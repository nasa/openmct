[
    "platform/framework",
    "platform/core",
    "platform/representation",
    "platform/commonUI/browse",
    "platform/commonUI/edit",
    "platform/commonUI/dialog",
    "platform/commonUI/general",
    "platform/telemetry",
<<<<<<< HEAD
    
=======
    "platform/features/plot",

    "example/generator",
>>>>>>> 622f1f8b
    "example/persistence"
]<|MERGE_RESOLUTION|>--- conflicted
+++ resolved
@@ -7,12 +7,6 @@
     "platform/commonUI/dialog",
     "platform/commonUI/general",
     "platform/telemetry",
-<<<<<<< HEAD
-    
-=======
-    "platform/features/plot",
 
-    "example/generator",
->>>>>>> 622f1f8b
     "example/persistence"
 ]
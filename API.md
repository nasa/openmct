--- conflicted
+++ resolved
@@ -1305,8 +1305,6 @@
 }
 ```
 
-<<<<<<< HEAD
-=======
 ## User API
 
 Open MCT provides a User API which can be used to define providers for user information. The API
@@ -1317,7 +1315,6 @@
 Open MCT provides an example [user](example/exampleUser/exampleUserCreator.js) and [user provider](example/exampleUser/ExampleUserProvider.js) which 
 can be used as a starting point for creating a custom user provider.
 
->>>>>>> 3922ade1
 ## Visibility-Based Rendering in View Providers
 
 To enhance performance and resource efficiency in OpenMCT, a visibility-based rendering feature has been added. This feature is designed to defer the execution of rendering logic for views that are not currently visible. It ensures that views are only updated when they are in the viewport, similar to how modern browsers handle rendering of inactive tabs but optimized for the OpenMCT tabbed display. It also works when views are scrolled outside the viewport (e.g., in a Display Layout).
@@ -1328,30 +1325,19 @@
 
 ### Implementing Visibility-Based Rendering
 
-<<<<<<< HEAD
-The `renderWhenVisible` function is passed to the show function as a required part of the `viewOptions` object. This function should be used for all rendering logic that would otherwise be executed within a `requestAnimationFrame` call. When called, `renderWhenVisible` will either execute the provided function immediately (via `requestAnimationFrame`) if the view is currently visible, or defer its execution until the view becomes visible.
+The `renderWhenVisible` function is passed to the show function as part of the `viewOptions` object. This function can be used for all rendering logic that would otherwise be executed within a `requestAnimationFrame` call. When called, `renderWhenVisible` will either execute the provided function immediately (via `requestAnimationFrame`) if the view is currently visible, or defer its execution until the view becomes visible.
 
 Additionally, `renderWhenVisible` returns a boolean value indicating whether the provided function was executed immediately (`true`) or deferred (`false`).
 
-=======
-The `renderWhenVisible` function is passed to the show function as part of the `viewOptions` object. This function can be used for all rendering logic that would otherwise be executed within a `requestAnimationFrame` call. When called, `renderWhenVisible` will either execute the provided function immediately (via `requestAnimationFrame`) if the view is currently visible, or defer its execution until the view becomes visible.
-
-Additionally, `renderWhenVisible` returns a boolean value indicating whether the provided function was executed immediately (`true`) or deferred (`false`).
-
 Monitoring of visibility begins after the first call to `renderWhenVisible` is made.
 
->>>>>>> 3922ade1
 Here’s the signature for the show function:
 
 `show(element, isEditing, viewOptions)`
 
   * `element` (HTMLElement) - The DOM element where the view should be rendered.
   * `isEditing` (boolean) - Indicates whether the view is in editing mode.
-<<<<<<< HEAD
-  * `viewOptions` (Object) - A required object with configuration options for the view, including:
-=======
   * `viewOptions` (Object) - An object with configuration options for the view, including:
->>>>>>> 3922ade1
     * `renderWhenVisible` (Function) - This function wraps the `requestAnimationFrame` and only triggers the provided render logic when the view is visible in the viewport.
 
 ### Example

define([
    "../../../platform/commonUI/formats/src/FormatProvider",
    "./src/KerbalTimeFormat",
    './src/KerbalTelemetryServerAdapter.js',
    './src/KerbalTelemetryInitializer.js',
    './src/KerbalTelemetryModelProvider.js',
    './src/KerbalTelemetryProvider.js',
    'legacyRegistry'
], function (
    FormatProvider,
    KerbalTimeFormat,
    KerbalTelemetryServerAdapter,
    KerbalTelemetryInitializer,
    KerbalTelemetryModelProvider,
    KerbalTelemetryProvider,
    legacyRegistry) {
    legacyRegistry.register("example/kerbal", {
        "name": "Kerbal Telemetry Adapter",
        "extensions": {
            "types": [
                {
                    "name": "Kerbal Spacecraft",
                    "key": "kerbal.spacecraft",
                    "glyph": "o"
                },
                {
                    "name": "Subsystem",
                    "key": "kerbal.subsystem",
                    "glyph": "o",
                    "model": {"composition": []}
                },
                {
                    "name": "Measurement",
                    "key": "kerbal.measurement",
                    "glyph": "T",
                    "model": {"telemetry": {}},
                    "telemetry": {
                        "source": "kerbal.source",
                        "domains": [
                            {
                                "name": "Kerbal Time",
                                "key": "timestamp",
                                "format": "kerbal"
                            }
                        ]
                    }
                }
            ],
            "roots": [
                {
                    "id": "kerbal:sc",
                    "priority": "preferred",
                    "model": {
                        "type": "kerbal.spacecraft",
                        "name": "Kerbal Spacecraft",
                        "composition": []
                    }
                }
            ],
            "services": [
                {
                    "key": "kerbal.adapter",
                    "implementation": KerbalTelemetryServerAdapter,
                    "depends": ["$q", "$http", "$interval", "KERBAL_HTTP_API_URL"]
                }
            ],
            "constants": [
                {
                    "key": "KERBAL_HTTP_API_URL",
                    "priority": "fallback",
<<<<<<< HEAD
                    "value": "http://localhost:8085/telemachus/datalink"
                },
                {
                    "key": "DEFAULT_TIME_FORMAT",
                    "value": "kerbal"
=======
                    "value": "/proxyUrl?url=http://localhost:8085/telemachus/datalink"
>>>>>>> 2eaa18a9
                }
            ],
            "runs": [
                {
                    "implementation": KerbalTelemetryInitializer,
                    "depends": ["kerbal.adapter", "objectService"]
                }
            ],
            "components": [
                {
                    "provides": "modelService",
                    "type": "provider",
                    "implementation": KerbalTelemetryModelProvider,
                    "depends": ["kerbal.adapter", "$q"]
                },
                {
                    "provides": "telemetryService",
                    "type": "provider",
                    "implementation": KerbalTelemetryProvider,
                    "depends": ["kerbal.adapter", "$q"]
                },
                {
                    "provides": "formatService",
                    "type": "provider",
                    "implementation": FormatProvider,
                    "depends": [
                        "formats[]"
                    ]
                }
            ],
            "formats": [
                {
                    "key": "kerbal",
                    "implementation": KerbalTimeFormat
                }
            ]
        }
    });
});<|MERGE_RESOLUTION|>--- conflicted
+++ resolved
@@ -68,15 +68,11 @@
                 {
                     "key": "KERBAL_HTTP_API_URL",
                     "priority": "fallback",
-<<<<<<< HEAD
-                    "value": "http://localhost:8085/telemachus/datalink"
+                    "value": "/proxyUrl?url=http://localhost:8085/telemachus/datalink"
                 },
                 {
                     "key": "DEFAULT_TIME_FORMAT",
                     "value": "kerbal"
-=======
-                    "value": "/proxyUrl?url=http://localhost:8085/telemachus/datalink"
->>>>>>> 2eaa18a9
                 }
             ],
             "runs": [

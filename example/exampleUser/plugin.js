/*****************************************************************************
 * Open MCT, Copyright (c) 2014-2023, United States Government
 * as represented by the Administrator of the National Aeronautics and Space
 * Administration. All rights reserved.
 *
 * Open MCT is licensed under the Apache License, Version 2.0 (the
 * "License"); you may not use this file except in compliance with the License.
 * You may obtain a copy of the License at
 * http://www.apache.org/licenses/LICENSE-2.0.
 *
 * Unless required by applicable law or agreed to in writing, software
 * distributed under the License is distributed on an "AS IS" BASIS, WITHOUT
 * WARRANTIES OR CONDITIONS OF ANY KIND, either express or implied. See the
 * License for the specific language governing permissions and limitations
 * under the License.
 *
 * Open MCT includes source code licensed under additional open source
 * licenses. See the Open Source Licenses file (LICENSES.md) included with
 * this source code distribution or the Licensing information page available
 * at runtime from the About dialog for additional information.
 *****************************************************************************/

import ExampleUserProvider from './ExampleUserProvider';
const AUTO_LOGIN_USER = 'guest';
const STATUS_ROLES = ['test-role-1', 'test-role-2', 'test-role-3'];

<<<<<<< HEAD
export default function ExampleUserPlugin({autoLoginUser, statusRoles} = {
    autoLoginUser: AUTO_LOGIN_USER,
    statusRoles: STATUS_ROLES
}) {
    return function install(openmct) {
        const userProvider = new ExampleUserProvider(openmct, {
            statusRoles
        });
=======
export default function ExampleUserPlugin(
  { autoLoginUser, defaultStatusRole } = {
    autoLoginUser: 'guest',
    defaultStatusRole: 'test-role'
  }
) {
  return function install(openmct) {
    const userProvider = new ExampleUserProvider(openmct, {
      defaultStatusRole
    });
>>>>>>> bd5cb813

    if (autoLoginUser !== undefined) {
      userProvider.autoLogin(autoLoginUser);
    }

    openmct.user.setProvider(userProvider);
  };
}<|MERGE_RESOLUTION|>--- conflicted
+++ resolved
@@ -24,7 +24,6 @@
 const AUTO_LOGIN_USER = 'guest';
 const STATUS_ROLES = ['test-role-1', 'test-role-2', 'test-role-3'];
 
-<<<<<<< HEAD
 export default function ExampleUserPlugin({autoLoginUser, statusRoles} = {
     autoLoginUser: AUTO_LOGIN_USER,
     statusRoles: STATUS_ROLES
@@ -33,18 +32,6 @@
         const userProvider = new ExampleUserProvider(openmct, {
             statusRoles
         });
-=======
-export default function ExampleUserPlugin(
-  { autoLoginUser, defaultStatusRole } = {
-    autoLoginUser: 'guest',
-    defaultStatusRole: 'test-role'
-  }
-) {
-  return function install(openmct) {
-    const userProvider = new ExampleUserProvider(openmct, {
-      defaultStatusRole
-    });
->>>>>>> bd5cb813
 
     if (autoLoginUser !== undefined) {
       userProvider.autoLogin(autoLoginUser);

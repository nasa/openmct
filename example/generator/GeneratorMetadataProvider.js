define([
    'lodash'
], function (
    _
) {

    var METADATA_BY_TYPE = {
        'generator': {
            values: [
                {
                    key: "name",
                    name: "Name",
                    format: "string"
                },
                {
                    key: "utc",
                    name: "Time",
                    format: "utc",
                    hints: {
                        domain: 1
                    }
                },
                {
                    key: "yesterday",
                    name: "Yesterday",
                    format: "utc",
                    hints: {
                        domain: 2
                    }
                },
                {
                    key: "cos",
                    name: "Cosine",
                    unit: "deg",
                    formatString: '%0.2f',
                    hints: {
                        domain: 3
                    }
                },
                // Need to enable "LocalTimeSystem" plugin to make use of this
                // {
                //     key: "local",
                //     name: "Time",
                //     format: "local-format",
                //     source: "utc",
                //     hints: {
                //         domain: 3
                //     }
                // },
                {
                    key: "sin",
                    name: "Sine",
                    unit: "Hz",
                    formatString: '%0.2f',
                    hints: {
                        range: 1
                    }
                },
                {
                    key: "cos",
                    name: "Cosine",
                    unit: "deg",
                    formatString: '%0.2f',
                    hints: {
                        range: 2
                    }
                }
            ]
        },
        'example.state-generator': {
            values: [
                {
                    key: "name",
                    name: "Name",
                    format: "string"
                },
                {
                    key: "utc",
                    name: "Time",
                    format: "utc",
                    hints: {
                        domain: 1
                    }
                },
                {
                    key: "local",
                    name: "Time",
                    format: "utc",
                    source: "utc",
                    hints: {
                        domain: 2
                    }
                },
                {
                    key: "state",
                    source: "value",
                    name: "State",
                    format: "enum",
                    enumerations: [
                        {
                            value: 0,
                            string: "OFF"
                        },
                        {
                            value: 1,
                            string: "ON"
                        }
                    ],
                    hints: {
                        range: 1
                    }
                },
                {
                    key: "value",
                    name: "Value",
                    hints: {
                        range: 2
                    }
                }
            ]
        },
        'example.spectral-generator': {
            values: [
                {
                    key: "name",
                    name: "Name",
                    format: "string"
                },
                {
                    key: "utc",
                    name: "Time",
                    format: "utc",
                    hints: {
                        domain: 1
                    }
                },
                {
                    key: "wavelength",
                    name: "Wavelength",
                    unit: "Hz",
                    formatString: '%0.2f',
                    hints: {
<<<<<<< HEAD
                        domain: 2
=======
                        domain: 2,
                        spectralAttribute: true
>>>>>>> 1049ac38
                    }
                },
                {
                    key: "cos",
                    name: "Cosine",
                    unit: "deg",
                    formatString: '%0.2f',
                    hints: {
<<<<<<< HEAD
                        range: 2
=======
                        range: 2,
                        spectralAttribute: true
>>>>>>> 1049ac38
                    }
                }
            ]
        }
    };

    function GeneratorMetadataProvider() {

    }

    GeneratorMetadataProvider.prototype.supportsMetadata = function (domainObject) {
        return Object.prototype.hasOwnProperty.call(METADATA_BY_TYPE, domainObject.type);
    };

    GeneratorMetadataProvider.prototype.getMetadata = function (domainObject) {
        return Object.assign(
            {},
            domainObject.telemetry,
            METADATA_BY_TYPE[domainObject.type]
        );
    };

    return GeneratorMetadataProvider;

});<|MERGE_RESOLUTION|>--- conflicted
+++ resolved
@@ -140,12 +140,8 @@
                     unit: "Hz",
                     formatString: '%0.2f',
                     hints: {
-<<<<<<< HEAD
-                        domain: 2
-=======
                         domain: 2,
                         spectralAttribute: true
->>>>>>> 1049ac38
                     }
                 },
                 {
@@ -154,12 +150,8 @@
                     unit: "deg",
                     formatString: '%0.2f',
                     hints: {
-<<<<<<< HEAD
-                        range: 2
-=======
                         range: 2,
                         spectralAttribute: true
->>>>>>> 1049ac38
                     }
                 }
             ]

--- conflicted
+++ resolved
@@ -33,28 +33,12 @@
                     formatString: '%0.2f',
                     hints: {
                         range: 1
-                    },
-<<<<<<< HEAD
-                    filters: ['equals']
-                    /*
-                    filters: [{
-                        comparator: 'equals',
-                        possibleValues: [1,2,3,4]
-                    }]*/
-=======
-                    filters: [
-                        {
-                            comparator: 'equals',
-                            possibleValues: [1,2,3,4]
-                        }
-                    ]
->>>>>>> 248f160e
+                    }
                 },
                 {
                     key: "cos",
                     name: "Cosine",
                     formatString: '%0.2f',
-                    filters: ['equals'],
                     hints: {
                         range: 2
                     }

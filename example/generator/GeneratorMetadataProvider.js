--- conflicted
+++ resolved
@@ -34,21 +34,13 @@
                     hints: {
                         range: 1
                     },
-<<<<<<< HEAD
                     filters: [
                         {
                             comparator: 'equals',
                             possibleValues: [1,2,3,4]
                         }
                     ]
-=======
-                    filters: ['equals']
-                    /*
-                    filters: [{
-                        comparator: 'equals',
-                        possibleValues: [1,2,3,4]
-                    }]*/
->>>>>>> c2b5eaea
+
                 },
                 {
                     key: "cos",

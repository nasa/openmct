--- conflicted
+++ resolved
@@ -20,7 +20,6 @@
  * at runtime from the About dialog for additional information.
  *****************************************************************************/
 
-<<<<<<< HEAD
 import WorkerInterface from './WorkerInterface';
 
 const REQUEST_DEFAULTS = {
@@ -31,7 +30,8 @@
   randomness: 0,
   phase: 0,
   loadDelay: 0,
-  infinityValues: false
+  infinityValues: false,
+  exceedFloat32: false
 };
 
 export default function GeneratorProvider(openmct, StalenessProvider) {
@@ -55,7 +55,8 @@
     'randomness',
     'phase',
     'loadDelay',
-    'infinityValues'
+    'infinityValues',
+    'exceedFloat32'
   ];
 
   request = request || {};
@@ -99,89 +100,4 @@
   var workerRequest = this.makeWorkerRequest(domainObject, {});
 
   return this.workerInterface.subscribe(workerRequest, callback);
-};
-=======
-define(['./WorkerInterface'], function (WorkerInterface) {
-  var REQUEST_DEFAULTS = {
-    amplitude: 1,
-    period: 10,
-    offset: 0,
-    dataRateInHz: 1,
-    randomness: 0,
-    phase: 0,
-    loadDelay: 0,
-    infinityValues: false,
-    exceedFloat32: false
-  };
-
-  function GeneratorProvider(openmct, StalenessProvider) {
-    this.openmct = openmct;
-    this.workerInterface = new WorkerInterface(openmct, StalenessProvider);
-  }
-
-  GeneratorProvider.prototype.canProvideTelemetry = function (domainObject) {
-    return domainObject.type === 'generator';
-  };
-
-  GeneratorProvider.prototype.supportsRequest = GeneratorProvider.prototype.supportsSubscribe =
-    GeneratorProvider.prototype.canProvideTelemetry;
-
-  GeneratorProvider.prototype.makeWorkerRequest = function (domainObject, request) {
-    var props = [
-      'amplitude',
-      'period',
-      'offset',
-      'dataRateInHz',
-      'randomness',
-      'phase',
-      'loadDelay',
-      'infinityValues',
-      'exceedFloat32'
-    ];
-
-    request = request || {};
-
-    var workerRequest = {};
-
-    props.forEach(function (prop) {
-      if (
-        domainObject.telemetry &&
-        Object.prototype.hasOwnProperty.call(domainObject.telemetry, prop)
-      ) {
-        workerRequest[prop] = domainObject.telemetry[prop];
-      }
-
-      if (request && Object.prototype.hasOwnProperty.call(request, prop)) {
-        workerRequest[prop] = request[prop];
-      }
-
-      if (!Object.prototype.hasOwnProperty.call(workerRequest, prop)) {
-        workerRequest[prop] = REQUEST_DEFAULTS[prop];
-      }
-
-      workerRequest[prop] = Number(workerRequest[prop]);
-    });
-
-    workerRequest.id = this.openmct.objects.makeKeyString(domainObject.identifier);
-    workerRequest.name = domainObject.name;
-
-    return workerRequest;
-  };
-
-  GeneratorProvider.prototype.request = function (domainObject, request) {
-    var workerRequest = this.makeWorkerRequest(domainObject, request);
-    workerRequest.start = request.start;
-    workerRequest.end = request.end;
-
-    return this.workerInterface.request(workerRequest);
-  };
-
-  GeneratorProvider.prototype.subscribe = function (domainObject, callback) {
-    var workerRequest = this.makeWorkerRequest(domainObject, {});
-
-    return this.workerInterface.subscribe(workerRequest, callback);
-  };
-
-  return GeneratorProvider;
-});
->>>>>>> 715a4486
+};
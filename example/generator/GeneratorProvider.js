/*****************************************************************************
 * Open MCT, Copyright (c) 2014-2017, United States Government
 * as represented by the Administrator of the National Aeronautics and Space
 * Administration. All rights reserved.
 *
 * Open MCT is licensed under the Apache License, Version 2.0 (the
 * "License"); you may not use this file except in compliance with the License.
 * You may obtain a copy of the License at
 * http://www.apache.org/licenses/LICENSE-2.0.
 *
 * Unless required by applicable law or agreed to in writing, software
 * distributed under the License is distributed on an "AS IS" BASIS, WITHOUT
 * WARRANTIES OR CONDITIONS OF ANY KIND, either express or implied. See the
 * License for the specific language governing permissions and limitations
 * under the License.
 *
 * Open MCT includes source code licensed under additional open source
 * licenses. See the Open Source Licenses file (LICENSES.md) included with
 * this source code distribution or the Licensing information page available
 * at runtime from the About dialog for additional information.
 *****************************************************************************/

define([
    './WorkerInterface'
], function (
    WorkerInterface
) {

    var REQUEST_DEFAULTS = {
        amplitude: 1,
        period: 10,
        offset: 0,
        dataRateInHz: 1,
        randomness: 0,
        phase: 0
    };

    function GeneratorProvider() {
        this.workerInterface = new WorkerInterface();
    }

    GeneratorProvider.prototype.canProvideTelemetry = function (domainObject) {
        return domainObject.type === 'generator';
    };

    GeneratorProvider.prototype.supportsRequest =
        GeneratorProvider.prototype.supportsSubscribe =
            GeneratorProvider.prototype.canProvideTelemetry;

    GeneratorProvider.prototype.makeWorkerRequest = function (domainObject, request) {
        var props = [
            'amplitude',
            'period',
            'offset',
            'dataRateInHz',
            'phase',
            'randomness'
        ];

        request = request || {};

        var workerRequest = {};

        props.forEach(function (prop) {
            if (domainObject.telemetry && Object.prototype.hasOwnProperty.call(domainObject.telemetry, prop)) {
                workerRequest[prop] = domainObject.telemetry[prop];
            }
<<<<<<< HEAD
            if (request && Object.prototype.hasOwnProperty.call(request, prop)) {
                workerRequest[prop] = request[prop];
            }
            if (!Object.prototype.hasOwnProperty.call(workerRequest, prop)) {
=======

            if (request && request.hasOwnProperty(prop)) {
                workerRequest[prop] = request[prop];
            }

            if (!workerRequest.hasOwnProperty(prop)) {
>>>>>>> b76d4b76
                workerRequest[prop] = REQUEST_DEFAULTS[prop];
            }

            workerRequest[prop] = Number(workerRequest[prop]);
        });
        workerRequest.name = domainObject.name;

        return workerRequest;
    };

    GeneratorProvider.prototype.request = function (domainObject, request) {
        var workerRequest = this.makeWorkerRequest(domainObject, request);
        workerRequest.start = request.start;
        workerRequest.end = request.end;

        return this.workerInterface.request(workerRequest);
    };

    GeneratorProvider.prototype.subscribe = function (domainObject, callback) {
        var workerRequest = this.makeWorkerRequest(domainObject, {});

        return this.workerInterface.subscribe(workerRequest, callback);
    };

    return GeneratorProvider;
});<|MERGE_RESOLUTION|>--- conflicted
+++ resolved
@@ -65,19 +65,12 @@
             if (domainObject.telemetry && Object.prototype.hasOwnProperty.call(domainObject.telemetry, prop)) {
                 workerRequest[prop] = domainObject.telemetry[prop];
             }
-<<<<<<< HEAD
+
             if (request && Object.prototype.hasOwnProperty.call(request, prop)) {
                 workerRequest[prop] = request[prop];
             }
+
             if (!Object.prototype.hasOwnProperty.call(workerRequest, prop)) {
-=======
-
-            if (request && request.hasOwnProperty(prop)) {
-                workerRequest[prop] = request[prop];
-            }
-
-            if (!workerRequest.hasOwnProperty(prop)) {
->>>>>>> b76d4b76
                 workerRequest[prop] = REQUEST_DEFAULTS[prop];
             }
 

/*****************************************************************************
 * Open MCT, Copyright (c) 2014-2024, United States Government
 * as represented by the Administrator of the National Aeronautics and Space
 * Administration. All rights reserved.
 *
 * Open MCT is licensed under the Apache License, Version 2.0 (the
 * "License"); you may not use this file except in compliance with the License.
 * You may obtain a copy of the License at
 * http://www.apache.org/licenses/LICENSE-2.0.
 *
 * Unless required by applicable law or agreed to in writing, software
 * distributed under the License is distributed on an "AS IS" BASIS, WITHOUT
 * WARRANTIES OR CONDITIONS OF ANY KIND, either express or implied. See the
 * License for the specific language governing permissions and limitations
 * under the License.
 *
 * Open MCT includes source code licensed under additional open source
 * licenses. See the Open Source Licenses file (LICENSES.md) included with
 * this source code distribution or the Licensing information page available
 * at runtime from the About dialog for additional information.
 *****************************************************************************/

<<<<<<< HEAD
define(['./WorkerInterface'], function (WorkerInterface) {
  var REQUEST_DEFAULTS = {
    amplitude: 1,
    period: 10,
    offset: 0,
    dataRateInHz: 1,
    randomness: 0,
    phase: 0,
    loadDelay: 0,
    infinityValues: false,
    exceedFloat32: false
  };

  function GeneratorProvider(openmct, StalenessProvider) {
    this.openmct = openmct;
    this.workerInterface = new WorkerInterface(openmct, StalenessProvider);
  }

  GeneratorProvider.prototype.canProvideTelemetry = function (domainObject) {
    return domainObject.type === 'generator';
  };

  GeneratorProvider.prototype.supportsRequest = GeneratorProvider.prototype.supportsSubscribe =
    GeneratorProvider.prototype.canProvideTelemetry;

  GeneratorProvider.prototype.makeWorkerRequest = function (domainObject, request) {
    var props = [
      'amplitude',
      'period',
      'offset',
      'dataRateInHz',
      'randomness',
      'phase',
      'loadDelay',
      'infinityValues',
      'exceedFloat32'
    ];

    request = request || {};

    var workerRequest = {};

    props.forEach(function (prop) {
      if (
        domainObject.telemetry &&
        Object.prototype.hasOwnProperty.call(domainObject.telemetry, prop)
      ) {
        workerRequest[prop] = domainObject.telemetry[prop];
      }

      if (request && Object.prototype.hasOwnProperty.call(request, prop)) {
        workerRequest[prop] = request[prop];
      }

      if (!Object.prototype.hasOwnProperty.call(workerRequest, prop)) {
        workerRequest[prop] = REQUEST_DEFAULTS[prop];
      }

      workerRequest[prop] = Number(workerRequest[prop]);
    });

    workerRequest.id = this.openmct.objects.makeKeyString(domainObject.identifier);
    workerRequest.name = domainObject.name;

    return workerRequest;
  };

  GeneratorProvider.prototype.request = function (domainObject, request) {
    var workerRequest = this.makeWorkerRequest(domainObject, request);
    workerRequest.start = request.start;
    workerRequest.end = request.end;
    workerRequest.size = request.size;

    return this.workerInterface.request(workerRequest);
  };

  GeneratorProvider.prototype.subscribe = function (domainObject, callback) {
    var workerRequest = this.makeWorkerRequest(domainObject, {});

    return this.workerInterface.subscribe(workerRequest, callback);
  };

  return GeneratorProvider;
});
=======
import WorkerInterface from './WorkerInterface.js';

const REQUEST_DEFAULTS = {
  amplitude: 1,
  period: 10,
  offset: 0,
  dataRateInHz: 1,
  randomness: 0,
  phase: 0,
  loadDelay: 0,
  infinityValues: false,
  exceedFloat32: false
};

export default function GeneratorProvider(openmct, StalenessProvider) {
  this.openmct = openmct;
  this.workerInterface = new WorkerInterface(openmct, StalenessProvider);
}

GeneratorProvider.prototype.canProvideTelemetry = function (domainObject) {
  return domainObject.type === 'generator';
};

GeneratorProvider.prototype.supportsRequest = GeneratorProvider.prototype.supportsSubscribe =
  GeneratorProvider.prototype.canProvideTelemetry;

GeneratorProvider.prototype.makeWorkerRequest = function (domainObject, request) {
  var props = [
    'amplitude',
    'period',
    'offset',
    'dataRateInHz',
    'randomness',
    'phase',
    'loadDelay',
    'infinityValues',
    'exceedFloat32'
  ];

  request = request || {};

  var workerRequest = {};

  props.forEach(function (prop) {
    if (
      domainObject.telemetry &&
      Object.prototype.hasOwnProperty.call(domainObject.telemetry, prop)
    ) {
      workerRequest[prop] = domainObject.telemetry[prop];
    }

    if (request && Object.prototype.hasOwnProperty.call(request, prop)) {
      workerRequest[prop] = request[prop];
    }

    if (!Object.prototype.hasOwnProperty.call(workerRequest, prop)) {
      workerRequest[prop] = REQUEST_DEFAULTS[prop];
    }

    workerRequest[prop] = Number(workerRequest[prop]);
  });

  workerRequest.id = this.openmct.objects.makeKeyString(domainObject.identifier);
  workerRequest.name = domainObject.name;

  return workerRequest;
};

GeneratorProvider.prototype.request = function (domainObject, request) {
  var workerRequest = this.makeWorkerRequest(domainObject, request);
  workerRequest.start = request.start;
  workerRequest.end = request.end;

  return this.workerInterface.request(workerRequest);
};

GeneratorProvider.prototype.subscribe = function (domainObject, callback) {
  var workerRequest = this.makeWorkerRequest(domainObject, {});

  return this.workerInterface.subscribe(workerRequest, callback);
};
>>>>>>> 43ae3cf6
<|MERGE_RESOLUTION|>--- conflicted
+++ resolved
@@ -20,92 +20,6 @@
  * at runtime from the About dialog for additional information.
  *****************************************************************************/
 
-<<<<<<< HEAD
-define(['./WorkerInterface'], function (WorkerInterface) {
-  var REQUEST_DEFAULTS = {
-    amplitude: 1,
-    period: 10,
-    offset: 0,
-    dataRateInHz: 1,
-    randomness: 0,
-    phase: 0,
-    loadDelay: 0,
-    infinityValues: false,
-    exceedFloat32: false
-  };
-
-  function GeneratorProvider(openmct, StalenessProvider) {
-    this.openmct = openmct;
-    this.workerInterface = new WorkerInterface(openmct, StalenessProvider);
-  }
-
-  GeneratorProvider.prototype.canProvideTelemetry = function (domainObject) {
-    return domainObject.type === 'generator';
-  };
-
-  GeneratorProvider.prototype.supportsRequest = GeneratorProvider.prototype.supportsSubscribe =
-    GeneratorProvider.prototype.canProvideTelemetry;
-
-  GeneratorProvider.prototype.makeWorkerRequest = function (domainObject, request) {
-    var props = [
-      'amplitude',
-      'period',
-      'offset',
-      'dataRateInHz',
-      'randomness',
-      'phase',
-      'loadDelay',
-      'infinityValues',
-      'exceedFloat32'
-    ];
-
-    request = request || {};
-
-    var workerRequest = {};
-
-    props.forEach(function (prop) {
-      if (
-        domainObject.telemetry &&
-        Object.prototype.hasOwnProperty.call(domainObject.telemetry, prop)
-      ) {
-        workerRequest[prop] = domainObject.telemetry[prop];
-      }
-
-      if (request && Object.prototype.hasOwnProperty.call(request, prop)) {
-        workerRequest[prop] = request[prop];
-      }
-
-      if (!Object.prototype.hasOwnProperty.call(workerRequest, prop)) {
-        workerRequest[prop] = REQUEST_DEFAULTS[prop];
-      }
-
-      workerRequest[prop] = Number(workerRequest[prop]);
-    });
-
-    workerRequest.id = this.openmct.objects.makeKeyString(domainObject.identifier);
-    workerRequest.name = domainObject.name;
-
-    return workerRequest;
-  };
-
-  GeneratorProvider.prototype.request = function (domainObject, request) {
-    var workerRequest = this.makeWorkerRequest(domainObject, request);
-    workerRequest.start = request.start;
-    workerRequest.end = request.end;
-    workerRequest.size = request.size;
-
-    return this.workerInterface.request(workerRequest);
-  };
-
-  GeneratorProvider.prototype.subscribe = function (domainObject, callback) {
-    var workerRequest = this.makeWorkerRequest(domainObject, {});
-
-    return this.workerInterface.subscribe(workerRequest, callback);
-  };
-
-  return GeneratorProvider;
-});
-=======
 import WorkerInterface from './WorkerInterface.js';
 
 const REQUEST_DEFAULTS = {
@@ -178,6 +92,7 @@
   var workerRequest = this.makeWorkerRequest(domainObject, request);
   workerRequest.start = request.start;
   workerRequest.end = request.end;
+  workerRequest.size = request.size;
 
   return this.workerInterface.request(workerRequest);
 };
@@ -186,5 +101,4 @@
   var workerRequest = this.makeWorkerRequest(domainObject, {});
 
   return this.workerInterface.subscribe(workerRequest, callback);
-};
->>>>>>> 43ae3cf6
+};
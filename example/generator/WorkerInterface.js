/*****************************************************************************
 * Open MCT, Copyright (c) 2014-2017, United States Government
 * as represented by the Administrator of the National Aeronautics and Space
 * Administration. All rights reserved.
 *
 * Open MCT is licensed under the Apache License, Version 2.0 (the
 * "License"); you may not use this file except in compliance with the License.
 * You may obtain a copy of the License at
 * http://www.apache.org/licenses/LICENSE-2.0.
 *
 * Unless required by applicable law or agreed to in writing, software
 * distributed under the License is distributed on an "AS IS" BASIS, WITHOUT
 * WARRANTIES OR CONDITIONS OF ANY KIND, either express or implied. See the
 * License for the specific language governing permissions and limitations
 * under the License.
 *
 * Open MCT includes source code licensed under additional open source
 * licenses. See the Open Source Licenses file (LICENSES.md) included with
 * this source code distribution or the Licensing information page available
 * at runtime from the About dialog for additional information.
 *****************************************************************************/

define([
    'raw-loader!./generatorWorker.js',
    'uuid'
], function (
    workerText,
    uuid
) {

    var workerBlob = new Blob(
        [workerText],
        {type: 'application/javascript'}
    );
    var workerUrl = URL.createObjectURL(workerBlob);

    function WorkerInterface() {
        this.worker = new Worker(workerUrl);
        this.worker.onmessage = this.onMessage.bind(this);
        this.callbacks = {};
    }

    WorkerInterface.prototype.onMessage = function (message) {
        message = message.data;
        var callback = this.callbacks[message.id];
        if (callback) {
            callback(message);
        }
    };

    WorkerInterface.prototype.dispatch = function (request, data, callback) {
        var message = {
            request: request,
            data: data,
            id: uuid()
        };

        if (callback) {
            this.callbacks[message.id] = callback;
        }

        this.worker.postMessage(message);

        return message.id;
    };

    WorkerInterface.prototype.request = function (request) {
        var deferred = {};
        var promise = new Promise(function (resolve, reject) {
            deferred.resolve = resolve;
            deferred.reject = reject;
        });
        var messageId;

        let self = this;
        function callback(message) {
            if (message.error) {
                deferred.reject(message.error);
            } else {
                deferred.resolve(message.data);
            }
<<<<<<< HEAD
            delete self.callbacks[messageId];
=======

            delete this.callbacks[messageId];
>>>>>>> b76d4b76
        }
        messageId = this.dispatch('request', request, callback.bind(this));

        return promise;
    };

    WorkerInterface.prototype.subscribe = function (request, cb) {
        function callback(message) {
            cb(message.data);
        }

        var messageId = this.dispatch('subscribe', request, callback);

        return function () {
            this.dispatch('unsubscribe', {
                id: messageId
            });
            delete this.callbacks[messageId];
        }.bind(this);
    };

    return WorkerInterface;
});<|MERGE_RESOLUTION|>--- conflicted
+++ resolved
@@ -79,13 +79,11 @@
             } else {
                 deferred.resolve(message.data);
             }
-<<<<<<< HEAD
+
             delete self.callbacks[messageId];
-=======
 
-            delete this.callbacks[messageId];
->>>>>>> b76d4b76
         }
+
         messageId = this.dispatch('request', request, callback.bind(this));
 
         return promise;

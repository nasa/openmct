const LEGACY_FILES = ['example/**'];
/** @type {import('eslint').Linter.Config} */
const config = {
  env: {
    browser: true,
    es2024: true,
    jasmine: true,
    node: true,
    worker: true,
    serviceworker: true
  },
  globals: {
    _: 'readonly',
<<<<<<< HEAD
    __OPENMCT_ROOT_RELATIVE__: 'readonly'
=======
    __webpack_public_path__: 'writeable',
    __OPENMCT_VERSION__: 'readonly',
    __OPENMCT_BUILD_DATE__: 'readonly',
    __OPENMCT_REVISION__: 'readonly',
    __OPENMCT_BUILD_BRANCH__: 'readonly'
>>>>>>> 4ee68ccc
  },
  plugins: ['prettier', 'unicorn', 'simple-import-sort'],
  extends: [
    'eslint:recommended',
    'plugin:compat/recommended',
    'plugin:vue/vue3-recommended',
    'plugin:you-dont-need-lodash-underscore/compatible',
    'plugin:prettier/recommended',
    'plugin:no-unsanitized/DOM'
  ],
  parser: 'vue-eslint-parser',
  parserOptions: {
    parser: '@babel/eslint-parser',
    requireConfigFile: false,
    allowImportExportEverywhere: true,
    ecmaVersion: 'latest',
    ecmaFeatures: {
      impliedStrict: true
    },
    sourceType: 'module'
  },
  rules: {
    'simple-import-sort/imports': 'warn',
    'simple-import-sort/exports': 'warn',
    'vue/no-deprecated-dollar-listeners-api': 'warn',
    'vue/no-deprecated-events-api': 'warn',
    'vue/no-v-for-template-key': 'off',
    'vue/no-v-for-template-key-on-child': 'error',
    'vue/component-name-in-template-casing': ['error', 'PascalCase'],
    'prettier/prettier': 'error',
    'you-dont-need-lodash-underscore/omit': 'off',
    'you-dont-need-lodash-underscore/throttle': 'off',
    'you-dont-need-lodash-underscore/flatten': 'off',
    'you-dont-need-lodash-underscore/get': 'off',
    'no-bitwise': 'error',
    curly: 'error',
    eqeqeq: 'error',
    'guard-for-in': 'error',
    'no-extend-native': 'error',
    'no-inner-declarations': 'off',
    'no-use-before-define': ['error', 'nofunc'],
    'no-caller': 'error',
    'no-irregular-whitespace': 'error',
    'no-new': 'error',
    'no-shadow': 'error',
    'no-undef': 'error',
    'no-unused-vars': [
      'error',
      {
        vars: 'all',
        args: 'none'
      }
    ],
    'no-console': 'off',
    'new-cap': [
      'error',
      {
        capIsNew: false,
        properties: false
      }
    ],
    'dot-notation': 'error',

    // https://eslint.org/docs/rules/no-case-declarations
    'no-case-declarations': 'error',
    // https://eslint.org/docs/rules/max-classes-per-file
    'max-classes-per-file': ['error', 1],
    // https://eslint.org/docs/rules/no-eq-null
    'no-eq-null': 'error',
    // https://eslint.org/docs/rules/no-eval
    'no-eval': 'error',
    // https://eslint.org/docs/rules/no-implicit-globals
    'no-implicit-globals': 'error',
    // https://eslint.org/docs/rules/no-implied-eval
    'no-implied-eval': 'error',
    // https://eslint.org/docs/rules/no-lone-blocks
    'no-lone-blocks': 'error',
    // https://eslint.org/docs/rules/no-loop-func
    'no-loop-func': 'error',
    // https://eslint.org/docs/rules/no-new-func
    'no-new-func': 'error',
    // https://eslint.org/docs/rules/no-new-wrappers
    'no-new-wrappers': 'error',
    // https://eslint.org/docs/rules/no-octal-escape
    'no-octal-escape': 'error',
    // https://eslint.org/docs/rules/no-proto
    'no-proto': 'error',
    // https://eslint.org/docs/rules/no-return-await
    'no-return-await': 'error',
    // https://eslint.org/docs/rules/no-script-url
    'no-script-url': 'error',
    // https://eslint.org/docs/rules/no-self-compare
    'no-self-compare': 'error',
    // https://eslint.org/docs/rules/no-sequences
    'no-sequences': 'error',
    // https://eslint.org/docs/rules/no-unmodified-loop-condition
    'no-unmodified-loop-condition': 'error',
    // https://eslint.org/docs/rules/no-useless-call
    'no-useless-call': 'error',
    // https://eslint.org/docs/rules/no-nested-ternary
    'no-nested-ternary': 'error',
    // https://eslint.org/docs/rules/no-useless-computed-key
    'no-useless-computed-key': 'error',
    // https://eslint.org/docs/rules/no-var
    'no-var': 'error',
    // https://eslint.org/docs/rules/one-var
    'one-var': ['error', 'never'],
    // https://eslint.org/docs/rules/default-case-last
    'default-case-last': 'error',
    // https://eslint.org/docs/rules/default-param-last
    'default-param-last': 'error',
    // https://eslint.org/docs/rules/grouped-accessor-pairs
    'grouped-accessor-pairs': 'error',
    // https://eslint.org/docs/rules/no-constructor-return
    'no-constructor-return': 'error',
    // https://eslint.org/docs/rules/array-callback-return
    'array-callback-return': 'error',
    // https://eslint.org/docs/rules/no-invalid-this
    'no-invalid-this': 'error', // Believe this one actually surfaces some bugs
    // https://eslint.org/docs/rules/func-style
    'func-style': ['error', 'declaration'],
    // https://eslint.org/docs/rules/no-unused-expressions
    'no-unused-expressions': 'error',
    // https://eslint.org/docs/rules/no-useless-concat
    'no-useless-concat': 'error',
    // https://eslint.org/docs/rules/radix
    radix: 'error',
    // https://eslint.org/docs/rules/require-await
    'require-await': 'error',
    // https://eslint.org/docs/rules/no-alert
    'no-alert': 'error',
    // https://eslint.org/docs/rules/no-useless-constructor
    'no-useless-constructor': 'error',
    // https://eslint.org/docs/rules/no-duplicate-imports
    'no-duplicate-imports': 'error',

    // https://eslint.org/docs/rules/no-implicit-coercion
    'no-implicit-coercion': 'error',
    //https://eslint.org/docs/rules/no-unneeded-ternary
    'no-unneeded-ternary': 'error',
    'unicorn/filename-case': [
      'error',
      {
        cases: {
          pascalCase: true
        },
        ignore: ['^.*\\.(js|cjs|mjs)$']
      }
    ],
    'vue/first-attribute-linebreak': 'error',
    'vue/multiline-html-element-content-newline': 'off',
    'vue/singleline-html-element-content-newline': 'off',
    'vue/no-mutating-props': 'off' // TODO: Remove this rule and fix resulting errors
  },
  overrides: [
    {
      files: LEGACY_FILES,
      rules: {
        'no-unused-vars': [
          'error',
          {
            vars: 'all',
            args: 'none',
            varsIgnorePattern: 'controller'
          }
        ],
        'no-nested-ternary': 'off',
        'no-var': 'off',
        'one-var': 'off'
      }
    }
  ]
};

module.exports = config;<|MERGE_RESOLUTION|>--- conflicted
+++ resolved
@@ -11,15 +11,12 @@
   },
   globals: {
     _: 'readonly',
-<<<<<<< HEAD
-    __OPENMCT_ROOT_RELATIVE__: 'readonly'
-=======
     __webpack_public_path__: 'writeable',
     __OPENMCT_VERSION__: 'readonly',
     __OPENMCT_BUILD_DATE__: 'readonly',
     __OPENMCT_REVISION__: 'readonly',
-    __OPENMCT_BUILD_BRANCH__: 'readonly'
->>>>>>> 4ee68ccc
+    __OPENMCT_BUILD_BRANCH__: 'readonly',
+    __OPENMCT_ROOT_RELATIVE__: 'readonly'
   },
   plugins: ['prettier', 'unicorn', 'simple-import-sort'],
   extends: [

version: 2.1
executors:
  pw-focal-development:
    docker:
      - image: mcr.microsoft.com/playwright:focal
    environment:
      NODE_ENV: development # Needed to ensure 'dist' folder created and devDependencies installed
parameters:
  BUST_CACHE:
    description: "Set this with the CircleCI UI Trigger Workflow button (boolean = true) to bust the cache!"
    default: false
    type: boolean
commands:
  build_and_install:
    description: "All steps used to build and install. Will not work on node10"
    parameters:
      node-version:
        type: string
    steps:
      - checkout
      - restore_cache_cmd:
          node-version: << parameters.node-version >>
      - node/install:
          install-npm: true
          node-version: << parameters.node-version >>
      - run: npm install
  restore_cache_cmd:
    description: "Custom command for restoring cache with the ability to bust cache. When BUST_CACHE is set to true, jobs will not restore cache"
    parameters:
      node-version:
        type: string
    steps:
      - when:
          condition: 
            equal: [false, << pipeline.parameters.BUST_CACHE >> ]
          steps:
            - restore_cache:
                key: deps-{{ .Branch }}--<< parameters.node-version >>--{{ checksum "package.json" }}-{{ checksum ".circleci/config.yml" }}
  save_cache_cmd:
    description: "Custom command for saving cache."
    parameters:
      node-version:
        type: string
    steps:    
      - save_cache:
          key: deps-{{ .Branch }}--<< parameters.node-version >>--{{ checksum "package.json" }}-{{ checksum ".circleci/config.yml" }}
          paths:
            - ~/.npm
            - node_modules
  generate_and_store_version_and_filesystem_artifacts:
    description: "Track important packages and files"
    steps:
      - run: |
          mkdir /tmp/artifacts
          printenv NODE_ENV >> /tmp/artifacts/NODE_ENV.txt
          npm -v >> /tmp/artifacts/npm-version.txt
          node -v >> /tmp/artifacts/node-version.txt
          ls -latR >> /tmp/artifacts/dir.txt
      - store_artifacts:
          path: /tmp/artifacts/
  upload_code_covio:
    description: "Command to upload code coverage reports to codecov.io"
    steps:
        - run: curl -Os https://uploader.codecov.io/latest/linux/codecov;chmod +x codecov;./codecov 
orbs:
  node: circleci/node@4.9.0
  browser-tools: circleci/browser-tools@1.2.3
jobs:
  npm-audit:
    parameters:
      node-version:
        type: string
    executor: pw-focal-development
    steps:
      - build_and_install:
          node-version: <<parameters.node-version>>
      - run: npm audit --audit-level=low
      - generate_and_store_version_and_filesystem_artifacts
  node14-lint:
    parameters:
      node-version:
        type: string
    executor: pw-focal-development
    steps:
<<<<<<< HEAD
      - checkout
      - node/install:
          install-npm: false #Cannot install latest npm version with node10.
          node-version: "17"
      - run: npm install
=======
      - build_and_install:
          node-version: <<parameters.node-version>>
>>>>>>> b3ab56cb
      - run: npm run lint
      - generate_and_store_version_and_filesystem_artifacts
  unit-test:
    parameters:
      node-version:
        type: string
      browser:
        type: string
    executor: pw-focal-development
    steps:
      - build_and_install:
          node-version: <<parameters.node-version>>
      - when:
          condition:
            equal: [ "FirefoxESR", <<parameters.browser>> ]
          steps:
            - browser-tools/install-firefox:
                version: "91.4.0esr" #https://archive.mozilla.org/pub/firefox/releases/          
      - when:
          condition:
            equal: [ "FirefoxHeadless", <<parameters.browser>> ]
          steps:
            - browser-tools/install-firefox
      - when:
          condition:
            equal: [ "ChromeHeadless", <<parameters.browser>> ]
          steps:
            - browser-tools/install-chrome:
                replace-existing: false
      - run: npm run test:coverage -- --browsers=<<parameters.browser>>
      - save_cache_cmd:
          node-version: <<parameters.node-version>>
      - store_test_results:
          path: dist/reports/tests/
      - store_artifacts:
          path: dist/reports/
      - generate_and_store_version_and_filesystem_artifacts
  e2e-test:
    parameters:
      node-version:
        type: string
      suite:
        type: string
    executor: pw-focal-development
    steps:
      - build_and_install:
          node-version: <<parameters.node-version>>
      - run: npx playwright install
      - run: npm run test:e2e:<<parameters.suite>>
      - store_test_results:
          path: test-results/results.xml
      - store_artifacts:
          path: test-results
      - generate_and_store_version_and_filesystem_artifacts
workflows:
  overall-circleci-commit-status: #These jobs run on every commit
    jobs:
      - node14-lint:
          node-version: lts/fermium
      - unit-test:
          name: node12-chrome
          node-version: lts/erbium
          browser: ChromeHeadless
      - unit-test: 
          name: node14-chrome
          node-version: lts/fermium
          browser: ChromeHeadless
          post-steps:
            - upload_code_covio               
      - e2e-test:
          name: e2e-ci
          node-version: lts/fermium
          suite: ci
  the-nightly: #These jobs do not run on PRs, but against master at night
    jobs:
      - unit-test:
          name: node12-firefoxESR-nightly
          node-version: lts/erbium
          browser: FirefoxESR
      - unit-test:
          name: node12-chrome-nightly
          node-version: lts/erbium
          browser: ChromeHeadless
      - unit-test:
          name: node14-firefox-nightly
          node-version: lts/fermium
          browser: FirefoxHeadless
      - unit-test:
          name: node14-chrome-nightly
          node-version: lts/fermium
          browser: ChromeHeadless
      - npm-audit:
          node-version: lts/fermium
      - e2e-test:
          name: e2e-full-nightly
          node-version: lts/fermium
          suite: full
    triggers:
      - schedule:
          cron: "0 0 * * *"
          filters:
            branches:
              only:
                - master<|MERGE_RESOLUTION|>--- conflicted
+++ resolved
@@ -82,16 +82,8 @@
         type: string
     executor: pw-focal-development
     steps:
-<<<<<<< HEAD
-      - checkout
-      - node/install:
-          install-npm: false #Cannot install latest npm version with node10.
-          node-version: "17"
-      - run: npm install
-=======
       - build_and_install:
           node-version: <<parameters.node-version>>
->>>>>>> b3ab56cb
       - run: npm run lint
       - generate_and_store_version_and_filesystem_artifacts
   unit-test:

--- conflicted
+++ resolved
@@ -285,12 +285,9 @@
       - e2e-test:
           name: e2e-stable
           suite: stable
-<<<<<<< HEAD
       - e2e-mobile
       - mem-test
       - perf-test
-=======
->>>>>>> b0b0e06e
       - visual-a11y-tests:
           name: visual-a11y-test-ci
           suite: ci

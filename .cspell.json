--- conflicted
+++ resolved
@@ -493,13 +493,9 @@
     "WCAG",
     "stackedplot",
     "Andale",
-<<<<<<< HEAD
-    "unnnormalized"
-    "checksnapshots"
-=======
+    "unnnormalized",
     "checksnapshots",
     "specced"
->>>>>>> 068ac489
   ],
   "dictionaries": ["npm", "softwareTerms", "node", "html", "css", "bash", "en_US"],
   "ignorePaths": [

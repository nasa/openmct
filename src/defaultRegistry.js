--- conflicted
+++ resolved
@@ -56,11 +56,7 @@
     '../platform/features/clock/bundle',
     '../platform/features/fixed/bundle',
     '../platform/features/imagery/bundle',
-<<<<<<< HEAD
-    '../platform/features/listview/bundle',
-=======
     '../platform/features/layout/bundle',
->>>>>>> 56b9708a
     '../platform/features/my-items/bundle',
     '../platform/features/pages/bundle',
     '../platform/features/hyperlink/bundle',
@@ -103,11 +99,7 @@
         'platform/features/clock',
         'platform/features/fixed',
         'platform/features/imagery',
-<<<<<<< HEAD
-        'platform/features/listview',
-=======
         'platform/features/layout',
->>>>>>> 56b9708a
         'platform/features/pages',
         'platform/features/hyperlink',
         'platform/features/timeline',

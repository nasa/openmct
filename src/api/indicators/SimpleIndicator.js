--- conflicted
+++ resolved
@@ -20,30 +20,9 @@
  * at runtime from the About dialog for additional information.
  *****************************************************************************/
 
-<<<<<<< HEAD
-define(['./res/indicator-template.html', '../../utils/template/templateHelpers'],
-    function (indicatorTemplate, templateHelpers) {
-        const DEFAULT_ICON_CLASS = 'icon-info';
-
-        function SimpleIndicator(openmct) {
-            this.openmct = openmct;
-
-            this.element = templateHelpers.convertTemplateToHTML(indicatorTemplate).firstChild;
-
-            this.priority = openmct.priority.DEFAULT;
-
-            this.textElement = this.element.querySelector('.js-indicator-text');
-
-            //Set defaults
-            this.text('New Indicator');
-            this.description('');
-            this.iconClass(DEFAULT_ICON_CLASS);
-            this.statusClass('');
-        }
-=======
 import EventEmitter from 'EventEmitter';
 import indicatorTemplate from './res/indicator-template.html';
->>>>>>> f5796c98
+import { convertTemplateToHTML } from '@/utils/template/templateHelpers';
 
 const DEFAULT_ICON_CLASS = 'icon-info';
 
@@ -52,7 +31,7 @@
         super();
 
         this.openmct = openmct;
-        this.element = compileTemplate(indicatorTemplate)[0];
+        this.element = convertTemplateToHTML(indicatorTemplate)[0];
         this.priority = openmct.priority.DEFAULT;
 
         this.textElement = this.element.querySelector('.js-indicator-text');
@@ -138,11 +117,4 @@
     }
 }
 
-function compileTemplate(htmlTemplate) {
-    const templateNode = document.createElement('template');
-    templateNode.innerHTML = htmlTemplate;
-
-    return templateNode.content.cloneNode(true).children;
-}
-
 export default SimpleIndicator;
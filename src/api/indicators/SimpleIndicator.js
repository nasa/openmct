--- conflicted
+++ resolved
@@ -22,10 +22,7 @@
 
 import EventEmitter from 'EventEmitter';
 import indicatorTemplate from './res/indicator-template.html';
-<<<<<<< HEAD
-=======
 import { convertTemplateToHTML } from '@/utils/template/templateHelpers';
->>>>>>> e2fe8cd4
 
 const DEFAULT_ICON_CLASS = 'icon-info';
 
@@ -34,20 +31,6 @@
         super();
 
         this.openmct = openmct;
-<<<<<<< HEAD
-        this.element = compileTemplate(indicatorTemplate)[0];
-        this.priority = openmct.priority.DEFAULT;
-
-        this.textElement = this.element.querySelector('.js-indicator-text');
-
-        //Set defaults
-        this.text('New Indicator');
-        this.description('');
-        this.iconClass(DEFAULT_ICON_CLASS);
-
-        this.click = this.click.bind(this);
-
-=======
         this.element = convertTemplateToHTML(indicatorTemplate)[0];
         this.priority = openmct.priority.DEFAULT;
 
@@ -60,28 +43,18 @@
 
         this.click = this.click.bind(this);
 
->>>>>>> e2fe8cd4
         this.element.addEventListener('click', this.click);
         openmct.once('destroy', () => {
             this.removeAllListeners();
             this.element.removeEventListener('click', this.click);
         });
     }
-<<<<<<< HEAD
 
     text(text) {
         if (text !== undefined && text !== this.textValue) {
             this.textValue = text;
             this.textElement.innerText = text;
 
-=======
-
-    text(text) {
-        if (text !== undefined && text !== this.textValue) {
-            this.textValue = text;
-            this.textElement.innerText = text;
-
->>>>>>> e2fe8cd4
             if (!text) {
                 this.element.classList.add('hidden');
             } else {
@@ -112,17 +85,10 @@
             if (iconClass) {
                 this.element.classList.add(iconClass);
             }
-<<<<<<< HEAD
 
             this.iconClassValue = iconClass;
         }
 
-=======
-
-            this.iconClassValue = iconClass;
-        }
-
->>>>>>> e2fe8cd4
         return this.iconClassValue;
     }
 
@@ -138,7 +104,6 @@
 
             this.statusClassValue = statusClass;
         }
-<<<<<<< HEAD
 
         return this.statusClassValue;
     }
@@ -152,24 +117,4 @@
     }
 }
 
-function compileTemplate(htmlTemplate) {
-    const templateNode = document.createElement('template');
-    templateNode.innerHTML = htmlTemplate;
-
-    return templateNode.content.cloneNode(true).children;
-=======
-
-        return this.statusClassValue;
-    }
-
-    click(event) {
-        this.emit('click', event);
-    }
-
-    getElement() {
-        return this.element;
-    }
->>>>>>> e2fe8cd4
-}
-
 export default SimpleIndicator;
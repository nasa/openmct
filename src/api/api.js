--- conflicted
+++ resolved
@@ -1,23 +1,15 @@
 define([
     './Type',
-<<<<<<< HEAD
-    './View'
-], function (
-    Type,
-    View
-) {
-    return {
-        Type: Type,
-        View: View
-=======
+    './View',
     './objects/ObjectAPI'
 ], function (
     Type,
+    View,
     ObjectAPI
 ) {
     return {
         Type: Type,
+        View: View,
         Objects: ObjectAPI
->>>>>>> d51e6bfd
     };
 });
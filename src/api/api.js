--- conflicted
+++ resolved
@@ -31,14 +31,10 @@
     './objects/ObjectAPI',
     './priority/PriorityAPI',
     './status/StatusAPI',
-<<<<<<< HEAD
-    './priority/PriorityAPI',
-    './user/UserAPI'
-=======
     './telemetry/TelemetryAPI',
     './time/TimeAPI',
-    './types/TypeRegistry'
->>>>>>> 8acbcadd
+    './types/TypeRegistry',
+    './user/UserAPI'
 ], function (
     ActionsAPI,
     CompositionAPI,
@@ -50,14 +46,10 @@
     ObjectAPI,
     PriorityAPI,
     StatusAPI,
-<<<<<<< HEAD
-    PriorityAPI,
-    UserAPI
-=======
     TelemetryAPI,
     TimeAPI,
-    TypeRegistry
->>>>>>> 8acbcadd
+    TypeRegistry,
+    UserAPI
 ) {
     return {
         ActionsAPI: ActionsAPI.default,
@@ -70,13 +62,9 @@
         ObjectAPI: ObjectAPI,
         PriorityAPI: PriorityAPI.default,
         StatusAPI: StatusAPI.default,
-<<<<<<< HEAD
-        PriorityAPI: PriorityAPI.default,
-        UserAPI: UserAPI.default
-=======
         TelemetryAPI: TelemetryAPI,
         TimeAPI: TimeAPI.default,
         TypeRegistry: TypeRegistry
->>>>>>> 8acbcadd
+        UserAPI: UserAPI.default
     };
 });
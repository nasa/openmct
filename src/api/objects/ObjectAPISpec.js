--- conflicted
+++ resolved
@@ -13,24 +13,8 @@
         typeRegistry = jasmine.createSpyObj('typeRegistry', [
             'get'
         ]);
-<<<<<<< HEAD
-        objectAPI = new ObjectAPI(typeRegistry, openmct);
-=======
         openmct = createOpenMct();
-        openmct.$injector = jasmine.createSpyObj('$injector', ['get']);
-        mockIdentifierService = jasmine.createSpyObj(
-            'identifierService',
-            ['parse']
-        );
-        mockIdentifierService.parse.and.returnValue({
-            getSpace: () => {
-                return TEST_NAMESPACE;
-            }
-        });
-
-        openmct.$injector.get.and.returnValue(mockIdentifierService);
         objectAPI = openmct.objects;
->>>>>>> 01d02642
 
         openmct.editor = {};
         openmct.editor.isEditing = () => false;

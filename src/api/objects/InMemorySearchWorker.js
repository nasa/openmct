--- conflicted
+++ resolved
@@ -34,14 +34,6 @@
         const port = e.ports[0];
 
         port.onmessage = function (event) {
-<<<<<<< HEAD
-            if (event.data.request === 'index') {
-                console.log('onmessage index: ', event.data);
-                indexItem(event.data.keyString, event.data.model);
-            } else if (event.data.request === 'search') {
-                console.log('onmessage search: ', event.data);
-                port.postMessage(search(event.data));
-=======
             const requestType = event.data.request;
             if (requestType === 'index') {
                 indexItem(event.data.keyString, event.data.model);
@@ -55,7 +47,6 @@
                 port.postMessage(searchForNotebookAnnotations(event.data));
             } else {
                 throw new Error(`Unknown request ${event.data.request}`);
->>>>>>> 2bfe632e
             }
         };
 
@@ -153,13 +144,7 @@
             queryId: data.queryId
         };
 
-<<<<<<< HEAD
-        console.log('indexed on search: ', indexedItems);
-
-        results = Object.values(indexedItems).filter((indexedItem) => {
-=======
         results = Object.values(indexedDomainObjects).filter((indexedItem) => {
->>>>>>> 2bfe632e
             return indexedItem.name.toLowerCase().includes(input);
         }) || [];
 

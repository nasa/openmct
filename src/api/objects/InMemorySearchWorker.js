/*****************************************************************************
 * Open MCT, Copyright (c) 2014-2022, United States Government
 * as represented by the Administrator of the National Aeronautics and Space
 * Administration. All rights reserved.
 *
 * Open MCT is licensed under the Apache License, Version 2.0 (the
 * "License"); you may not use this file except in compliance with the License.
 * You may obtain a copy of the License at
 * http://www.apache.org/licenses/LICENSE-2.0.
 *
 * Unless required by applicable law or agreed to in writing, software
 * distributed under the License is distributed on an "AS IS" BASIS, WITHOUT
 * WARRANTIES OR CONDITIONS OF ANY KIND, either express or implied. See the
 * License for the specific language governing permissions and limitations
 * under the License.
 *
 * Open MCT includes source code licensed under additional open source
 * licenses. See the Open Source Licenses file (LICENSES.md) included with
 * this source code distribution or the Licensing information page available
 * at runtime from the About dialog for additional information.
 *****************************************************************************/

/**
 * Module defining InMemorySearchWorker. Created by deeptailor on 10/03/2019.
 */
(function () {
    // An object composed of domain object IDs and models
    // {id: domainObject's ID, name: domainObject's name}
    const indexedDomainObjects = {};
    const indexedAnnotationsByDomainObject = {};
    const indexedAnnotationsByTag = {};

    self.onconnect = function (e) {
        const port = e.ports[0];

        port.onmessage = function (event) {
            const requestType = event.data.request;
            if (requestType === 'index') {
                indexItem(event.data.keyString, event.data.model);
<<<<<<< HEAD
            } else if (requestType === 'searchForObjects') {
                port.postMessage(searchForObjects(event.data));
            } else if (requestType === 'searchForAnnotations') {
                port.postMessage(searchForAnnotations(event.data));
            } else if (requestType === 'searchForTags') {
                port.postMessage(searchForTags(event.data));
            } else if (requestType === 'searchForNotebookAnnotations') {
=======
            } else if (requestType === 'OBJECTS') {
                port.postMessage(searchForObjects(event.data));
            } else if (requestType === 'ANNOTATIONS') {
                port.postMessage(searchForAnnotations(event.data));
            } else if (requestType === 'TAGS') {
                port.postMessage(searchForTags(event.data));
            } else if (requestType === 'NOTEBOOK_ANNOTATIONS') {
>>>>>>> 6bdb8c9e
                port.postMessage(searchForNotebookAnnotations(event.data));
            } else {
                throw new Error(`Unknown request ${event.data.request}`);
            }
        };

        port.start();

    };

    self.onerror = function (error) {
        //do nothing
        console.error('Error on feed', error);
    };

    function indexAnnotation(objectToIndex, model) {
        Object.keys(model.targets).forEach(targetID => {
            if (!indexedAnnotationsByDomainObject[targetID]) {
                indexedAnnotationsByDomainObject[targetID] = [];
            }

            objectToIndex.targets = model.targets;
            objectToIndex.tags = model.tags;
            const existsInIndex = indexedAnnotationsByDomainObject[targetID].some(indexedObject => {
                return indexedObject.keyString === objectToIndex.keyString;
            });

            if (!existsInIndex) {
                indexedAnnotationsByDomainObject[targetID].push(objectToIndex);
            }
        });
    }

    function indexTags(keyString, objectToIndex, model) {
        // add new tags
        model.tags.forEach(tagID => {
            if (!indexedAnnotationsByTag[tagID]) {
                indexedAnnotationsByTag[tagID] = [];
            }

            const existsInIndex = indexedAnnotationsByTag[tagID].some(indexedObject => {
                return indexedObject.keyString === objectToIndex.keyString;
            });

            if (!existsInIndex) {
                indexedAnnotationsByTag[tagID].push(objectToIndex);
            }

        });
        // remove old tags
<<<<<<< HEAD
        if (model.oldTags) {
            model.oldTags.forEach(tagIDToRemove => {
                const existsInNewModel = model.tags.includes(tagIDToRemove);
                if (!existsInNewModel && indexedAnnotationsByTag[tagIDToRemove]) {
                    indexedAnnotationsByTag[tagIDToRemove] = indexedAnnotationsByTag[tagIDToRemove].
                        filter(annotationToRemove => {
                            const shouldKeep = annotationToRemove.keyString !== keyString;

                            return shouldKeep;
                        });
                }
            });
        }
=======
        const tagsToRemoveFromIndex = Object.keys(indexedAnnotationsByTag).filter(indexedTag => {
            return !(model.tags.includes(indexedTag));
        });
        tagsToRemoveFromIndex.forEach(tagToRemoveFromIndex => {
            indexedAnnotationsByTag[tagToRemoveFromIndex] = indexedAnnotationsByTag[tagToRemoveFromIndex].filter(indexedAnnotation => {
                const shouldKeep = indexedAnnotation.keyString !== keyString;

                return shouldKeep;
            });
        });
>>>>>>> 6bdb8c9e
    }

    function indexItem(keyString, model) {
        const objectToIndex = {
            type: model.type,
            name: model.name,
            keyString
        };
        if (model && (model.type === 'annotation')) {
<<<<<<< HEAD
            if (model.targets && model.targets) {
=======
            if (model.targets) {
>>>>>>> 6bdb8c9e
                indexAnnotation(objectToIndex, model);
            }

            if (model.tags) {
                indexTags(keyString, objectToIndex, model);
            }
        } else {
            indexedDomainObjects[keyString] = objectToIndex;
        }
    }

    /**
     * Gets search results from the indexedItems based on provided search
     *   input. Returns matching results from indexedItems
     *
     * @param data An object which contains:
     *           * input: The original string which we are searching with
     *           * maxResults: The maximum number of search results desired
     *           * queryId: an id identifying this query, will be returned.
     */
    function searchForObjects(data) {
        let results = [];
        const input = data.input.trim().toLowerCase();
        const message = {
            request: 'searchForObjects',
            results: [],
            total: 0,
            queryId: data.queryId
        };

        results = Object.values(indexedDomainObjects).filter((indexedItem) => {
            return indexedItem.name.toLowerCase().includes(input);
        }) || [];

        message.total = results.length;
        message.results = results
            .slice(0, data.maxResults);

        return message;
    }

    function searchForAnnotations(data) {
        let results = [];
        const message = {
            request: 'searchForAnnotations',
            results: [],
            total: 0,
            queryId: data.queryId
        };

        results = indexedAnnotationsByDomainObject[data.input] || [];

        message.total = results.length;
        message.results = results
            .slice(0, data.maxResults);

        return message;
    }

    function searchForTags(data) {
        let results = [];
        const message = {
            request: 'searchForTags',
            results: [],
            total: 0,
            queryId: data.queryId
        };

        if (data.input) {
            data.input.forEach(matchingTag => {
                const matchingAnnotations = indexedAnnotationsByTag[matchingTag];
                if (matchingAnnotations) {
                    matchingAnnotations.forEach(matchingAnnotation => {
<<<<<<< HEAD
                        if (!results.includes(matchingAnnotation)) {
=======
                        const existsInResults = results.some(indexedObject => {
                            return matchingAnnotation.keyString === indexedObject.keyString;
                        });
                        if (!existsInResults) {
>>>>>>> 6bdb8c9e
                            results.push(matchingAnnotation);
                        }
                    });
                }
            });
        }

        message.total = results.length;
        message.results = results
            .slice(0, data.maxResults);

        return message;
    }

    function searchForNotebookAnnotations(data) {
        let results = [];
        const message = {
            request: 'searchForNotebookAnnotations',
            results: {},
            total: 0,
            queryId: data.queryId
        };

        const matchingAnnotations = indexedAnnotationsByDomainObject[data.input.targetKeyString];
        if (matchingAnnotations) {
            results = matchingAnnotations.filter(matchingAnnotation => {
                if (!matchingAnnotation.targets) {
                    return false;
                }

                const target = matchingAnnotation.targets[data.input.targetKeyString];

                return (target && target.entryId && (target.entryId === data.input.entryId));
            });
        }

        message.total = results.length;
        message.results = results
            .slice(0, data.maxResults);

        return message;
    }
}());<|MERGE_RESOLUTION|>--- conflicted
+++ resolved
@@ -37,15 +37,6 @@
             const requestType = event.data.request;
             if (requestType === 'index') {
                 indexItem(event.data.keyString, event.data.model);
-<<<<<<< HEAD
-            } else if (requestType === 'searchForObjects') {
-                port.postMessage(searchForObjects(event.data));
-            } else if (requestType === 'searchForAnnotations') {
-                port.postMessage(searchForAnnotations(event.data));
-            } else if (requestType === 'searchForTags') {
-                port.postMessage(searchForTags(event.data));
-            } else if (requestType === 'searchForNotebookAnnotations') {
-=======
             } else if (requestType === 'OBJECTS') {
                 port.postMessage(searchForObjects(event.data));
             } else if (requestType === 'ANNOTATIONS') {
@@ -53,7 +44,6 @@
             } else if (requestType === 'TAGS') {
                 port.postMessage(searchForTags(event.data));
             } else if (requestType === 'NOTEBOOK_ANNOTATIONS') {
->>>>>>> 6bdb8c9e
                 port.postMessage(searchForNotebookAnnotations(event.data));
             } else {
                 throw new Error(`Unknown request ${event.data.request}`);
@@ -104,21 +94,6 @@
 
         });
         // remove old tags
-<<<<<<< HEAD
-        if (model.oldTags) {
-            model.oldTags.forEach(tagIDToRemove => {
-                const existsInNewModel = model.tags.includes(tagIDToRemove);
-                if (!existsInNewModel && indexedAnnotationsByTag[tagIDToRemove]) {
-                    indexedAnnotationsByTag[tagIDToRemove] = indexedAnnotationsByTag[tagIDToRemove].
-                        filter(annotationToRemove => {
-                            const shouldKeep = annotationToRemove.keyString !== keyString;
-
-                            return shouldKeep;
-                        });
-                }
-            });
-        }
-=======
         const tagsToRemoveFromIndex = Object.keys(indexedAnnotationsByTag).filter(indexedTag => {
             return !(model.tags.includes(indexedTag));
         });
@@ -129,7 +104,6 @@
                 return shouldKeep;
             });
         });
->>>>>>> 6bdb8c9e
     }
 
     function indexItem(keyString, model) {
@@ -139,11 +113,7 @@
             keyString
         };
         if (model && (model.type === 'annotation')) {
-<<<<<<< HEAD
-            if (model.targets && model.targets) {
-=======
             if (model.targets) {
->>>>>>> 6bdb8c9e
                 indexAnnotation(objectToIndex, model);
             }
 
@@ -217,14 +187,10 @@
                 const matchingAnnotations = indexedAnnotationsByTag[matchingTag];
                 if (matchingAnnotations) {
                     matchingAnnotations.forEach(matchingAnnotation => {
-<<<<<<< HEAD
-                        if (!results.includes(matchingAnnotation)) {
-=======
                         const existsInResults = results.some(indexedObject => {
                             return matchingAnnotation.keyString === indexedObject.keyString;
                         });
                         if (!existsInResults) {
->>>>>>> 6bdb8c9e
                             results.push(matchingAnnotation);
                         }
                     });

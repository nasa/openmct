/*****************************************************************************
 * Open MCT, Copyright (c) 2014-2020, United States Government
 * as represented by the Administrator of the National Aeronautics and Space
 * Administration. All rights reserved.
 *
 * Open MCT is licensed under the Apache License, Version 2.0 (the
 * "License"); you may not use this file except in compliance with the License.
 * You may obtain a copy of the License at
 * http://www.apache.org/licenses/LICENSE-2.0.
 *
 * Unless required by applicable law or agreed to in writing, software
 * distributed under the License is distributed on an "AS IS" BASIS, WITHOUT
 * WARRANTIES OR CONDITIONS OF ANY KIND, either express or implied. See the
 * License for the specific language governing permissions and limitations
 * under the License.
 *
 * Open MCT includes source code licensed under additional open source
 * licenses. See the Open Source Licenses file (LICENSES.md) included with
 * this source code distribution or the Licensing information page available
 * at runtime from the About dialog for additional information.
 *****************************************************************************/

import utils from 'objectUtils';
import MutableDomainObject from './MutableDomainObject';
import RootRegistry from './RootRegistry';
import RootObjectProvider from './RootObjectProvider';
import EventEmitter from 'EventEmitter';
import InterceptorRegistry from './InterceptorRegistry';

/**
 * Utilities for loading, saving, and manipulating domain objects.
 * @interface ObjectAPI
 * @memberof module:openmct
 */

function ObjectAPI(typeRegistry) {
    this.typeRegistry = typeRegistry;
    this.eventEmitter = new EventEmitter();
    this.providers = {};
    this.rootRegistry = new RootRegistry();
    this.rootProvider = new RootObjectProvider(this.rootRegistry);
    this.cache = {};
    this.interceptorRegistry = new InterceptorRegistry();
}

/**
 * Set fallback provider, this is an internal API for legacy reasons.
 * @private
 */
ObjectAPI.prototype.supersecretSetFallbackProvider = function (p) {
    this.fallbackProvider = p;
};

/**
 * Retrieve the provider for a given identifier.
 * @private
 */
ObjectAPI.prototype.getProvider = function (identifier) {
    if (identifier.key === 'ROOT') {
        return this.rootProvider;
    }

    return this.providers[identifier.namespace] || this.fallbackProvider;
};

/**
 * Get the root-level object.
 * @returns {Promise.<DomainObject>} a promise for the root object
 */
ObjectAPI.prototype.getRoot = function () {
    return this.rootProvider.get();
};

/**
 * Register a new object provider for a particular namespace.
 *
 * @param {string} namespace the namespace for which to provide objects
 * @param {module:openmct.ObjectProvider} provider the provider which
 *        will handle loading domain objects from this namespace
 * @memberof {module:openmct.ObjectAPI#}
 * @name addProvider
 */
ObjectAPI.prototype.addProvider = function (namespace, provider) {
    this.providers[namespace] = provider;
};

/**
 * Provides the ability to read, write, and delete domain objects.
 *
 * When registering a new object provider, all methods on this interface
 * are optional.
 *
 * @interface ObjectProvider
 * @memberof module:openmct
 */

/**
 * Create the given domain object in the corresponding persistence store
 *
 * @method create
 * @memberof module:openmct.ObjectProvider#
 * @param {module:openmct.DomainObject} domainObject the domain object to
 *        create
 * @returns {Promise} a promise which will resolve when the domain object
 *          has been created, or be rejected if it cannot be saved
 */

/**
 * Update this domain object in its persistence store
 *
 * @method update
 * @memberof module:openmct.ObjectProvider#
 * @param {module:openmct.DomainObject} domainObject the domain object to
 *        update
 * @returns {Promise} a promise which will resolve when the domain object
 *          has been updated, or be rejected if it cannot be saved
 */

/**
 * Delete this domain object.
 *
 * @method delete
 * @memberof module:openmct.ObjectProvider#
 * @param {module:openmct.DomainObject} domainObject the domain object to
 *        delete
 * @returns {Promise} a promise which will resolve when the domain object
 *          has been deleted, or be rejected if it cannot be deleted
 */

/**
 * Get a domain object.
 *
 * @method get
 * @memberof module:openmct.ObjectProvider#
 * @param {string} key the key for the domain object to load
 * @returns {Promise} a promise which will resolve when the domain object
 *          has been saved, or be rejected if it cannot be saved
 */

ObjectAPI.prototype.get = function (identifier) {
    let keystring = this.makeKeyString(identifier);
    if (this.cache[keystring] !== undefined) {
        return this.cache[keystring];
    }

    identifier = utils.parseKeyString(identifier);
    const provider = this.getProvider(identifier);

    if (!provider) {
        throw new Error('No Provider Matched');
    }

    if (!provider.get) {
        throw new Error('Provider does not support get!');
    }

    let objectPromise = provider.get(identifier);
    this.cache[keystring] = objectPromise;

    return objectPromise.then(result => {
        delete this.cache[keystring];
        const interceptors = this.listGetInterceptors(identifier, result);
        interceptors.forEach(interceptor => {
            result = interceptor.invoke(identifier, result);
        });
<<<<<<< HEAD
    };

    /**
     * Search for domain objects.
     *
     * Searches and combines results of each object provider search.
     * Objects without search provided will have been indexed
     * and will be searched using the fallback indexed search.
     * Search results are asynchronous and resolve in parallel.
     *
     * @method search
     * @memberof module:openmct.ObjectAPI#
     * @param {string} query the term to search for
     * @param {Object} options search options
     * @returns {Generator.<Promise.<Array.<module:openmct.DomainObject>>>}
     *          a generator (conforms to iterable/iterator protocols)
     *          which yields promises resolving to arrays of domain objects.
     */
    ObjectAPI.prototype.search = function* (query, options) {
        for (const provider of Object.values(this.providers)) {
            if (provider.search !== undefined) {
                yield provider.search(query, options);
            }
        }

        yield this.fallbackProvider.superSecretFallbackSearch(query, options)
            .then(results => {
                return results.hits.map(hit =>
                    utils.toNewFormat(hit.object.getModel(), hit.object.getId())
                );
            });
    };

    ObjectAPI.prototype.delete = function () {
        throw new Error('Delete not implemented');
    };

    ObjectAPI.prototype.isPersistable = function (domainObject) {
        let provider = this.getProvider(domainObject.identifier);

        return provider !== undefined
            && provider.create !== undefined
            && provider.update !== undefined;
    };

    /**
     * Save this domain object in its current state. EXPERIMENTAL
     *
     * @private
     * @memberof module:openmct.ObjectAPI#
     * @param {module:openmct.DomainObject} domainObject the domain object to
     *        save
     * @returns {Promise} a promise which will resolve when the domain object
     *          has been saved, or be rejected if it cannot be saved
     */
    ObjectAPI.prototype.save = function (domainObject) {
        let provider = this.getProvider(domainObject.identifier);
        let savedResolve;
        let result;

        if (!this.isPersistable(domainObject)) {
            result = Promise.reject('Object provider does not support saving');
        } else if (hasAlreadyBeenPersisted(domainObject)) {
            result = Promise.resolve(true);
        } else {
            const persistedTime = Date.now();
            if (domainObject.persisted === undefined) {
                result = new Promise((resolve) => {
                    savedResolve = resolve;
                });
                domainObject.persisted = persistedTime;
                provider.create(domainObject).then((response) => {
                    this.mutate(domainObject, 'persisted', persistedTime);
                    savedResolve(response);
                });
            } else {
                domainObject.persisted = persistedTime;
                this.mutate(domainObject, 'persisted', persistedTime);
                result = provider.update(domainObject);
            }
        }
=======
>>>>>>> 5e2fe7dc

        return result;
    });
};

/**
 * Will fetch object for the given identifier, returning a version of the object that will automatically keep
 * itself updated as it is mutated. Before using this function, you should ask yourself whether you really need it.
 * The platform will provide mutable objects to views automatically if the underlying object can be mutated. The
 * platform will manage the lifecycle of any mutable objects that it provides. If you use `getMutable` you are
 * committing to managing that lifecycle yourself. `.destroy` should be called when the object is no longer needed.
 *
 * @memberof {module:openmct.ObjectAPI#}
 * @returns {Promise.<MutableDomainObject>} a promise that will resolve with a MutableDomainObject if
 * the object can be mutated.
 */
ObjectAPI.prototype.getMutable = function (identifier) {
    if (!this.supportsMutation(identifier)) {
        throw new Error(`Object "${this.makeKeyString(identifier)}" does not support mutation.`);
    }

    return this.get(identifier).then((object) => {
        return this._toMutable(object);
    });
};

/**
 * This function is for cleaning up a mutable domain object when you're done with it.
 * You only need to use this if you retrieved the object using `getMutable()`. If the object was provided by the
 * platform (eg. passed into a `view()` function) then the platform is responsible for its lifecycle.
 * @param {MutableDomainObject} domainObject
 */
ObjectAPI.prototype.destroyMutable = function (domainObject) {
    if (domainObject.isMutable) {
        return domainObject.$destroy();
    } else {
        throw new Error("Attempted to destroy non-mutable domain object");
    }
};

ObjectAPI.prototype.delete = function () {
    throw new Error('Delete not implemented');
};

ObjectAPI.prototype.isPersistable = function (idOrKeyString) {
    let identifier = utils.parseKeyString(idOrKeyString);
    let provider = this.getProvider(identifier);

    return provider !== undefined
        && provider.create !== undefined
        && provider.update !== undefined;
};

/**
 * Save this domain object in its current state. EXPERIMENTAL
 *
 * @private
 * @memberof module:openmct.ObjectAPI#
 * @param {module:openmct.DomainObject} domainObject the domain object to
 *        save
 * @returns {Promise} a promise which will resolve when the domain object
 *          has been saved, or be rejected if it cannot be saved
 */
ObjectAPI.prototype.save = function (domainObject) {
    let provider = this.getProvider(domainObject.identifier);
    let savedResolve;
    let result;

    if (!this.isPersistable(domainObject.identifier)) {
        result = Promise.reject('Object provider does not support saving');
    } else if (hasAlreadyBeenPersisted(domainObject)) {
        result = Promise.resolve(true);
    } else {
        const persistedTime = Date.now();
        if (domainObject.persisted === undefined) {
            result = new Promise((resolve) => {
                savedResolve = resolve;
            });
            domainObject.persisted = persistedTime;
            provider.create(domainObject).then((response) => {
                this.mutate(domainObject, 'persisted', persistedTime);
                savedResolve(response);
            });
        } else {
            domainObject.persisted = persistedTime;
            this.mutate(domainObject, 'persisted', persistedTime);
            result = provider.update(domainObject);
        }
    }

    return result;
};

/**
 * Add a root-level object.
 * @param {module:openmct.ObjectAPI~Identifier|function} an array of
 *        identifiers for root level objects, or a function that returns a
 *        promise for an identifier or an array of root level objects.
 * @method addRoot
 * @memberof module:openmct.ObjectAPI#
 */
ObjectAPI.prototype.addRoot = function (key) {
    this.rootRegistry.addRoot(key);
};

/**
 * Register an object interceptor that transforms a domain object requested via module:openmct.ObjectAPI.get
 * The domain object will be transformed after it is retrieved from the persistence store
 * The domain object will be transformed only if the interceptor is applicable to that domain object as defined by the InterceptorDef
 *
 * @param {module:openmct.InterceptorDef} interceptorDef the interceptor definition to add
 * @method addGetInterceptor
 * @memberof module:openmct.InterceptorRegistry#
 */
ObjectAPI.prototype.addGetInterceptor = function (interceptorDef) {
    this.interceptorRegistry.addInterceptor(interceptorDef);
};

/**
 * Retrieve the interceptors for a given domain object.
 * @private
 */
ObjectAPI.prototype.listGetInterceptors = function (identifier, object) {
    return this.interceptorRegistry.getInterceptors(identifier, object);
};

/**
 * Modify a domain object.
 * @param {module:openmct.DomainObject} object the object to mutate
 * @param {string} path the property to modify
 * @param {*} value the new value for this property
 * @method mutate
 * @memberof module:openmct.ObjectAPI#
 */
ObjectAPI.prototype.mutate = function (domainObject, path, value) {
    if (!this.supportsMutation(domainObject.identifier)) {
        throw `Error: Attempted to mutate immutable object ${domainObject.name}`;
    }

    if (domainObject.isMutable) {
        domainObject.$set(path, value);
    } else {
        //Creating a temporary mutable domain object allows other mutable instances of the
        //object to be kept in sync.
        let mutableDomainObject = this._toMutable(domainObject);

        //Mutate original object
        MutableDomainObject.mutateObject(domainObject, path, value);

        //Mutate temporary mutable object, in the process informing any other mutable instances
        mutableDomainObject.$set(path, value);

        //Destroy temporary mutable object
        this.destroyMutable(mutableDomainObject);
    }
};

/**
 * @private
 */
ObjectAPI.prototype._toMutable = function (object) {
    if (object.isMutable) {
        return object;
    } else {
        return MutableDomainObject.createMutable(object, this.eventEmitter);
    }
};

/**
 * @param module:openmct.ObjectAPI~Identifier identifier An object identifier
 * @returns {boolean} true if the object can be mutated, otherwise returns false
 */
ObjectAPI.prototype.supportsMutation = function (identifier) {
    return this.isPersistable(identifier);
};

/**
 * Observe changes to a domain object.
 * @param {module:openmct.DomainObject} object the object to observe
 * @param {string} path the property to observe
 * @param {Function} callback a callback to invoke when new values for
 *        this property are observed
 * @method observe
 * @memberof module:openmct.ObjectAPI#
 */
ObjectAPI.prototype.observe = function (domainObject, path, callback) {
    if (domainObject.isMutable) {
        return domainObject.$observe(path, callback);
    } else {
        let mutable = this._toMutable(domainObject);
        mutable.$observe(path, callback);

        return () => mutable.$destroy();
    }
};

/**
 * @param {module:openmct.ObjectAPI~Identifier} identifier
 * @returns {string} A string representation of the given identifier, including namespace and key
 */
ObjectAPI.prototype.makeKeyString = function (identifier) {
    return utils.makeKeyString(identifier);
};

/**
 * @param {string} keyString A string representation of the given identifier, that is, a namespace and key separated by a colon.
 * @returns {module:openmct.ObjectAPI~Identifier} An identifier object
 */
ObjectAPI.prototype.parseKeyString = function (keyString) {
    return utils.parseKeyString(keyString);
};

/**
 * Given any number of identifiers, will return true if they are all equal, otherwise false.
 * @param {module:openmct.ObjectAPI~Identifier[]} identifiers
 */
ObjectAPI.prototype.areIdsEqual = function (...identifiers) {
    return identifiers.map(utils.parseKeyString)
        .every(identifier => {
            return identifier === identifiers[0]
                || (identifier.namespace === identifiers[0].namespace
                    && identifier.key === identifiers[0].key);
        });
};

ObjectAPI.prototype.getOriginalPath = function (identifier, path = []) {
    return this.get(identifier).then((domainObject) => {
        path.push(domainObject);
        let location = domainObject.location;

        if (location) {
            return this.getOriginalPath(utils.parseKeyString(location), path);
        } else {
            return path;
        }
    });
};

/**
 * Uniquely identifies a domain object.
 *
 * @typedef Identifier
 * @memberof module:openmct.ObjectAPI~
 * @property {string} namespace the namespace to/from which this domain
 *           object should be loaded/stored.
 * @property {string} key a unique identifier for the domain object
 *           within that namespace
 */

/**
 * A domain object is an entity of relevance to a user's workflow, that
 * should appear as a distinct and meaningful object within the user
 * interface. Examples of domain objects are folders, telemetry sensors,
 * and so forth.
 *
 * A few common properties are defined for domain objects. Beyond these,
 * individual types of domain objects may add more as they see fit.
 *
 * @property {module:openmct.ObjectAPI~Identifier} identifier a key/namespace pair which
 *           uniquely identifies this domain object
 * @property {string} type the type of domain object
 * @property {string} name the human-readable name for this domain object
 * @property {string} [creator] the user name of the creator of this domain
 *           object
 * @property {number} [modified] the time, in milliseconds since the UNIX
 *           epoch, at which this domain object was last modified
 * @property {module:openmct.ObjectAPI~Identifier[]} [composition] if
 *           present, this will be used by the default composition provider
 *           to load domain objects
 * @typedef DomainObject
 * @memberof module:openmct
 */

function hasAlreadyBeenPersisted(domainObject) {
    return domainObject.persisted !== undefined
        && domainObject.persisted === domainObject.modified;
}

export default ObjectAPI;<|MERGE_RESOLUTION|>--- conflicted
+++ resolved
@@ -163,93 +163,40 @@
         interceptors.forEach(interceptor => {
             result = interceptor.invoke(identifier, result);
         });
-<<<<<<< HEAD
-    };
-
-    /**
-     * Search for domain objects.
-     *
-     * Searches and combines results of each object provider search.
-     * Objects without search provided will have been indexed
-     * and will be searched using the fallback indexed search.
-     * Search results are asynchronous and resolve in parallel.
-     *
-     * @method search
-     * @memberof module:openmct.ObjectAPI#
-     * @param {string} query the term to search for
-     * @param {Object} options search options
-     * @returns {Generator.<Promise.<Array.<module:openmct.DomainObject>>>}
-     *          a generator (conforms to iterable/iterator protocols)
-     *          which yields promises resolving to arrays of domain objects.
-     */
-    ObjectAPI.prototype.search = function* (query, options) {
-        for (const provider of Object.values(this.providers)) {
-            if (provider.search !== undefined) {
-                yield provider.search(query, options);
-            }
-        }
-
-        yield this.fallbackProvider.superSecretFallbackSearch(query, options)
-            .then(results => {
-                return results.hits.map(hit =>
-                    utils.toNewFormat(hit.object.getModel(), hit.object.getId())
-                );
-            });
-    };
-
-    ObjectAPI.prototype.delete = function () {
-        throw new Error('Delete not implemented');
-    };
-
-    ObjectAPI.prototype.isPersistable = function (domainObject) {
-        let provider = this.getProvider(domainObject.identifier);
-
-        return provider !== undefined
-            && provider.create !== undefined
-            && provider.update !== undefined;
-    };
-
-    /**
-     * Save this domain object in its current state. EXPERIMENTAL
-     *
-     * @private
-     * @memberof module:openmct.ObjectAPI#
-     * @param {module:openmct.DomainObject} domainObject the domain object to
-     *        save
-     * @returns {Promise} a promise which will resolve when the domain object
-     *          has been saved, or be rejected if it cannot be saved
-     */
-    ObjectAPI.prototype.save = function (domainObject) {
-        let provider = this.getProvider(domainObject.identifier);
-        let savedResolve;
-        let result;
-
-        if (!this.isPersistable(domainObject)) {
-            result = Promise.reject('Object provider does not support saving');
-        } else if (hasAlreadyBeenPersisted(domainObject)) {
-            result = Promise.resolve(true);
-        } else {
-            const persistedTime = Date.now();
-            if (domainObject.persisted === undefined) {
-                result = new Promise((resolve) => {
-                    savedResolve = resolve;
-                });
-                domainObject.persisted = persistedTime;
-                provider.create(domainObject).then((response) => {
-                    this.mutate(domainObject, 'persisted', persistedTime);
-                    savedResolve(response);
-                });
-            } else {
-                domainObject.persisted = persistedTime;
-                this.mutate(domainObject, 'persisted', persistedTime);
-                result = provider.update(domainObject);
-            }
-        }
-=======
->>>>>>> 5e2fe7dc
 
         return result;
     });
+};
+
+/**
+ * Search for domain objects.
+ *
+ * Searches and combines results of each object provider search.
+ * Objects without search provided will have been indexed
+ * and will be searched using the fallback indexed search.
+ * Search results are asynchronous and resolve in parallel.
+ *
+ * @method search
+ * @memberof module:openmct.ObjectAPI#
+ * @param {string} query the term to search for
+ * @param {Object} options search options
+ * @returns {Generator.<Promise.<Array.<module:openmct.DomainObject>>>}
+ *          a generator (conforms to iterable/iterator protocols)
+ *          which yields promises resolving to arrays of domain objects.
+ */
+ObjectAPI.prototype.search = function* (query, options) {
+    for (const provider of Object.values(this.providers)) {
+        if (provider.search !== undefined) {
+            yield provider.search(query, options);
+        }
+    }
+
+    yield this.fallbackProvider.superSecretFallbackSearch(query, options)
+        .then(results => {
+            return results.hits.map(hit =>
+                utils.toNewFormat(hit.object.getModel(), hit.object.getId())
+            );
+        });
 };
 
 /**

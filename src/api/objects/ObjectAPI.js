/*****************************************************************************
 * Open MCT, Copyright (c) 2014-2020, United States Government
 * as represented by the Administrator of the National Aeronautics and Space
 * Administration. All rights reserved.
 *
 * Open MCT is licensed under the Apache License, Version 2.0 (the
 * "License"); you may not use this file except in compliance with the License.
 * You may obtain a copy of the License at
 * http://www.apache.org/licenses/LICENSE-2.0.
 *
 * Unless required by applicable law or agreed to in writing, software
 * distributed under the License is distributed on an "AS IS" BASIS, WITHOUT
 * WARRANTIES OR CONDITIONS OF ANY KIND, either express or implied. See the
 * License for the specific language governing permissions and limitations
 * under the License.
 *
 * Open MCT includes source code licensed under additional open source
 * licenses. See the Open Source Licenses file (LICENSES.md) included with
 * this source code distribution or the Licensing information page available
 * at runtime from the About dialog for additional information.
 *****************************************************************************/

<<<<<<< HEAD
import utils from 'objectUtils';
import MutableDomainObject from './MutableDomainObject';
import RootRegistry from './RootRegistry';
import RootObjectProvider from './RootObjectProvider';
import EventEmitter from 'EventEmitter';

/**
 * Utilities for loading, saving, and manipulating domain objects.
 * @interface ObjectAPI
 * @memberof module:openmct
 */

function ObjectAPI(typeRegistry) {
    this.typeRegistry = typeRegistry;
    this.eventEmitter = new EventEmitter();
    this.providers = {};
    this.rootRegistry = new RootRegistry();
    this.rootProvider = new RootObjectProvider(this.rootRegistry);
    this.cache = {};
}

/**
 * Set fallback provider, this is an internal API for legacy reasons.
 * @private
 */
ObjectAPI.prototype.supersecretSetFallbackProvider = function (p) {
    this.fallbackProvider = p;
};

/**
 * Retrieve the provider for a given identifier.
 * @private
 */
ObjectAPI.prototype.getProvider = function (identifier) {
    if (identifier.key === 'ROOT') {
        return this.rootProvider;
=======
define([
    'lodash',
    'objectUtils',
    './MutableObject',
    './RootRegistry',
    './RootObjectProvider',
    './InterceptorRegistry',
    'EventEmitter'
], function (
    _,
    utils,
    MutableObject,
    RootRegistry,
    RootObjectProvider,
    InterceptorRegistry,
    EventEmitter
) {

    /**
     * Utilities for loading, saving, and manipulating domain objects.
     * @interface ObjectAPI
     * @memberof module:openmct
     */

    function ObjectAPI() {
        this.eventEmitter = new EventEmitter();
        this.providers = {};
        this.rootRegistry = new RootRegistry();
        this.rootProvider = new RootObjectProvider.default(this.rootRegistry);
        this.cache = {};
        this.interceptorRegistry = new InterceptorRegistry.default();
>>>>>>> 351848ad
    }

    return this.providers[identifier.namespace] || this.fallbackProvider;
};

/**
 * Get the root-level object.
 * @returns {Promise.<DomainObject>} a promise for the root object
 */
ObjectAPI.prototype.getRoot = function () {
    return this.rootProvider.get();
};

/**
 * Register a new object provider for a particular namespace.
 *
 * @param {string} namespace the namespace for which to provide objects
 * @param {module:openmct.ObjectProvider} provider the provider which
 *        will handle loading domain objects from this namespace
 * @memberof {module:openmct.ObjectAPI#}
 * @name addProvider
 */
ObjectAPI.prototype.addProvider = function (namespace, provider) {
    this.providers[namespace] = provider;
};

/**
 * Provides the ability to read, write, and delete domain objects.
 *
 * When registering a new object provider, all methods on this interface
 * are optional.
 *
 * @interface ObjectProvider
 * @memberof module:openmct
 */

/**
 * Create the given domain object in the corresponding persistence store
 *
 * @method create
 * @memberof module:openmct.ObjectProvider#
 * @param {module:openmct.DomainObject} domainObject the domain object to
 *        create
 * @returns {Promise} a promise which will resolve when the domain object
 *          has been created, or be rejected if it cannot be saved
 */

/**
 * Update this domain object in its persistence store
 *
 * @method update
 * @memberof module:openmct.ObjectProvider#
 * @param {module:openmct.DomainObject} domainObject the domain object to
 *        update
 * @returns {Promise} a promise which will resolve when the domain object
 *          has been updated, or be rejected if it cannot be saved
 */

/**
 * Delete this domain object.
 *
 * @method delete
 * @memberof module:openmct.ObjectProvider#
 * @param {module:openmct.DomainObject} domainObject the domain object to
 *        delete
 * @returns {Promise} a promise which will resolve when the domain object
 *          has been deleted, or be rejected if it cannot be deleted
 */

/**
 * Get a domain object.
 *
 * @method get
 * @memberof module:openmct.ObjectProvider#
 * @param {string} key the key for the domain object to load
 * @returns {Promise} a promise which will resolve when the domain object
 *          has been saved, or be rejected if it cannot be saved
 */

ObjectAPI.prototype.get = function (identifier) {
    let keystring = this.makeKeyString(identifier);
    if (this.cache[keystring] !== undefined) {
        return this.cache[keystring];
    }

    identifier = utils.parseKeyString(identifier);
    const provider = this.getProvider(identifier);

    if (!provider) {
        throw new Error('No Provider Matched');
    }

    if (!provider.get) {
        throw new Error('Provider does not support get!');
    }

    let objectPromise = provider.get(identifier);

<<<<<<< HEAD
    this.cache[keystring] = objectPromise;
=======
        return objectPromise.then(result => {
            delete this.cache[keystring];
            const interceptors = this.listGetInterceptors(identifier, result);
            interceptors.forEach(interceptor => {
                result = interceptor.invoke(identifier, result);
            });
>>>>>>> 351848ad

    return objectPromise.then(result => {
        delete this.cache[keystring];

        return result;
    });
};

/**
 * Will fetch object for the given identifier, returning a version of the object that will automatically keep
 * itself updated as it is mutated. Before using this function, you should ask yourself whether you really need it.
 * The platform will provide mutable objects to views automatically if the underlying object can be mutated. The
 * platform will manage the lifecycle of any mutable objects that it provides. If you use `getMutable` you are
 * committing to managing that lifecycle yourself. `.destroy` should be called when the object is no longer needed.
 *
 * @memberof {module:openmct.ObjectAPI#}
 * @returns {Promise.<MutableDomainObject>} a promise that will resolve with a MutableDomainObject if
 * the object can be mutated.
 */
ObjectAPI.prototype.getMutable = function (identifier) {
    return this.get(identifier).then((object) => {
        return this._toMutable(object);
    });
};

/**
 * This function is for cleaning up a mutable domain object when you're done with it.
 * You only need to use this if you retrieved the object using `getMutable()`. If the object was provided by the
 * platform (eg. passed into a `view()` function) then the platform is responsible for its lifecycle.
 * @param {MutableDomainObject} domainObject
 */
ObjectAPI.prototype.destroyMutable = function (domainObject) {
    if (domainObject.isMutable) {
        return domainObject.$destroy();
    } else {
        throw new Error("Attempted to destroy non-mutable domain object");
    }
};

ObjectAPI.prototype.delete = function () {
    throw new Error('Delete not implemented');
};

ObjectAPI.prototype.isPersistable = function (idOrKeyString) {
    let identifier = utils.parseKeyString(idOrKeyString);
    let provider = this.getProvider(identifier);

    return provider !== undefined
        && provider.create !== undefined
        && provider.update !== undefined;
};

/**
 * Save this domain object in its current state. EXPERIMENTAL
 *
 * @private
 * @memberof module:openmct.ObjectAPI#
 * @param {module:openmct.DomainObject} domainObject the domain object to
 *        save
 * @returns {Promise} a promise which will resolve when the domain object
 *          has been saved, or be rejected if it cannot be saved
 */
ObjectAPI.prototype.save = function (domainObject) {
    let provider = this.getProvider(domainObject.identifier);
    let savedResolve;
    let result;

    if (!this.isPersistable(domainObject.identifier)) {
        result = Promise.reject('Object provider does not support saving');
    } else if (hasAlreadyBeenPersisted(domainObject)) {
        result = Promise.resolve(true);
    } else {
        const persistedTime = Date.now();
        if (domainObject.persisted === undefined) {
            result = new Promise((resolve) => {
                savedResolve = resolve;
            });
<<<<<<< HEAD
            domainObject.persisted = persistedTime;
            provider.create(domainObject).then((response) => {
                this.mutate(domainObject, 'persisted', persistedTime);
                savedResolve(response);
            });
        } else {
            domainObject.persisted = persistedTime;
            this.mutate(domainObject, 'persisted', persistedTime);
            result = provider.update(domainObject);
        }
    }

    return result;
};

/**
 * Add a root-level object.
 * @param {module:openmct.ObjectAPI~Identifier|function} an array of
 *        identifiers for root level objects, or a function that returns a
 *        promise for an identifier or an array of root level objects.
 * @method addRoot
 * @memberof module:openmct.ObjectAPI#
 */
ObjectAPI.prototype.addRoot = function (key) {
    this.rootRegistry.addRoot(key);
};

/**
 * Modify a domain object.
 * @param {module:openmct.DomainObject} object the object to mutate
 * @param {string} path the property to modify
 * @param {*} value the new value for this property
 * @method mutate
 * @memberof module:openmct.ObjectAPI#
 */
ObjectAPI.prototype.mutate = function (domainObject, path, value) {
    if (!this.supportsMutation(domainObject.identifier)) {
        throw `Error: Attempted to mutate immutable object ${domainObject.name}`;
=======
    };

    ObjectAPI.prototype.getOriginalPath = function (identifier, path = []) {
        return this.get(identifier).then((domainObject) => {
            path.push(domainObject);
            let location = domainObject.location;

            if (location) {
                return this.getOriginalPath(utils.parseKeyString(location), path);
            } else {
                return path;
            }
        });
    };

    /**
     * Register an object interceptor that transforms a domain object requested via module:openmct.ObjectAPI.get
     * The domain object will be transformed after it is retrieved from the persistence store
     * The domain object will be transformed only if the interceptor is applicable to that domain object as defined by the InterceptorDef
     *
     * @param {module:openmct.InterceptorDef} interceptorDef the interceptor definition to add
     * @method addGetInterceptor
     * @memberof module:openmct.InterceptorRegistry#
     */
    ObjectAPI.prototype.addGetInterceptor = function (interceptorDef) {
        this.interceptorRegistry.addInterceptor(interceptorDef);
    };

    /**
     * Retrieve the interceptors for a given domain object.
     * @private
     */
    ObjectAPI.prototype.listGetInterceptors = function (identifier, object) {
        return this.interceptorRegistry.getInterceptors(identifier, object);
    };

    /**
     * Uniquely identifies a domain object.
     *
     * @typedef Identifier
     * @memberof module:openmct.ObjectAPI~
     * @property {string} namespace the namespace to/from which this domain
     *           object should be loaded/stored.
     * @property {string} key a unique identifier for the domain object
     *           within that namespace
     */

    /**
     * A domain object is an entity of relevance to a user's workflow, that
     * should appear as a distinct and meaningful object within the user
     * interface. Examples of domain objects are folders, telemetry sensors,
     * and so forth.
     *
     * A few common properties are defined for domain objects. Beyond these,
     * individual types of domain objects may add more as they see fit.
     *
     * @property {module:openmct.ObjectAPI~Identifier} identifier a key/namespace pair which
     *           uniquely identifies this domain object
     * @property {string} type the type of domain object
     * @property {string} name the human-readable name for this domain object
     * @property {string} [creator] the user name of the creator of this domain
     *           object
     * @property {number} [modified] the time, in milliseconds since the UNIX
     *           epoch, at which this domain object was last modified
     * @property {module:openmct.ObjectAPI~Identifier[]} [composition] if
     *           present, this will be used by the default composition provider
     *           to load domain objects
     * @typedef DomainObject
     * @memberof module:openmct
     */

    function hasAlreadyBeenPersisted(domainObject) {
        return domainObject.persisted !== undefined
            && domainObject.persisted === domainObject.modified;
>>>>>>> 351848ad
    }

    if (domainObject.isMutable) {
        domainObject.$set(path, value);
    } else {
        //Creating a temporary mutable domain object allows other mutable instances of the
        //object to be kept in sync.
        let mutableDomainObject = this._toMutable(domainObject);

        //Mutate original object
        MutableDomainObject.mutateObject(domainObject, path, value);

        //Mutate temporary mutable object, in the process informing any other mutable instances
        mutableDomainObject.$set(path, value);

        //Destroy temporary mutable object
        this.destroyMutable(mutableDomainObject);
    }
};

ObjectAPI.prototype._toMutable = function (object) {
    if (!this.supportsMutation(object.identifier)) {
        throw new Error(`Object "${this.makeKeyString(object.identifier)}" does not support mutation.`);
    }

    if (object.isMutable) {
        return object;
    } else {
        return MutableDomainObject.createMutable(object, this.eventEmitter);
    }
};

/**
 * @param module:openmct.ObjectAPI~Identifier identifier An object identifier
 * @returns {boolean} true if the object can be mutated, otherwise returns false
 */
ObjectAPI.prototype.supportsMutation = function (identifier) {
    return this.isPersistable(identifier);
};

/**
 * Observe changes to a domain object.
 * @param {module:openmct.DomainObject} object the object to observe
 * @param {string} path the property to observe
 * @param {Function} callback a callback to invoke when new values for
 *        this property are observed
 * @method observe
 * @memberof module:openmct.ObjectAPI#
 */
ObjectAPI.prototype.observe = function (domainObject, path, callback) {
    if (domainObject.isMutable) {
        return domainObject.$observe(path, callback);
    } else {
        let mutable = this._toMutable(domainObject);
        mutable.$observe(path, callback);

        return () => mutable.$destroy();
    }
};

/**
 * @param {module:openmct.ObjectAPI~Identifier} identifier
 * @returns {string} A string representation of the given identifier, including namespace and key
 */
ObjectAPI.prototype.makeKeyString = function (identifier) {
    return utils.makeKeyString(identifier);
};

/**
 * @param {string} keyString A string representation of the given identifier, that is, a namespace and key separated by a colon.
 * @returns {module:openmct.ObjectAPI~Identifier} An identifier object
 */
ObjectAPI.prototype.parseKeyString = function (keyString) {
    return utils.parseKeyString(keyString);
};

/**
 * Given any number of identifiers, will return true if they are all equal, otherwise false.
 * @param {module:openmct.ObjectAPI~Identifier[]} identifiers
 */
ObjectAPI.prototype.areIdsEqual = function (...identifiers) {
    return identifiers.map(utils.parseKeyString)
        .every(identifier => {
            return identifier === identifiers[0]
                || (identifier.namespace === identifiers[0].namespace
                    && identifier.key === identifiers[0].key);
        });
};

ObjectAPI.prototype.getOriginalPath = function (identifier, path = []) {
    return this.get(identifier).then((domainObject) => {
        path.push(domainObject);
        let location = domainObject.location;

        if (location) {
            return this.getOriginalPath(utils.parseKeyString(location), path);
        } else {
            return path;
        }
    });
};

/**
 * Uniquely identifies a domain object.
 *
 * @typedef Identifier
 * @memberof module:openmct.ObjectAPI~
 * @property {string} namespace the namespace to/from which this domain
 *           object should be loaded/stored.
 * @property {string} key a unique identifier for the domain object
 *           within that namespace
 */

/**
 * A domain object is an entity of relevance to a user's workflow, that
 * should appear as a distinct and meaningful object within the user
 * interface. Examples of domain objects are folders, telemetry sensors,
 * and so forth.
 *
 * A few common properties are defined for domain objects. Beyond these,
 * individual types of domain objects may add more as they see fit.
 *
 * @property {module:openmct.ObjectAPI~Identifier} identifier a key/namespace pair which
 *           uniquely identifies this domain object
 * @property {string} type the type of domain object
 * @property {string} name the human-readable name for this domain object
 * @property {string} [creator] the user name of the creator of this domain
 *           object
 * @property {number} [modified] the time, in milliseconds since the UNIX
 *           epoch, at which this domain object was last modified
 * @property {module:openmct.ObjectAPI~Identifier[]} [composition] if
 *           present, this will be used by the default composition provider
 *           to load domain objects
 * @typedef DomainObject
 * @memberof module:openmct
 */

function hasAlreadyBeenPersisted(domainObject) {
    return domainObject.persisted !== undefined
        && domainObject.persisted === domainObject.modified;
}

export default ObjectAPI;<|MERGE_RESOLUTION|>--- conflicted
+++ resolved
@@ -20,12 +20,12 @@
  * at runtime from the About dialog for additional information.
  *****************************************************************************/
 
-<<<<<<< HEAD
 import utils from 'objectUtils';
 import MutableDomainObject from './MutableDomainObject';
 import RootRegistry from './RootRegistry';
 import RootObjectProvider from './RootObjectProvider';
 import EventEmitter from 'EventEmitter';
+import InterceptorRegistry from './InterceptorRegistry';
 
 /**
  * Utilities for loading, saving, and manipulating domain objects.
@@ -40,6 +40,7 @@
     this.rootRegistry = new RootRegistry();
     this.rootProvider = new RootObjectProvider(this.rootRegistry);
     this.cache = {};
+    this.interceptorRegistry = new InterceptorRegistry();
 }
 
 /**
@@ -57,39 +58,6 @@
 ObjectAPI.prototype.getProvider = function (identifier) {
     if (identifier.key === 'ROOT') {
         return this.rootProvider;
-=======
-define([
-    'lodash',
-    'objectUtils',
-    './MutableObject',
-    './RootRegistry',
-    './RootObjectProvider',
-    './InterceptorRegistry',
-    'EventEmitter'
-], function (
-    _,
-    utils,
-    MutableObject,
-    RootRegistry,
-    RootObjectProvider,
-    InterceptorRegistry,
-    EventEmitter
-) {
-
-    /**
-     * Utilities for loading, saving, and manipulating domain objects.
-     * @interface ObjectAPI
-     * @memberof module:openmct
-     */
-
-    function ObjectAPI() {
-        this.eventEmitter = new EventEmitter();
-        this.providers = {};
-        this.rootRegistry = new RootRegistry();
-        this.rootProvider = new RootObjectProvider.default(this.rootRegistry);
-        this.cache = {};
-        this.interceptorRegistry = new InterceptorRegistry.default();
->>>>>>> 351848ad
     }
 
     return this.providers[identifier.namespace] || this.fallbackProvider;
@@ -187,20 +155,14 @@
     }
 
     let objectPromise = provider.get(identifier);
-
-<<<<<<< HEAD
     this.cache[keystring] = objectPromise;
-=======
-        return objectPromise.then(result => {
-            delete this.cache[keystring];
-            const interceptors = this.listGetInterceptors(identifier, result);
-            interceptors.forEach(interceptor => {
-                result = interceptor.invoke(identifier, result);
-            });
->>>>>>> 351848ad
 
     return objectPromise.then(result => {
         delete this.cache[keystring];
+        const interceptors = this.listGetInterceptors(identifier, result);
+        interceptors.forEach(interceptor => {
+            result = interceptor.invoke(identifier, result);
+        });
 
         return result;
     });
@@ -275,7 +237,6 @@
             result = new Promise((resolve) => {
                 savedResolve = resolve;
             });
-<<<<<<< HEAD
             domainObject.persisted = persistedTime;
             provider.create(domainObject).then((response) => {
                 this.mutate(domainObject, 'persisted', persistedTime);
@@ -304,6 +265,27 @@
 };
 
 /**
+ * Register an object interceptor that transforms a domain object requested via module:openmct.ObjectAPI.get
+ * The domain object will be transformed after it is retrieved from the persistence store
+ * The domain object will be transformed only if the interceptor is applicable to that domain object as defined by the InterceptorDef
+ *
+ * @param {module:openmct.InterceptorDef} interceptorDef the interceptor definition to add
+ * @method addGetInterceptor
+ * @memberof module:openmct.InterceptorRegistry#
+ */
+ObjectAPI.prototype.addGetInterceptor = function (interceptorDef) {
+    this.interceptorRegistry.addInterceptor(interceptorDef);
+};
+
+/**
+ * Retrieve the interceptors for a given domain object.
+ * @private
+ */
+ObjectAPI.prototype.listGetInterceptors = function (identifier, object) {
+    return this.interceptorRegistry.getInterceptors(identifier, object);
+};
+
+/**
  * Modify a domain object.
  * @param {module:openmct.DomainObject} object the object to mutate
  * @param {string} path the property to modify
@@ -314,82 +296,6 @@
 ObjectAPI.prototype.mutate = function (domainObject, path, value) {
     if (!this.supportsMutation(domainObject.identifier)) {
         throw `Error: Attempted to mutate immutable object ${domainObject.name}`;
-=======
-    };
-
-    ObjectAPI.prototype.getOriginalPath = function (identifier, path = []) {
-        return this.get(identifier).then((domainObject) => {
-            path.push(domainObject);
-            let location = domainObject.location;
-
-            if (location) {
-                return this.getOriginalPath(utils.parseKeyString(location), path);
-            } else {
-                return path;
-            }
-        });
-    };
-
-    /**
-     * Register an object interceptor that transforms a domain object requested via module:openmct.ObjectAPI.get
-     * The domain object will be transformed after it is retrieved from the persistence store
-     * The domain object will be transformed only if the interceptor is applicable to that domain object as defined by the InterceptorDef
-     *
-     * @param {module:openmct.InterceptorDef} interceptorDef the interceptor definition to add
-     * @method addGetInterceptor
-     * @memberof module:openmct.InterceptorRegistry#
-     */
-    ObjectAPI.prototype.addGetInterceptor = function (interceptorDef) {
-        this.interceptorRegistry.addInterceptor(interceptorDef);
-    };
-
-    /**
-     * Retrieve the interceptors for a given domain object.
-     * @private
-     */
-    ObjectAPI.prototype.listGetInterceptors = function (identifier, object) {
-        return this.interceptorRegistry.getInterceptors(identifier, object);
-    };
-
-    /**
-     * Uniquely identifies a domain object.
-     *
-     * @typedef Identifier
-     * @memberof module:openmct.ObjectAPI~
-     * @property {string} namespace the namespace to/from which this domain
-     *           object should be loaded/stored.
-     * @property {string} key a unique identifier for the domain object
-     *           within that namespace
-     */
-
-    /**
-     * A domain object is an entity of relevance to a user's workflow, that
-     * should appear as a distinct and meaningful object within the user
-     * interface. Examples of domain objects are folders, telemetry sensors,
-     * and so forth.
-     *
-     * A few common properties are defined for domain objects. Beyond these,
-     * individual types of domain objects may add more as they see fit.
-     *
-     * @property {module:openmct.ObjectAPI~Identifier} identifier a key/namespace pair which
-     *           uniquely identifies this domain object
-     * @property {string} type the type of domain object
-     * @property {string} name the human-readable name for this domain object
-     * @property {string} [creator] the user name of the creator of this domain
-     *           object
-     * @property {number} [modified] the time, in milliseconds since the UNIX
-     *           epoch, at which this domain object was last modified
-     * @property {module:openmct.ObjectAPI~Identifier[]} [composition] if
-     *           present, this will be used by the default composition provider
-     *           to load domain objects
-     * @typedef DomainObject
-     * @memberof module:openmct
-     */
-
-    function hasAlreadyBeenPersisted(domainObject) {
-        return domainObject.persisted !== undefined
-            && domainObject.persisted === domainObject.modified;
->>>>>>> 351848ad
     }
 
     if (domainObject.isMutable) {

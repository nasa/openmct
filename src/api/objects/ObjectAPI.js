--- conflicted
+++ resolved
@@ -42,13 +42,7 @@
     this.eventEmitter = new EventEmitter();
     this.providers = {};
     this.rootRegistry = new RootRegistry();
-<<<<<<< HEAD
-=======
     this.inMemorySearchProvider = new InMemorySearchProvider(openmct);
-    this.injectIdentifierService = function () {
-        this.identifierService = this.openmct.$injector.get("identifierService");
-    };
->>>>>>> 01d02642
 
     this.rootProvider = new RootObjectProvider(this.rootRegistry);
     this.cache = {};

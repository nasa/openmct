--- conflicted
+++ resolved
@@ -31,15 +31,9 @@
      * @private
      */
     function isIdentifier(thing) {
-<<<<<<< HEAD
-        return typeof thing === 'object' &&
-            Object.prototype.hasOwnProperty.call(thing, 'key') &&
-            Object.prototype.hasOwnProperty.call(thing, 'namespace');
-=======
         return typeof thing === 'object'
-            && thing.hasOwnProperty('key')
-            && thing.hasOwnProperty('namespace');
->>>>>>> b76d4b76
+            && Object.prototype.hasOwnProperty.call(thing, 'key')
+            && Object.prototype.hasOwnProperty.call(thing, 'namespace');
     }
 
     /**

--- conflicted
+++ resolved
@@ -52,51 +52,14 @@
    */
   function parseKeyString(keyString) {
     if (isIdentifier(keyString)) {
+        // TODO REMOVE FOR OMM-RELEASE-5.0
+        if (!keyString.namespace && keyString.key.includes(':')) {
+            console.error(`smushed key: ${keyString.key}`);
+        }
+
       return keyString;
     }
 
-<<<<<<< HEAD
-    /**
-     * Convert a keyString into an Open MCT Identifier, ex:
-     * 'scratch:root' ==> {namespace: 'scratch', key: 'root'}
-     *
-     * Idempotent.
-     *
-     * @param keyString
-     * @returns identifier
-     */
-    function parseKeyString(keyString) {
-        if (isIdentifier(keyString)) {
-            // TODO REMOVE FOR OMM-RELEASE-5.0
-            if (!keyString.namespace && keyString.key.includes(':')) {
-                console.error(`smushed key: ${keyString.key}`);
-            }
-
-            return keyString;
-        }
-
-        let namespace = '';
-        let key = keyString;
-        for (let i = 0; i < key.length; i++) {
-            if (key[i] === "\\" && key[i + 1] === ":") {
-                i++; // skip escape character.
-            } else if (key[i] === ":") {
-                key = key.slice(i + 1);
-                break;
-            }
-
-            namespace += key[i];
-        }
-
-        if (keyString === namespace) {
-            namespace = '';
-        }
-
-        return {
-            namespace: namespace,
-            key: key
-        };
-=======
     let namespace = '';
     let key = keyString;
     for (let i = 0; i < key.length; i++) {
@@ -108,7 +71,6 @@
       }
 
       namespace += key[i];
->>>>>>> 55d0efa5
     }
 
     if (keyString === namespace) {

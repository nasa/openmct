--- conflicted
+++ resolved
@@ -57,16 +57,10 @@
         if (isIdentifier(keyString)) {
             return keyString;
         }
-<<<<<<< HEAD
+
         let namespace = '';
         let key = keyString;
         for (let i = 0; i < key.length; i++) {
-=======
-
-        var namespace = '',
-            key = keyString;
-        for (var i = 0; i < key.length; i++) {
->>>>>>> b76d4b76
             if (key[i] === "\\" && key[i + 1] === ":") {
                 i++; // skip escape character.
             } else if (key[i] === ":") {

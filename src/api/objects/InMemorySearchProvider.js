--- conflicted
+++ resolved
@@ -63,11 +63,8 @@
         this.localSearchForTags = this.localSearchForTags.bind(this);
         this.localSearchForNotebookAnnotations = this.localSearchForNotebookAnnotations.bind(this);
         this.onAnnotationCreation = this.onAnnotationCreation.bind(this);
-<<<<<<< HEAD
-=======
         this.onCompositionAdded = this.onCompositionAdded.bind(this);
         this.onCompositionRemoved = this.onCompositionRemoved.bind(this);
->>>>>>> 6bdb8c9e
         this.onerror = this.onWorkerError.bind(this);
         this.startIndexing = this.startIndexing.bind(this);
 
@@ -80,17 +77,11 @@
                 this.worker.port.close();
             }
 
-<<<<<<< HEAD
-            if (this.stopListeningToAnnotationCreation) {
-                this.stopListeningToAnnotationCreation();
-            }
-=======
             Object.keys(this.indexedCompositions).forEach(keyString => {
                 const composition = this.indexedCompositions[keyString];
                 composition.off('add', this.onCompositionAdded);
                 composition.off('remove', this.onCompositionRemoved);
             });
->>>>>>> 6bdb8c9e
 
             this.destroyObservers(this.indexedIds);
             this.destroyObservers(this.indexedCompositions);
@@ -109,17 +100,12 @@
         this.indexAnnotations();
 
         if (typeof SharedWorker !== 'undefined') {
-        // if (false) {
             this.worker = this.startSharedWorker();
         } else {
             // we must be on iOS
         }
 
-<<<<<<< HEAD
-        this.stopListeningToAnnotationCreation = this.openmct.annotation.on('annotationCreated', this.onAnnotationCreation);
-=======
         this.openmct.annotation.on('annotationCreated', this.onAnnotationCreation);
->>>>>>> 6bdb8c9e
 
     }
 
@@ -152,15 +138,7 @@
         return intermediateResponse;
     }
 
-<<<<<<< HEAD
-    search(input, queryType, localQueryFallBack, maxResults) {
-        if (!maxResults) {
-            maxResults = this.DEFAULT_MAX_RESULTS;
-        }
-
-=======
     search(query, searchType) {
->>>>>>> 6bdb8c9e
         const queryId = uuid();
         const pendingQuery = this.getIntermediateResponse();
         this.pendingQueries[queryId] = pendingQuery;
@@ -172,15 +150,9 @@
         };
 
         if (this.worker) {
-<<<<<<< HEAD
-            this.dispatchSearch(queryId, queryType, input, maxResults);
-        } else {
-            localQueryFallBack(queryId, input, maxResults);
-=======
             this.#dispatchSearchToWorker(searchOptions);
         } else {
             this.#localQueryFallBack(searchOptions);
->>>>>>> 6bdb8c9e
         }
 
         return pendingQuery.promise;
@@ -205,40 +177,10 @@
     }
 
     /**
-<<<<<<< HEAD
-     * Query the search provider for results.
-     *
-     * @param {String} input the string to search by.
-     * @param {Number} maxResults max number of results to return.
-     * @returns {Promise} a promise for a modelResults object.
-     */
-    searchForObjects(input, maxResults) {
-        return this.search(input, 'searchForObjects', this.localSearchForObjects, maxResults);
-    }
-
-    searchForAnnotations(input, maxResults) {
-        return this.search(input, 'searchForAnnotations', this.localSearchForAnnotations, maxResults);
-    }
-
-    searchForTags(input, maxResults) {
-        return this.search(input, 'searchForTags', this.localSearchForTags, maxResults);
-    }
-
-    searchForNotebookAnnotations(input, maxResults) {
-        return this.search(input, 'searchForNotebookAnnotations', this.localSearchForNotebookAnnotations, maxResults);
-    }
-
-    /**
-=======
->>>>>>> 6bdb8c9e
      * Handle messages from the worker.
      * @private
      */
     async onWorkerMessage(event) {
-<<<<<<< HEAD
-        console.debug('⚙️ Received worker message ⚙️', event);
-=======
->>>>>>> 6bdb8c9e
         const pendingQuery = this.pendingQueries[event.data.queryId];
         const modelResults = {
             total: event.data.total
@@ -325,18 +267,11 @@
     }
 
     onAnnotationCreation(annotationObject) {
-<<<<<<< HEAD
-        const provider = this;
-        console.debug(`🍋 annotation created 🍋`, annotationObject);
-
-        provider.index(annotationObject);
-=======
         const objectProvider = this.openmct.objects.getProvider(annotationObject.identifier);
         if (objectProvider === undefined || objectProvider.search === undefined) {
             const provider = this;
             provider.index(annotationObject);
         }
->>>>>>> 6bdb8c9e
     }
 
     onNameMutation(domainObject, name) {
@@ -347,19 +282,7 @@
     }
 
     onTagMutation(domainObject, newTags) {
-<<<<<<< HEAD
-        console.debug(`🍉 Tag mutation `, domainObject);
-        domainObject.oldTags = domainObject.tags;
         domainObject.tags = newTags;
-        const provider = this;
-
-        provider.index(domainObject);
-    }
-
-    onCompositionMutation(domainObject, composition) {
-=======
-        domainObject.tags = newTags;
->>>>>>> 6bdb8c9e
         const provider = this;
 
         provider.index(domainObject);
@@ -414,20 +337,12 @@
                 'name',
                 this.onNameMutation.bind(this, domainObject)
             );
-<<<<<<< HEAD
-            this.indexedCompositions[keyString] = this.openmct.objects.observe(
-                domainObject,
-                'composition',
-                this.onCompositionMutation.bind(this, domainObject)
-            );
-=======
             if (composition) {
                 composition.on('add', this.onCompositionAdded);
                 composition.on('remove', this.onCompositionRemoved);
                 this.indexedCompositions[keyString] = composition;
             }
 
->>>>>>> 6bdb8c9e
             if (domainObject.type === 'annotation') {
                 this.indexedTags[keyString] = this.openmct.objects.observe(
                     domainObject,
@@ -491,17 +406,10 @@
      * @private
      * @returns {String} a unique query Id for the query.
      */
-<<<<<<< HEAD
-    dispatchSearch(queryId, searchType, searchInput, maxResults) {
-        const message = {
-            request: searchType,
-            input: searchInput,
-=======
     #dispatchSearchToWorker({queryId, searchType, query, maxResults}) {
         const message = {
             request: searchType.toString(),
             input: query,
->>>>>>> 6bdb8c9e
             maxResults,
             queryId
         };
@@ -524,22 +432,6 @@
             }
 
         });
-<<<<<<< HEAD
-        // remove old tags
-        if (model.oldTags) {
-            model.oldTags.forEach(tagIDToRemove => {
-                const existsInNewModel = model.tags.includes(tagIDToRemove);
-                if (!existsInNewModel && this.localIndexedAnnotationsByTag[tagIDToRemove]) {
-                    this.localIndexedAnnotationsByTag[tagIDToRemove] = this.localIndexedAnnotationsByTag[tagIDToRemove].
-                        filter(annotationToRemove => {
-                            const shouldKeep = annotationToRemove.keyString !== keyString;
-
-                            return shouldKeep;
-                        });
-                }
-            });
-        }
-=======
         const tagsToRemoveFromIndex = Object.keys(this.localIndexedAnnotationsByTag).filter(indexedTag => {
             return !(model.tags.includes(indexedTag));
         });
@@ -550,7 +442,6 @@
                 return shouldKeep;
             });
         });
->>>>>>> 6bdb8c9e
     }
 
     localIndexAnnotation(objectToIndex, model) {
@@ -582,11 +473,7 @@
             keyString
         };
         if (model && (model.type === 'annotation')) {
-<<<<<<< HEAD
-            if (model.targets && model.targets) {
-=======
             if (model.targets) {
->>>>>>> 6bdb8c9e
                 this.localIndexAnnotation(objectToIndex, model);
             }
 
@@ -674,14 +561,10 @@
                 const matchingAnnotations = this.localIndexedAnnotationsByTag[matchingTag];
                 if (matchingAnnotations) {
                     matchingAnnotations.forEach(matchingAnnotation => {
-<<<<<<< HEAD
-                        if (!results.includes(matchingAnnotation)) {
-=======
                         const existsInResults = results.some(indexedObject => {
                             return matchingAnnotation.keyString === indexedObject.keyString;
                         });
                         if (!existsInResults) {
->>>>>>> 6bdb8c9e
                             results.push(matchingAnnotation);
                         }
                     });

/*****************************************************************************
 * Open MCT, Copyright (c) 2014-2022, United States Government
 * as represented by the Administrator of the National Aeronautics and Space
 * Administration. All rights reserved.
 *
 * Open MCT is licensed under the Apache License, Version 2.0 (the
 * "License"); you may not use this file except in compliance with the License.
 * You may obtain a copy of the License at
 * http://www.apache.org/licenses/LICENSE-2.0.
 *
 * Unless required by applicable law or agreed to in writing, software
 * distributed under the License is distributed on an "AS IS" BASIS, WITHOUT
 * WARRANTIES OR CONDITIONS OF ANY KIND, either express or implied. See the
 * License for the specific language governing permissions and limitations
 * under the License.
 *
 * Open MCT includes source code licensed under additional open source
 * licenses. See the Open Source Licenses file (LICENSES.md) included with
 * this source code distribution or the Licensing information page available
 * at runtime from the About dialog for additional information.
 *****************************************************************************/

import { v4 as uuid } from 'uuid';

class InMemorySearchProvider {
    /**
     * A search service which searches through domain objects in
     * the filetree without using external search implementations.
     *
     * @constructor
     * @param {Object} openmct
     */
    constructor(openmct) {
        /**
         * Maximum number of concurrent index requests to allow.
         */
        this.MAX_CONCURRENT_REQUESTS = 100;
        /**
         * If max results is not specified in query, use this as default.
         */
        this.DEFAULT_MAX_RESULTS = 100;
        this.openmct = openmct;
        this.indexedIds = {};
        this.indexedCompositions = {};
        this.indexedTags = {};
        this.idsToIndex = [];
        this.pendingIndex = {};
        this.pendingRequests = 0;
        this.worker = null;

        /**
         * If we don't have SharedWorkers available (e.g., iOS)
         */
        this.localIndexedDomainObjects = {};
        this.localIndexedAnnotationsByDomainObject = {};
        this.localIndexedAnnotationsByTag = {};

        this.pendingQueries = {};
        this.onWorkerMessage = this.onWorkerMessage.bind(this);
        this.onWorkerMessageError = this.onWorkerMessageError.bind(this);
        this.localSearchForObjects = this.localSearchForObjects.bind(this);
        this.localSearchForAnnotations = this.localSearchForAnnotations.bind(this);
        this.localSearchForTags = this.localSearchForTags.bind(this);
        this.localSearchForNotebookAnnotations = this.localSearchForNotebookAnnotations.bind(this);
        this.onAnnotationCreation = this.onAnnotationCreation.bind(this);
        this.onCompositionAdded = this.onCompositionAdded.bind(this);
        this.onCompositionRemoved = this.onCompositionRemoved.bind(this);
        this.onerror = this.onWorkerError.bind(this);
        this.startIndexing = this.startIndexing.bind(this);

        this.openmct.on('start', this.startIndexing);
        this.openmct.on('destroy', () => {
            if (this.worker && this.worker.port) {
                this.worker.onerror = null;
                this.worker.port.onmessage = null;
                this.worker.port.onmessageerror = null;
                this.worker.port.close();
            }

            Object.keys(this.indexedCompositions).forEach(keyString => {
                const composition = this.indexedCompositions[keyString];
                composition.off('add', this.onCompositionAdded);
                composition.off('remove', this.onCompositionRemoved);
            });

            this.destroyObservers(this.indexedIds);
            this.destroyObservers(this.indexedCompositions);
        });
    }

    startIndexing() {
        const rootObject = this.openmct.objects.rootProvider.rootObject;

        this.searchTypes = this.openmct.objects.SEARCH_TYPES;

        this.supportedSearchTypes = [this.searchTypes.OBJECTS, this.searchTypes.ANNOTATIONS, this.searchTypes.NOTEBOOK_ANNOTATIONS, this.searchTypes.TAGS];

        this.scheduleForIndexing(rootObject.identifier);

        this.indexAnnotations();

        if (typeof SharedWorker !== 'undefined') {
            this.worker = this.startSharedWorker();
        } else {
            // we must be on iOS
        }

        this.openmct.annotation.on('annotationCreated', this.onAnnotationCreation);

    }

    indexAnnotations() {
        const theInMemorySearchProvider = this;
        Object.values(this.openmct.objects.providers).forEach(objectProvider => {
            if (objectProvider.getAllObjects) {
                const allObjects = objectProvider.getAllObjects();
                if (allObjects) {
                    Object.values(allObjects).forEach(domainObject => {
                        if (domainObject.type === 'annotation') {
                            theInMemorySearchProvider.scheduleForIndexing(domainObject.identifier);
                        }
                    });
                }
            }
        });
    }

    /**
     * @private
     */
    getIntermediateResponse() {
        let intermediateResponse = {};
        intermediateResponse.promise = new Promise(function (resolve, reject) {
            intermediateResponse.resolve = resolve;
            intermediateResponse.reject = reject;
        });

        return intermediateResponse;
    }

    search(query, searchType) {
        const queryId = uuid();
        const pendingQuery = this.getIntermediateResponse();
        this.pendingQueries[queryId] = pendingQuery;
        const searchOptions = {
            queryId,
            searchType,
            query,
            maxResults: this.DEFAULT_MAX_RESULTS
        };

        if (this.worker) {
            this.#dispatchSearchToWorker(searchOptions);
        } else {
            this.#localQueryFallBack(searchOptions);
        }

        return pendingQuery.promise;
    }

    #localQueryFallBack({queryId, searchType, query, maxResults}) {
        if (searchType === this.searchTypes.OBJECTS) {
            return this.localSearchForObjects(queryId, query, maxResults);
        } else if (searchType === this.searchTypes.ANNOTATIONS) {
            return this.localSearchForAnnotations(queryId, query, maxResults);
        } else if (searchType === this.searchTypes.NOTEBOOK_ANNOTATIONS) {
            return this.localSearchForNotebookAnnotations(queryId, query, maxResults);
        } else if (searchType === this.searchTypes.TAGS) {
            return this.localSearchForTags(queryId, query, maxResults);
        } else {
            throw new Error(`🤷‍♂️ Unknown search type passed: ${searchType}`);
        }
    }

    supportsSearchType(searchType) {
        return this.supportedSearchTypes.includes(searchType);
    }

    /**
     * Handle messages from the worker.
     * @private
     */
    async onWorkerMessage(event) {
        const pendingQuery = this.pendingQueries[event.data.queryId];
        const modelResults = {
            total: event.data.total
        };
        modelResults.hits = await Promise.all(event.data.results.map(async (hit) => {
            if (hit && hit.keyString) {
                const identifier = this.openmct.objects.parseKeyString(hit.keyString);
                const domainObject = await this.openmct.objects.get(identifier);

                return domainObject;
            }
        }));

        pendingQuery.resolve(modelResults);
        delete this.pendingQueries[event.data.queryId];
    }

    /**
     * Handle error messages from the worker.
     * @private
     */
    onWorkerMessageError(event) {
        console.error('⚙️ Error message from InMemorySearch worker ⚙️', event);
    }

    /**
     * Handle errors from the worker.
     * @private
     */
    onWorkerError(event) {
        console.error('⚙️ Error with InMemorySearch worker ⚙️', event);
    }

    /**
     * @private
     */
    startSharedWorker() {
        // eslint-disable-next-line no-undef
        const sharedWorkerURL = `${this.openmct.getAssetPath()}${__OPENMCT_ROOT_RELATIVE__}inMemorySearchWorker.js`;

        const sharedWorker = new SharedWorker(sharedWorkerURL, 'InMemorySearch Shared Worker');
        sharedWorker.onerror = this.onWorkerError;
        sharedWorker.port.onmessage = this.onWorkerMessage;
        sharedWorker.port.onmessageerror = this.onWorkerMessageError;
        sharedWorker.port.start();

        return sharedWorker;
    }

    /**
     * Schedule an id to be indexed at a later date.  If there are less
     * pending requests than the maximum allowed, this will kick off an indexing request.
     * This is done only when indexing first begins and we need to index a lot of objects.
     *
     * @private
     * @param {identifier} id to be indexed.
     */
    scheduleForIndexing(identifier) {
        const keyString = this.openmct.objects.makeKeyString(identifier);
        const objectProvider = this.openmct.objects.getProvider(identifier);

        if (objectProvider === undefined || objectProvider.search === undefined) {
            if (!this.indexedIds[keyString] && !this.pendingIndex[keyString]) {
                this.pendingIndex[keyString] = true;
                this.idsToIndex.push(keyString);
            }
        }

        this.keepIndexing();
    }

    /**
     * If there are less pending requests than concurrent requests, keep
     * firing requests.
     *
     * @private
     */
    keepIndexing() {
        while (this.pendingRequests < this.MAX_CONCURRENT_REQUESTS
            && this.idsToIndex.length
        ) {
            this.beginIndexRequest();
        }
    }

    onAnnotationCreation(annotationObject) {
        const objectProvider = this.openmct.objects.getProvider(annotationObject.identifier);
        if (objectProvider === undefined || objectProvider.search === undefined) {
            const provider = this;
            provider.index(annotationObject);
        }
    }

    onNameMutation(domainObject, name) {
        const provider = this;

        domainObject.name = name;
        provider.index(domainObject);
    }

    onTagMutation(domainObject, newTags) {
        domainObject.tags = newTags;
        const provider = this;

        provider.index(domainObject);
    }

    onCompositionAdded(newDomainObjectToIndex) {
        const provider = this;
        // The object comes in as a mutable domain object, which has functions,
        // which the index function cannot handle as it will eventually be serialized
        // using structuredClone. Thus we're using JSON.parse/JSON.stringify to discard
        // those functions.
        const nonMutableDomainObject = JSON.parse(JSON.stringify(newDomainObjectToIndex));
<<<<<<< HEAD
        provider.index(nonMutableDomainObject);
=======

        const objectProvider = this.openmct.objects.getProvider(nonMutableDomainObject.identifier);
        if (objectProvider === undefined || objectProvider.search === undefined) {
            provider.index(nonMutableDomainObject);
        }
>>>>>>> 15ab0dae
    }

    onCompositionRemoved(domainObjectToRemoveIdentifier) {
        const keyString = this.openmct.objects.makeKeyString(domainObjectToRemoveIdentifier);
        if (this.indexedIds[keyString]) {
            // we store the unobserve function in the indexedId map
            this.indexedIds[keyString]();
            delete this.indexedIds[keyString];
        }

        const composition = this.indexedCompositions[keyString];
        if (composition) {
            composition.off('add', this.onCompositionAdded);
            composition.off('remove', this.onCompositionRemoved);
            delete this.indexedCompositions[keyString];
        }
    }

    /**
     * Pass a domainObject to the worker to be indexed.
     * If the object has composition, schedule those ids for later indexing.
     * Watch for object changes and re-index object and children if so
     *
     * @private
     * @param domainObject a domainObject
     */
    async index(domainObject) {
        const provider = this;
        const keyString = this.openmct.objects.makeKeyString(domainObject.identifier);
        const composition = this.openmct.composition.get(domainObject);

        if (!this.indexedIds[keyString]) {
            this.indexedIds[keyString] = this.openmct.objects.observe(
                domainObject,
                'name',
                this.onNameMutation.bind(this, domainObject)
            );
            if (composition) {
                composition.on('add', this.onCompositionAdded);
                composition.on('remove', this.onCompositionRemoved);
                this.indexedCompositions[keyString] = composition;
            }

            if (domainObject.type === 'annotation') {
                this.indexedTags[keyString] = this.openmct.objects.observe(
                    domainObject,
                    'tags',
                    this.onTagMutation.bind(this, domainObject)
                );
            }
        }

        if ((keyString !== 'ROOT')) {
            if (this.worker) {
                this.worker.port.postMessage({
                    request: 'index',
                    model: domainObject,
                    keyString
                });
            } else {
                this.localIndexItem(keyString, domainObject);
            }
        }

        if (composition !== undefined) {
            const children = await composition.load();

            children.forEach(child => provider.scheduleForIndexing(child.identifier));
        }
    }

    /**
     * Pulls an id from the indexing queue, loads it from the model service,
     * and indexes it.  Upon completion, tells the provider to keep
     * indexing.
     *
     * @private
     */
    async beginIndexRequest() {
        const keyString = this.idsToIndex.shift();
        const provider = this;

        this.pendingRequests += 1;
        const domainObject = await this.openmct.objects.get(keyString);
        delete provider.pendingIndex[keyString];

        try {
            if (domainObject) {
                await provider.index(domainObject);
            }
        } catch (error) {
            console.warn('Failed to index domain object ' + keyString, error);
        }

        setTimeout(function () {
            provider.pendingRequests -= 1;
            provider.keepIndexing();
        }, 0);
    }

    /**
     * Dispatch a search query to the worker and return a queryId.
     *
     * @private
     * @returns {String} a unique query Id for the query.
     */
    #dispatchSearchToWorker({queryId, searchType, query, maxResults}) {
        const message = {
            request: searchType.toString(),
            input: query,
            maxResults,
            queryId
        };
        this.worker.port.postMessage(message);
    }

    localIndexTags(keyString, objectToIndex, model) {
        // add new tags
        model.tags.forEach(tagID => {
            if (!this.localIndexedAnnotationsByTag[tagID]) {
                this.localIndexedAnnotationsByTag[tagID] = [];
            }

            const existsInIndex = this.localIndexedAnnotationsByTag[tagID].some(indexedObject => {
                return indexedObject.keyString === objectToIndex.keyString;
            });

            if (!existsInIndex) {
                this.localIndexedAnnotationsByTag[tagID].push(objectToIndex);
            }

        });
        const tagsToRemoveFromIndex = Object.keys(this.localIndexedAnnotationsByTag).filter(indexedTag => {
            return !(model.tags.includes(indexedTag));
        });
        tagsToRemoveFromIndex.forEach(tagToRemoveFromIndex => {
            this.localIndexedAnnotationsByTag[tagToRemoveFromIndex] = this.localIndexedAnnotationsByTag[tagToRemoveFromIndex].filter(indexedAnnotation => {
                const shouldKeep = indexedAnnotation.keyString !== keyString;

                return shouldKeep;
            });
        });
    }

    localIndexAnnotation(objectToIndex, model) {
        Object.keys(model.targets).forEach(targetID => {
            if (!this.localIndexedAnnotationsByDomainObject[targetID]) {
                this.localIndexedAnnotationsByDomainObject[targetID] = [];
            }

            objectToIndex.targets = model.targets;
            objectToIndex.tags = model.tags;
            const existsInIndex = this.localIndexedAnnotationsByDomainObject[targetID].some(indexedObject => {
                return indexedObject.keyString === objectToIndex.keyString;
            });

            if (!existsInIndex) {
                this.localIndexedAnnotationsByDomainObject[targetID].push(objectToIndex);
            }
        });
    }

    /**
     * A local version of the same SharedWorker function
     * if we don't have SharedWorkers available (e.g., iOS)
     */
    localIndexItem(keyString, model) {
        const objectToIndex = {
            type: model.type,
            name: model.name,
            keyString
        };
        if (model && (model.type === 'annotation')) {
            if (model.targets) {
                this.localIndexAnnotation(objectToIndex, model);
            }

            if (model.tags) {
                this.localIndexTags(keyString, objectToIndex, model);
            }
        } else {
            this.localIndexedDomainObjects[keyString] = objectToIndex;
        }
    }

    /**
     * A local version of the same SharedWorker function
     * if we don't have SharedWorkers available (e.g., iOS)
     *
     * Gets search results from the indexedItems based on provided search
     * input. Returns matching results from indexedItems
     */
    localSearchForObjects(queryId, searchInput, maxResults) {
        // This results dictionary will have domain object ID keys which
        // point to the value the domain object's score.
        let results = [];
        const input = searchInput.trim().toLowerCase();
        const message = {
            request: 'searchForObjects',
            results: [],
            total: 0,
            queryId
        };

        results = Object.values(this.localIndexedDomainObjects).filter((indexedItem) => {
            return indexedItem.name.toLowerCase().includes(input);
        }) || [];

        message.total = results.length;
        message.results = results
            .slice(0, maxResults);
        const eventToReturn = {
            data: message
        };
        this.onWorkerMessage(eventToReturn);
    }

    /**
     * A local version of the same SharedWorker function
     * if we don't have SharedWorkers available (e.g., iOS)
     */
    localSearchForAnnotations(queryId, searchInput, maxResults) {
        // This results dictionary will have domain object ID keys which
        // point to the value the domain object's score.
        let results = [];
        const message = {
            request: 'searchForAnnotations',
            results: [],
            total: 0,
            queryId
        };

        results = this.localIndexedAnnotationsByDomainObject[searchInput] || [];

        message.total = results.length;
        message.results = results
            .slice(0, maxResults);
        const eventToReturn = {
            data: message
        };
        this.onWorkerMessage(eventToReturn);
    }

    /**
     * A local version of the same SharedWorker function
     * if we don't have SharedWorkers available (e.g., iOS)
     */
    localSearchForTags(queryId, matchingTagKeys, maxResults) {
        let results = [];
        const message = {
            request: 'searchForTags',
            results: [],
            total: 0,
            queryId
        };

        if (matchingTagKeys) {
            matchingTagKeys.forEach(matchingTag => {
                const matchingAnnotations = this.localIndexedAnnotationsByTag[matchingTag];
                if (matchingAnnotations) {
                    matchingAnnotations.forEach(matchingAnnotation => {
                        const existsInResults = results.some(indexedObject => {
                            return matchingAnnotation.keyString === indexedObject.keyString;
                        });
                        if (!existsInResults) {
                            results.push(matchingAnnotation);
                        }
                    });
                }
            });
        }

        message.total = results.length;
        message.results = results
            .slice(0, maxResults);
        const eventToReturn = {
            data: message
        };
        this.onWorkerMessage(eventToReturn);
    }

    /**
     * A local version of the same SharedWorker function
     * if we don't have SharedWorkers available (e.g., iOS)
     */
    localSearchForNotebookAnnotations(queryId, {entryId, targetKeyString}, maxResults) {
        // This results dictionary will have domain object ID keys which
        // point to the value the domain object's score.
        let results = [];
        const message = {
            request: 'searchForNotebookAnnotations',
            results: [],
            total: 0,
            queryId
        };

        const matchingAnnotations = this.localIndexedAnnotationsByDomainObject[targetKeyString];
        if (matchingAnnotations) {
            results = matchingAnnotations.filter(matchingAnnotation => {
                if (!matchingAnnotation.targets) {
                    return false;
                }

                const target = matchingAnnotation.targets[targetKeyString];

                return (target && target.entryId && (target.entryId === entryId));
            });
        }

        message.total = results.length;
        message.results = results
            .slice(0, maxResults);
        const eventToReturn = {
            data: message
        };
        this.onWorkerMessage(eventToReturn);
    }

    destroyObservers(observers) {
        Object.entries(observers).forEach(([keyString, unobserve]) => {
            if (typeof unobserve === 'function') {
                unobserve();
            }

            delete observers[keyString];
        });
    }
}

export default InMemorySearchProvider;<|MERGE_RESOLUTION|>--- conflicted
+++ resolved
@@ -295,15 +295,11 @@
         // using structuredClone. Thus we're using JSON.parse/JSON.stringify to discard
         // those functions.
         const nonMutableDomainObject = JSON.parse(JSON.stringify(newDomainObjectToIndex));
-<<<<<<< HEAD
-        provider.index(nonMutableDomainObject);
-=======
 
         const objectProvider = this.openmct.objects.getProvider(nonMutableDomainObject.identifier);
         if (objectProvider === undefined || objectProvider.search === undefined) {
             provider.index(nonMutableDomainObject);
         }
->>>>>>> 15ab0dae
     }
 
     onCompositionRemoved(domainObjectToRemoveIdentifier) {

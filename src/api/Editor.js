
/*****************************************************************************
 * Open MCT, Copyright (c) 2014-2018, United States Government
 * as represented by the Administrator of the National Aeronautics and Space
 * Administration. All rights reserved.
 *
 * Open MCT is licensed under the Apache License, Version 2.0 (the
 * "License"); you may not use this file except in compliance with the License.
 * You may obtain a copy of the License at
 * http://www.apache.org/licenses/LICENSE-2.0.
 *
 * Unless required by applicable law or agreed to in writing, software
 * distributed under the License is distributed on an "AS IS" BASIS, WITHOUT
 * WARRANTIES OR CONDITIONS OF ANY KIND, either express or implied. See the
 * License for the specific language governing permissions and limitations
 * under the License.
 *
 * Open MCT includes source code licensed under additional open source
 * licenses. See the Open Source Licenses file (LICENSES.md) included with
 * this source code distribution or the Licensing information page available
 * at runtime from the About dialog for additional information.
 *****************************************************************************/

import EventEmitter from 'EventEmitter';

export default class Editor extends EventEmitter {
    constructor(openmct) {
        super();
        this.editing = false;
        this.openmct = openmct;
<<<<<<< HEAD
        document.addEventListener('drop', (event) => {
            let hasComposableDomainObject = event.dataTransfer.types.includes('openmct/composable-domain-object');

            if (hasComposableDomainObject && !this.isEditing()) {
                this.edit();
            }
        }, {capture: true});
=======
>>>>>>> aafe5244
    }

    /**
     * Initiate an editing session. This will start a transaction during
     * which any persist operations will be deferred until either save()
     * or finish() are called.
     * @private
     */
    edit() {
        if (this.editing === true) {
            throw "Already editing";
        }
        this.editing = true;
        this.getTransactionService().startTransaction();
        this.emit('isEditing', true);
    }

    /**
     * @returns true if the application is in edit mode, false otherwise.
     */
    isEditing() {
        return this.editing;
    }

    /**
     * Save any unsaved changes from this editing session. This will
     * end the current transaction.
     *
     * @private
     */
    save() {
        return this.getTransactionService().commit().then((result)=>{
            this.editing = false;
            this.emit('isEditing', false);
            return result
        }).catch((error)=>{
            throw error;
        });
    }

    /**
     * End the currently active transaction and discard unsaved changes.
     *
     * @private
     */
    cancel() {
        let cancelPromise = this.getTransactionService().cancel();
        this.editing = false;
        this.emit('isEditing', false);

        return cancelPromise;
    }

    /**
     * @private
     */
    getTransactionService() {
        if (!this.transactionService) {
            this.transactionService = this.openmct.$injector.get('transactionService');
        }
        return this.transactionService;
    }
}<|MERGE_RESOLUTION|>--- conflicted
+++ resolved
@@ -28,16 +28,6 @@
         super();
         this.editing = false;
         this.openmct = openmct;
-<<<<<<< HEAD
-        document.addEventListener('drop', (event) => {
-            let hasComposableDomainObject = event.dataTransfer.types.includes('openmct/composable-domain-object');
-
-            if (hasComposableDomainObject && !this.isEditing()) {
-                this.edit();
-            }
-        }, {capture: true});
-=======
->>>>>>> aafe5244
     }
 
     /**

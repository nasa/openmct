/*****************************************************************************
 * Open MCT, Copyright (c) 2014-2023, United States Government
 * as represented by the Administrator of the National Aeronautics and Space
 * Administration. All rights reserved.
 *
 * Open MCT is licensed under the Apache License, Version 2.0 (the
 * "License"); you may not use this file except in compliance with the License.
 * You may obtain a copy of the License at
 * http://www.apache.org/licenses/LICENSE-2.0.
 *
 * Unless required by applicable law or agreed to in writing, software
 * distributed under the License is distributed on an "AS IS" BASIS, WITHOUT
 * WARRANTIES OR CONDITIONS OF ANY KIND, either express or implied. See the
 * License for the specific language governing permissions and limitations
 * under the License.
 *
 * Open MCT includes source code licensed under additional open source
 * licenses. See the Open Source Licenses file (LICENSES.md) included with
 * this source code distribution or the Licensing information page available
 * at runtime from the About dialog for additional information.
 *****************************************************************************/
import EventEmitter from 'EventEmitter';

export default class StatusAPI extends EventEmitter {
  #userAPI;
  #openmct;

  constructor(userAPI, openmct) {
    super();
    this.#userAPI = userAPI;
    this.#openmct = openmct;

    this.onProviderStatusChange = this.onProviderStatusChange.bind(this);
    this.onProviderPollQuestionChange = this.onProviderPollQuestionChange.bind(this);
    this.listenToStatusEvents = this.listenToStatusEvents.bind(this);

    this.#openmct.once('destroy', () => {
      const provider = this.#userAPI.getProvider();

      if (typeof provider?.off === 'function') {
        provider.off('statusChange', this.onProviderStatusChange);
        provider.off('pollQuestionChange', this.onProviderPollQuestionChange);
      }
    });

    this.#userAPI.on('providerAdded', this.listenToStatusEvents);
  }

  /**
   * Fetch the currently defined operator status poll question. When presented with a status poll question, all operators will reply with their current status.
   * @returns {Promise<PollQuestion>}
   */
  getPollQuestion() {
    const provider = this.#userAPI.getProvider();

    if (provider.getPollQuestion) {
      return provider.getPollQuestion();
    } else {
      this.#userAPI.error('User provider does not support polling questions');
    }
  }

  /**
   * Set a poll question for operators to respond to. When presented with a status poll question, all operators will reply with their current status.
   * @param {String} questionText - The text of the question
   * @returns {Promise<Boolean>} true if operation was successful, otherwise false.
   */
  async setPollQuestion(questionText) {
    const canSetPollQuestion = await this.canSetPollQuestion();

    if (canSetPollQuestion) {
      const provider = this.#userAPI.getProvider();

      const result = await provider.setPollQuestion(questionText);

      try {
        await this.resetAllStatuses();
      } catch (error) {
        console.warn('Poll question set but unable to clear operator statuses.');
        console.error(error);
      }

      return result;
    } else {
      this.#userAPI.error('User provider does not support setting polling question');
    }
  }

  /**
   * Can the currently logged in user set the operator status poll question.
   * @returns {Promise<Boolean>}
   */
  canSetPollQuestion() {
    const provider = this.#userAPI.getProvider();

    if (provider.canSetPollQuestion) {
      return provider.canSetPollQuestion();
    } else {
      return Promise.resolve(false);
    }
  }

  /**
   * @returns {Promise<Array<Status>>} the complete list of possible states that an operator can reply to a poll question with.
   */
  async getPossibleStatuses() {
    const provider = this.#userAPI.getProvider();

    if (provider.getPossibleStatuses) {
      const possibleStatuses = (await provider.getPossibleStatuses()) || [];

      return possibleStatuses.map((status) => status);
    } else {
      this.#userAPI.error('User provider cannot provide statuses');
    }
  }

<<<<<<< HEAD
    /**
     * @param {import("./UserAPI").Role} role
     * @returns {Promise<Boolean>} true if the configured UserProvider can provide status for the given role
     * @see StatusUserProvider
     */
    canProvideStatusForRole(role) {
        const provider = this.#userAPI.getProvider();

        if (provider.canProvideStatusForRole) {
            return Promise.resolve(provider.canProvideStatusForRole(role));
        } else {
            return Promise.resolve(false);
        }
    }

    /**
     * @param {import("./UserAPI").Role} role The role to set the status for.
     * @param {Status} status The status to set for the provided role
     * @returns {Promise<Boolean>} true if operation was successful, otherwise false.
     */
    setStatusForRole(status) {
        const provider = this.#userAPI.getProvider();

        if (provider.setStatusForRole) {
            const activeRole = this.#userAPI.getActiveRole();
            if (!provider.canProvideStatusForRole(activeRole)) {
                return false;
            }

            return provider.setStatusForRole(activeRole, status);
        } else {
            this.#userAPI.error("User provider does not support setting role status");
        }
    }
=======
  /**
   * @param {import("./UserAPI").Role} role The role to fetch the current status for.
   * @returns {Promise<Status>} the current status of the provided role
   */
  async getStatusForRole(role) {
    const provider = this.#userAPI.getProvider();

    if (provider.getStatusForRole) {
      const status = await provider.getStatusForRole(role);
>>>>>>> bd5cb813

      return status;
    } else {
      this.#userAPI.error('User provider does not support role status');
    }
  }

  /**
   * @param {import("./UserAPI").Role} role
   * @returns {Promise<Boolean>} true if the configured UserProvider can provide status for the given role
   * @see StatusUserProvider
   */
  canProvideStatusForRole(role) {
    const provider = this.#userAPI.getProvider();

    if (provider.canProvideStatusForRole) {
      return provider.canProvideStatusForRole(role);
    } else {
      return false;
    }
  }

  /**
   * @param {import("./UserAPI").Role} role The role to set the status for.
   * @param {Status} status The status to set for the provided role
   * @returns {Promise<Boolean>} true if operation was successful, otherwise false.
   */
  setStatusForRole(role, status) {
    const provider = this.#userAPI.getProvider();

    if (provider.setStatusForRole) {
      return provider.setStatusForRole(role, status);
    } else {
      this.#userAPI.error('User provider does not support setting role status');
    }
  }

  /**
   * Resets the status of the provided role back to its default status.
   * @param {import("./UserAPI").Role} role The role to set the status for.
   * @returns {Promise<Boolean>} true if operation was successful, otherwise false.
   */
  async resetStatusForRole(role) {
    const provider = this.#userAPI.getProvider();
    const defaultStatus = await this.getDefaultStatusForRole(role);

    if (provider.setStatusForRole) {
      return provider.setStatusForRole(role, defaultStatus);
    } else {
      this.#userAPI.error('User provider does not support resetting role status');
    }
<<<<<<< HEAD

    /**
     * @returns {Promise<Boolean>} true if the configured UserProvider can provide status for the currently logged in user, false otherwise.
     * @see StatusUserProvider
     */
    async canProvideStatusForCurrentUser() {
        const provider = this.#userAPI.getProvider();

        if (provider.getStatusRoleForCurrentUser) {
            const activeStatusRole = await this.#userAPI.getActiveRole();
            const canProvideStatus = await this.canProvideStatusForRole(activeStatusRole);

            return canProvideStatus;
        } else {
            return false;
        }
=======
  }

  /**
   * Resets the status of all operators to their default status
   * @returns {Promise<Boolean>} true if operation was successful, otherwise false.
   */
  async resetAllStatuses() {
    const allStatusRoles = await this.getAllStatusRoles();

    return Promise.all(allStatusRoles.map((role) => this.resetStatusForRole(role)));
  }

  /**
   * The default status. This is the status that will be used before the user has selected any status.
   * @param {import("./UserAPI").Role} role
   * @returns {Promise<Status>} the default operator status if no other has been set.
   */
  async getDefaultStatusForRole(role) {
    const provider = this.#userAPI.getProvider();
    const defaultStatus = await provider.getDefaultStatusForRole(role);

    return defaultStatus;
  }

  /**
   * All possible status roles. A status role is a user role that can provide status. In some systems
   * this may be all user roles, but there may be cases where some users are not are not polled
   * for status if they do not have a real-time operational role.
   *
   * @returns {Promise<Array<import("./UserAPI").Role>>} the default operator status if no other has been set.
   */
  getAllStatusRoles() {
    const provider = this.#userAPI.getProvider();

    if (provider.getAllStatusRoles) {
      return provider.getAllStatusRoles();
    } else {
      this.#userAPI.error('User provider cannot provide all status roles');
>>>>>>> bd5cb813
    }
  }

  /**
   * The status role of the current user. A user may have multiple roles, but will only have one role
   * that provides status at any time.
   * @returns {Promise<import("./UserAPI").Role>} the role for which the current user can provide status.
   */
  getStatusRoleForCurrentUser() {
    const provider = this.#userAPI.getProvider();

    if (provider.getStatusRoleForCurrentUser) {
      return provider.getStatusRoleForCurrentUser();
    } else {
      this.#userAPI.error('User provider cannot provide role status for this user');
    }
  }

  /**
   * @returns {Promise<Boolean>} true if the configured UserProvider can provide status for the currently logged in user, false otherwise.
   * @see StatusUserProvider
   */
  async canProvideStatusForCurrentUser() {
    const provider = this.#userAPI.getProvider();

    if (provider.getStatusRoleForCurrentUser) {
      const activeStatusRole = await this.#userAPI.getProvider().getStatusRoleForCurrentUser();
      const canProvideStatus = await this.canProvideStatusForRole(activeStatusRole);

      return canProvideStatus;
    } else {
      return false;
    }
  }

  /**
   * Private internal function that cannot be made #private because it needs to be registered as a callback to the user provider
   * @private
   */
  listenToStatusEvents(provider) {
    if (typeof provider.on === 'function') {
      provider.on('statusChange', this.onProviderStatusChange);
      provider.on('pollQuestionChange', this.onProviderPollQuestionChange);
    }
  }

  /**
   * @private
   */
  onProviderStatusChange(newStatus) {
    this.emit('statusChange', newStatus);
  }

  /**
   * @private
   */
  onProviderPollQuestionChange(pollQuestion) {
    this.emit('pollQuestionChange', pollQuestion);
  }
}

/**
 * @typedef {import('./UserProvider')} UserProvider
 */
/**
 * @typedef {import('./StatusUserProvider')} StatusUserProvider
 */
/**
 * The PollQuestion type
 * @typedef {Object} PollQuestion
 * @property {String} question - The question to be presented to users
 * @property {Number} timestamp - The time that the poll question was set.
 */

/**
 * The Status type
 * @typedef {Object} Status
 * @property {String} key - A unique identifier for this status
 * @property {String} label - A human readable label for this status
 * @property {Number} timestamp - The time that the status was set.
 */<|MERGE_RESOLUTION|>--- conflicted
+++ resolved
@@ -19,103 +19,118 @@
  * this source code distribution or the Licensing information page available
  * at runtime from the About dialog for additional information.
  *****************************************************************************/
-import EventEmitter from 'EventEmitter';
+import EventEmitter from "EventEmitter";
 
 export default class StatusAPI extends EventEmitter {
-  #userAPI;
-  #openmct;
-
-  constructor(userAPI, openmct) {
-    super();
-    this.#userAPI = userAPI;
-    this.#openmct = openmct;
-
-    this.onProviderStatusChange = this.onProviderStatusChange.bind(this);
-    this.onProviderPollQuestionChange = this.onProviderPollQuestionChange.bind(this);
-    this.listenToStatusEvents = this.listenToStatusEvents.bind(this);
-
-    this.#openmct.once('destroy', () => {
-      const provider = this.#userAPI.getProvider();
-
-      if (typeof provider?.off === 'function') {
-        provider.off('statusChange', this.onProviderStatusChange);
-        provider.off('pollQuestionChange', this.onProviderPollQuestionChange);
-      }
-    });
-
-    this.#userAPI.on('providerAdded', this.listenToStatusEvents);
-  }
-
-  /**
-   * Fetch the currently defined operator status poll question. When presented with a status poll question, all operators will reply with their current status.
-   * @returns {Promise<PollQuestion>}
-   */
-  getPollQuestion() {
-    const provider = this.#userAPI.getProvider();
-
-    if (provider.getPollQuestion) {
-      return provider.getPollQuestion();
-    } else {
-      this.#userAPI.error('User provider does not support polling questions');
-    }
-  }
-
-  /**
-   * Set a poll question for operators to respond to. When presented with a status poll question, all operators will reply with their current status.
-   * @param {String} questionText - The text of the question
-   * @returns {Promise<Boolean>} true if operation was successful, otherwise false.
-   */
-  async setPollQuestion(questionText) {
-    const canSetPollQuestion = await this.canSetPollQuestion();
-
-    if (canSetPollQuestion) {
-      const provider = this.#userAPI.getProvider();
-
-      const result = await provider.setPollQuestion(questionText);
-
-      try {
-        await this.resetAllStatuses();
-      } catch (error) {
-        console.warn('Poll question set but unable to clear operator statuses.');
-        console.error(error);
-      }
-
-      return result;
-    } else {
-      this.#userAPI.error('User provider does not support setting polling question');
-    }
-  }
-
-  /**
-   * Can the currently logged in user set the operator status poll question.
-   * @returns {Promise<Boolean>}
-   */
-  canSetPollQuestion() {
-    const provider = this.#userAPI.getProvider();
-
-    if (provider.canSetPollQuestion) {
-      return provider.canSetPollQuestion();
-    } else {
-      return Promise.resolve(false);
-    }
-  }
-
-  /**
-   * @returns {Promise<Array<Status>>} the complete list of possible states that an operator can reply to a poll question with.
-   */
-  async getPossibleStatuses() {
-    const provider = this.#userAPI.getProvider();
-
-    if (provider.getPossibleStatuses) {
-      const possibleStatuses = (await provider.getPossibleStatuses()) || [];
-
-      return possibleStatuses.map((status) => status);
-    } else {
-      this.#userAPI.error('User provider cannot provide statuses');
-    }
-  }
-
-<<<<<<< HEAD
+    #userAPI;
+    #openmct;
+
+    constructor(userAPI, openmct) {
+        super();
+        this.#userAPI = userAPI;
+        this.#openmct = openmct;
+
+        this.onProviderStatusChange = this.onProviderStatusChange.bind(this);
+        this.onProviderPollQuestionChange = this.onProviderPollQuestionChange.bind(this);
+        this.listenToStatusEvents = this.listenToStatusEvents.bind(this);
+
+        this.#openmct.once('destroy', () => {
+            const provider = this.#userAPI.getProvider();
+
+            if (typeof provider?.off === 'function') {
+                provider.off('statusChange', this.onProviderStatusChange);
+                provider.off('pollQuestionChange', this.onProviderPollQuestionChange);
+            }
+        });
+
+        this.#userAPI.on('providerAdded', this.listenToStatusEvents);
+    }
+
+    /**
+     * Fetch the currently defined operator status poll question. When presented with a status poll question, all operators will reply with their current status.
+     * @returns {Promise<PollQuestion>}
+     */
+    getPollQuestion() {
+        const provider = this.#userAPI.getProvider();
+
+        if (provider.getPollQuestion) {
+            return provider.getPollQuestion();
+        } else {
+            this.#userAPI.error("User provider does not support polling questions");
+        }
+    }
+
+    /**
+     * Set a poll question for operators to respond to. When presented with a status poll question, all operators will reply with their current status.
+     * @param {String} questionText - The text of the question
+     * @returns {Promise<Boolean>} true if operation was successful, otherwise false.
+     */
+    async setPollQuestion(questionText) {
+        const canSetPollQuestion = await this.canSetPollQuestion();
+
+        if (canSetPollQuestion) {
+            const provider = this.#userAPI.getProvider();
+
+            const result = await provider.setPollQuestion(questionText);
+
+            try {
+                await this.resetAllStatuses();
+            } catch (error) {
+                console.warn("Poll question set but unable to clear operator statuses.");
+                console.error(error);
+            }
+
+            return result;
+        } else {
+            this.#userAPI.error("User provider does not support setting polling question");
+        }
+    }
+
+    /**
+     * Can the currently logged in user set the operator status poll question.
+     * @returns {Promise<Boolean>}
+     */
+    canSetPollQuestion() {
+        const provider = this.#userAPI.getProvider();
+
+        if (provider.canSetPollQuestion) {
+            return provider.canSetPollQuestion();
+        } else {
+            return Promise.resolve(false);
+        }
+    }
+
+    /**
+     * @returns {Promise<Array<Status>>} the complete list of possible states that an operator can reply to a poll question with.
+     */
+    async getPossibleStatuses() {
+        const provider = this.#userAPI.getProvider();
+
+        if (provider.getPossibleStatuses) {
+            const possibleStatuses = await provider.getPossibleStatuses() || [];
+
+            return possibleStatuses.map(status => status);
+        } else {
+            this.#userAPI.error("User provider cannot provide statuses");
+        }
+    }
+
+    /**
+     * @param {import("./UserAPI").Role} role The role to fetch the current status for.
+     * @returns {Promise<Status>} the current status of the provided role
+     */
+    async getStatusForRole(role) {
+        const provider = this.#userAPI.getProvider();
+
+        if (provider.getStatusForRole) {
+            const status = await provider.getStatusForRole(role);
+
+            return status;
+        } else {
+            this.#userAPI.error("User provider does not support role status");
+        }
+    }
+
     /**
      * @param {import("./UserAPI").Role} role
      * @returns {Promise<Boolean>} true if the configured UserProvider can provide status for the given role
@@ -150,69 +165,61 @@
             this.#userAPI.error("User provider does not support setting role status");
         }
     }
-=======
-  /**
-   * @param {import("./UserAPI").Role} role The role to fetch the current status for.
-   * @returns {Promise<Status>} the current status of the provided role
-   */
-  async getStatusForRole(role) {
-    const provider = this.#userAPI.getProvider();
-
-    if (provider.getStatusForRole) {
-      const status = await provider.getStatusForRole(role);
->>>>>>> bd5cb813
-
-      return status;
-    } else {
-      this.#userAPI.error('User provider does not support role status');
-    }
-  }
-
-  /**
-   * @param {import("./UserAPI").Role} role
-   * @returns {Promise<Boolean>} true if the configured UserProvider can provide status for the given role
-   * @see StatusUserProvider
-   */
-  canProvideStatusForRole(role) {
-    const provider = this.#userAPI.getProvider();
-
-    if (provider.canProvideStatusForRole) {
-      return provider.canProvideStatusForRole(role);
-    } else {
-      return false;
-    }
-  }
-
-  /**
-   * @param {import("./UserAPI").Role} role The role to set the status for.
-   * @param {Status} status The status to set for the provided role
-   * @returns {Promise<Boolean>} true if operation was successful, otherwise false.
-   */
-  setStatusForRole(role, status) {
-    const provider = this.#userAPI.getProvider();
-
-    if (provider.setStatusForRole) {
-      return provider.setStatusForRole(role, status);
-    } else {
-      this.#userAPI.error('User provider does not support setting role status');
-    }
-  }
-
-  /**
-   * Resets the status of the provided role back to its default status.
-   * @param {import("./UserAPI").Role} role The role to set the status for.
-   * @returns {Promise<Boolean>} true if operation was successful, otherwise false.
-   */
-  async resetStatusForRole(role) {
-    const provider = this.#userAPI.getProvider();
-    const defaultStatus = await this.getDefaultStatusForRole(role);
-
-    if (provider.setStatusForRole) {
-      return provider.setStatusForRole(role, defaultStatus);
-    } else {
-      this.#userAPI.error('User provider does not support resetting role status');
-    }
-<<<<<<< HEAD
+
+    /**
+     * Resets the status of the provided role back to its default status.
+     * @param {import("./UserAPI").Role} role The role to set the status for.
+     * @returns {Promise<Boolean>} true if operation was successful, otherwise false.
+     */
+    async resetStatusForRole(role) {
+        const provider = this.#userAPI.getProvider();
+        const defaultStatus = await this.getDefaultStatusForRole(role);
+
+        if (provider.setStatusForRole) {
+            return provider.setStatusForRole(role, defaultStatus);
+        } else {
+            this.#userAPI.error("User provider does not support resetting role status");
+        }
+    }
+
+    /**
+     * Resets the status of all operators to their default status
+     * @returns {Promise<Boolean>} true if operation was successful, otherwise false.
+     */
+    async resetAllStatuses() {
+        const allStatusRoles = await this.getAllStatusRoles();
+
+        return Promise.all(allStatusRoles.map(role => this.resetStatusForRole(role)));
+    }
+
+    /**
+     * The default status. This is the status that will be used before the user has selected any status.
+     * @param {import("./UserAPI").Role} role
+     * @returns {Promise<Status>} the default operator status if no other has been set.
+     */
+    async getDefaultStatusForRole(role) {
+        const provider = this.#userAPI.getProvider();
+        const defaultStatus = await provider.getDefaultStatusForRole(role);
+
+        return defaultStatus;
+    }
+
+    /**
+     * All possible status roles. A status role is a user role that can provide status. In some systems
+     * this may be all user roles, but there may be cases where some users are not are not polled
+     * for status if they do not have a real-time operational role.
+     *
+     * @returns {Promise<Array<import("./UserAPI").Role>>} the default operator status if no other has been set.
+     */
+    getAllStatusRoles() {
+        const provider = this.#userAPI.getProvider();
+
+        if (provider.getAllStatusRoles) {
+            return provider.getAllStatusRoles();
+        } else {
+            this.#userAPI.error("User provider cannot provide all status roles");
+        }
+    }
 
     /**
      * @returns {Promise<Boolean>} true if the configured UserProvider can provide status for the currently logged in user, false otherwise.
@@ -229,105 +236,32 @@
         } else {
             return false;
         }
-=======
-  }
-
-  /**
-   * Resets the status of all operators to their default status
-   * @returns {Promise<Boolean>} true if operation was successful, otherwise false.
-   */
-  async resetAllStatuses() {
-    const allStatusRoles = await this.getAllStatusRoles();
-
-    return Promise.all(allStatusRoles.map((role) => this.resetStatusForRole(role)));
-  }
-
-  /**
-   * The default status. This is the status that will be used before the user has selected any status.
-   * @param {import("./UserAPI").Role} role
-   * @returns {Promise<Status>} the default operator status if no other has been set.
-   */
-  async getDefaultStatusForRole(role) {
-    const provider = this.#userAPI.getProvider();
-    const defaultStatus = await provider.getDefaultStatusForRole(role);
-
-    return defaultStatus;
-  }
-
-  /**
-   * All possible status roles. A status role is a user role that can provide status. In some systems
-   * this may be all user roles, but there may be cases where some users are not are not polled
-   * for status if they do not have a real-time operational role.
-   *
-   * @returns {Promise<Array<import("./UserAPI").Role>>} the default operator status if no other has been set.
-   */
-  getAllStatusRoles() {
-    const provider = this.#userAPI.getProvider();
-
-    if (provider.getAllStatusRoles) {
-      return provider.getAllStatusRoles();
-    } else {
-      this.#userAPI.error('User provider cannot provide all status roles');
->>>>>>> bd5cb813
-    }
-  }
-
-  /**
-   * The status role of the current user. A user may have multiple roles, but will only have one role
-   * that provides status at any time.
-   * @returns {Promise<import("./UserAPI").Role>} the role for which the current user can provide status.
-   */
-  getStatusRoleForCurrentUser() {
-    const provider = this.#userAPI.getProvider();
-
-    if (provider.getStatusRoleForCurrentUser) {
-      return provider.getStatusRoleForCurrentUser();
-    } else {
-      this.#userAPI.error('User provider cannot provide role status for this user');
-    }
-  }
-
-  /**
-   * @returns {Promise<Boolean>} true if the configured UserProvider can provide status for the currently logged in user, false otherwise.
-   * @see StatusUserProvider
-   */
-  async canProvideStatusForCurrentUser() {
-    const provider = this.#userAPI.getProvider();
-
-    if (provider.getStatusRoleForCurrentUser) {
-      const activeStatusRole = await this.#userAPI.getProvider().getStatusRoleForCurrentUser();
-      const canProvideStatus = await this.canProvideStatusForRole(activeStatusRole);
-
-      return canProvideStatus;
-    } else {
-      return false;
-    }
-  }
-
-  /**
-   * Private internal function that cannot be made #private because it needs to be registered as a callback to the user provider
-   * @private
-   */
-  listenToStatusEvents(provider) {
-    if (typeof provider.on === 'function') {
-      provider.on('statusChange', this.onProviderStatusChange);
-      provider.on('pollQuestionChange', this.onProviderPollQuestionChange);
-    }
-  }
-
-  /**
-   * @private
-   */
-  onProviderStatusChange(newStatus) {
-    this.emit('statusChange', newStatus);
-  }
-
-  /**
-   * @private
-   */
-  onProviderPollQuestionChange(pollQuestion) {
-    this.emit('pollQuestionChange', pollQuestion);
-  }
+    }
+
+    /**
+     * Private internal function that cannot be made #private because it needs to be registered as a callback to the user provider
+     * @private
+     */
+    listenToStatusEvents(provider) {
+        if (typeof provider.on === 'function') {
+            provider.on('statusChange', this.onProviderStatusChange);
+            provider.on('pollQuestionChange', this.onProviderPollQuestionChange);
+        }
+    }
+
+    /**
+     * @private
+     */
+    onProviderStatusChange(newStatus) {
+        this.emit('statusChange', newStatus);
+    }
+
+    /**
+     * @private
+     */
+    onProviderPollQuestionChange(pollQuestion) {
+        this.emit('pollQuestionChange', pollQuestion);
+    }
 }
 
 /**

--- conflicted
+++ resolved
@@ -22,7 +22,6 @@
 import UserProvider from './UserProvider';
 
 export default class StatusUserProvider extends UserProvider {
-<<<<<<< HEAD
     /**
      * @param {('statusChange'|'pollQuestionChange')} event the name of the event to listen to
      * @param {Function} callback a function to invoke when this event occurs
@@ -78,62 +77,4 @@
     /**
      * @returns {Promise<import("./UserAPI").Role>} the active status role for the currently logged in user
      */
-=======
-  /**
-   * @param {('statusChange'|'pollQuestionChange')} event the name of the event to listen to
-   * @param {Function} callback a function to invoke when this event occurs
-   */
-  on(event, callback) {}
-  /**
-   * @param {('statusChange'|'pollQuestionChange')} event the name of the event to stop listen to
-   * @param {Function} callback the callback function used to register the listener
-   */
-  off(event, callback) {}
-  /**
-   * @returns {import("./StatusAPI").PollQuestion} the current status poll question
-   */
-  async getPollQuestion() {}
-  /**
-   * @param {import("./StatusAPI").PollQuestion} pollQuestion a new poll question to set
-   * @returns {Promise<Boolean>} true if operation was successful, otherwise false
-   */
-  async setPollQuestion(pollQuestion) {}
-  /**
-   * @returns {Promise<Boolean>} true if the current user can set the poll question, otherwise false
-   */
-  async canSetPollQuestion() {}
-  /**
-   * @returns {Promise<Array<import("./StatusAPI").Status>>} a list of the possible statuses that an operator can be in
-   */
-  async getPossibleStatuses() {}
-  /**
-   * @param {import("./UserAPI").Role} role
-   * @returns {Promise<import("./StatusAPI").Status}
-   */
-  async getStatusForRole(role) {}
-  /**
-   * @param {import("./UserAPI").Role} role
-   * @returns {Promise<import("./StatusAPI").Status}
-   */
-  async getDefaultStatusForRole(role) {}
-  /**
-   * @param {import("./UserAPI").Role} role
-   * @param {*} status
-   * @returns {Promise<Boolean>} true if operation was successful, otherwise false.
-   */
-  async setStatusForRole(role, status) {}
-  /**
-   * @param {import("./UserAPI").Role} role
-   * @returns {Promise<Boolean} true if the user provider can provide status for the given role
-   */
-  async canProvideStatusForRole(role) {}
-  /**
-   * @returns {Promise<Array<import("./UserAPI").Role>>} a list of all available status roles, if user permissions allow it.
-   */
-  async getAllStatusRoles() {}
-  /**
-   * @returns {Promise<import("./UserAPI").Role>} the active status role for the currently logged in user
-   */
-  async getStatusRoleForCurrentUser() {}
->>>>>>> bd5cb813
 }
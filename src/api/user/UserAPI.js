/*****************************************************************************
 * Open MCT, Copyright (c) 2014-2023, United States Government
 * as represented by the Administrator of the National Aeronautics and Space
 * Administration. All rights reserved.
 *
 * Open MCT is licensed under the Apache License, Version 2.0 (the
 * "License"); you may not use this file except in compliance with the License.
 * You may obtain a copy of the License at
 * http://www.apache.org/licenses/LICENSE-2.0.
 *
 * Unless required by applicable law or agreed to in writing, software
 * distributed under the License is distributed on an "AS IS" BASIS, WITHOUT
 * WARRANTIES OR CONDITIONS OF ANY KIND, either express or implied. See the
 * License for the specific language governing permissions and limitations
 * under the License.
 *
 * Open MCT includes source code licensed under additional open source
 * licenses. See the Open Source Licenses file (LICENSES.md) included with
 * this source code distribution or the Licensing information page available
 * at runtime from the About dialog for additional information.
 *****************************************************************************/

import EventEmitter from 'EventEmitter';
import { MULTIPLE_PROVIDER_ERROR, NO_PROVIDER_ERROR } from './constants';
import StatusAPI from './StatusAPI';
import User from './User';
import SessionPersistance from './SessionPersistance';

class UserAPI extends EventEmitter {
  /**
   * @param {OpenMCT} openmct
   * @param {UserAPIConfiguration} config
   */
  constructor(openmct, config) {
    super();

    this._openmct = openmct;
    this._provider = undefined;

    this.User = User;
    this.status = new StatusAPI(this, openmct, config);
  }

  /**
   * Set the user provider for the user API. This allows you
   *  to specifiy ONE user provider to be used with Open MCT.
   * @method setProvider
   * @memberof module:openmct.UserAPI#
   * @param {module:openmct.UserAPI~UserProvider} provider the new
   *        user provider
   */
  setProvider(provider) {
    if (this.hasProvider()) {
      this.error(MULTIPLE_PROVIDER_ERROR);
    }

    this._provider = provider;
    this.emit('providerAdded', this._provider);
  }

  getProvider() {
    return this._provider;
  }

  /**
   * Return true if the user provider has been set.
   *
   * @memberof module:openmct.UserAPI#
   * @returns {boolean} true if the user provider exists
   */
  hasProvider() {
    return this._provider !== undefined;
  }

  /**
   * If a user provider is set, it will return a copy of a user object from
   * the provider. If the user is not logged in, it will return undefined;
   *
   * @memberof module:openmct.UserAPI#
   * @returns {Function|Promise} user provider 'getCurrentUser' method
   * @throws Will throw an error if no user provider is set
   */
  getCurrentUser() {
    if (!this.hasProvider()) {
      return Promise.resolve(undefined);
    } else {
      return this._provider.getCurrentUser();
    }
  }
<<<<<<< HEAD
  /**
   *  If a user provider is set, it will return an array of possible roles
   *  that can be selected by the current user
   *  @memberof module:openmct.UserAPI#
   *  @returns {Array}
   */

  getPossibleRoles() {
    if (!this.hasProvider()) {
      return Promise.resolve(undefined);
    } else {
      return this._provider.getPossibleRoles();
    }
  }
  /**
   * If a user provider is set, it will return the active role or null
   * @memberof module:openmct.UserAPI#
   * @returns {string|null}
   */
  getActiveRole() {
    if (!this.hasProvider()) {
      return null;
    }

    // get from session storage
    const sessionStorageValue = SessionPersistance.getActiveRole();

    return sessionStorageValue;
  }
  /**
   * Set the active role in session storage
   * @memberof module:openmct.UserAPI#
   * @returns {undefined}
   */
  setActiveRole(role) {
    SessionPersistance.setActiveRole(role);
    this.emit('roleChanged', role);
  }

  /**
   * Will return if a role can provide a operator status response
   * @memberof module:openmct.UserApi#
   * @returns {Boolean}
   */
  canProvideStatusForRole() {
    if (!this.hasProvider()) {
      return null;
    }

    const activeRole = this.getActiveRole();

    return this._provider.canProvideStatusForRole?.(activeRole);
  }
=======
>>>>>>> 834a19f9

  /**
   * If a user provider is set, it will return the user provider's
   * 'isLoggedIn' method
   *
   * @memberof module:openmct.UserAPI#
   * @returns {Function|Boolean} user provider 'isLoggedIn' method
   * @throws Will throw an error if no user provider is set
   */
  isLoggedIn() {
    if (!this.hasProvider()) {
      return false;
    }

    return this._provider.isLoggedIn();
  }

  /**
   * If a user provider is set, it will return a call to it's
   * 'hasRole' method
   *
   * @memberof module:openmct.UserAPI#
   * @returns {Function|Boolean} user provider 'isLoggedIn' method
   * @param {string} roleId id of role to check for
   * @throws Will throw an error if no user provider is set
   */
  hasRole(roleId) {
    this.noProviderCheck();

    return this._provider.hasRole(roleId);
  }

  /**
   * Checks if a provider is set and if not, will throw error
   *
   * @private
   * @throws Will throw an error if no user provider is set
   */
  noProviderCheck() {
    if (!this.hasProvider()) {
      this.error(NO_PROVIDER_ERROR);
    }
  }

  /**
   * Utility function for throwing errors
   *
   * @private
   * @param {string} error description of error
   * @throws Will throw error passed in
   */
  error(error) {
    throw new Error(error);
  }
}

export default UserAPI;
/**
 * @typedef {String} Role
 */
/**
 * @typedef {Object} OpenMCT
 */
/**
 * @typedef {{statusStyles: Object.<string, StatusStyleDefinition>}} UserAPIConfiguration
 */
/**
 * @typedef {Object} StatusStyleDefinition
 * @property {String} iconClass The icon class to apply to the status indicator when this status is active "icon-circle-slash",
 * @property {String} iconClassPoll The icon class to apply to the poll question indicator when this style is active eg. "icon-status-poll-question-mark"
 * @property {String} statusClass The class to apply to the indicator when this status is active eg. "s-status-error"
 * @property {String} statusBgColor The background color to apply in the status summary section of the poll question popup for this status eg."#9900cc"
 * @property {String} statusFgColor The foreground color to apply in the status summary section of the poll question popup for this status eg. "#fff"
 */<|MERGE_RESOLUTION|>--- conflicted
+++ resolved
@@ -87,7 +87,6 @@
       return this._provider.getCurrentUser();
     }
   }
-<<<<<<< HEAD
   /**
    *  If a user provider is set, it will return an array of possible roles
    *  that can be selected by the current user
@@ -136,13 +135,10 @@
     if (!this.hasProvider()) {
       return null;
     }
-
     const activeRole = this.getActiveRole();
 
     return this._provider.canProvideStatusForRole?.(activeRole);
   }
-=======
->>>>>>> 834a19f9
 
   /**
    * If a user provider is set, it will return the user provider's

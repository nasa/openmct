--- conflicted
+++ resolved
@@ -21,72 +21,45 @@
  *****************************************************************************/
 
 import EventEmitter from 'EventEmitter';
-import { MULTIPLE_PROVIDER_ERROR, NO_PROVIDER_ERROR } from './constants';
+import {
+    MULTIPLE_PROVIDER_ERROR,
+    NO_PROVIDER_ERROR
+} from './constants';
 import StatusAPI from './StatusAPI';
 import User from './User';
 import SessionPersistance from './SessionPersistance';
 
 class UserAPI extends EventEmitter {
-  /**
-   * @param {OpenMCT} openmct
-   * @param {UserAPIConfiguration} config
-   */
-  constructor(openmct, config) {
-    super();
-
-    this._openmct = openmct;
-    this._provider = undefined;
-
-    this.User = User;
-    this.status = new StatusAPI(this, openmct, config);
-  }
-
-  /**
-   * Set the user provider for the user API. This allows you
-   *  to specifiy ONE user provider to be used with Open MCT.
-   * @method setProvider
-   * @memberof module:openmct.UserAPI#
-   * @param {module:openmct.UserAPI~UserProvider} provider the new
-   *        user provider
-   */
-  setProvider(provider) {
-    if (this.hasProvider()) {
-      this.error(MULTIPLE_PROVIDER_ERROR);
-    }
-
-    this._provider = provider;
-    this.emit('providerAdded', this._provider);
-  }
-
-  getProvider() {
-    return this._provider;
-  }
-
-  /**
-   * Return true if the user provider has been set.
-   *
-   * @memberof module:openmct.UserAPI#
-   * @returns {boolean} true if the user provider exists
-   */
-  hasProvider() {
-    return this._provider !== undefined;
-  }
-
-  /**
-   * If a user provider is set, it will return a copy of a user object from
-   * the provider. If the user is not logged in, it will return undefined;
-   *
-   * @memberof module:openmct.UserAPI#
-   * @returns {Function|Promise} user provider 'getCurrentUser' method
-   * @throws Will throw an error if no user provider is set
-   */
-  getCurrentUser() {
-    if (!this.hasProvider()) {
-      return Promise.resolve(undefined);
-    } else {
-      return this._provider.getCurrentUser();
-    }
-<<<<<<< HEAD
+    /**
+     * @param {OpenMCT} openmct
+     * @param {UserAPIConfiguration} config
+     */
+    constructor(openmct, config) {
+        super();
+
+        this._openmct = openmct;
+        this._provider = undefined;
+
+        this.User = User;
+        this.status = new StatusAPI(this, openmct, config);
+    }
+
+    /**
+     * Set the user provider for the user API. This allows you
+     *  to specifiy ONE user provider to be used with Open MCT.
+     * @method setProvider
+     * @memberof module:openmct.UserAPI#
+     * @param {module:openmct.UserAPI~UserProvider} provider the new
+     *        user provider
+     */
+    setProvider(provider) {
+        if (this.hasProvider()) {
+            this.error(MULTIPLE_PROVIDER_ERROR);
+        }
+
+        this._provider = provider;
+        this.emit('providerAdded', this._provider);
+    }
 
     getProvider() {
         return this._provider;
@@ -203,63 +176,18 @@
         if (!this.hasProvider()) {
             this.error(NO_PROVIDER_ERROR);
         }
-=======
-  }
-
-  /**
-   * If a user provider is set, it will return the user provider's
-   * 'isLoggedIn' method
-   *
-   * @memberof module:openmct.UserAPI#
-   * @returns {Function|Boolean} user provider 'isLoggedIn' method
-   * @throws Will throw an error if no user provider is set
-   */
-  isLoggedIn() {
-    if (!this.hasProvider()) {
-      return false;
->>>>>>> bd5cb813
-    }
-
-    return this._provider.isLoggedIn();
-  }
-
-  /**
-   * If a user provider is set, it will return a call to it's
-   * 'hasRole' method
-   *
-   * @memberof module:openmct.UserAPI#
-   * @returns {Function|Boolean} user provider 'isLoggedIn' method
-   * @param {string} roleId id of role to check for
-   * @throws Will throw an error if no user provider is set
-   */
-  hasRole(roleId) {
-    this.noProviderCheck();
-
-    return this._provider.hasRole(roleId);
-  }
-
-  /**
-   * Checks if a provider is set and if not, will throw error
-   *
-   * @private
-   * @throws Will throw an error if no user provider is set
-   */
-  noProviderCheck() {
-    if (!this.hasProvider()) {
-      this.error(NO_PROVIDER_ERROR);
-    }
-  }
-
-  /**
-   * Utility function for throwing errors
-   *
-   * @private
-   * @param {string} error description of error
-   * @throws Will throw error passed in
-   */
-  error(error) {
-    throw new Error(error);
-  }
+    }
+
+    /**
+     * Utility function for throwing errors
+     *
+     * @private
+     * @param {string} error description of error
+     * @throws Will throw error passed in
+     */
+    error(error) {
+        throw new Error(error);
+    }
 }
 
 export default UserAPI;

define([
    'lodash',
    'EventEmitter',
    '../objects/ObjectAPI',
    '../objects/object-utils'
], function (
    _,
    EventEmitter,
    ObjectAPI,
    objectUtils
) {
    /**
     * A CompositionProvider provides the underlying implementation of
     * composition-related behavior for certain types of domain object.
     *
     * @interface CompositionProvider
     * @memberof module:openmct
     * @augments EventEmitter
     */

    function makeEventName(domainObject, event) {
        return event + ':' + objectUtils.makeKeyString(domainObject.key);
    }

    function DefaultCompositionProvider() {
        EventEmitter.call(this);
    }

    DefaultCompositionProvider.prototype =
        Object.create(EventEmitter.prototype);

    /**
     * Check if this provider should be used to load composition for a
     * particular domain object.
     * @param {module:openmct.DomainObject} domainObject the domain object
     *        to check
     * @returns {boolean} true if this provider can provide
     *          composition for a given domain object
     * @memberof {module:openmct.CompositionProvider#}
     * @name appliesTo
     */
    DefaultCompositionProvider.prototype.appliesTo = function (domainObject) {
        return !!domainObject.composition;
    };

    /**
     * Load any domain objects contained in the composition of this domain
     * object.
     * @param {module:openmct.DomainObjcet} domainObject the domain object
     *        for which to load composition
     * @returns {Promise.<Array.<module:openmct.DomainObject>>} a promise for
     *          the domain objects in this composition
     * @memberof {module:openmct.CompositionProvider#}
     * @name load
     */
    DefaultCompositionProvider.prototype.load = function (domainObject) {
        return Promise.all(domainObject.composition.map(ObjectAPI.get));
    };

    DefaultCompositionProvider.prototype.on = function (
        domainObject,
        event,
        listener,
        context
    ) {
        // these can likely be passed through to the mutation service instead
        // of using an eventemitter.
        this.addListener(
            makeEventName(domainObject, event),
            listener,
            context
        );
    };

    DefaultCompositionProvider.prototype.off = function (
        domainObject,
        event,
        listener,
        context
    ) {
        // these can likely be passed through to the mutation service instead
        // of using an eventemitter.
        this.removeListener(
            makeEventName(domainObject, event),
            listener,
            context
        );
    };

<<<<<<< HEAD

    /**
     * Remove a domain object from another domain object's composition.
     *
     * @param {module:openmct.DomainObject} domainObject the domain object
     *        which should have its composition modified
     * @param {module:openmct.DomainObject} child the domain object to remove
     * @memberof module:openmct.CompositionProvider#
     * @name remove
     */
=======
    DefaultCompositionProvider.prototype.canContain = function (domainObject, child) {
        return true;
    };

>>>>>>> b4dc5029
    DefaultCompositionProvider.prototype.remove = function (domainObject, child) {
        // TODO: this needs to be synchronized via mutation
        var index = domainObject.composition.indexOf(child);
        domainObject.composition.splice(index, 1);
        this.emit(makeEventName(domainObject, 'remove'), child);
    };

    /**
     * Add a domain object to another domain object's composition.
     *
     * @param {module:openmct.DomainObject} domainObject the domain object
     *        which should have its composition modified
     * @param {module:openmct.DomainObject} child the domain object to add
     * @memberof module:openmct.CompositionProvider#
     * @name add
     */
    DefaultCompositionProvider.prototype.add = function (domainObject, child) {
        // TODO: this needs to be synchronized via mutation
        domainObject.composition.push(child.key);
        this.emit(makeEventName(domainObject, 'add'), child);
    };

    return DefaultCompositionProvider;
});<|MERGE_RESOLUTION|>--- conflicted
+++ resolved
@@ -87,7 +87,17 @@
         );
     };
 
-<<<<<<< HEAD
+    /**
+     * Check if one domain object can contain another.
+     * @param {module:openmct.DomainObject} domainObject the domain object
+     *        which will act as the container
+     * @param {module:openmct.DomainObject} child the domain object to be
+     *        contained
+     * @returns {boolean} true if this is allowed
+     */
+    DefaultCompositionProvider.prototype.canContain = function (domainObject, child) {
+        return true;
+    };
 
     /**
      * Remove a domain object from another domain object's composition.
@@ -98,12 +108,6 @@
      * @memberof module:openmct.CompositionProvider#
      * @name remove
      */
-=======
-    DefaultCompositionProvider.prototype.canContain = function (domainObject, child) {
-        return true;
-    };
-
->>>>>>> b4dc5029
     DefaultCompositionProvider.prototype.remove = function (domainObject, child) {
         // TODO: this needs to be synchronized via mutation
         var index = domainObject.composition.indexOf(child);

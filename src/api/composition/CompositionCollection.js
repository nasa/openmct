/*****************************************************************************
 * Open MCT, Copyright (c) 2014-2018, United States Government
 * as represented by the Administrator of the National Aeronautics and Space
 * Administration. All rights reserved.
 *
 * Open MCT is licensed under the Apache License, Version 2.0 (the
 * "License"); you may not use this file except in compliance with the License.
 * You may obtain a copy of the License at
 * http://www.apache.org/licenses/LICENSE-2.0.
 *
 * Unless required by applicable law or agreed to in writing, software
 * distributed under the License is distributed on an "AS IS" BASIS, WITHOUT
 * WARRANTIES OR CONDITIONS OF ANY KIND, either express or implied. See the
 * License for the specific language governing permissions and limitations
 * under the License.
 *
 * Open MCT includes source code licensed under additional open source
 * licenses. See the Open Source Licenses file (LICENSES.md) included with
 * this source code distribution or the Licensing information page available
 * at runtime from the About dialog for additional information.
 *****************************************************************************/

define([
    'lodash'
], function (
    _
) {
    /**
     * A CompositionCollection represents the list of domain objects contained
     * by another domain object. It provides methods for loading this
     * list asynchronously, modifying this list, and listening for changes to
     * this list.
     *
     * Usage:
     * ```javascript
     *  var myViewComposition = MCT.composition.get(myViewObject);
     *  myViewComposition.on('add', addObjectToView);
     *  myViewComposition.on('remove', removeObjectFromView);
     *  myViewComposition.load(); // will trigger `add` for all loaded objects.
     *  ```
     *
     * @interface CompositionCollection
     * @param {module:openmct.DomainObject} domainObject the domain object
     *        whose composition will be contained
     * @param {module:openmct.CompositionProvider} provider the provider
     *        to use to retrieve other domain objects
     * @param {module:openmct.CompositionAPI} api the composition API, for
     *        policy checks
     * @memberof module:openmct
     */
    function CompositionCollection(domainObject, provider, publicAPI) {
        this.domainObject = domainObject;
        this.provider = provider;
        this.publicAPI = publicAPI;
        this.listeners = {
            add: [],
            remove: [],
            load: [],
            reorder: []
        };
        this.onProviderAdd = this.onProviderAdd.bind(this);
        this.onProviderRemove = this.onProviderRemove.bind(this);
    }

    /**
     * Listen for changes to this composition.  Supports 'add', 'remove', and
     * 'load' events.
     *
     * @param event event to listen for, either 'add', 'remove' or 'load'.
     * @param callback to trigger when event occurs.
     * @param [context] context to use when invoking callback, optional.
     */
    CompositionCollection.prototype.on = function (event, callback, context) {
        if (!this.listeners[event]) {
            throw new Error('Event not supported by composition: ' + event);
        }
        if (!this.mutationListener) {
            this._synchronize();
        }
        if (this.provider.on && this.provider.off) {
            if (event === 'add') {
                this.provider.on(
                    this.domainObject,
                    'add',
                    this.onProviderAdd,
                    this
                );
            } if (event === 'remove') {
                this.provider.on(
                    this.domainObject,
                    'remove',
                    this.onProviderRemove,
                    this
                );
            } if (event === 'reorder') {
                this.provider.on(
                    this.domainObject,
                    'reorder',
                    this.onProviderReorder,
                    this
                )
            }
        }

        this.listeners[event].push({
            callback: callback,
            context: context
        });
    };

    /**
     * Remove a listener.  Must be called with same exact parameters as
     * `off`.
     *
     * @param event
     * @param callback
     * @param [context]
     */

    CompositionCollection.prototype.off = function (event, callback, context) {
        if (!this.listeners[event]) {
            throw new Error('Event not supported by composition: ' + event);
        }

        var index = _.findIndex(this.listeners[event], function (l) {
            return l.callback === callback && l.context === context;
        });

        if (index === -1) {
            throw new Error('Tried to remove a listener that does not exist');
        }

        this.listeners[event].splice(index, 1);
        if (this.listeners[event].length === 0) {
            this._destroy();

            // Remove provider listener if this is the last callback to
            // be removed.
            if (this.provider.off && this.provider.on) {
                if (event === 'add') {
                    this.provider.off(
                        this.domainObject,
                        'add',
                        this.onProviderAdd,
                        this
                    );
                } else if (event === 'remove') {
                    this.provider.off(
                        this.domainObject,
                        'remove',
                        this.onProviderRemove,
                        this
                    );
                } else if (event === 'reorder') {
                    this.provider.off(
                        this.domainObject,
                        'reorder',
                        this.onProviderReorder,
                        this
                    );
                }
            }
        }
    };

    /**
     * Add a domain object to this composition.
     *
     * A call to [load]{@link module:openmct.CompositionCollection#load}
     * must have resolved before using this method.
     *
     * @param {module:openmct.DomainObject} child the domain object to add
     * @param {boolean} skipMutate true if the underlying provider should
     *        not be updated
     * @memberof module:openmct.CompositionCollection#
     * @name add
     */
    CompositionCollection.prototype.add = function (child, skipMutate) {
        if (!skipMutate) {
            if (!this.publicAPI.composition.checkPolicy(this.domainObject, child)) {
                throw `Object of type ${child.type} cannot be added to object of type ${this.domainObject.type}`;
            }
            this.provider.add(this.domainObject, child.identifier);
        } else {
            this.emit('add', child);
        }
    };

    /**
     * Load the domain objects in this composition.
     *
     * @returns {Promise.<Array.<module:openmct.DomainObject>>} a promise for
     *          the domain objects in this composition
     * @memberof {module:openmct.CompositionCollection#}
     * @name load
     */
    CompositionCollection.prototype.load = function () {
        return this.provider.load(this.domainObject)
            .then(function (children) {
<<<<<<< HEAD
                return Promise.all(children.map(function (c) {
                    return this.publicAPI.objects.get(c);
                }, this));
            }.bind(this))
            .then(function (childObjects) {
                childObjects.forEach(function (c) {
                    this.add(c, true);
                }, this);
=======
                return Promise.all(children.map((c) => this.publicAPI.objects.get(c)));
            }.bind(this))
            .then(function (childObjects) {
                childObjects.forEach(c => this.add(c, true));
>>>>>>> 28d2194d
                return childObjects;
            }.bind(this))
            .then(function (children) {
                this.emit('load');
                return children;
            }.bind(this));
    };

    /**
     * Remove a domain object from this composition.
     *
     * A call to [load]{@link module:openmct.CompositionCollection#load}
     * must have resolved before using this method.
     *
     * @param {module:openmct.DomainObject} child the domain object to remove
     * @param {boolean} skipMutate true if the underlying provider should
     *        not be updated
     * @memberof module:openmct.CompositionCollection#
     * @name remove
     */
    CompositionCollection.prototype.remove = function (child, skipMutate) {
        if (!skipMutate) {
            this.provider.remove(this.domainObject, child.identifier);
        } else {
            this.emit('remove', child);
        }
    };

    /**
     * Reorder the domain objects in this composition.
     *
     * A call to [load]{@link module:openmct.CompositionCollection#load}
     * must have resolved before using this method.
     *
     * @param {number} oldIndex
     * @param {number} newIndex
     * @memberof module:openmct.CompositionCollection#
     * @name remove
     */
    CompositionCollection.prototype.reorder = function (oldIndex, newIndex, skipMutate) {
        this.provider.reorder(this.domainObject, oldIndex, newIndex);
    };

    /**
     * Handle reorder from provider.
     * @private
     */
    CompositionCollection.prototype.onProviderReorder = function (reorderMap) {
        this.emit('reorder', reorderMap);
    };

    /**
     * Handle adds from provider.
     * @private
     */
    CompositionCollection.prototype.onProviderAdd = function (childId) {
        return this.publicAPI.objects.get(childId).then(function (child) {
            this.add(child, true);
            return child;
        }.bind(this));
    };

    /**
     * Handle removal from provider.
     * @private
     */
    CompositionCollection.prototype.onProviderRemove = function (child) {
        this.remove(child, true);
    };

    CompositionCollection.prototype._synchronize = function () {
        this.mutationListener = this.publicAPI.objects.observe(this.domainObject, '*', (newDomainObject) => {
            this.domainObject = JSON.parse(JSON.stringify(newDomainObject));
        });
    };

    CompositionCollection.prototype._destroy = function () {
        if (this.mutationListener) {
            this.mutationListener();
            delete this.mutationListener;
        }
    };

    /**
     * Emit events.
     * @private
     */
    CompositionCollection.prototype.emit = function (event, ...payload) {
        this.listeners[event].forEach(function (l) {
            if (l.context) {
                l.callback.apply(l.context, payload);
            } else {
                l.callback(...payload);
            }
        });
    };

    return CompositionCollection;
});<|MERGE_RESOLUTION|>--- conflicted
+++ resolved
@@ -197,21 +197,10 @@
     CompositionCollection.prototype.load = function () {
         return this.provider.load(this.domainObject)
             .then(function (children) {
-<<<<<<< HEAD
-                return Promise.all(children.map(function (c) {
-                    return this.publicAPI.objects.get(c);
-                }, this));
-            }.bind(this))
-            .then(function (childObjects) {
-                childObjects.forEach(function (c) {
-                    this.add(c, true);
-                }, this);
-=======
                 return Promise.all(children.map((c) => this.publicAPI.objects.get(c)));
             }.bind(this))
             .then(function (childObjects) {
                 childObjects.forEach(c => this.add(c, true));
->>>>>>> 28d2194d
                 return childObjects;
             }.bind(this))
             .then(function (children) {

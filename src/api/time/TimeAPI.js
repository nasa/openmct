--- conflicted
+++ resolved
@@ -250,12 +250,8 @@
                     + "an active clock."
                 );
             }
-<<<<<<< HEAD
+
             let timeSystem;
-=======
-
-            var timeSystem;
->>>>>>> b76d4b76
 
             if (timeSystemOrKey === undefined) {
                 throw "Please provide a time system";

--- conflicted
+++ resolved
@@ -57,16 +57,6 @@
     if (lastOverlay && lastOverlay.dismissable) {
       lastOverlay.notifyAndDismiss();
     }
-<<<<<<< HEAD
-
-    selection(options) {
-        let selection = new Selection(options);
-        this.showOverlay(selection);
-
-        return selection;
-    }
-
-=======
   }
 
   /**
@@ -138,10 +128,15 @@
     let progressDialog = new ProgressDialog(options);
 
     this.showOverlay(progressDialog);
-
     return progressDialog;
   }
->>>>>>> bd5cb813
+
+  selection(options) {
+      let selection = new Selection(options);
+      this.showOverlay(selection);
+
+      return selection;
+  }
 }
 
 export default OverlayAPI;
--- conflicted
+++ resolved
@@ -211,10 +211,12 @@
     },
     inject: ['dismiss', 'element', 'buttons', 'dismissable'],
     mounted() {
-        this.$refs.element.appendChild(this.element);
-        setTimeout(() => {
-            this.getElementForFocus().focus();
-        }, 0);
+        const element = this.$refs.element;
+        element.appendChild(this.element);
+        const elementForFocus = this.getElementForFocus() || element;
+        this.$nextTick(() => {
+            elementForFocus.focus();
+        });
     },
     methods: {
         destroy: function () {
@@ -222,20 +224,9 @@
                 this.dismiss();
             }
         },
-<<<<<<< HEAD
         buttonClickHandler: function (method) {
             method();
             this.$emit('destroy');
-=======
-        inject: ['dismiss', 'element', 'buttons', 'dismissable'],
-        mounted() {
-            const element = this.$refs.element;
-            element.appendChild(this.element);
-            const elementForFocus = this.getElementForFocus() || element;
-            this.$nextTick(() => {
-                elementForFocus.focus();
-            });
->>>>>>> 8825a458
         },
         getElementForFocus: function () {
             const defaultElement = this.$refs.element;

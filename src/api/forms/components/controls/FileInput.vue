--- conflicted
+++ resolved
@@ -42,11 +42,7 @@
         </button>
         <button
             v-if="removable"
-<<<<<<< HEAD
-            class="icon-x"
-=======
             class="c-button icon-trash"
->>>>>>> 6521b888
             title="Remove file"
             @click="removeFile"
         ></button>

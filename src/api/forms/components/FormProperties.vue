/*****************************************************************************
* Open MCT, Copyright (c) 2014-2022, United States Government
* as represented by the Administrator of the National Aeronautics and Space
* Administration. All rights reserved.
*
* Open MCT is licensed under the Apache License, Version 2.0 (the
* "License"); you may not use this file except in compliance with the License.
* You may obtain a copy of the License at
* http://www.apache.org/licenses/LICENSE-2.0.
*
* Unless required by applicable law or agreed to in writing, software
* distributed under the License is distributed on an "AS IS" BASIS, WITHOUT
* WARRANTIES OR CONDITIONS OF ANY KIND, either express or implied. See the
* License for the specific language governing permissions and limitations
* under the License.
*
* Open MCT includes source code licensed under additional open source
* licenses. See the Open Source Licenses file (LICENSES.md) included with
* this source code distribution or the Licensing information page available
* at runtime from the About dialog for additional information.
*****************************************************************************/

<template>
<div class="c-form js-form">
    <div class="c-overlay__top-bar c-form__top-bar">
<<<<<<< HEAD
        <div class="c-overlay__dialog-title">{{ model.title }}</div>
        <div
            v-if="hasRequiredFields"
            class="c-overlay__dialog-hint hint"
        >All fields marked <span class="req icon-asterisk"></span> are required.</div>
=======
        <div class="c-overlay__dialog-title js-form-title">{{ model.title }}</div>
        <div class="c-overlay__dialog-hint hint">All fields marked <span class="req icon-asterisk"></span> are required.</div>
>>>>>>> f999b9e1
    </div>
    <form
        name="mctForm"
        class="c-form__contents"
        autocomplete="off"
        @submit.prevent
    >
        <div
            v-for="section in formSections"
            :key="section.id"
            class="c-form__section"
            :class="section.cssClass"
        >
            <h2
                v-if="section.name"
                class="c-form__section-header"
            >
                {{ section.name }}
            </h2>
            <div
                v-for="(row, index) in section.rows"
                :key="row.id"
                class="u-contents"
            >
                <FormRow
                    :css-class="section.cssClass"
                    :first="index < 1"
                    :row="row"
                    @onChange="onChange"
                />
            </div>
        </div>
    </form>

    <div class="mct-form__controls c-overlay__button-bar c-form__bottom-bar">
        <button
            tabindex="0"
            :disabled="isInvalid"
            class="c-button c-button--major"
            @click="onSave"
        >
            {{ submitLabel }}
        </button>
        <button
            v-if="!shouldHideCancelButton"
            tabindex="0"
            class="c-button js-cancel-button"
            @click="onDismiss"
        >
            {{ cancelLabel }}
        </button>
    </div>
</div>
</template>

<script>
import FormRow from "@/api/forms/components/FormRow.vue";
import uuid from 'uuid';

export default {
    components: {
        FormRow
    },
    inject: ['openmct'],
    props: {
        model: {
            type: Object,
            required: true
        },
        value: {
            type: Object,
            default() {
                return {};
            }
        }
    },
    data() {
        return {
            invalidProperties: {},
            formSections: []
        };
    },
    computed: {
        hasRequiredFields() {
            return this.model.sections.some(section =>
                section.rows.some(row => row.required));
        },
        isInvalid() {
            return Object.entries(this.invalidProperties)
                .some(([key, value]) => {
                    return value;
                });
        },
        submitLabel() {
            if (
                this.model.buttons
                && this.model.buttons.submit
                && this.model.buttons.submit.label
            ) {
                return this.model.buttons.submit.label;
            }

            return 'OK';
        },
        cancelLabel() {
            if (
                this.model.buttons
                && this.model.buttons.cancel
                && this.model.buttons.cancel.label
            ) {
                return this.model.buttons.submit.label;
            }

            return 'Cancel';
        },
        shouldHideCancelButton() {
            return this.model.buttons
                && this.model.buttons.cancel
                && this.model.buttons.cancel.hide === true;
        }
    },
    mounted() {
        this.formSections = this.model.sections.map(section => {
            section.id = uuid();

            section.rows = section.rows.map(row => {
                row.id = uuid();

                return row;
            });

            return section;
        });
    },
    methods: {
        onChange(data) {
            this.$set(this.invalidProperties, data.model.key, data.invalid);

            this.$emit('onChange', data);
        },
        onDismiss() {
            this.$emit('onDismiss');
        },
        onSave() {
            this.$emit('onSave');
        }
    }
};
</script><|MERGE_RESOLUTION|>--- conflicted
+++ resolved
@@ -23,16 +23,11 @@
 <template>
 <div class="c-form js-form">
     <div class="c-overlay__top-bar c-form__top-bar">
-<<<<<<< HEAD
-        <div class="c-overlay__dialog-title">{{ model.title }}</div>
+        <div class="c-overlay__dialog-title js-form-title">{{ model.title }}</div>
         <div
             v-if="hasRequiredFields"
             class="c-overlay__dialog-hint hint"
         >All fields marked <span class="req icon-asterisk"></span> are required.</div>
-=======
-        <div class="c-overlay__dialog-title js-form-title">{{ model.title }}</div>
-        <div class="c-overlay__dialog-hint hint">All fields marked <span class="req icon-asterisk"></span> are required.</div>
->>>>>>> f999b9e1
     </div>
     <form
         name="mctForm"

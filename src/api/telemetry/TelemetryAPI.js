--- conflicted
+++ resolved
@@ -250,19 +250,12 @@
         if (!Object.prototype.hasOwnProperty.call(options, 'start')) {
             options.start = this.openmct.time.bounds().start;
         }
-<<<<<<< HEAD
+
         if (!Object.prototype.hasOwnProperty.call(options, 'end')) {
             options.end = this.openmct.time.bounds().end;
         }
+
         if (!Object.prototype.hasOwnProperty.call(options, 'domain')) {
-=======
-
-        if (!options.hasOwnProperty('end')) {
-            options.end = this.openmct.time.bounds().end;
-        }
-
-        if (!options.hasOwnProperty('domain')) {
->>>>>>> b76d4b76
             options.domain = this.openmct.time.timeSystem().key;
         }
     };

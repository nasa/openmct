--- conflicted
+++ resolved
@@ -250,15 +250,10 @@
         if (!options.hasOwnProperty('end')) {
             options.end = this.openmct.time.bounds().end;
         }
-<<<<<<< HEAD
         if (!options.hasOwnProperty('domain'))  {
             if (this.MCT.time.timeSystem()) {
                 options.domain = this.MCT.time.timeSystem().key;
             }
-=======
-        if (!options.hasOwnProperty('domain')) {
-            options.domain = this.openmct.time.timeSystem().key;
->>>>>>> 78a5ace1
         }
     };
 

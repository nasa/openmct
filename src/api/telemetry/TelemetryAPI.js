/*****************************************************************************
 * Open MCT, Copyright (c) 2014-2023, United States Government
 * as represented by the Administrator of the National Aeronautics and Space
 * Administration. All rights reserved.
 *
 * Open openmct is licensed under the Apache License, Version 2.0 (the
 * "License"); you may not use this file except in compliance with the License.
 * You may obtain a copy of the License at
 * http://www.apache.org/licenses/LICENSE-2.0.
 *
 * Unless required by applicable law or agreed to in writing, software
 * distributed under the License is distributed on an "AS IS" BASIS, WITHOUT
 * WARRANTIES OR CONDITIONS OF ANY KIND, either express or implied. See the
 * License for the specific language governing permissions and limitations
 * under the License.
 *
 * Open openmct includes source code licensed under additional open source
 * licenses. See the Open Source Licenses file (LICENSES.md) included with
 * this source code distribution or the Licensing information page available
 * at runtime from the About dialog for additional information.
 *****************************************************************************/

import TelemetryCollection from './TelemetryCollection';
import TelemetryRequestInterceptorRegistry from './TelemetryRequestInterceptor';
import CustomStringFormatter from '../../plugins/displayLayout/CustomStringFormatter';
import TelemetryMetadataManager from './TelemetryMetadataManager';
import TelemetryValueFormatter from './TelemetryValueFormatter';
import DefaultMetadataProvider from './DefaultMetadataProvider';
import objectUtils from 'objectUtils';

<<<<<<< HEAD
=======
/**
 * @typedef {import('../time/TimeContext').TimeContext} TimeContext
 */

/**
 * Describes and bounds requests for telemetry data.
 *
 * @typedef TelemetryRequestOptions
 * @property {String} [sort] the key of the property to sort by. This may
 *           be prefixed with a "+" or a "-" sign to sort in ascending
 *           or descending order respectively. If no prefix is present,
 *           ascending order will be used.
 * @property {Number} [start] the lower bound for values of the sorting property
 * @property {Number} [end] the upper bound for values of the sorting property
 * @property {String} [strategy] symbolic identifier for strategies
 *           (such as `latest` or `minmax`) which may be recognized by providers;
 *           these will be tried in order until an appropriate provider
 *           is found
 * @property {AbortController} [signal] an AbortController which can be used
 *           to cancel a telemetry request
 * @property {String} [domain] the domain key of the request
 * @property {TimeContext} [timeContext] the time context to use for this request
 * @memberof module:openmct.TelemetryAPI~
 */

/**
 * Utilities for telemetry
 * @interface TelemetryAPI
 * @memberof module:openmct
 */
>>>>>>> 3b0e05ed
export default class TelemetryAPI {
  #isGreedyLAD;

  constructor(openmct) {
    this.openmct = openmct;

    this.formatMapCache = new WeakMap();
    this.formatters = new Map();
    this.limitProviders = [];
    this.stalenessProviders = [];
    this.metadataCache = new WeakMap();
    this.metadataProviders = [new DefaultMetadataProvider(this.openmct)];
    this.noRequestProviderForAllObjects = false;
    this.requestAbortControllers = new Set();
    this.requestProviders = [];
    this.subscriptionProviders = [];
    this.valueFormatterCache = new WeakMap();
    this.requestInterceptorRegistry = new TelemetryRequestInterceptorRegistry();
    this.#isGreedyLAD = true;
  }

  abortAllRequests() {
    this.requestAbortControllers.forEach((controller) => controller.abort());
    this.requestAbortControllers.clear();
  }

  /**
   * Return Custom String Formatter
   *
   * @param {Object} valueMetadata valueMetadata for given telemetry object
   * @param {string} format custom formatter string (eg: %.4f, &lts etc.)
   * @returns {CustomStringFormatter}
   */
  customStringFormatter(valueMetadata, format) {
    return new CustomStringFormatter(this.openmct, valueMetadata, format);
  }

  /**
   * Return true if the given domainObject is a telemetry object.  A telemetry
   * object is any object which has telemetry metadata-- regardless of whether
   * the telemetry object has an available telemetry provider.
   *
   * @param {module:openmct.DomainObject} domainObject
   * @returns {boolean} true if the object is a telemetry object.
   */
  isTelemetryObject(domainObject) {
    return Boolean(this.#findMetadataProvider(domainObject));
  }

  /**
   * Check if this provider can supply telemetry data associated with
   * this domain object.
   *
   * @method canProvideTelemetry
   * @param {module:openmct.DomainObject} domainObject the object for
   *        which telemetry would be provided
   * @returns {boolean} true if telemetry can be provided
   * @memberof module:openmct.TelemetryAPI~TelemetryProvider#
   */
  canProvideTelemetry(domainObject) {
    return (
      Boolean(this.findSubscriptionProvider(domainObject)) ||
      Boolean(this.findRequestProvider(domainObject))
    );
  }

  /**
   * Register a telemetry provider with the telemetry service. This
   * allows you to connect alternative telemetry sources.
   * @method addProvider
   * @memberof module:openmct.TelemetryAPI#
   * @param {module:openmct.TelemetryAPI~TelemetryProvider} provider the new
   *        telemetry provider
   */
  addProvider(provider) {
    if (provider.supportsRequest) {
      this.requestProviders.unshift(provider);
    }

    if (provider.supportsSubscribe) {
      this.subscriptionProviders.unshift(provider);
    }

    if (provider.supportsMetadata) {
      this.metadataProviders.unshift(provider);
    }

    if (provider.supportsLimits) {
      this.limitProviders.unshift(provider);
    }

    if (provider.supportsStaleness) {
      this.stalenessProviders.unshift(provider);
<<<<<<< HEAD
    }
  }

  /**
   * Returns a telemetry subscription provider that supports
   * a given domain object and options.
   */
  findSubscriptionProvider() {
    const args = Array.prototype.slice.apply(arguments);
    function supportsDomainObject(provider) {
      return provider.supportsSubscribe.apply(provider, args);
    }

    return this.subscriptionProviders.find(supportsDomainObject);
  }

  /**
   * Returns a telemetry request provider that supports
   * a given domain object and options.
   */
  findRequestProvider() {
    const args = Array.prototype.slice.apply(arguments);
    function supportsDomainObject(provider) {
      return provider.supportsRequest.apply(provider, args);
    }

    return this.requestProviders.find(supportsDomainObject);
  }

  /**
   * @private
   */
  #findMetadataProvider(domainObject) {
    return this.metadataProviders.find((provider) => {
      return provider.supportsMetadata(domainObject);
    });
  }

  /**
   * @private
   */
  #findLimitEvaluator(domainObject) {
    return this.limitProviders.find((provider) => {
      return provider.supportsLimits(domainObject);
    });
  }

  /**
   * @private
   * Though used in TelemetryCollection as well
   */
  standardizeRequestOptions(options) {
    if (!Object.prototype.hasOwnProperty.call(options, 'start')) {
      options.start = this.openmct.time.bounds().start;
    }

    if (!Object.prototype.hasOwnProperty.call(options, 'end')) {
      options.end = this.openmct.time.bounds().end;
    }

    if (!Object.prototype.hasOwnProperty.call(options, 'domain')) {
      options.domain = this.openmct.time.timeSystem().key;
    }

    if (!Object.prototype.hasOwnProperty.call(options, 'timeContext')) {
      options.timeContext = this.openmct.time;
    }
=======
    }
  }

  /**
   * Returns a telemetry subscription provider that supports
   * a given domain object and options.
   */
  findSubscriptionProvider() {
    const args = Array.prototype.slice.apply(arguments);
    function supportsDomainObject(provider) {
      return provider.supportsSubscribe.apply(provider, args);
    }

    return this.subscriptionProviders.find(supportsDomainObject);
  }

  /**
   * Returns a telemetry request provider that supports
   * a given domain object and options.
   */
  findRequestProvider() {
    const args = Array.prototype.slice.apply(arguments);
    function supportsDomainObject(provider) {
      return provider.supportsRequest.apply(provider, args);
    }

    return this.requestProviders.find(supportsDomainObject);
  }

  /**
   * @private
   */
  #findMetadataProvider(domainObject) {
    return this.metadataProviders.find((provider) => {
      return provider.supportsMetadata(domainObject);
    });
  }

  /**
   * @private
   */
  #findLimitEvaluator(domainObject) {
    return this.limitProviders.find((provider) => {
      return provider.supportsLimits(domainObject);
    });
  }

  /**
   * @param {TelemetryRequestOptions} options options for the telemetry request
   * @returns {TelemetryRequestOptions} the options, with defaults filled in
   */
  standardizeRequestOptions(options = {}) {
    if (!Object.hasOwn(options, 'start')) {
      if (options.timeContext?.bounds()) {
        options.start = options.timeContext.bounds().start;
      } else {
        options.start = this.openmct.time.bounds().start;
      }
    }

    if (!Object.hasOwn(options, 'end')) {
      if (options.timeContext?.bounds()) {
        options.end = options.timeContext.bounds().end;
      } else {
        options.end = this.openmct.time.bounds().end;
      }
    }

    if (!Object.hasOwn(options, 'domain')) {
      options.domain = this.openmct.time.timeSystem().key;
    }

    if (!Object.hasOwn(options, 'timeContext')) {
      options.timeContext = this.openmct.time;
    }

    return options;
>>>>>>> 3b0e05ed
  }

  /**
   * Register a request interceptor that transforms a request via module:openmct.TelemetryAPI.request
   * The request will be modifyed when it is received and will be returned in it's modified state
   * The request will be transformed only if the interceptor is applicable to that domain object as defined by the RequestInterceptorDef
   *
   * @param {module:openmct.RequestInterceptorDef} requestInterceptorDef the request interceptor definition to add
   * @method addRequestInterceptor
   * @memberof module:openmct.TelemetryRequestInterceptorRegistry#
   */
  addRequestInterceptor(requestInterceptorDef) {
    this.requestInterceptorRegistry.addInterceptor(requestInterceptorDef);
  }

  /**
   * Retrieve the request interceptors for a given domain object.
   * @private
   */
  #getInterceptorsForRequest(identifier, request) {
    return this.requestInterceptorRegistry.getInterceptors(identifier, request);
  }

  /**
   * Invoke interceptors if applicable for a given domain object.
   */
  async applyRequestInterceptors(domainObject, request) {
    const interceptors = this.#getInterceptorsForRequest(domainObject.identifier, request);

    if (interceptors.length === 0) {
      return request;
    }

    let modifiedRequest = { ...request };

    for (let interceptor of interceptors) {
      modifiedRequest = await interceptor.invoke(modifiedRequest);
    }

    return modifiedRequest;
  }

  /**
   * Get or set greedy LAD. For stategy "latest" telemetry in
   * realtime mode the start bound will be ignored if true and
   * there is no new data to replace the existing data.
   * defaults to true
   *
   * To turn off greedy LAD:
   * openmct.telemetry.greedyLAD(false);
   *
   * @method greedyLAD
   * @returns {boolean} if greedyLAD is active or not
   * @memberof module:openmct.TelemetryAPI#
   */
  greedyLAD(isGreedy) {
    if (arguments.length > 0) {
      if (isGreedy !== true && isGreedy !== false) {
        throw new Error('Error setting greedyLAD. Greedy LAD only accepts true or false values');
      }

      this.#isGreedyLAD = isGreedy;
    }

    return this.#isGreedyLAD;
  }

  /**
   * Request telemetry collection for a domain object.
   * The `options` argument allows you to specify filters
   * (start, end, etc.), sort order, and strategies for retrieving
   * telemetry (aggregation, latest available, etc.).
   *
   * @method requestCollection
   * @memberof module:openmct.TelemetryAPI~TelemetryProvider#
   * @param {module:openmct.DomainObject} domainObject the object
   *        which has associated telemetry
<<<<<<< HEAD
   * @param {module:openmct.TelemetryAPI~TelemetryRequest} options
=======
   * @param {TelemetryRequestOptions} options
>>>>>>> 3b0e05ed
   *        options for this telemetry collection request
   * @returns {TelemetryCollection} a TelemetryCollection instance
   */
  requestCollection(domainObject, options = {}) {
    return new TelemetryCollection(this.openmct, domainObject, options);
  }

  /**
   * Request historical telemetry for a domain object.
   * The `options` argument allows you to specify filters
   * (start, end, etc.), sort order, time context, and strategies for retrieving
   * telemetry (aggregation, latest available, etc.).
   *
   * @method request
   * @memberof module:openmct.TelemetryAPI~TelemetryProvider#
   * @param {module:openmct.DomainObject} domainObject the object
   *        which has associated telemetry
<<<<<<< HEAD
   * @param {module:openmct.TelemetryAPI~TelemetryRequest} options
=======
   * @param {TelemetryRequestOptions} options
>>>>>>> 3b0e05ed
   *        options for this historical request
   * @returns {Promise.<object[]>} a promise for an array of
   *          telemetry data
   */
  async request(domainObject) {
    if (this.noRequestProviderForAllObjects || domainObject.type === 'unknown') {
      return [];
    }

    if (arguments.length === 1) {
      arguments.length = 2;
      arguments[1] = {};
    }

    const abortController = new AbortController();
    arguments[1].signal = abortController.signal;
    this.requestAbortControllers.add(abortController);

    this.standardizeRequestOptions(arguments[1]);

    const provider = this.findRequestProvider.apply(this, arguments);
    if (!provider) {
      this.requestAbortControllers.delete(abortController);

      return this.#handleMissingRequestProvider(domainObject);
    }

    arguments[1] = await this.applyRequestInterceptors(domainObject, arguments[1]);
    try {
      const telemetry = await provider.request(...arguments);

      return telemetry;
    } catch (error) {
      if (error.name !== 'AbortError') {
        this.openmct.notifications.error(
          'Error requesting telemetry data, see console for details'
        );
        console.error(error);
      }

      throw new Error(error);
    } finally {
      this.requestAbortControllers.delete(abortController);
    }
  }

  /**
   * Subscribe to realtime telemetry for a specific domain object.
   * The callback will be called whenever data is received from a
   * realtime provider.
   *
   * @method subscribe
   * @memberof module:openmct.TelemetryAPI~TelemetryProvider#
   * @param {module:openmct.DomainObject} domainObject the object
   *        which has associated telemetry
<<<<<<< HEAD
=======
   * @param {TelemetryRequestOptions} options configuration items for subscription
>>>>>>> 3b0e05ed
   * @param {Function} callback the callback to invoke with new data, as
   *        it becomes available
   * @returns {Function} a function which may be called to terminate
   *          the subscription
   */
  subscribe(domainObject, callback, options) {
    if (domainObject.type === 'unknown') {
      return () => {};
    }

    const provider = this.findSubscriptionProvider(domainObject);

    if (!this.subscribeCache) {
      this.subscribeCache = {};
    }

    const keyString = objectUtils.makeKeyString(domainObject.identifier);
    let subscriber = this.subscribeCache[keyString];

    if (!subscriber) {
      subscriber = this.subscribeCache[keyString] = {
        callbacks: [callback]
      };
      if (provider) {
        subscriber.unsubscribe = provider.subscribe(
          domainObject,
          function (value) {
            subscriber.callbacks.forEach(function (cb) {
              cb(value);
            });
          },
          options
        );
      } else {
        subscriber.unsubscribe = function () {};
      }
    } else {
      subscriber.callbacks.push(callback);
    }

    return function unsubscribe() {
      subscriber.callbacks = subscriber.callbacks.filter(function (cb) {
        return cb !== callback;
      });
      if (subscriber.callbacks.length === 0) {
        subscriber.unsubscribe();
        delete this.subscribeCache[keyString];
      }
    }.bind(this);
  }

  /**
   * Subscribe to staleness updates for a specific domain object.
   * The callback will be called whenever staleness changes.
   *
   * @method subscribeToStaleness
   * @memberof module:openmct.TelemetryAPI~StalenessProvider#
   * @param {module:openmct.DomainObject} domainObject the object
   *          to watch for staleness updates
   * @param {Function} callback the callback to invoke with staleness data,
   *  as it is received: ex.
   *  {
   *      isStale: <Boolean>,
   *      timestamp: <timestamp>
   *  }
   * @returns {Function} a function which may be called to terminate
   *          the subscription to staleness updates
   */
  subscribeToStaleness(domainObject, callback) {
    const provider = this.#findStalenessProvider(domainObject);

    if (!this.stalenessSubscriberCache) {
      this.stalenessSubscriberCache = {};
    }

    const keyString = objectUtils.makeKeyString(domainObject.identifier);
    let stalenessSubscriber = this.stalenessSubscriberCache[keyString];

    if (!stalenessSubscriber) {
      stalenessSubscriber = this.stalenessSubscriberCache[keyString] = {
        callbacks: [callback]
      };
      if (provider) {
        stalenessSubscriber.unsubscribe = provider.subscribeToStaleness(
          domainObject,
          (stalenessResponse) => {
            stalenessSubscriber.callbacks.forEach((cb) => {
              cb(stalenessResponse);
            });
          }
        );
      } else {
        stalenessSubscriber.unsubscribe = () => {};
      }
    } else {
      stalenessSubscriber.callbacks.push(callback);
    }

    return function unsubscribe() {
      stalenessSubscriber.callbacks = stalenessSubscriber.callbacks.filter((cb) => {
        return cb !== callback;
      });
      if (stalenessSubscriber.callbacks.length === 0) {
        stalenessSubscriber.unsubscribe();
        delete this.stalenessSubscriberCache[keyString];
      }
    }.bind(this);
  }

  /**
   * Request telemetry staleness for a domain object.
   *
   * @method isStale
   * @memberof module:openmct.TelemetryAPI~StalenessProvider#
   * @param {module:openmct.DomainObject} domainObject the object
   *        which has associated telemetry staleness
   * @returns {Promise.<StalenessResponseObject>} a promise for a StalenessResponseObject
   *        or undefined if no provider exists
   */
  async isStale(domainObject) {
    const provider = this.#findStalenessProvider(domainObject);

    if (!provider) {
      return;
    }

    const abortController = new AbortController();
    const options = { signal: abortController.signal };
    this.requestAbortControllers.add(abortController);

    try {
      const staleness = await provider.isStale(domainObject, options);

      return staleness;
    } finally {
      this.requestAbortControllers.delete(abortController);
    }
  }

  /**
   * @private
   */
  #findStalenessProvider(domainObject) {
    return this.stalenessProviders.find((provider) => {
      return provider.supportsStaleness(domainObject);
    });
  }

  /**
   * Get telemetry metadata for a given domain object.  Returns a telemetry
   * metadata manager which provides methods for interrogating telemetry
   * metadata.
   *
   * @returns {TelemetryMetadataManager}
   */
  getMetadata(domainObject) {
    if (!this.metadataCache.has(domainObject)) {
      const metadataProvider = this.#findMetadataProvider(domainObject);
      if (!metadataProvider) {
        return;
      }

      const metadata = metadataProvider.getMetadata(domainObject);

      this.metadataCache.set(domainObject, new TelemetryMetadataManager(metadata));
    }

    return this.metadataCache.get(domainObject);
  }

  /**
   * Get a value formatter for a given valueMetadata.
   *
   * @returns {TelemetryValueFormatter}
   */
  getValueFormatter(valueMetadata) {
    if (!this.valueFormatterCache.has(valueMetadata)) {
      this.valueFormatterCache.set(
        valueMetadata,
        new TelemetryValueFormatter(valueMetadata, this.formatters)
      );
    }

    return this.valueFormatterCache.get(valueMetadata);
  }

  /**
   * Get a value formatter for a given key.
   * @param {string} key
   *
   * @returns {Format}
   */
  getFormatter(key) {
    return this.formatters.get(key);
  }

  /**
   * Get a format map of all value formatters for a given piece of telemetry
   * metadata.
   *
   * @returns {Object<String, {TelemetryValueFormatter}>}
   */
  getFormatMap(metadata) {
    if (!metadata) {
      return {};
    }

    if (!this.formatMapCache.has(metadata)) {
      const formatMap = metadata.values().reduce(
        function (map, valueMetadata) {
          map[valueMetadata.key] = this.getValueFormatter(valueMetadata);

          return map;
        }.bind(this),
        {}
      );
      this.formatMapCache.set(metadata, formatMap);
    }

    return this.formatMapCache.get(metadata);
  }

  /**
   * Error Handling: Missing Request provider
   *
   * @returns Promise
   */
  #handleMissingRequestProvider(domainObject) {
    this.noRequestProviderForAllObjects = this.requestProviders.every((requestProvider) => {
      const supportsRequest = requestProvider.supportsRequest.apply(requestProvider, arguments);
      const hasRequestProvider =
        Object.prototype.hasOwnProperty.call(requestProvider, 'request') &&
        typeof requestProvider.request === 'function';

      return supportsRequest && hasRequestProvider;
    });

    let message = '';
    let detailMessage = '';
    if (this.noRequestProviderForAllObjects) {
      message = 'Missing request providers, see console for details';
      detailMessage = 'Missing request provider for all request providers';
    } else {
      message = 'Missing request provider, see console for details';
      const { name, identifier } = domainObject;
      detailMessage = `Missing request provider for domainObject, name: ${name}, identifier: ${JSON.stringify(
        identifier
      )}`;
    }

    this.openmct.notifications.error(message);
    console.warn(detailMessage);

    return Promise.resolve([]);
  }

  /**
   * Register a new telemetry data formatter.
   * @param {Format} format the
   */
  addFormat(format) {
    this.formatters.set(format.key, format);
  }

  /**
   * Get a limit evaluator for this domain object.
   * Limit Evaluators help you evaluate limit and alarm status of individual
   * telemetry datums for display purposes without having to interact directly
   * with the Limit API.
   *
   * This method is optional.
   * If a provider does not implement this method, it is presumed
   * that no limits are defined for this domain object's telemetry.
   *
   * @param {module:openmct.DomainObject} domainObject the domain
   *        object for which to evaluate limits
   * @returns {module:openmct.TelemetryAPI~LimitEvaluator}
   * @method limitEvaluator
   * @memberof module:openmct.TelemetryAPI~TelemetryProvider#
   */
  limitEvaluator(domainObject) {
    return this.getLimitEvaluator(domainObject);
  }

  /**
   * Get a limits for this domain object.
   * Limits help you display limits and alarms of
   * telemetry for display purposes without having to interact directly
   * with the Limit API.
   *
   * This method is optional.
   * If a provider does not implement this method, it is presumed
   * that no limits are defined for this domain object's telemetry.
   *
   * @param {module:openmct.DomainObject} domainObject the domain
   *        object for which to get limits
   * @returns {module:openmct.TelemetryAPI~LimitEvaluator}
   * @method limits
   * @memberof module:openmct.TelemetryAPI~TelemetryProvider#
   */
  limitDefinition(domainObject) {
    return this.getLimits(domainObject);
  }

  /**
   * Get a limit evaluator for this domain object.
   * Limit Evaluators help you evaluate limit and alarm status of individual
   * telemetry datums for display purposes without having to interact directly
   * with the Limit API.
   *
   * This method is optional.
   * If a provider does not implement this method, it is presumed
   * that no limits are defined for this domain object's telemetry.
   *
   * @param {module:openmct.DomainObject} domainObject the domain
   *        object for which to evaluate limits
   * @returns {module:openmct.TelemetryAPI~LimitEvaluator}
   * @method limitEvaluator
   * @memberof module:openmct.TelemetryAPI~TelemetryProvider#
   */
  getLimitEvaluator(domainObject) {
    const provider = this.#findLimitEvaluator(domainObject);
    if (!provider) {
      return {
        evaluate: function () {}
      };
    }

    return provider.getLimitEvaluator(domainObject);
  }

  /**
   * Get a limit definitions for this domain object.
   * Limit Definitions help you indicate limits and alarms of
   * telemetry for display purposes without having to interact directly
   * with the Limit API.
   *
   * This method is optional.
   * If a provider does not implement this method, it is presumed
   * that no limits are defined for this domain object's telemetry.
   *
   * @param {module:openmct.DomainObject} domainObject the domain
   *        object for which to display limits
   * @returns {module:openmct.TelemetryAPI~LimitEvaluator}
   * @method limits returns a limits object of
   * type {
   *          level1: {
   *              low: { key1: value1, key2: value2, color: <supportedColor> },
   *              high: { key1: value1, key2: value2, color: <supportedColor> }
   *          },
   *          level2: {
   *              low: { key1: value1, key2: value2 },
   *              high: { key1: value1, key2: value2 }
   *          }
   *       }
   *  supported colors are purple, red, orange, yellow and cyan
   * @memberof module:openmct.TelemetryAPI~TelemetryProvider#
   */
  getLimits(domainObject) {
    const provider = this.#findLimitEvaluator(domainObject);
    if (!provider || !provider.getLimits) {
      return {
        limits: function () {
          return Promise.resolve(undefined);
        }
      };
    }

    return provider.getLimits(domainObject);
  }
}

/**
 * A LimitEvaluator may be used to detect when telemetry values
 * have exceeded nominal conditions.
 *
 * @interface LimitEvaluator
 * @memberof module:openmct.TelemetryAPI~
 */

/**
 * Check for any limit violations associated with a telemetry datum.
 * @method evaluate
 * @param {*} datum the telemetry datum to evaluate
 * @param {TelemetryProperty} the property to check for limit violations
 * @memberof module:openmct.TelemetryAPI~LimitEvaluator
 * @returns {module:openmct.TelemetryAPI~LimitViolation} metadata about
 *          the limit violation, or undefined if a value is within limits
 */

/**
 * A violation of limits defined for a telemetry property.
 * @typedef LimitViolation
 * @memberof {module:openmct.TelemetryAPI~}
 * @property {string} cssClass the class (or space-separated classes) to
 *           apply to display elements for values which violate this limit
 * @property {string} name the human-readable name for the limit violation
 */

/**
 * A TelemetryFormatter converts telemetry values for purposes of
 * display as text.
 *
 * @interface TelemetryFormatter
 * @memberof module:openmct.TelemetryAPI~
 */

/**
 * Retrieve the 'key' from the datum and format it accordingly to
 * telemetry metadata in domain object.
 *
 * @method format
 * @memberof module:openmct.TelemetryAPI~TelemetryFormatter#
 */

/**
 * Describes a property which would be found in a datum of telemetry
 * associated with a particular domain object.
 *
 * @typedef TelemetryProperty
 * @memberof module:openmct.TelemetryAPI~
 * @property {string} key the name of the property in the datum which
 *           contains this telemetry value
 * @property {string} name the human-readable name for this property
 * @property {string} [units] the units associated with this property
 * @property {boolean} [temporal] true if this property is a timestamp, or
 *           may be otherwise used to order telemetry in a time-like
 *           fashion; default is false
 * @property {boolean} [numeric] true if the values for this property
 *           can be interpreted plainly as numbers; default is true
 * @property {boolean} [enumerated] true if this property may have only
 *           certain specific values; default is false
 * @property {string} [values] for enumerated states, an ordered list
 *           of possible values
 */

/**
 * Describes and bounds requests for telemetry data.
 *
 * @typedef TelemetryRequest
 * @memberof module:openmct.TelemetryAPI~
 * @property {string} sort the key of the property to sort by. This may
 *           be prefixed with a "+" or a "-" sign to sort in ascending
 *           or descending order respectively. If no prefix is present,
 *           ascending order will be used.
 * @property {*} start the lower bound for values of the sorting property
 * @property {*} end the upper bound for values of the sorting property
 * @property {string[]} strategies symbolic identifiers for strategies
 *           (such as `minmax`) which may be recognized by providers;
 *           these will be tried in order until an appropriate provider
 *           is found
 */

/**
 * Provides telemetry data. To connect to new data sources, new
 * TelemetryProvider implementations should be
 * [registered]{@link module:openmct.TelemetryAPI#addProvider}.
 *
 * @interface TelemetryProvider
 * @memberof module:openmct.TelemetryAPI~
 */

/**
 * Provides telemetry staleness data. To subscribe to telemetry stalenes,
 * new StalenessProvider implementations should be
 * [registered]{@link module:openmct.TelemetryAPI#addProvider}.
 *
 * @interface StalenessProvider
 * @property {function} supportsStaleness receieves a domainObject and
 *           returns a boolean to indicate it will provide staleness
 * @property {function} subscribeToStaleness receieves a domainObject to
 *           be subscribed to and a callback to invoke with a StalenessResponseObject
 * @property {function} isStale an asynchronous method called with a domainObject
 *           and an options object which currently has an abort signal, ex.
 *           { signal: <AbortController.signal> }
 *           this method should return a current StalenessResponseObject
 * @memberof module:openmct.TelemetryAPI~
 */

/**
 * @typedef {object} StalenessResponseObject
 * @property {Boolean} isStale boolean representing the staleness state
 * @property {Number} timestamp Unix timestamp in milliseconds
 */

/**
 * An interface for retrieving telemetry data associated with a domain
 * object.
 *
 * @interface TelemetryAPI
 * @augments module:openmct.TelemetryAPI~TelemetryProvider
 * @memberof module:openmct
 */<|MERGE_RESOLUTION|>--- conflicted
+++ resolved
@@ -28,8 +28,6 @@
 import DefaultMetadataProvider from './DefaultMetadataProvider';
 import objectUtils from 'objectUtils';
 
-<<<<<<< HEAD
-=======
 /**
  * @typedef {import('../time/TimeContext').TimeContext} TimeContext
  */
@@ -60,7 +58,6 @@
  * @interface TelemetryAPI
  * @memberof module:openmct
  */
->>>>>>> 3b0e05ed
 export default class TelemetryAPI {
   #isGreedyLAD;
 
@@ -154,75 +151,6 @@
 
     if (provider.supportsStaleness) {
       this.stalenessProviders.unshift(provider);
-<<<<<<< HEAD
-    }
-  }
-
-  /**
-   * Returns a telemetry subscription provider that supports
-   * a given domain object and options.
-   */
-  findSubscriptionProvider() {
-    const args = Array.prototype.slice.apply(arguments);
-    function supportsDomainObject(provider) {
-      return provider.supportsSubscribe.apply(provider, args);
-    }
-
-    return this.subscriptionProviders.find(supportsDomainObject);
-  }
-
-  /**
-   * Returns a telemetry request provider that supports
-   * a given domain object and options.
-   */
-  findRequestProvider() {
-    const args = Array.prototype.slice.apply(arguments);
-    function supportsDomainObject(provider) {
-      return provider.supportsRequest.apply(provider, args);
-    }
-
-    return this.requestProviders.find(supportsDomainObject);
-  }
-
-  /**
-   * @private
-   */
-  #findMetadataProvider(domainObject) {
-    return this.metadataProviders.find((provider) => {
-      return provider.supportsMetadata(domainObject);
-    });
-  }
-
-  /**
-   * @private
-   */
-  #findLimitEvaluator(domainObject) {
-    return this.limitProviders.find((provider) => {
-      return provider.supportsLimits(domainObject);
-    });
-  }
-
-  /**
-   * @private
-   * Though used in TelemetryCollection as well
-   */
-  standardizeRequestOptions(options) {
-    if (!Object.prototype.hasOwnProperty.call(options, 'start')) {
-      options.start = this.openmct.time.bounds().start;
-    }
-
-    if (!Object.prototype.hasOwnProperty.call(options, 'end')) {
-      options.end = this.openmct.time.bounds().end;
-    }
-
-    if (!Object.prototype.hasOwnProperty.call(options, 'domain')) {
-      options.domain = this.openmct.time.timeSystem().key;
-    }
-
-    if (!Object.prototype.hasOwnProperty.call(options, 'timeContext')) {
-      options.timeContext = this.openmct.time;
-    }
-=======
     }
   }
 
@@ -300,7 +228,6 @@
     }
 
     return options;
->>>>>>> 3b0e05ed
   }
 
   /**
@@ -378,11 +305,7 @@
    * @memberof module:openmct.TelemetryAPI~TelemetryProvider#
    * @param {module:openmct.DomainObject} domainObject the object
    *        which has associated telemetry
-<<<<<<< HEAD
-   * @param {module:openmct.TelemetryAPI~TelemetryRequest} options
-=======
    * @param {TelemetryRequestOptions} options
->>>>>>> 3b0e05ed
    *        options for this telemetry collection request
    * @returns {TelemetryCollection} a TelemetryCollection instance
    */
@@ -400,11 +323,7 @@
    * @memberof module:openmct.TelemetryAPI~TelemetryProvider#
    * @param {module:openmct.DomainObject} domainObject the object
    *        which has associated telemetry
-<<<<<<< HEAD
-   * @param {module:openmct.TelemetryAPI~TelemetryRequest} options
-=======
    * @param {TelemetryRequestOptions} options
->>>>>>> 3b0e05ed
    *        options for this historical request
    * @returns {Promise.<object[]>} a promise for an array of
    *          telemetry data
@@ -460,10 +379,7 @@
    * @memberof module:openmct.TelemetryAPI~TelemetryProvider#
    * @param {module:openmct.DomainObject} domainObject the object
    *        which has associated telemetry
-<<<<<<< HEAD
-=======
    * @param {TelemetryRequestOptions} options configuration items for subscription
->>>>>>> 3b0e05ed
    * @param {Function} callback the callback to invoke with new data, as
    *        it becomes available
    * @returns {Function} a function which may be called to terminate

--- conflicted
+++ resolved
@@ -315,14 +315,9 @@
         if (!this.subscribeCache) {
             this.subscribeCache = {};
         }
-<<<<<<< HEAD
+
         const keyString = objectUtils.makeKeyString(domainObject.identifier);
         let subscriber = this.subscribeCache[keyString];
-=======
-
-        var keyString = objectUtils.makeKeyString(domainObject.identifier);
-        var subscriber = this.subscribeCache[keyString];
->>>>>>> b76d4b76
 
         if (!subscriber) {
             subscriber = this.subscribeCache[keyString] = {
@@ -366,12 +361,8 @@
             if (!metadataProvider) {
                 return;
             }
-<<<<<<< HEAD
+
             const metadata = metadataProvider.getMetadata(domainObject);
-=======
-
-            var metadata = metadataProvider.getMetadata(domainObject);
->>>>>>> b76d4b76
 
             this.metadataCache.set(
                 domainObject,
@@ -388,14 +379,9 @@
      *
      */
     TelemetryAPI.prototype.commonValuesForHints = function (metadatas, hints) {
-<<<<<<< HEAD
         const options = metadatas.map(function (metadata) {
             const values = metadata.valuesForHints(hints);
-=======
-        var options = metadatas.map(function (metadata) {
-            var values = metadata.valuesForHints(hints);
-
->>>>>>> b76d4b76
+
             return _.keyBy(values, 'key');
         }).reduce(function (a, b) {
             const results = {};

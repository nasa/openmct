/*****************************************************************************
 * Open MCT, Copyright (c) 2014-2021, United States Government
 * as represented by the Administrator of the National Aeronautics and Space
 * Administration. All rights reserved.
 *
 * Open openmct is licensed under the Apache License, Version 2.0 (the
 * "License"); you may not use this file except in compliance with the License.
 * You may obtain a copy of the License at
 * http://www.apache.org/licenses/LICENSE-2.0.
 *
 * Unless required by applicable law or agreed to in writing, software
 * distributed under the License is distributed on an "AS IS" BASIS, WITHOUT
 * WARRANTIES OR CONDITIONS OF ANY KIND, either express or implied. See the
 * License for the specific language governing permissions and limitations
 * under the License.
 *
 * Open openmct includes source code licensed under additional open source
 * licenses. See the Open Source Licenses file (LICENSES.md) included with
 * this source code distribution or the Licensing information page available
 * at runtime from the About dialog for additional information.
 *****************************************************************************/

const { TelemetryCollection } = require("./TelemetryCollection");

define([
    '../../plugins/displayLayout/CustomStringFormatter',
    './TelemetryMetadataManager',
    './TelemetryValueFormatter',
    './DefaultMetadataProvider',
    'objectUtils',
    'lodash'
], function (
    CustomStringFormatter,
    TelemetryMetadataManager,
    TelemetryValueFormatter,
    DefaultMetadataProvider,
    objectUtils,
    _
) {
    /**
     * A LimitEvaluator may be used to detect when telemetry values
     * have exceeded nominal conditions.
     *
     * @interface LimitEvaluator
     * @memberof module:openmct.TelemetryAPI~
     */

    /**
     * Check for any limit violations associated with a telemetry datum.
     * @method evaluate
     * @param {*} datum the telemetry datum to evaluate
     * @param {TelemetryProperty} the property to check for limit violations
     * @memberof module:openmct.TelemetryAPI~LimitEvaluator
     * @returns {module:openmct.TelemetryAPI~LimitViolation} metadata about
     *          the limit violation, or undefined if a value is within limits
     */

    /**
     * A violation of limits defined for a telemetry property.
     * @typedef LimitViolation
     * @memberof {module:openmct.TelemetryAPI~}
     * @property {string} cssClass the class (or space-separated classes) to
     *           apply to display elements for values which violate this limit
     * @property {string} name the human-readable name for the limit violation
     */

    /**
     * A TelemetryFormatter converts telemetry values for purposes of
     * display as text.
     *
     * @interface TelemetryFormatter
     * @memberof module:openmct.TelemetryAPI~
     */

    /**
     * Retrieve the 'key' from the datum and format it accordingly to
     * telemetry metadata in domain object.
     *
     * @method format
     * @memberof module:openmct.TelemetryAPI~TelemetryFormatter#
     */

    /**
     * Describes a property which would be found in a datum of telemetry
     * associated with a particular domain object.
     *
     * @typedef TelemetryProperty
     * @memberof module:openmct.TelemetryAPI~
     * @property {string} key the name of the property in the datum which
     *           contains this telemetry value
     * @property {string} name the human-readable name for this property
     * @property {string} [units] the units associated with this property
     * @property {boolean} [temporal] true if this property is a timestamp, or
     *           may be otherwise used to order telemetry in a time-like
     *           fashion; default is false
     * @property {boolean} [numeric] true if the values for this property
     *           can be interpreted plainly as numbers; default is true
     * @property {boolean} [enumerated] true if this property may have only
     *           certain specific values; default is false
     * @property {string} [values] for enumerated states, an ordered list
     *           of possible values
     */

    /**
     * Describes and bounds requests for telemetry data.
     *
     * @typedef TelemetryRequest
     * @memberof module:openmct.TelemetryAPI~
     * @property {string} sort the key of the property to sort by. This may
     *           be prefixed with a "+" or a "-" sign to sort in ascending
     *           or descending order respectively. If no prefix is present,
     *           ascending order will be used.
     * @property {*} start the lower bound for values of the sorting property
     * @property {*} end the upper bound for values of the sorting property
     * @property {string[]} strategies symbolic identifiers for strategies
     *           (such as `minmax`) which may be recognized by providers;
     *           these will be tried in order until an appropriate provider
     *           is found
     */

    /**
     * Provides telemetry data. To connect to new data sources, new
     * TelemetryProvider implementations should be
     * [registered]{@link module:openmct.TelemetryAPI#addProvider}.
     *
     * @interface TelemetryProvider
     * @memberof module:openmct.TelemetryAPI~
     */

    /**
     * An interface for retrieving telemetry data associated with a domain
     * object.
     *
     * @interface TelemetryAPI
     * @augments module:openmct.TelemetryAPI~TelemetryProvider
     * @memberof module:openmct
     */
    function TelemetryAPI(openmct) {
        this.openmct = openmct;
        this.requestProviders = [];
        this.subscriptionProviders = [];
        this.metadataProviders = [new DefaultMetadataProvider(this.openmct)];
        this.limitProviders = [];
        this.metadataCache = new WeakMap();
        this.formatMapCache = new WeakMap();
        this.valueFormatterCache = new WeakMap();
<<<<<<< HEAD
        this.formatters = new Map();
=======
        this.requestAbortControllers = new Set();
>>>>>>> e18c7562
    }

    TelemetryAPI.prototype.abortAllRequests = function () {
        this.requestAbortControllers.forEach((controller) => controller.abort());
        this.requestAbortControllers.clear();
    };

    /**
     * Return Custom String Formatter
     *
     * @param {Object} valueMetadata valueMetadata for given telemetry object
     * @param {string} format custom formatter string (eg: %.4f, &lts etc.)
     * @returns {CustomStringFormatter}
     */
    TelemetryAPI.prototype.customStringFormatter = function (valueMetadata, format) {
        return new CustomStringFormatter.default(this.openmct, valueMetadata, format);
    };

    /**
     * Return true if the given domainObject is a telemetry object.  A telemetry
     * object is any object which has telemetry metadata-- regardless of whether
     * the telemetry object has an available telemetry provider.
     *
     * @param {module:openmct.DomainObject} domainObject
     * @returns {boolean} true if the object is a telemetry object.
     */
    TelemetryAPI.prototype.isTelemetryObject = function (domainObject) {
        return Boolean(this.findMetadataProvider(domainObject));
    };

    /**
     * Check if this provider can supply telemetry data associated with
     * this domain object.
     *
     * @method canProvideTelemetry
     * @param {module:openmct.DomainObject} domainObject the object for
     *        which telemetry would be provided
     * @returns {boolean} true if telemetry can be provided
     * @memberof module:openmct.TelemetryAPI~TelemetryProvider#
     */
    TelemetryAPI.prototype.canProvideTelemetry = function (domainObject) {
        return Boolean(this.findSubscriptionProvider(domainObject))
               || Boolean(this.findRequestProvider(domainObject));
    };

    /**
     * Register a telemetry provider with the telemetry service. This
     * allows you to connect alternative telemetry sources.
     * @method addProvider
     * @memberof module:openmct.TelemetryAPI#
     * @param {module:openmct.TelemetryAPI~TelemetryProvider} provider the new
     *        telemetry provider
     */
    TelemetryAPI.prototype.addProvider = function (provider) {
        if (provider.supportsRequest) {
            this.requestProviders.unshift(provider);
        }

        if (provider.supportsSubscribe) {
            this.subscriptionProviders.unshift(provider);
        }

        if (provider.supportsMetadata) {
            this.metadataProviders.unshift(provider);
        }

        if (provider.supportsLimits) {
            this.limitProviders.unshift(provider);
        }
    };

    /**
     * @private
     */
    TelemetryAPI.prototype.findSubscriptionProvider = function () {
        const args = Array.prototype.slice.apply(arguments);
        function supportsDomainObject(provider) {
            return provider.supportsSubscribe.apply(provider, args);
        }

        return this.subscriptionProviders.filter(supportsDomainObject)[0];
    };

    /**
     * @private
     */
    TelemetryAPI.prototype.findRequestProvider = function (domainObject) {
        const args = Array.prototype.slice.apply(arguments);
        function supportsDomainObject(provider) {
            return provider.supportsRequest.apply(provider, args);
        }

        return this.requestProviders.filter(supportsDomainObject)[0];
    };

    /**
     * @private
     */
    TelemetryAPI.prototype.findMetadataProvider = function (domainObject) {
        return this.metadataProviders.filter(function (p) {
            return p.supportsMetadata(domainObject);
        })[0];
    };

    /**
     * @private
     */
    TelemetryAPI.prototype.findLimitEvaluator = function (domainObject) {
        return this.limitProviders.filter(function (p) {
            return p.supportsLimits(domainObject);
        })[0];
    };

    /**
     * @private
     */
    TelemetryAPI.prototype.standardizeRequestOptions = function (options) {
        if (!Object.prototype.hasOwnProperty.call(options, 'start')) {
            options.start = this.openmct.time.bounds().start;
        }

        if (!Object.prototype.hasOwnProperty.call(options, 'end')) {
            options.end = this.openmct.time.bounds().end;
        }

        if (!Object.prototype.hasOwnProperty.call(options, 'domain')) {
            options.domain = this.openmct.time.timeSystem().key;
        }
    };

    /**
     * Request telemetry collection for a domain object.
     * The `options` argument allows you to specify filters
     * (start, end, etc.), sort order, and strategies for retrieving
     * telemetry (aggregation, latest available, etc.).
     *
     * @method requestCollection
     * @memberof module:openmct.TelemetryAPI~TelemetryProvider#
     * @param {module:openmct.DomainObject} domainObject the object
     *        which has associated telemetry
     * @param {module:openmct.TelemetryAPI~TelemetryRequest} options
     *        options for this telemetry collection request
     * @returns {TelemetryCollection} a TelemetryCollection instance
     */
    TelemetryAPI.prototype.requestCollection = function (domainObject, options = {}) {
        return new TelemetryCollection(
            this.openmct,
            domainObject,
            options
        );
    };

    /**
     * Request historical telemetry for a domain object.
     * The `options` argument allows you to specify filters
     * (start, end, etc.), sort order, and strategies for retrieving
     * telemetry (aggregation, latest available, etc.).
     *
     * @method request
     * @memberof module:openmct.TelemetryAPI~TelemetryProvider#
     * @param {module:openmct.DomainObject} domainObject the object
     *        which has associated telemetry
     * @param {module:openmct.TelemetryAPI~TelemetryRequest} options
     *        options for this historical request
     * @returns {Promise.<object[]>} a promise for an array of
     *          telemetry data
     */
    TelemetryAPI.prototype.request = function (domainObject) {
        if (arguments.length === 1) {
            arguments.length = 2;
            arguments[1] = {};
        }

        const abortController = new AbortController();
        arguments[1].signal = abortController.signal;
        this.requestAbortControllers.add(abortController);

        this.standardizeRequestOptions(arguments[1]);
        const provider = this.findRequestProvider.apply(this, arguments);
        if (!provider) {
            return Promise.reject('No provider found');
        }

        return provider.request.apply(provider, arguments).catch((rejected) => {
            if (rejected.name !== 'AbortError') {
                this.openmct.notifications.error('Error requesting telemetry data, see console for details');
                console.error(rejected);
            }

            return Promise.reject(rejected);
        }).finally(() => {
            this.requestAbortControllers.delete(abortController);
        });
    };

    /**
     * Subscribe to realtime telemetry for a specific domain object.
     * The callback will be called whenever data is received from a
     * realtime provider.
     *
     * @method subscribe
     * @memberof module:openmct.TelemetryAPI~TelemetryProvider#
     * @param {module:openmct.DomainObject} domainObject the object
     *        which has associated telemetry
     * @param {Function} callback the callback to invoke with new data, as
     *        it becomes available
     * @returns {Function} a function which may be called to terminate
     *          the subscription
     */
    TelemetryAPI.prototype.subscribe = function (domainObject, callback, options) {
        const provider = this.findSubscriptionProvider(domainObject);

        if (!this.subscribeCache) {
            this.subscribeCache = {};
        }

        const keyString = objectUtils.makeKeyString(domainObject.identifier);
        let subscriber = this.subscribeCache[keyString];

        if (!subscriber) {
            subscriber = this.subscribeCache[keyString] = {
                callbacks: [callback]
            };
            if (provider) {
                subscriber.unsubscribe = provider
                    .subscribe(domainObject, function (value) {
                        subscriber.callbacks.forEach(function (cb) {
                            cb(value);
                        });
                    }, options);
            } else {
                subscriber.unsubscribe = function () {};
            }
        } else {
            subscriber.callbacks.push(callback);
        }

        return function unsubscribe() {
            subscriber.callbacks = subscriber.callbacks.filter(function (cb) {
                return cb !== callback;
            });
            if (subscriber.callbacks.length === 0) {
                subscriber.unsubscribe();
                delete this.subscribeCache[keyString];
            }
        }.bind(this);
    };

    /**
     * Get telemetry metadata for a given domain object.  Returns a telemetry
     * metadata manager which provides methods for interrogating telemetry
     * metadata.
     *
     * @returns {TelemetryMetadataManager}
     */
    TelemetryAPI.prototype.getMetadata = function (domainObject) {
        if (!this.metadataCache.has(domainObject)) {
            const metadataProvider = this.findMetadataProvider(domainObject);
            if (!metadataProvider) {
                return;
            }

            const metadata = metadataProvider.getMetadata(domainObject);

            this.metadataCache.set(
                domainObject,
                new TelemetryMetadataManager(metadata)
            );
        }

        return this.metadataCache.get(domainObject);
    };

    /**
     * Return an array of valueMetadatas that are common to all supplied
     * telemetry objects and match the requested hints.
     *
     */
    TelemetryAPI.prototype.commonValuesForHints = function (metadatas, hints) {
        const options = metadatas.map(function (metadata) {
            const values = metadata.valuesForHints(hints);

            return _.keyBy(values, 'key');
        }).reduce(function (a, b) {
            const results = {};
            Object.keys(a).forEach(function (key) {
                if (Object.prototype.hasOwnProperty.call(b, key)) {
                    results[key] = a[key];
                }
            });

            return results;
        });
        const sortKeys = hints.map(function (h) {
            return 'hints.' + h;
        });

        return _.sortBy(options, sortKeys);
    };

    /**
     * Get a value formatter for a given valueMetadata.
     *
     * @returns {TelemetryValueFormatter}
     */
    TelemetryAPI.prototype.getValueFormatter = function (valueMetadata) {
        if (!this.valueFormatterCache.has(valueMetadata)) {
            this.valueFormatterCache.set(
                valueMetadata,
                new TelemetryValueFormatter(valueMetadata, this.formatters)
            );
        }

        return this.valueFormatterCache.get(valueMetadata);
    };

    /**
     * Get a value formatter for a given key.
     * @param {string} key
     *
     * @returns {Format}
     */
    TelemetryAPI.prototype.getFormatter = function (key) {
        return this.formatters.get(key);
    };

    /**
     * Get a format map of all value formatters for a given piece of telemetry
     * metadata.
     *
     * @returns {Object<String, {TelemetryValueFormatter}>}
     */
    TelemetryAPI.prototype.getFormatMap = function (metadata) {
        if (!metadata) {
            return {};
        }

        if (!this.formatMapCache.has(metadata)) {
            const formatMap = metadata.values().reduce(function (map, valueMetadata) {
                map[valueMetadata.key] = this.getValueFormatter(valueMetadata);

                return map;
            }.bind(this), {});
            this.formatMapCache.set(metadata, formatMap);
        }

        return this.formatMapCache.get(metadata);
    };

    /**
     * Register a new telemetry data formatter.
     * @param {Format} format the
     */
    TelemetryAPI.prototype.addFormat = function (format) {
        this.formatters.set(format.key, format);
    };

    /**
     * Get a limit evaluator for this domain object.
     * Limit Evaluators help you evaluate limit and alarm status of individual
     * telemetry datums for display purposes without having to interact directly
     * with the Limit API.
     *
     * This method is optional.
     * If a provider does not implement this method, it is presumed
     * that no limits are defined for this domain object's telemetry.
     *
     * @param {module:openmct.DomainObject} domainObject the domain
     *        object for which to evaluate limits
     * @returns {module:openmct.TelemetryAPI~LimitEvaluator}
     * @method limitEvaluator
     * @memberof module:openmct.TelemetryAPI~TelemetryProvider#
     */
    TelemetryAPI.prototype.limitEvaluator = function (domainObject) {
        return this.getLimitEvaluator(domainObject);
    };

    /**
     * Get a limits for this domain object.
     * Limits help you display limits and alarms of
     * telemetry for display purposes without having to interact directly
     * with the Limit API.
     *
     * This method is optional.
     * If a provider does not implement this method, it is presumed
     * that no limits are defined for this domain object's telemetry.
     *
     * @param {module:openmct.DomainObject} domainObject the domain
     *        object for which to get limits
     * @returns {module:openmct.TelemetryAPI~LimitEvaluator}
     * @method limits
     * @memberof module:openmct.TelemetryAPI~TelemetryProvider#
     */
    TelemetryAPI.prototype.limitDefinition = function (domainObject) {
        return this.getLimits(domainObject);
    };

    /**
     * Get a limit evaluator for this domain object.
     * Limit Evaluators help you evaluate limit and alarm status of individual
     * telemetry datums for display purposes without having to interact directly
     * with the Limit API.
     *
     * This method is optional.
     * If a provider does not implement this method, it is presumed
     * that no limits are defined for this domain object's telemetry.
     *
     * @param {module:openmct.DomainObject} domainObject the domain
     *        object for which to evaluate limits
     * @returns {module:openmct.TelemetryAPI~LimitEvaluator}
     * @method limitEvaluator
     * @memberof module:openmct.TelemetryAPI~TelemetryProvider#
     */
    TelemetryAPI.prototype.getLimitEvaluator = function (domainObject) {
        const provider = this.findLimitEvaluator(domainObject);
        if (!provider) {
            return {
                evaluate: function () {}
            };
        }

        return provider.getLimitEvaluator(domainObject);
    };

    /**
     * Get a limit definitions for this domain object.
     * Limit Definitions help you indicate limits and alarms of
     * telemetry for display purposes without having to interact directly
     * with the Limit API.
     *
     * This method is optional.
     * If a provider does not implement this method, it is presumed
     * that no limits are defined for this domain object's telemetry.
     *
     * @param {module:openmct.DomainObject} domainObject the domain
     *        object for which to display limits
     * @returns {module:openmct.TelemetryAPI~LimitEvaluator}
     * @method limits returns a limits object of
     * type {
     *          level1: {
     *              low: { key1: value1, key2: value2, color: <supportedColor> },
     *              high: { key1: value1, key2: value2, color: <supportedColor> }
     *          },
     *          level2: {
     *              low: { key1: value1, key2: value2 },
     *              high: { key1: value1, key2: value2 }
     *          }
     *       }
     *  supported colors are purple, red, orange, yellow and cyan
     * @memberof module:openmct.TelemetryAPI~TelemetryProvider#
     */
    TelemetryAPI.prototype.getLimits = function (domainObject) {
        const provider = this.findLimitEvaluator(domainObject);
        if (!provider || !provider.getLimits) {
            return {
                limits: function () {
                    return Promise.resolve(undefined);
                }
            };
        }

        return provider.getLimits(domainObject);
    };

    return TelemetryAPI;
});<|MERGE_RESOLUTION|>--- conflicted
+++ resolved
@@ -144,11 +144,8 @@
         this.metadataCache = new WeakMap();
         this.formatMapCache = new WeakMap();
         this.valueFormatterCache = new WeakMap();
-<<<<<<< HEAD
         this.formatters = new Map();
-=======
         this.requestAbortControllers = new Set();
->>>>>>> e18c7562
     }
 
     TelemetryAPI.prototype.abortAllRequests = function () {

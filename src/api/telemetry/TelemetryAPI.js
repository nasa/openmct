/*****************************************************************************
 * Open MCT, Copyright (c) 2014-2018, United States Government
 * as represented by the Administrator of the National Aeronautics and Space
 * Administration. All rights reserved.
 *
 * Open openmct is licensed under the Apache License, Version 2.0 (the
 * "License"); you may not use this file except in compliance with the License.
 * You may obtain a copy of the License at
 * http://www.apache.org/licenses/LICENSE-2.0.
 *
 * Unless required by applicable law or agreed to in writing, software
 * distributed under the License is distributed on an "AS IS" BASIS, WITHOUT
 * WARRANTIES OR CONDITIONS OF ANY KIND, either express or implied. See the
 * License for the specific language governing permissions and limitations
 * under the License.
 *
 * Open openmct includes source code licensed under additional open source
 * licenses. See the Open Source Licenses file (LICENSES.md) included with
 * this source code distribution or the Licensing information page available
 * at runtime from the About dialog for additional information.
 *****************************************************************************/
/*global console*/
define([
    './TelemetryMetadataManager',
    './TelemetryValueFormatter',
    './DefaultMetadataProvider',
    'objectUtils',
    'lodash'
], function (
    TelemetryMetadataManager,
    TelemetryValueFormatter,
    DefaultMetadataProvider,
    objectUtils,
    _
) {
    /**
     * A LimitEvaluator may be used to detect when telemetry values
     * have exceeded nominal conditions.
     *
     * @interface LimitEvaluator
     * @memberof module:openmct.TelemetryAPI~
     */

    /**
     * Check for any limit violations associated with a telemetry datum.
     * @method evaluate
     * @param {*} datum the telemetry datum to evaluate
     * @param {TelemetryProperty} the property to check for limit violations
     * @memberof module:openmct.TelemetryAPI~LimitEvaluator
     * @returns {module:openmct.TelemetryAPI~LimitViolation} metadata about
     *          the limit violation, or undefined if a value is within limits
     */

    /**
     * A violation of limits defined for a telemetry property.
     * @typedef LimitViolation
     * @memberof {module:openmct.TelemetryAPI~}
     * @property {string} cssClass the class (or space-separated classes) to
     *           apply to display elements for values which violate this limit
     * @property {string} name the human-readable name for the limit violation
     */

    /**
     * A TelemetryFormatter converts telemetry values for purposes of
     * display as text.
     *
     * @interface TelemetryFormatter
     * @memberof module:openmct.TelemetryAPI~
     */

    /**
     * Retrieve the 'key' from the datum and format it accordingly to
     * telemetry metadata in domain object.
     *
     * @method format
     * @memberof module:openmct.TelemetryAPI~TelemetryFormatter#
     */

    /**
     * Describes a property which would be found in a datum of telemetry
     * associated with a particular domain object.
     *
     * @typedef TelemetryProperty
     * @memberof module:openmct.TelemetryAPI~
     * @property {string} key the name of the property in the datum which
     *           contains this telemetry value
     * @property {string} name the human-readable name for this property
     * @property {string} [units] the units associated with this property
     * @property {boolean} [temporal] true if this property is a timestamp, or
     *           may be otherwise used to order telemetry in a time-like
     *           fashion; default is false
     * @property {boolean} [numeric] true if the values for this property
     *           can be interpreted plainly as numbers; default is true
     * @property {boolean} [enumerated] true if this property may have only
     *           certain specific values; default is false
     * @property {string} [values] for enumerated states, an ordered list
     *           of possible values
     */

    /**
     * Describes and bounds requests for telemetry data.
     *
     * @typedef TelemetryRequest
     * @memberof module:openmct.TelemetryAPI~
     * @property {string} sort the key of the property to sort by. This may
     *           be prefixed with a "+" or a "-" sign to sort in ascending
     *           or descending order respectively. If no prefix is present,
     *           ascending order will be used.
     * @property {*} start the lower bound for values of the sorting property
     * @property {*} end the upper bound for values of the sorting property
     * @property {string[]} strategies symbolic identifiers for strategies
     *           (such as `minmax`) which may be recognized by providers;
     *           these will be tried in order until an appropriate provider
     *           is found
     */

    /**
     * Provides telemetry data. To connect to new data sources, new
     * TelemetryProvider implementations should be
     * [registered]{@link module:openmct.TelemetryAPI#addProvider}.
     *
     * @interface TelemetryProvider
     * @memberof module:openmct.TelemetryAPI~
     */

    /**
     * An interface for retrieving telemetry data associated with a domain
     * object.
     *
     * @interface TelemetryAPI
     * @augments module:openmct.TelemetryAPI~TelemetryProvider
     * @memberof module:openmct
     */
    function TelemetryAPI(openmct) {
        this.openmct = openmct;
        this.requestProviders = [];
        this.subscriptionProviders = [];
        this.metadataProviders = [new DefaultMetadataProvider(this.openmct)];
        this.limitProviders = [];
        this.metadataCache = new WeakMap();
        this.formatMapCache = new WeakMap();
        this.valueFormatterCache = new WeakMap();
    }

    /**
     * Return true if the given domainObject is a telemetry object.  A telemetry
     * object is any object which has telemetry metadata-- regardless of whether
     * the telemetry object has an available telemetry provider.
     *
     * @param {module:openmct.DomainObject} domainObject
     * @returns {boolean} true if the object is a telemetry object.
     */
    TelemetryAPI.prototype.isTelemetryObject = function (domainObject) {
        return Boolean(this.findMetadataProvider(domainObject));
    };

    /**
     * Check if this provider can supply telemetry data associated with
     * this domain object.
     *
     * @method canProvideTelemetry
     * @param {module:openmct.DomainObject} domainObject the object for
     *        which telemetry would be provided
     * @returns {boolean} true if telemetry can be provided
     * @memberof module:openmct.TelemetryAPI~TelemetryProvider#
     */
    TelemetryAPI.prototype.canProvideTelemetry = function (domainObject) {
        console.warn(
            'DEPRECATION WARNING: openmct.telemetry.canProvideTelemetry ' +
            'will not be supported in future versions of Open MCT.  Please ' +
            'use openmct.telemetry.isTelemetryObject instead.'
        );

        return Boolean(this.findSubscriptionProvider(domainObject)) ||
               Boolean(this.findRequestProvider(domainObject));
    };

    /**
     * Register a telemetry provider with the telemetry service. This
     * allows you to connect alternative telemetry sources.
     * @method addProvider
     * @memberof module:openmct.TelemetryAPI#
     * @param {module:openmct.TelemetryAPI~TelemetryProvider} provider the new
     *        telemetry provider
     */
    TelemetryAPI.prototype.addProvider = function (provider) {
        if (provider.supportsRequest) {
            this.requestProviders.unshift(provider);
        }

        if (provider.supportsSubscribe) {
            this.subscriptionProviders.unshift(provider);
        }

        if (provider.supportsMetadata) {
            this.metadataProviders.unshift(provider);
        }

        if (provider.supportsLimits) {
            this.limitProviders.unshift(provider);
        }
    };

    /**
     * @private
     */
    TelemetryAPI.prototype.findSubscriptionProvider = function () {
        var args = Array.prototype.slice.apply(arguments);
        function supportsDomainObject(provider) {
            return provider.supportsSubscribe.apply(provider, args);
        }

        return this.subscriptionProviders.filter(supportsDomainObject)[0];
    };

    /**
     * @private
     */
    TelemetryAPI.prototype.findRequestProvider = function (domainObject) {
        var args = Array.prototype.slice.apply(arguments);
        function supportsDomainObject(provider) {
            return provider.supportsRequest.apply(provider, args);
        }

        return this.requestProviders.filter(supportsDomainObject)[0];
    };

    /**
     * @private
     */
    TelemetryAPI.prototype.findMetadataProvider = function (domainObject) {
        return this.metadataProviders.filter(function (p) {
            return p.supportsMetadata(domainObject);
        })[0];
    };

    /**
     * @private
     */
    TelemetryAPI.prototype.findLimitEvaluator = function (domainObject) {
        return this.limitProviders.filter(function (p) {
            return p.supportsLimits(domainObject);
        })[0];
    };

    /**
     * @private
     */
    TelemetryAPI.prototype.standardizeRequestOptions = function (options) {
        if (!options.hasOwnProperty('start')) {
            options.start = this.openmct.time.bounds().start;
        }

        if (!options.hasOwnProperty('end')) {
            options.end = this.openmct.time.bounds().end;
        }

        if (!options.hasOwnProperty('domain')) {
            options.domain = this.openmct.time.timeSystem().key;
        }
    };

    /**
     * Request historical telemetry for a domain object.
     * The `options` argument allows you to specify filters
     * (start, end, etc.), sort order, and strategies for retrieving
     * telemetry (aggregation, latest available, etc.).
     *
     * @method request
     * @memberof module:openmct.TelemetryAPI~TelemetryProvider#
     * @param {module:openmct.DomainObject} domainObject the object
     *        which has associated telemetry
     * @param {module:openmct.TelemetryAPI~TelemetryRequest} options
     *        options for this historical request
     * @returns {Promise.<object[]>} a promise for an array of
     *          telemetry data
     */
    TelemetryAPI.prototype.request = function (domainObject) {
        if (arguments.length === 1) {
            arguments.length = 2;
            arguments[1] = {};
        }

        this.standardizeRequestOptions(arguments[1]);
        var provider = this.findRequestProvider.apply(this, arguments);
        if (!provider) {
            return Promise.reject('No provider found');
        }

        return provider.request.apply(provider, arguments).catch((rejected) => {
            this.openmct.notifications.error('Error requesting telemetry data, see console for details');
            console.error(rejected);

            return Promise.reject(rejected);
        });
    };

    /**
     * Subscribe to realtime telemetry for a specific domain object.
     * The callback will be called whenever data is received from a
     * realtime provider.
     *
     * @method subscribe
     * @memberof module:openmct.TelemetryAPI~TelemetryProvider#
     * @param {module:openmct.DomainObject} domainObject the object
     *        which has associated telemetry
     * @param {Function} callback the callback to invoke with new data, as
     *        it becomes available
     * @returns {Function} a function which may be called to terminate
     *          the subscription
     */
    TelemetryAPI.prototype.subscribe = function (domainObject, callback, options) {
        var provider = this.findSubscriptionProvider(domainObject);

        if (!this.subscribeCache) {
            this.subscribeCache = {};
        }

        var keyString = objectUtils.makeKeyString(domainObject.identifier);
        var subscriber = this.subscribeCache[keyString];

        if (!subscriber) {
            subscriber = this.subscribeCache[keyString] = {
                callbacks: [callback]
            };
            if (provider) {
                subscriber.unsubscribe = provider
                    .subscribe(domainObject, function (value) {
                        subscriber.callbacks.forEach(function (cb) {
                            cb(value);
                        });
                    }, options);
            } else {
                subscriber.unsubscribe = function () {};
            }
        } else {
            subscriber.callbacks.push(callback);
        }

        return function unsubscribe() {
            subscriber.callbacks = subscriber.callbacks.filter(function (cb) {
                return cb !== callback;
            });
            if (subscriber.callbacks.length === 0) {
                subscriber.unsubscribe();
                delete this.subscribeCache[keyString];
            }
<<<<<<< HEAD

            delete this.subscribeCache[keyString];
=======
>>>>>>> e667b22b
        }.bind(this);
    };

    /**
     * Get telemetry metadata for a given domain object.  Returns a telemetry
     * metadata manager which provides methods for interrogating telemetry
     * metadata.
     *
     * @returns {TelemetryMetadataManager}
     */
    TelemetryAPI.prototype.getMetadata = function (domainObject) {
        if (!this.metadataCache.has(domainObject)) {
            var metadataProvider = this.findMetadataProvider(domainObject);
            if (!metadataProvider) {
                return;
            }

            var metadata = metadataProvider.getMetadata(domainObject);

            this.metadataCache.set(
                domainObject,
                new TelemetryMetadataManager(metadata)
            );
        }

        return this.metadataCache.get(domainObject);
    };

    /**
     * Return an array of valueMetadatas that are common to all supplied
     * telemetry objects and match the requested hints.
     *
     */
    TelemetryAPI.prototype.commonValuesForHints = function (metadatas, hints) {
        var options = metadatas.map(function (metadata) {
            var values = metadata.valuesForHints(hints);

            return _.keyBy(values, 'key');
        }).reduce(function (a, b) {
            var results = {};
            Object.keys(a).forEach(function (key) {
                if (b.hasOwnProperty(key)) {
                    results[key] = a[key];
                }
            });

            return results;
        });
        var sortKeys = hints.map(function (h) {
            return 'hints.' + h;
        });

        return _.sortBy(options, sortKeys);
    };

    /**
     * Get a value formatter for a given valueMetadata.
     *
     * @returns {TelemetryValueFormatter}
     */
    TelemetryAPI.prototype.getValueFormatter = function (valueMetadata) {
        if (!this.valueFormatterCache.has(valueMetadata)) {
            if (!this.formatService) {
                this.formatService = this.openmct.$injector.get('formatService');
            }

            this.valueFormatterCache.set(
                valueMetadata,
                new TelemetryValueFormatter(valueMetadata, this.formatService)
            );
        }

        return this.valueFormatterCache.get(valueMetadata);
    };

    /**
     * Get a format map of all value formatters for a given piece of telemetry
     * metadata.
     *
     * @returns {Object<String, {TelemetryValueFormatter}>}
     */
    TelemetryAPI.prototype.getFormatMap = function (metadata) {
        if (!this.formatMapCache.has(metadata)) {
            var formatMap = metadata.values().reduce(function (map, valueMetadata) {
                map[valueMetadata.key] = this.getValueFormatter(valueMetadata);

                return map;
            }.bind(this), {});
            this.formatMapCache.set(metadata, formatMap);
        }

        return this.formatMapCache.get(metadata);
    };

    /**
     * Register a new telemetry data formatter.
     * @param {Format} format the
     */
    TelemetryAPI.prototype.addFormat = function (format) {
        this.openmct.legacyExtension('formats', {
            key: format.key,
            implementation: function () {
                return format;
            }
        });
    };

    /**
     * Get a limit evaluator for this domain object.
     * Limit Evaluators help you evaluate limit and alarm status of individual
     * telemetry datums for display purposes without having to interact directly
     * with the Limit API.
     *
     * This method is optional.
     * If a provider does not implement this method, it is presumed
     * that no limits are defined for this domain object's telemetry.
     *
     * @param {module:openmct.DomainObject} domainObject the domain
     *        object for which to evaluate limits
     * @returns {module:openmct.TelemetryAPI~LimitEvaluator}
     * @method limitEvaluator
     * @memberof module:openmct.TelemetryAPI~TelemetryProvider#
     */
    TelemetryAPI.prototype.limitEvaluator = function (domainObject) {
        return this.getLimitEvaluator(domainObject);
    };

    /**
     * Get a limit evaluator for this domain object.
     * Limit Evaluators help you evaluate limit and alarm status of individual
     * telemetry datums for display purposes without having to interact directly
     * with the Limit API.
     *
     * This method is optional.
     * If a provider does not implement this method, it is presumed
     * that no limits are defined for this domain object's telemetry.
     *
     * @param {module:openmct.DomainObject} domainObject the domain
     *        object for which to evaluate limits
     * @returns {module:openmct.TelemetryAPI~LimitEvaluator}
     * @method limitEvaluator
     * @memberof module:openmct.TelemetryAPI~TelemetryProvider#
     */
    TelemetryAPI.prototype.getLimitEvaluator = function (domainObject) {
        var provider = this.findLimitEvaluator(domainObject);
        if (!provider) {
            return {
                evaluate: function () {}
            };
        }

        return provider.getLimitEvaluator(domainObject);
    };

    return TelemetryAPI;
});<|MERGE_RESOLUTION|>--- conflicted
+++ resolved
@@ -345,11 +345,6 @@
                 subscriber.unsubscribe();
                 delete this.subscribeCache[keyString];
             }
-<<<<<<< HEAD
-
-            delete this.subscribeCache[keyString];
-=======
->>>>>>> e667b22b
         }.bind(this);
     };
 

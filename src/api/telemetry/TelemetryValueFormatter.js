/*****************************************************************************
 * Open MCT, Copyright (c) 2014-2023, United States Government
 * as represented by the Administrator of the National Aeronautics and Space
 * Administration. All rights reserved.
 *
 * Open MCT is licensed under the Apache License, Version 2.0 (the
 * "License"); you may not use this file except in compliance with the License.
 * You may obtain a copy of the License at
 * http://www.apache.org/licenses/LICENSE-2.0.
 *
 * Unless required by applicable law or agreed to in writing, software
 * distributed under the License is distributed on an "AS IS" BASIS, WITHOUT
 * WARRANTIES OR CONDITIONS OF ANY KIND, either express or implied. See the
 * License for the specific language governing permissions and limitations
 * under the License.
 *
 * Open MCT includes source code licensed under additional open source
 * licenses. See the Open Source Licenses file (LICENSES.md) included with
 * this source code distribution or the Licensing information page available
 * at runtime from the About dialog for additional information.
 *****************************************************************************/

import _ from 'lodash';
<<<<<<< HEAD
import printj from 'printj';

// TODO: needs reference to formatService;
export default function TelemetryValueFormatter(valueMetadata, formatMap) {
  const numberFormatter = {
    parse: function (x) {
      return Number(x);
    },
    format: function (x) {
      return x;
    },
    validate: function (x) {
      return true;
    }
  };

  this.valueMetadata = valueMetadata;

  function getNonArrayValue(value) {
    //metadata format could have array formats ex. string[]/number[]
    const arrayRegex = /\[\]$/g;
    if (value && value.match(arrayRegex)) {
      return value.replace(arrayRegex, '');
    }

    return value;
  }

  let valueMetadataFormat = getNonArrayValue(valueMetadata.format);

  //Is there an existing formatter for the format specified? If not, default to number format
  this.formatter = formatMap.get(valueMetadataFormat) || numberFormatter;

  if (valueMetadataFormat === 'enum') {
    this.formatter = {};
    this.enumerations = valueMetadata.enumerations.reduce(
      function (vm, e) {
        vm.byValue[e.value] = e.string;
        vm.byString[e.string] = e.value;

        return vm;
      },
      {
        byValue: {},
        byString: {}
      }
    );
    this.formatter.format = function (value) {
      if (Object.prototype.hasOwnProperty.call(this.enumerations.byValue, value)) {
        return this.enumerations.byValue[value];
      }
=======
import { sprintf } from 'printj';

// TODO: needs reference to formatService;
export default class TelemetryValueFormatter {
  constructor(valueMetadata, formatMap) {
    this.valueMetadata = valueMetadata;
    this.formatMap = formatMap;
    this.valueMetadataFormat = this.getNonArrayValue(valueMetadata.format);

    const numberFormatter = {
      parse: (x) => Number(x),
      format: (x) => x,
      validate: (x) => true
    };

    // Is there an existing formatter for the format specified? If not, default to number format
    this.formatter = formatMap.get(this.valueMetadataFormat) || numberFormatter;
    if (this.valueMetadataFormat === 'enum') {
      this.formatter = {};
      this.enumerations = valueMetadata.enumerations.reduce(
        function (vm, e) {
          vm.byValue[e.value] = e.string;
          vm.byString[e.string] = e.value;

          return vm;
        },
        {
          byValue: {},
          byString: {}
        }
      );
      this.formatter.format = (value) => {
        if (Object.prototype.hasOwnProperty.call(this.enumerations.byValue, value)) {
          return this.enumerations.byValue[value];
        }

        return value;
      };
      this.formatter.parse = (string) => {
        if (typeof string === 'string') {
          if (Object.prototype.hasOwnProperty.call(this.enumerations.byString, string)) {
            return this.enumerations.byString[string];
          }
        }

        return Number(string);
      };
    }

    // Check for formatString support once instead of per format call.
    if (valueMetadata.formatString) {
      const baseFormat = this.formatter.format;
      const formatString = this.getNonArrayValue(valueMetadata.formatString);
      this.formatter.format = function (value) {
        return sprintf(formatString, baseFormat.call(this, value));
      };
    }

    if (this.valueMetadataFormat === 'string') {
      this.formatter.parse = function (value) {
        if (value === undefined) {
          return '';
        }
>>>>>>> 715a4486

      return value;
    }.bind(this);
    this.formatter.parse = function (string) {
      if (typeof string === 'string') {
        if (Object.prototype.hasOwnProperty.call(this.enumerations.byString, string)) {
          return this.enumerations.byString[string];
        }
      }

      return Number(string);
    }.bind(this);
  }

  // Check for formatString support once instead of per format call.
  if (valueMetadata.formatString) {
    const baseFormat = this.formatter.format;
    const formatString = getNonArrayValue(valueMetadata.formatString);
    this.formatter.format = function (value) {
      return printj.sprintf(formatString, baseFormat.call(this, value));
    };
  }

<<<<<<< HEAD
  if (valueMetadataFormat === 'string') {
    this.formatter.parse = function (value) {
      if (value === undefined) {
        return '';
=======
  getNonArrayValue(value) {
    //metadata format could have array formats ex. string[]/number[]
    const arrayRegex = /\[\]$/g;
    if (value && value.match(arrayRegex)) {
      return value.replace(arrayRegex, '');
    }

    return value;
  }

  parse(datum) {
    const isDatumArray = Array.isArray(datum);
    if (_.isObject(datum)) {
      const objectDatum = isDatumArray ? datum : datum[this.valueMetadata.source];
      if (Array.isArray(objectDatum)) {
        return objectDatum.map((item) => {
          return this.formatter.parse(item);
        });
      } else {
        return this.formatter.parse(objectDatum);
>>>>>>> 715a4486
      }

<<<<<<< HEAD
      if (typeof value === 'string') {
        return value;
=======
    return this.formatter.parse(datum);
  }

  format(datum) {
    const isDatumArray = Array.isArray(datum);
    if (_.isObject(datum)) {
      const objectDatum = isDatumArray ? datum : datum[this.valueMetadata.source];
      if (Array.isArray(objectDatum)) {
        return objectDatum.map((item) => {
          return this.formatter.format(item);
        });
>>>>>>> 715a4486
      } else {
        return value.toString();
      }
    };

    this.formatter.format = function (value) {
      return value;
    };

    this.formatter.validate = function (value) {
      return typeof value === 'string';
    };
  }
}

TelemetryValueFormatter.prototype.parse = function (datum) {
  const isDatumArray = Array.isArray(datum);
  if (_.isObject(datum)) {
    const objectDatum = isDatumArray ? datum : datum[this.valueMetadata.source];
    if (Array.isArray(objectDatum)) {
      return objectDatum.map((item) => {
        return this.formatter.parse(item);
      });
    } else {
      return this.formatter.parse(objectDatum);
    }
  }

<<<<<<< HEAD
  return this.formatter.parse(datum);
};

TelemetryValueFormatter.prototype.format = function (datum) {
  const isDatumArray = Array.isArray(datum);
  if (_.isObject(datum)) {
    const objectDatum = isDatumArray ? datum : datum[this.valueMetadata.source];
    if (Array.isArray(objectDatum)) {
      return objectDatum.map((item) => {
        return this.formatter.format(item);
      });
    } else {
      return this.formatter.format(objectDatum);
    }
  }

  return this.formatter.format(datum);
};
=======
    return this.formatter.format(datum);
  }
}
>>>>>>> 715a4486
<|MERGE_RESOLUTION|>--- conflicted
+++ resolved
@@ -21,59 +21,6 @@
  *****************************************************************************/
 
 import _ from 'lodash';
-<<<<<<< HEAD
-import printj from 'printj';
-
-// TODO: needs reference to formatService;
-export default function TelemetryValueFormatter(valueMetadata, formatMap) {
-  const numberFormatter = {
-    parse: function (x) {
-      return Number(x);
-    },
-    format: function (x) {
-      return x;
-    },
-    validate: function (x) {
-      return true;
-    }
-  };
-
-  this.valueMetadata = valueMetadata;
-
-  function getNonArrayValue(value) {
-    //metadata format could have array formats ex. string[]/number[]
-    const arrayRegex = /\[\]$/g;
-    if (value && value.match(arrayRegex)) {
-      return value.replace(arrayRegex, '');
-    }
-
-    return value;
-  }
-
-  let valueMetadataFormat = getNonArrayValue(valueMetadata.format);
-
-  //Is there an existing formatter for the format specified? If not, default to number format
-  this.formatter = formatMap.get(valueMetadataFormat) || numberFormatter;
-
-  if (valueMetadataFormat === 'enum') {
-    this.formatter = {};
-    this.enumerations = valueMetadata.enumerations.reduce(
-      function (vm, e) {
-        vm.byValue[e.value] = e.string;
-        vm.byString[e.string] = e.value;
-
-        return vm;
-      },
-      {
-        byValue: {},
-        byString: {}
-      }
-    );
-    this.formatter.format = function (value) {
-      if (Object.prototype.hasOwnProperty.call(this.enumerations.byValue, value)) {
-        return this.enumerations.byValue[value];
-      }
-=======
 import { sprintf } from 'printj';
 
 // TODO: needs reference to formatService;
@@ -137,36 +84,24 @@
         if (value === undefined) {
           return '';
         }
->>>>>>> 715a4486
 
-      return value;
-    }.bind(this);
-    this.formatter.parse = function (string) {
-      if (typeof string === 'string') {
-        if (Object.prototype.hasOwnProperty.call(this.enumerations.byString, string)) {
-          return this.enumerations.byString[string];
+        if (typeof value === 'string') {
+          return value;
+        } else {
+          return value.toString();
         }
-      }
+      };
 
-      return Number(string);
-    }.bind(this);
+      this.formatter.format = function (value) {
+        return value;
+      };
+
+      this.formatter.validate = function (value) {
+        return typeof value === 'string';
+      };
+    }
   }
 
-  // Check for formatString support once instead of per format call.
-  if (valueMetadata.formatString) {
-    const baseFormat = this.formatter.format;
-    const formatString = getNonArrayValue(valueMetadata.formatString);
-    this.formatter.format = function (value) {
-      return printj.sprintf(formatString, baseFormat.call(this, value));
-    };
-  }
-
-<<<<<<< HEAD
-  if (valueMetadataFormat === 'string') {
-    this.formatter.parse = function (value) {
-      if (value === undefined) {
-        return '';
-=======
   getNonArrayValue(value) {
     //metadata format could have array formats ex. string[]/number[]
     const arrayRegex = /\[\]$/g;
@@ -187,13 +122,9 @@
         });
       } else {
         return this.formatter.parse(objectDatum);
->>>>>>> 715a4486
       }
+    }
 
-<<<<<<< HEAD
-      if (typeof value === 'string') {
-        return value;
-=======
     return this.formatter.parse(datum);
   }
 
@@ -205,56 +136,11 @@
         return objectDatum.map((item) => {
           return this.formatter.format(item);
         });
->>>>>>> 715a4486
       } else {
-        return value.toString();
+        return this.formatter.format(objectDatum);
       }
-    };
+    }
 
-    this.formatter.format = function (value) {
-      return value;
-    };
-
-    this.formatter.validate = function (value) {
-      return typeof value === 'string';
-    };
-  }
-}
-
-TelemetryValueFormatter.prototype.parse = function (datum) {
-  const isDatumArray = Array.isArray(datum);
-  if (_.isObject(datum)) {
-    const objectDatum = isDatumArray ? datum : datum[this.valueMetadata.source];
-    if (Array.isArray(objectDatum)) {
-      return objectDatum.map((item) => {
-        return this.formatter.parse(item);
-      });
-    } else {
-      return this.formatter.parse(objectDatum);
-    }
-  }
-
-<<<<<<< HEAD
-  return this.formatter.parse(datum);
-};
-
-TelemetryValueFormatter.prototype.format = function (datum) {
-  const isDatumArray = Array.isArray(datum);
-  if (_.isObject(datum)) {
-    const objectDatum = isDatumArray ? datum : datum[this.valueMetadata.source];
-    if (Array.isArray(objectDatum)) {
-      return objectDatum.map((item) => {
-        return this.formatter.format(item);
-      });
-    } else {
-      return this.formatter.format(objectDatum);
-    }
-  }
-
-  return this.formatter.format(datum);
-};
-=======
     return this.formatter.format(datum);
   }
-}
->>>>>>> 715a4486
+}
--- conflicted
+++ resolved
@@ -22,16 +22,7 @@
 
 import _ from 'lodash';
 import EventEmitter from 'EventEmitter';
-<<<<<<< HEAD
-
-const ERRORS = {
-    TIMESYSTEM_KEY: 'All telemetry metadata must have a telemetry value with a key that matches the key of the active time system.',
-    TIMESYSTEM_KEY_NOTIFICATION: 'Telemetry metadata does not match the active time system.',
-    LOADED: 'Telemetry Collection has already been loaded.'
-};
-=======
 import { LOADED_ERROR, TIMESYSTEM_KEY_NOTIFICATION, TIMESYSTEM_KEY_WARNING } from './constants';
->>>>>>> 2bfe632e
 
 /** Class representing a Telemetry Collection. */
 
@@ -371,20 +362,12 @@
             // timeKey is used to create a dummy datum used for sorting
             this.timeKey = domain.source;
         } else {
-<<<<<<< HEAD
-            this._warn(ERRORS.TIMESYSTEM_KEY);
-            this.openmct.notifications.alert(ERRORS.TIMESYSTEM_KEY_NOTIFICATION);
-        }
-
-        let metadataValue = this.metadata.value(timeSystem.key) || { format: timeSystem.key };
-=======
             this.timeKey = undefined;
 
             this._warn(TIMESYSTEM_KEY_WARNING);
             this.openmct.notifications.alert(TIMESYSTEM_KEY_NOTIFICATION);
         }
 
->>>>>>> 2bfe632e
         let valueFormatter = this.openmct.telemetry.getValueFormatter(metadataValue);
 
         this.parseTime = (datum) => {

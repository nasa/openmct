/*****************************************************************************
 * Open MCT, Copyright (c) 2014-2023, United States Government
 * as represented by the Administrator of the National Aeronautics and Space
 * Administration. All rights reserved.
 *
 * Open MCT is licensed under the Apache License, Version 2.0 (the
 * "License"); you may not use this file except in compliance with the License.
 * You may obtain a copy of the License at
 * http://www.apache.org/licenses/LICENSE-2.0.
 *
 * Unless required by applicable law or agreed to in writing, software
 * distributed under the License is distributed on an "AS IS" BASIS, WITHOUT
 * WARRANTIES OR CONDITIONS OF ANY KIND, either express or implied. See the
 * License for the specific language governing permissions and limitations
 * under the License.
 *
 * Open MCT includes source code licensed under additional open source
 * licenses. See the Open Source Licenses file (LICENSES.md) included with
 * this source code distribution or the Licensing information page available
 * at runtime from the About dialog for additional information.
 *****************************************************************************/

import _ from 'lodash';
import EventEmitter from 'EventEmitter';
import { LOADED_ERROR, TIMESYSTEM_KEY_NOTIFICATION, TIMESYSTEM_KEY_WARNING } from './constants';

/**
 * @typedef {import('../objects/ObjectAPI').DomainObject} DomainObject
 */

/**
 * @typedef {import('../time/TimeContext').TimeContext} TimeContext
 */

/**
 * @typedef {import('./TelemetryAPI').TelemetryRequestOptions} TelemetryRequestOptions
 */

/**
 * @typedef {import('../../../openmct').OpenMCT} OpenMCT
 */

/** Class representing a Telemetry Collection. */

export default class TelemetryCollection extends EventEmitter {
  /**
   * Creates a Telemetry Collection
   *
   * @param  {OpenMCT} openmct - Open MCT
<<<<<<< HEAD
   * @param  {DomainObject} domainObject - Domain Object to use for telemetry collection
   * @param  {TelemetryRequestOptions} options - Any options passed in for request/subscribe
   */
  constructor(openmct, domainObject, options = {}) {
=======
   * @param  {module:openmct.DomainObject} domainObject - Domain Object to use for telemetry collection
   * @param  {object} options - Any options passed in for request/subscribe
   */
  constructor(openmct, domainObject, options) {
>>>>>>> 804dbf0c
    super();

    this.loaded = false;
    this.openmct = openmct;
    this.domainObject = domainObject;
    this.boundedTelemetry = [];
    this.futureBuffer = [];
    this.parseTime = undefined;
    this.metadata = this.openmct.telemetry.getMetadata(domainObject);
    this.unsubscribe = undefined;
<<<<<<< HEAD
    this.options = this.openmct.telemetry.standardizeRequestOptions(options);
=======
    this.options = options;
>>>>>>> 804dbf0c
    this.pageState = undefined;
    this.lastBounds = undefined;
    this.requestAbort = undefined;
    this.isStrategyLatest = this.options.strategy === 'latest';
    this.dataOutsideTimeBounds = false;
  }

  /**
   * This will start the requests for historical and realtime data,
   * as well as setting up initial values and watchers
   */
  load() {
    if (this.loaded) {
      this._error(LOADED_ERROR);
    }

<<<<<<< HEAD
    this._setTimeSystem(this.options.timeContext.timeSystem());
    this.lastBounds = this.options.timeContext.bounds();
=======
    this._setTimeSystem(this.openmct.time.timeSystem());
    this.lastBounds = this.openmct.time.bounds();
>>>>>>> 804dbf0c

    this._watchBounds();
    this._watchTimeSystem();

    this._requestHistoricalTelemetry();
    this._initiateSubscriptionTelemetry();

    this.loaded = true;
  }

  /**
   * can/should be called by the requester of the telemetry collection
   * to remove any listeners
   */
  destroy() {
    if (this.requestAbort) {
      this.requestAbort.abort();
    }

    this._unwatchBounds();
    this._unwatchTimeSystem();
    if (this.unsubscribe) {
      this.unsubscribe();
    }

    this.removeAllListeners();
  }

  /**
   * This will start the requests for historical and realtime data,
   * as well as setting up initial values and watchers
   */
  getAll() {
    return this.boundedTelemetry;
  }

  /**
   * If a historical provider exists, then historical requests will be made
   * @private
   */
  async _requestHistoricalTelemetry() {
    let options = { ...this.options };
    let historicalProvider;

<<<<<<< HEAD
    // TODO: When https://github.com/nasa/openmct/issues/6493 is resolved,
    // this should be removed.
    const bounds = this.options.timeContext.bounds();
    options.start = bounds.start;
    options.end = bounds.end;

=======
    this.openmct.telemetry.standardizeRequestOptions(options);
>>>>>>> 804dbf0c
    historicalProvider = this.openmct.telemetry.findRequestProvider(this.domainObject, options);

    if (!historicalProvider) {
      return;
    }

    let historicalData;

    options.onPartialResponse = this._processNewTelemetry.bind(this);

    try {
      if (this.requestAbort) {
        this.requestAbort.abort();
      }

      this.requestAbort = new AbortController();
      options.signal = this.requestAbort.signal;
      this.emit('requestStarted');
      const modifiedOptions = await this.openmct.telemetry.applyRequestInterceptors(
        this.domainObject,
        options
      );
      historicalData = await historicalProvider.request(this.domainObject, modifiedOptions);
    } catch (error) {
      if (error.name !== 'AbortError') {
        console.error('Error requesting telemetry data...');
        this._error(error);
      }
    }

    this.emit('requestEnded');
    this.requestAbort = undefined;

    if (!historicalData || !historicalData.length) {
      return;
    }

    this._processNewTelemetry(historicalData);
  }

  /**
   * This uses the built in subscription function from Telemetry API
   * @private
   */
  _initiateSubscriptionTelemetry() {
    if (this.unsubscribe) {
      this.unsubscribe();
    }

    this.unsubscribe = this.openmct.telemetry.subscribe(
      this.domainObject,
      (datum) => this._processNewTelemetry(datum),
      this.options
    );
  }

  /**
   * Filter any new telemetry (add/page, historical, subscription) based on
   * time bounds and dupes
   *
   * @param  {(Object|Object[])} telemetryData - telemetry data object or
   * array of telemetry data objects
   * @private
   */
  _processNewTelemetry(telemetryData) {
    if (telemetryData === undefined) {
      return;
    }

    let latestBoundedDatum = this.boundedTelemetry[this.boundedTelemetry.length - 1];
    let data = Array.isArray(telemetryData) ? telemetryData : [telemetryData];
    let parsedValue;
    let beforeStartOfBounds;
    let afterEndOfBounds;
    let added = [];
    let addedIndices = [];
    let hasDataBeforeStartBound = false;

    // loop through, sort and dedupe
    for (let datum of data) {
      parsedValue = this.parseTime(datum);
      beforeStartOfBounds = parsedValue < this.lastBounds.start;
      afterEndOfBounds = parsedValue > this.lastBounds.end;

      if (
        !afterEndOfBounds &&
        (!beforeStartOfBounds || (this.isStrategyLatest && this.openmct.telemetry.greedyLAD()))
      ) {
        let isDuplicate = false;
        let startIndex = this._sortedIndex(datum);
        let endIndex = undefined;

        // dupe check
        if (startIndex !== this.boundedTelemetry.length) {
          endIndex = _.sortedLastIndexBy(this.boundedTelemetry, datum, (boundedDatum) =>
            this.parseTime(boundedDatum)
          );

          if (endIndex > startIndex) {
            let potentialDupes = this.boundedTelemetry.slice(startIndex, endIndex);
            isDuplicate = potentialDupes.some(_.isEqual.bind(undefined, datum));
          }
        } else if (startIndex === this.boundedTelemetry.length) {
          isDuplicate = _.isEqual(datum, this.boundedTelemetry[this.boundedTelemetry.length - 1]);
        }

        if (!isDuplicate) {
          let index = endIndex || startIndex;

          this.boundedTelemetry.splice(index, 0, datum);
          addedIndices.push(index);
          added.push(datum);

          if (!hasDataBeforeStartBound && beforeStartOfBounds) {
            hasDataBeforeStartBound = true;
          }
        }
      } else if (afterEndOfBounds) {
        this.futureBuffer.push(datum);
      }
    }

    if (added.length) {
      // if latest strategy is requested, we need to check if the value is the latest unemitted value
      if (this.isStrategyLatest) {
        this.boundedTelemetry = [this.boundedTelemetry[this.boundedTelemetry.length - 1]];

        // if true, then this value has yet to be emitted
        if (this.boundedTelemetry[0] !== latestBoundedDatum) {
          if (hasDataBeforeStartBound) {
            this._handleDataOutsideBounds();
          } else {
            this._handleDataInsideBounds();
          }

          this.emit('add', this.boundedTelemetry);
        }
      } else {
        this.emit('add', added, addedIndices);
      }
    }
  }

  /**
   * Finds the correct insertion point for the given telemetry datum.
   * Leverages lodash's `sortedIndexBy` function which implements a binary search.
   * @private
   */
  _sortedIndex(datum) {
    if (this.boundedTelemetry.length === 0) {
      return 0;
    }

    let parsedValue = this.parseTime(datum);
    let lastValue = this.parseTime(this.boundedTelemetry[this.boundedTelemetry.length - 1]);

    if (parsedValue > lastValue || parsedValue === lastValue) {
      return this.boundedTelemetry.length;
    } else {
      return _.sortedIndexBy(this.boundedTelemetry, datum, (boundedDatum) =>
        this.parseTime(boundedDatum)
      );
    }
  }

  /**
   * when the start time, end time, or both have been updated.
   * data could be added OR removed here we update the current
   * bounded telemetry
   *
   * @param  {TimeConductorBounds} bounds The newly updated bounds
   * @param  {boolean} [tick] `true` if the bounds update was due to
   * a "tick" event (ie. was an automatic update), false otherwise.
   * @private
   */
  _bounds(bounds, isTick) {
    let startChanged = this.lastBounds.start !== bounds.start;
    let endChanged = this.lastBounds.end !== bounds.end;

    this.lastBounds = bounds;

    if (isTick) {
      if (this.timeKey === undefined) {
        return;
      }

      // need to check futureBuffer and need to check
      // if anything has fallen out of bounds
      let startIndex = 0;
      let endIndex = 0;

      let discarded = [];
      let added = [];
      let testDatum = {};

      if (endChanged) {
        testDatum[this.timeKey] = bounds.end;
        // Calculate the new index of the last item in bounds
        endIndex = _.sortedLastIndexBy(this.futureBuffer, testDatum, (datum) =>
          this.parseTime(datum)
        );
        added = this.futureBuffer.splice(0, endIndex);
      }

      if (startChanged) {
        testDatum[this.timeKey] = bounds.start;

        // a little more complicated if not latest strategy
        if (!this.isStrategyLatest) {
          // Calculate the new index of the first item within the bounds
          startIndex = _.sortedIndexBy(this.boundedTelemetry, testDatum, (datum) =>
            this.parseTime(datum)
          );
          discarded = this.boundedTelemetry.splice(0, startIndex);
        } else if (this.parseTime(testDatum) > this.parseTime(this.boundedTelemetry[0])) {
          // if greedyLAD is active and there is no new data to replace, don't discard
          const isGreedyLAD = this.openmct.telemetry.greedyLAD();
          const shouldRemove = !isGreedyLAD || (isGreedyLAD && added.length > 0);

          if (shouldRemove) {
            discarded = this.boundedTelemetry;
            this.boundedTelemetry = [];
            // since it IS strategy latest, we can assume there will be at least 1 datum
            // unless no data was returned in the first request, we need to account for that
          } else if (this.boundedTelemetry.length === 1) {
            this._handleDataOutsideBounds();
          }
        }
      }

      if (discarded.length > 0) {
        this.emit('remove', discarded);
      }

      if (added.length > 0) {
        if (!this.isStrategyLatest) {
          this.boundedTelemetry = [...this.boundedTelemetry, ...added];
        } else {
          this._handleDataInsideBounds();

          added = [added[added.length - 1]];
          this.boundedTelemetry = added;
        }

        // Assumption is that added will be of length 1 here, so just send the last index of the boundedTelemetry in the add event
        this.emit('add', added, [this.boundedTelemetry.length]);
      }
    } else {
      // user bounds change, reset
      this._reset();
    }
  }

  _handleDataInsideBounds() {
    if (this.dataOutsideTimeBounds) {
      this.dataOutsideTimeBounds = false;
      this.emit('dataInsideTimeBounds');
<<<<<<< HEAD
    }
  }

  _handleDataOutsideBounds() {
    if (!this.dataOutsideTimeBounds) {
      this.dataOutsideTimeBounds = true;
      this.emit('dataOutsideTimeBounds');
    }
  }

  /**
   * whenever the time system is updated need to update related values in
   * the Telemetry Collection and reset the telemetry collection
   *
   * @param  {TimeSystem} timeSystem - the value of the currently applied
   * Time System
   * @private
   */
  _setTimeSystem(timeSystem) {
    let domains = [];
    let metadataValue = { format: timeSystem.key };

    if (this.metadata) {
      domains = this.metadata.valuesForHints(['domain']);
      metadataValue = this.metadata.value(timeSystem.key) || { format: timeSystem.key };
    }

    let domain = domains.find((d) => d.key === timeSystem.key);

=======
    }
  }

  _handleDataOutsideBounds() {
    if (!this.dataOutsideTimeBounds) {
      this.dataOutsideTimeBounds = true;
      this.emit('dataOutsideTimeBounds');
    }
  }

  /**
   * whenever the time system is updated need to update related values in
   * the Telemetry Collection and reset the telemetry collection
   *
   * @param  {TimeSystem} timeSystem - the value of the currently applied
   * Time System
   * @private
   */
  _setTimeSystem(timeSystem) {
    let domains = [];
    let metadataValue = { format: timeSystem.key };

    if (this.metadata) {
      domains = this.metadata.valuesForHints(['domain']);
      metadataValue = this.metadata.value(timeSystem.key) || { format: timeSystem.key };
    }

    let domain = domains.find((d) => d.key === timeSystem.key);

>>>>>>> 804dbf0c
    if (domain !== undefined) {
      // timeKey is used to create a dummy datum used for sorting
      this.timeKey = domain.source;
    } else {
      this.timeKey = undefined;

      this._warn(TIMESYSTEM_KEY_WARNING);
      this.openmct.notifications.alert(TIMESYSTEM_KEY_NOTIFICATION);
    }

    let valueFormatter = this.openmct.telemetry.getValueFormatter(metadataValue);

    this.parseTime = (datum) => {
      return valueFormatter.parse(datum);
    };
  }

  _setTimeSystemAndFetchData(timeSystem) {
    this._setTimeSystem(timeSystem);
    this._reset();
  }

  /**
   * Reset the telemetry data of the collection, and re-request
   * historical telemetry
   * @private
   *
   * @todo handle subscriptions more granually
   */
  _reset() {
    this.boundedTelemetry = [];
    this.futureBuffer = [];

    this.emit('clear');

    this._requestHistoricalTelemetry();
  }

  /**
   * adds the _bounds callback to the 'bounds' timeAPI listener
   * @private
   */
  _watchBounds() {
<<<<<<< HEAD
    this.options.timeContext.on('bounds', this._bounds, this);
=======
    this.openmct.time.on('bounds', this._bounds, this);
>>>>>>> 804dbf0c
  }

  /**
   * removes the _bounds callback from the 'bounds' timeAPI listener
   * @private
   */
  _unwatchBounds() {
<<<<<<< HEAD
    this.options.timeContext.off('bounds', this._bounds, this);
=======
    this.openmct.time.off('bounds', this._bounds, this);
>>>>>>> 804dbf0c
  }

  /**
   * adds the _setTimeSystemAndFetchData callback to the 'timeSystem' timeAPI listener
   * @private
   */
  _watchTimeSystem() {
<<<<<<< HEAD
    this.options.timeContext.on('timeSystem', this._setTimeSystemAndFetchData, this);
=======
    this.openmct.time.on('timeSystem', this._setTimeSystemAndFetchData, this);
>>>>>>> 804dbf0c
  }

  /**
   * removes the _setTimeSystemAndFetchData callback from the 'timeSystem' timeAPI listener
   * @private
   */
  _unwatchTimeSystem() {
<<<<<<< HEAD
    this.options.timeContext.off('timeSystem', this._setTimeSystemAndFetchData, this);
=======
    this.openmct.time.off('timeSystem', this._setTimeSystemAndFetchData, this);
>>>>>>> 804dbf0c
  }

  /**
   * will throw a new Error, for passed in message
   * @param  {string} message Message describing the error
   * @private
   */
  _error(message) {
    throw new Error(message);
  }

  _warn(message) {
    console.warn(message);
  }
}<|MERGE_RESOLUTION|>--- conflicted
+++ resolved
@@ -47,17 +47,10 @@
    * Creates a Telemetry Collection
    *
    * @param  {OpenMCT} openmct - Open MCT
-<<<<<<< HEAD
    * @param  {DomainObject} domainObject - Domain Object to use for telemetry collection
    * @param  {TelemetryRequestOptions} options - Any options passed in for request/subscribe
    */
   constructor(openmct, domainObject, options = {}) {
-=======
-   * @param  {module:openmct.DomainObject} domainObject - Domain Object to use for telemetry collection
-   * @param  {object} options - Any options passed in for request/subscribe
-   */
-  constructor(openmct, domainObject, options) {
->>>>>>> 804dbf0c
     super();
 
     this.loaded = false;
@@ -68,11 +61,7 @@
     this.parseTime = undefined;
     this.metadata = this.openmct.telemetry.getMetadata(domainObject);
     this.unsubscribe = undefined;
-<<<<<<< HEAD
     this.options = this.openmct.telemetry.standardizeRequestOptions(options);
-=======
-    this.options = options;
->>>>>>> 804dbf0c
     this.pageState = undefined;
     this.lastBounds = undefined;
     this.requestAbort = undefined;
@@ -89,13 +78,8 @@
       this._error(LOADED_ERROR);
     }
 
-<<<<<<< HEAD
     this._setTimeSystem(this.options.timeContext.timeSystem());
     this.lastBounds = this.options.timeContext.bounds();
-=======
-    this._setTimeSystem(this.openmct.time.timeSystem());
-    this.lastBounds = this.openmct.time.bounds();
->>>>>>> 804dbf0c
 
     this._watchBounds();
     this._watchTimeSystem();
@@ -138,19 +122,10 @@
    */
   async _requestHistoricalTelemetry() {
     let options = { ...this.options };
-    let historicalProvider;
-
-<<<<<<< HEAD
-    // TODO: When https://github.com/nasa/openmct/issues/6493 is resolved,
-    // this should be removed.
-    const bounds = this.options.timeContext.bounds();
-    options.start = bounds.start;
-    options.end = bounds.end;
-
-=======
-    this.openmct.telemetry.standardizeRequestOptions(options);
->>>>>>> 804dbf0c
-    historicalProvider = this.openmct.telemetry.findRequestProvider(this.domainObject, options);
+    const historicalProvider = this.openmct.telemetry.findRequestProvider(
+      this.domainObject,
+      options
+    );
 
     if (!historicalProvider) {
       return;
@@ -407,7 +382,6 @@
     if (this.dataOutsideTimeBounds) {
       this.dataOutsideTimeBounds = false;
       this.emit('dataInsideTimeBounds');
-<<<<<<< HEAD
     }
   }
 
@@ -437,37 +411,6 @@
 
     let domain = domains.find((d) => d.key === timeSystem.key);
 
-=======
-    }
-  }
-
-  _handleDataOutsideBounds() {
-    if (!this.dataOutsideTimeBounds) {
-      this.dataOutsideTimeBounds = true;
-      this.emit('dataOutsideTimeBounds');
-    }
-  }
-
-  /**
-   * whenever the time system is updated need to update related values in
-   * the Telemetry Collection and reset the telemetry collection
-   *
-   * @param  {TimeSystem} timeSystem - the value of the currently applied
-   * Time System
-   * @private
-   */
-  _setTimeSystem(timeSystem) {
-    let domains = [];
-    let metadataValue = { format: timeSystem.key };
-
-    if (this.metadata) {
-      domains = this.metadata.valuesForHints(['domain']);
-      metadataValue = this.metadata.value(timeSystem.key) || { format: timeSystem.key };
-    }
-
-    let domain = domains.find((d) => d.key === timeSystem.key);
-
->>>>>>> 804dbf0c
     if (domain !== undefined) {
       // timeKey is used to create a dummy datum used for sorting
       this.timeKey = domain.source;
@@ -511,11 +454,7 @@
    * @private
    */
   _watchBounds() {
-<<<<<<< HEAD
     this.options.timeContext.on('bounds', this._bounds, this);
-=======
-    this.openmct.time.on('bounds', this._bounds, this);
->>>>>>> 804dbf0c
   }
 
   /**
@@ -523,11 +462,7 @@
    * @private
    */
   _unwatchBounds() {
-<<<<<<< HEAD
     this.options.timeContext.off('bounds', this._bounds, this);
-=======
-    this.openmct.time.off('bounds', this._bounds, this);
->>>>>>> 804dbf0c
   }
 
   /**
@@ -535,11 +470,7 @@
    * @private
    */
   _watchTimeSystem() {
-<<<<<<< HEAD
     this.options.timeContext.on('timeSystem', this._setTimeSystemAndFetchData, this);
-=======
-    this.openmct.time.on('timeSystem', this._setTimeSystemAndFetchData, this);
->>>>>>> 804dbf0c
   }
 
   /**
@@ -547,11 +478,7 @@
    * @private
    */
   _unwatchTimeSystem() {
-<<<<<<< HEAD
     this.options.timeContext.off('timeSystem', this._setTimeSystemAndFetchData, this);
-=======
-    this.openmct.time.off('timeSystem', this._setTimeSystemAndFetchData, this);
->>>>>>> 804dbf0c
   }
 
   /**

--- conflicted
+++ resolved
@@ -47,17 +47,10 @@
    * Creates a Telemetry Collection
    *
    * @param  {OpenMCT} openmct - Open MCT
-<<<<<<< HEAD
-   * @param  {module:openmct.DomainObject} domainObject - Domain Object to use for telemetry collection
-   * @param  {object} options - Any options passed in for request/subscribe
-   */
-  constructor(openmct, domainObject, options) {
-=======
    * @param  {DomainObject} domainObject - Domain Object to use for telemetry collection
    * @param  {TelemetryRequestOptions} options - Any options passed in for request/subscribe
    */
   constructor(openmct, domainObject, options = {}) {
->>>>>>> 3b0e05ed
     super();
 
     this.loaded = false;
@@ -68,11 +61,7 @@
     this.parseTime = undefined;
     this.metadata = this.openmct.telemetry.getMetadata(domainObject);
     this.unsubscribe = undefined;
-<<<<<<< HEAD
-    this.options = options;
-=======
     this.options = this.openmct.telemetry.standardizeRequestOptions(options);
->>>>>>> 3b0e05ed
     this.pageState = undefined;
     this.lastBounds = undefined;
     this.requestAbort = undefined;
@@ -89,13 +78,8 @@
       this._error(LOADED_ERROR);
     }
 
-<<<<<<< HEAD
-    this._setTimeSystem(this.openmct.time.timeSystem());
-    this.lastBounds = this.openmct.time.bounds();
-=======
     this._setTimeSystem(this.options.timeContext.timeSystem());
     this.lastBounds = this.options.timeContext.bounds();
->>>>>>> 3b0e05ed
 
     this._watchBounds();
     this._watchTimeSystem();
@@ -138,17 +122,10 @@
    */
   async _requestHistoricalTelemetry() {
     let options = { ...this.options };
-<<<<<<< HEAD
-    let historicalProvider;
-
-    this.openmct.telemetry.standardizeRequestOptions(options);
-    historicalProvider = this.openmct.telemetry.findRequestProvider(this.domainObject, options);
-=======
     const historicalProvider = this.openmct.telemetry.findRequestProvider(
       this.domainObject,
       options
     );
->>>>>>> 3b0e05ed
 
     if (!historicalProvider) {
       return;
@@ -405,7 +382,6 @@
     if (this.dataOutsideTimeBounds) {
       this.dataOutsideTimeBounds = false;
       this.emit('dataInsideTimeBounds');
-<<<<<<< HEAD
     }
   }
 
@@ -435,37 +411,6 @@
 
     let domain = domains.find((d) => d.key === timeSystem.key);
 
-=======
-    }
-  }
-
-  _handleDataOutsideBounds() {
-    if (!this.dataOutsideTimeBounds) {
-      this.dataOutsideTimeBounds = true;
-      this.emit('dataOutsideTimeBounds');
-    }
-  }
-
-  /**
-   * whenever the time system is updated need to update related values in
-   * the Telemetry Collection and reset the telemetry collection
-   *
-   * @param  {TimeSystem} timeSystem - the value of the currently applied
-   * Time System
-   * @private
-   */
-  _setTimeSystem(timeSystem) {
-    let domains = [];
-    let metadataValue = { format: timeSystem.key };
-
-    if (this.metadata) {
-      domains = this.metadata.valuesForHints(['domain']);
-      metadataValue = this.metadata.value(timeSystem.key) || { format: timeSystem.key };
-    }
-
-    let domain = domains.find((d) => d.key === timeSystem.key);
-
->>>>>>> 3b0e05ed
     if (domain !== undefined) {
       // timeKey is used to create a dummy datum used for sorting
       this.timeKey = domain.source;
@@ -509,11 +454,7 @@
    * @private
    */
   _watchBounds() {
-<<<<<<< HEAD
-    this.openmct.time.on('bounds', this._bounds, this);
-=======
     this.options.timeContext.on('bounds', this._bounds, this);
->>>>>>> 3b0e05ed
   }
 
   /**
@@ -521,11 +462,7 @@
    * @private
    */
   _unwatchBounds() {
-<<<<<<< HEAD
-    this.openmct.time.off('bounds', this._bounds, this);
-=======
     this.options.timeContext.off('bounds', this._bounds, this);
->>>>>>> 3b0e05ed
   }
 
   /**
@@ -533,11 +470,7 @@
    * @private
    */
   _watchTimeSystem() {
-<<<<<<< HEAD
-    this.openmct.time.on('timeSystem', this._setTimeSystemAndFetchData, this);
-=======
     this.options.timeContext.on('timeSystem', this._setTimeSystemAndFetchData, this);
->>>>>>> 3b0e05ed
   }
 
   /**
@@ -545,11 +478,7 @@
    * @private
    */
   _unwatchTimeSystem() {
-<<<<<<< HEAD
-    this.openmct.time.off('timeSystem', this._setTimeSystemAndFetchData, this);
-=======
     this.options.timeContext.off('timeSystem', this._setTimeSystemAndFetchData, this);
->>>>>>> 3b0e05ed
   }
 
   /**

/*****************************************************************************
 * Open MCT, Copyright (c) 2014-2018, United States Government
 * as represented by the Administrator of the National Aeronautics and Space
 * Administration. All rights reserved.
 *
 * Open MCT is licensed under the Apache License, Version 2.0 (the
 * "License"); you may not use this file except in compliance with the License.
 * You may obtain a copy of the License at
 * http://www.apache.org/licenses/LICENSE-2.0.
 *
 * Unless required by applicable law or agreed to in writing, software
 * distributed under the License is distributed on an "AS IS" BASIS, WITHOUT
 * WARRANTIES OR CONDITIONS OF ANY KIND, either express or implied. See the
 * License for the specific language governing permissions and limitations
 * under the License.
 *
 * Open MCT includes source code licensed under additional open source
 * licenses. See the Open Source Licenses file (LICENSES.md) included with
 * this source code distribution or the Licensing information page available
 * at runtime from the About dialog for additional information.
 *****************************************************************************/
/*global console*/

define([
    'lodash'
], function (
    _
) {

    function applyReasonableDefaults(valueMetadata, index) {
        valueMetadata.source = valueMetadata.source || valueMetadata.key;
        valueMetadata.hints = valueMetadata.hints || {};

        if (valueMetadata.hints.hasOwnProperty('x')) {
            console.warn(
                'DEPRECATION WARNING: `x` hints should be replaced with ' +
                '`domain` hints moving forward.  ' +
                'https://github.com/nasa/openmct/issues/1546'
            );
            if (!valueMetadata.hints.hasOwnProperty('domain')) {
                valueMetadata.hints.domain = valueMetadata.hints.x;
            }

            delete valueMetadata.hints.x;
        }

        if (valueMetadata.hints.hasOwnProperty('y')) {
            console.warn(
                'DEPRECATION WARNING: `y` hints should be replaced with ' +
                '`range` hints moving forward.  ' +
                'https://github.com/nasa/openmct/issues/1546'
            );
            if (!valueMetadata.hints.hasOwnProperty('range')) {
                valueMetadata.hints.range = valueMetadata.hints.y;
            }

            delete valueMetadata.hints.y;
        }

        if (valueMetadata.format === 'enum') {
            if (!valueMetadata.values) {
                valueMetadata.values = valueMetadata.enumerations.map(e => e.value);
            }

            if (!valueMetadata.hasOwnProperty('max')) {
                valueMetadata.max = Math.max(valueMetadata.values) + 1;
            }

            if (!valueMetadata.hasOwnProperty('min')) {
                valueMetadata.min = Math.min(valueMetadata.values) - 1;
            }
        }

        if (!valueMetadata.hints.hasOwnProperty('priority')) {
            valueMetadata.hints.priority = index;
        }

        return valueMetadata;
    }

    /**
     * Utility class for handling and inspecting telemetry metadata.  Applies
     * reasonable defaults to simplify the task of providing metadata, while
     * also providing methods for interrogating telemetry metadata.
     */
    function TelemetryMetadataManager(metadata) {
        this.metadata = metadata;

        this.valueMetadatas = this.metadata.values ? this.metadata.values.map(applyReasonableDefaults) : [];
    }

    /**
     * Get value metadata for a single key.
     */
    TelemetryMetadataManager.prototype.value = function (key) {
        return this.valueMetadatas.filter(function (metadata) {
            return metadata.key === key;
        })[0];
    };

    /**
     * Returns all value metadatas, sorted by priority.
     */
    TelemetryMetadataManager.prototype.values = function () {
        return this.valuesForHints(['priority']);
    };

    /**
     * Get an array of valueMetadatas that posess all hints requested.
     * Array is sorted based on hint priority.
     *
     */
    TelemetryMetadataManager.prototype.valuesForHints = function (
        hints
    ) {
        function hasHint(hint) {
            /*jshint validthis: true */
            return this.hints.hasOwnProperty(hint);
        }

        function hasHints(metadata) {
            return hints.every(hasHint, metadata);
        }

        var matchingMetadata = this.valueMetadatas.filter(hasHints);
        let iteratees = hints.map(hint => {
            return (metadata) => {
                return metadata.hints[hint];
            };
        });
<<<<<<< HEAD

        return _.sortByAll(matchingMetadata, ...iteratees);
=======
        return _.sortBy(matchingMetadata, ...iteratees);
>>>>>>> 87d63806
    };

    TelemetryMetadataManager.prototype.getFilterableValues = function () {
        return this.valueMetadatas.filter(metadatum => metadatum.filters && metadatum.filters.length > 0);
    };

    TelemetryMetadataManager.prototype.getDefaultDisplayValue = function () {
        let valueMetadata = this.valuesForHints(['range'])[0];

        if (valueMetadata === undefined) {
            valueMetadata = this.values().filter(values => {
                return !(values.hints.domain);
            })[0];
        }

        if (valueMetadata === undefined) {
            valueMetadata = this.values()[0];
        }

        return valueMetadata.key;
    };

    return TelemetryMetadataManager;

});<|MERGE_RESOLUTION|>--- conflicted
+++ resolved
@@ -40,7 +40,6 @@
             if (!valueMetadata.hints.hasOwnProperty('domain')) {
                 valueMetadata.hints.domain = valueMetadata.hints.x;
             }
-
             delete valueMetadata.hints.x;
         }
 
@@ -53,7 +52,6 @@
             if (!valueMetadata.hints.hasOwnProperty('range')) {
                 valueMetadata.hints.range = valueMetadata.hints.y;
             }
-
             delete valueMetadata.hints.y;
         }
 
@@ -61,11 +59,9 @@
             if (!valueMetadata.values) {
                 valueMetadata.values = valueMetadata.enumerations.map(e => e.value);
             }
-
             if (!valueMetadata.hasOwnProperty('max')) {
                 valueMetadata.max = Math.max(valueMetadata.values) + 1;
             }
-
             if (!valueMetadata.hasOwnProperty('min')) {
                 valueMetadata.min = Math.min(valueMetadata.values) - 1;
             }
@@ -74,7 +70,6 @@
         if (!valueMetadata.hints.hasOwnProperty('priority')) {
             valueMetadata.hints.priority = index;
         }
-
         return valueMetadata;
     }
 
@@ -117,28 +112,21 @@
             /*jshint validthis: true */
             return this.hints.hasOwnProperty(hint);
         }
-
         function hasHints(metadata) {
             return hints.every(hasHint, metadata);
         }
-
         var matchingMetadata = this.valueMetadatas.filter(hasHints);
         let iteratees = hints.map(hint => {
             return (metadata) => {
                 return metadata.hints[hint];
-            };
+            }
         });
-<<<<<<< HEAD
-
-        return _.sortByAll(matchingMetadata, ...iteratees);
-=======
         return _.sortBy(matchingMetadata, ...iteratees);
->>>>>>> 87d63806
     };
 
     TelemetryMetadataManager.prototype.getFilterableValues = function () {
         return this.valueMetadatas.filter(metadatum => metadatum.filters && metadatum.filters.length > 0);
-    };
+    }
 
     TelemetryMetadataManager.prototype.getDefaultDisplayValue = function () {
         let valueMetadata = this.valuesForHints(['range'])[0];
@@ -156,6 +144,7 @@
         return valueMetadata.key;
     };
 
+
     return TelemetryMetadataManager;
 
 });
/*****************************************************************************
 * Open MCT, Copyright (c) 2014-2020, United States Government
 * as represented by the Administrator of the National Aeronautics and Space
 * Administration. All rights reserved.
 *
 * Open MCT is licensed under the Apache License, Version 2.0 (the
 * "License"); you may not use this file except in compliance with the License.
 * You may obtain a copy of the License at
 * http://www.apache.org/licenses/LICENSE-2.0.
 *
 * Unless required by applicable law or agreed to in writing, software
 * distributed under the License is distributed on an "AS IS" BASIS, WITHOUT
 * WARRANTIES OR CONDITIONS OF ANY KIND, either express or implied. See the
 * License for the specific language governing permissions and limitations
 * under the License.
 *
 * Open MCT includes source code licensed under additional open source
 * licenses. See the Open Source Licenses file (LICENSES.md) included with
 * this source code distribution or the Licensing information page available
 * at runtime from the About dialog for additional information.
 *****************************************************************************/

define([
    'lodash'
], function (
    _
) {

    function applyReasonableDefaults(valueMetadata, index) {
        valueMetadata.source = valueMetadata.source || valueMetadata.key;
        valueMetadata.hints = valueMetadata.hints || {};

        if (Object.prototype.hasOwnProperty.call(valueMetadata.hints, 'x')) {
            console.warn(
                'DEPRECATION WARNING: `x` hints should be replaced with '
                + '`domain` hints moving forward.  '
                + 'https://github.com/nasa/openmct/issues/1546'
            );
            if (!Object.prototype.hasOwnProperty.call(valueMetadata.hints, 'domain')) {
                valueMetadata.hints.domain = valueMetadata.hints.x;
            }

            delete valueMetadata.hints.x;
        }

        if (Object.prototype.hasOwnProperty.call(valueMetadata.hints, 'y')) {
            console.warn(
                'DEPRECATION WARNING: `y` hints should be replaced with '
                + '`range` hints moving forward.  '
                + 'https://github.com/nasa/openmct/issues/1546'
            );
            if (!Object.prototype.hasOwnProperty.call(valueMetadata.hints, 'range')) {
                valueMetadata.hints.range = valueMetadata.hints.y;
            }

            delete valueMetadata.hints.y;
        }

        if (valueMetadata.format === 'enum') {
            if (!valueMetadata.values) {
                valueMetadata.values = valueMetadata.enumerations.map(e => e.value);
            }

            if (!Object.prototype.hasOwnProperty.call(valueMetadata, 'max')) {
                valueMetadata.max = Math.max(valueMetadata.values) + 1;
            }

            if (!Object.prototype.hasOwnProperty.call(valueMetadata, 'min')) {
                valueMetadata.min = Math.min(valueMetadata.values) - 1;
            }
        }

        if (!Object.prototype.hasOwnProperty.call(valueMetadata.hints, 'priority')) {
            valueMetadata.hints.priority = index;
        }

        return valueMetadata;
    }

    /**
     * Utility class for handling and inspecting telemetry metadata.  Applies
     * reasonable defaults to simplify the task of providing metadata, while
     * also providing methods for interrogating telemetry metadata.
     */
    function TelemetryMetadataManager(metadata) {
        this.metadata = metadata;

        this.valueMetadatas = this.metadata.values ? this.metadata.values.map(applyReasonableDefaults) : [];
    }

    /**
     * Get value metadata for a single key.
     */
    TelemetryMetadataManager.prototype.value = function (key) {
        return this.valueMetadatas.filter(function (metadata) {
            return metadata.key === key;
        })[0];
    };

    /**
     * Returns all value metadatas, sorted by priority.
     */
    TelemetryMetadataManager.prototype.values = function () {
        return this.valuesForHints(['priority']);
    };

    /**
     * Get an array of valueMetadatas that posess all hints requested.
     * Array is sorted based on hint priority.
     *
     */
    TelemetryMetadataManager.prototype.valuesForHints = function (
        hints
    ) {
        function hasHint(hint) {
<<<<<<< HEAD
            /*jshint validthis: true */
            return Object.prototype.hasOwnProperty.call(this.hints, hint);
=======
            // eslint-disable-next-line no-invalid-this
            return this.hints.hasOwnProperty(hint);
>>>>>>> ef965ebd
        }

        function hasHints(metadata) {
            return hints.every(hasHint, metadata);
        }

        var matchingMetadata = this.valueMetadatas.filter(hasHints);
        let iteratees = hints.map(hint => {
            return (metadata) => {
                return metadata.hints[hint];
            };
        });

        return _.sortBy(matchingMetadata, ...iteratees);
    };

    TelemetryMetadataManager.prototype.getFilterableValues = function () {
        return this.valueMetadatas.filter(metadatum => metadatum.filters && metadatum.filters.length > 0);
    };

    TelemetryMetadataManager.prototype.getDefaultDisplayValue = function () {
        let valueMetadata = this.valuesForHints(['range'])[0];

        if (valueMetadata === undefined) {
            valueMetadata = this.values().filter(values => {
                return !(values.hints.domain);
            })[0];
        }

        if (valueMetadata === undefined) {
            valueMetadata = this.values()[0];
        }

        return valueMetadata.key;
    };

    return TelemetryMetadataManager;

});<|MERGE_RESOLUTION|>--- conflicted
+++ resolved
@@ -113,13 +113,8 @@
         hints
     ) {
         function hasHint(hint) {
-<<<<<<< HEAD
-            /*jshint validthis: true */
-            return Object.prototype.hasOwnProperty.call(this.hints, hint);
-=======
             // eslint-disable-next-line no-invalid-this
             return this.hints.hasOwnProperty(hint);
->>>>>>> ef965ebd
         }
 
         function hasHints(metadata) {

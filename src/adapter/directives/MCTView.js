--- conflicted
+++ resolved
@@ -27,14 +27,6 @@
         return {
             restrict: 'E',
             link: function (scope, element, attrs) {
-<<<<<<< HEAD
-                var provider = openmct.objectViews.getByVPID(Number(attrs.mctVpid));
-                var view = new provider.view(scope.domainObject.useCapability('adapter'));
-                view.show(element[0]);
-                if (view.destroy) {
-                    scope.$on('$destroy', function () {
-                        view.destroy(element[0]);
-=======
                 var provider = openmct.objectViews.getByProviderKey(attrs.mctProviderKey);
                 var view = new provider.view(scope.domainObject.useCapability('adapter'));
                 var domElement = element[0];
@@ -44,7 +36,6 @@
                 if (view.destroy) {
                     scope.$on('$destroy', function () {
                         view.destroy(domElement);
->>>>>>> 71c54cd5
                     });
                 }
             }

define([
    'angular',
<<<<<<< HEAD
    '../../api/objects/object-utils'
], function (
    angular,
    objectUtils
) {
    function MCTView(newViews, PublicAPI) {
        var factories = {};
=======
    './Region'
], function (angular, Region) {
    function MCTView(newViews) {
        var definitions = {};
>>>>>>> 18843cee

        newViews.forEach(function (newView) {
            definitions[newView.region] = definitions[newView.region] || {};
            definitions[newView.region][newView.key] = newView.factory;
        });

        return {
            restrict: 'E',
            link: function (scope, element, attrs) {
                var key, mctObject, regionId, region;

                function maybeShow() {
                    if (!definitions[regionId] || !definitions[regionId][key] || !mctObject) {
                        return;
                    }

                    region.show(definitions[regionId][key].view(mctObject));
                }

                function setKey(k) {
                    key = k;
                    maybeShow();
                }

                function setObject(obj) {
                    mctObject = undefined;
                    PublicAPI.Objects.get(objectUtils.parseKeyString(obj.getId()))
                        .then(function (mobj) {
                            mctObject = mobj;
                            maybeShow();
                        });
                }

                function setRegionId(r) {
                    regionId = r;
                    maybeShow();
                }

                region = new Region(element[0]);

                scope.$watch('key', setKey);
                scope.$watch('region', setRegionId);
                scope.$watch('mctObject', setObject);
            },
            scope: {
                key: "=",
                region: "=",
                mctObject: "="
            }
        };
    }

    return MCTView;
});<|MERGE_RESOLUTION|>--- conflicted
+++ resolved
@@ -1,19 +1,14 @@
 define([
     'angular',
-<<<<<<< HEAD
+    './Region',
     '../../api/objects/object-utils'
 ], function (
     angular,
+    Region,
     objectUtils
 ) {
     function MCTView(newViews, PublicAPI) {
-        var factories = {};
-=======
-    './Region'
-], function (angular, Region) {
-    function MCTView(newViews) {
         var definitions = {};
->>>>>>> 18843cee
 
         newViews.forEach(function (newView) {
             definitions[newView.region] = definitions[newView.region] || {};

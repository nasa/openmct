/*****************************************************************************
 * Open MCT, Copyright (c) 2014-2018, United States Government
 * as represented by the Administrator of the National Aeronautics and Space
 * Administration. All rights reserved.
 *
 * Open MCT is licensed under the Apache License, Version 2.0 (the
 * "License"); you may not use this file except in compliance with the License.
 * You may obtain a copy of the License at
 * http://www.apache.org/licenses/LICENSE-2.0.
 *
 * Unless required by applicable law or agreed to in writing, software
 * distributed under the License is distributed on an "AS IS" BASIS, WITHOUT
 * WARRANTIES OR CONDITIONS OF ANY KIND, either express or implied. See the
 * License for the specific language governing permissions and limitations
 * under the License.
 *
 * Open MCT includes source code licensed under additional open source
 * licenses. See the Open Source Licenses file (LICENSES.md) included with
 * this source code distribution or the Licensing information page available
 * at runtime from the About dialog for additional information.
 *****************************************************************************/

define([
    'lodash'
], function (
    _
) {

    function patchViewCapability(viewConstructor) {
        return function makeCapability(domainObject) {
            var capability = viewConstructor(domainObject);
            var oldInvoke = capability.invoke.bind(capability);

            /* eslint-disable you-dont-need-lodash-underscore/map */
            capability.invoke = function () {
                var availableViews = oldInvoke();
                var newDomainObject = capability
                    .domainObject
                    .useCapability('adapter');

                return _(availableViews).map(function (v, i) {
                    var vd = {
                        view: v,
                        priority: i + 100 // arbitrary to allow new views to
                        // be defaults by returning priority less than 100.
                    };
                    if (v.provider && v.provider.priority) {
                        vd.priority = v.provider.priority(newDomainObject);
                    }

                    return vd;
                })
                    .sortBy('priority')
                    .map('view')
                    .value();
            };
<<<<<<< HEAD
=======
            /* eslint-enable you-dont-need-lodash-underscore/map */
>>>>>>> 87d63806

            return capability;
        };
    }

    return patchViewCapability;
});<|MERGE_RESOLUTION|>--- conflicted
+++ resolved
@@ -47,17 +47,13 @@
                     if (v.provider && v.provider.priority) {
                         vd.priority = v.provider.priority(newDomainObject);
                     }
-
                     return vd;
                 })
                     .sortBy('priority')
                     .map('view')
                     .value();
             };
-<<<<<<< HEAD
-=======
             /* eslint-enable you-dont-need-lodash-underscore/map */
->>>>>>> 87d63806
 
             return capability;
         };

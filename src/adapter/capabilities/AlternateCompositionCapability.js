--- conflicted
+++ resolved
@@ -71,16 +71,10 @@
             this.getDependencies();
         }
 
-<<<<<<< HEAD
         const keyString = objectUtils.makeKeyString(child.identifier);
         const oldModel = objectUtils.toOldFormat(child);
         const newDO = this.instantiate(oldModel, keyString);
-=======
-        var keyString = objectUtils.makeKeyString(child.identifier);
-        var oldModel = objectUtils.toOldFormat(child);
-        var newDO = this.instantiate(oldModel, keyString);
 
->>>>>>> b76d4b76
         return new ContextualDomainObject(newDO, this.domainObject);
 
     };
@@ -110,5 +104,4 @@
     };
 
     return AlternateCompositionCapability;
-}
-);+});
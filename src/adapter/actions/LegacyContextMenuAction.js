--- conflicted
+++ resolved
@@ -32,41 +32,6 @@
         this.LegacyAction = LegacyAction;
     }
 
-<<<<<<< HEAD
-=======
-    appliesTo(objectPath) {
-        let legacyObject = this.openmct.legacyObject(objectPath);
-
-        return (this.LegacyAction.appliesTo === undefined ||
-                this.LegacyAction.appliesTo({domainObject: legacyObject})) &&
-                !this.isBlacklisted(objectPath);
-    }
-
-    /**
-     * @private
-     */
-    isBlacklisted(objectPath) {
-        let navigatedObject = this.openmct.router.path[0];
-        let isEditing = this.openmct.editor.isEditing();
-
-        /**
-         * Is the object being edited, or a child of the object being edited?
-         */
-        function isInsideEditPath() {
-            return objectPath.some((object) => _.eq(object.identifier, navigatedObject.identifier));
-        }
-
-        if (isEditing) {
-            if (isInsideEditPath()) {
-                return INSIDE_EDIT_PATH_BLACKLIST.some(actionKey => this.LegacyAction.key === actionKey);
-            } else {
-                return OUTSIDE_EDIT_PATH_BLACKLIST.some(actionKey => this.LegacyAction.key === actionKey);
-            }
-        }
-        return false;
-    }
-
->>>>>>> c1ef701e
     invoke(objectPath) {
         let context = {
             category: 'contextual',

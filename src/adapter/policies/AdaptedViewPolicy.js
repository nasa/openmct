/*****************************************************************************
 * Open MCT, Copyright (c) 2014-2018, United States Government
 * as represented by the Administrator of the National Aeronautics and Space
 * Administration. All rights reserved.
 *
 * Open MCT is licensed under the Apache License, Version 2.0 (the
 * "License"); you may not use this file except in compliance with the License.
 * You may obtain a copy of the License at
 * http://www.apache.org/licenses/LICENSE-2.0.
 *
 * Unless required by applicable law or agreed to in writing, software
 * distributed under the License is distributed on an "AS IS" BASIS, WITHOUT
 * WARRANTIES OR CONDITIONS OF ANY KIND, either express or implied. See the
 * License for the specific language governing permissions and limitations
 * under the License.
 *
 * Open MCT includes source code licensed under additional open source
 * licenses. See the Open Source Licenses file (LICENSES.md) included with
 * this source code distribution or the Licensing information page available
 * at runtime from the About dialog for additional information.
 *****************************************************************************/

define([], function () {
    function AdaptedViewPolicy(openmct) {
        this.openmct = openmct;
    }

    AdaptedViewPolicy.prototype.allow = function (
        view,
        legacyObject
    ) {
        if (view.hasOwnProperty('provider')) {
<<<<<<< HEAD
            const domainObject = legacyObject.useCapability('adapter');
=======
            var domainObject = legacyObject.useCapability('adapter');

>>>>>>> b76d4b76
            return view.provider.canView(domainObject);
        }

        return true;
    };

    return AdaptedViewPolicy;
});<|MERGE_RESOLUTION|>--- conflicted
+++ resolved
@@ -30,12 +30,8 @@
         legacyObject
     ) {
         if (view.hasOwnProperty('provider')) {
-<<<<<<< HEAD
             const domainObject = legacyObject.useCapability('adapter');
-=======
-            var domainObject = legacyObject.useCapability('adapter');
 
->>>>>>> b76d4b76
             return view.provider.canView(domainObject);
         }
 

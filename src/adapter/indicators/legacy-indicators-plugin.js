--- conflicted
+++ resolved
@@ -20,21 +20,12 @@
  * at runtime from the About dialog for additional information.
  *****************************************************************************/
 define([], function () {
-<<<<<<< HEAD
     const LEGACY_INDICATOR_TEMPLATE =
-        '<mct-include ' +
-        '   ng-model="indicator" ' +
-        '   class="h-indicator" ' +
-        '   key="template">' +
-        ' </mct-include>';
-=======
-    var LEGACY_INDICATOR_TEMPLATE =
         '<mct-include '
         + '   ng-model="indicator" '
         + '   class="h-indicator" '
         + '   key="template">'
         + ' </mct-include>';
->>>>>>> b76d4b76
 
     return function () {
         return function (openmct) {

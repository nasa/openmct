--- conflicted
+++ resolved
@@ -512,7 +512,15 @@
     }
 }
 
-<<<<<<< HEAD
+@mixin cControlHov($styleConst: $shdwBtnHov) {
+    transition: box-shadow $transOutTime;
+
+    @include hover() {
+        transition: box-shadow $transInTime;
+        box-shadow: $styleConst !important;
+    }
+}
+
 @mixin cButtonLayout() {
     $pad: $interiorMargin;
     padding: $pad floor($pad * 1.25);
@@ -524,14 +532,6 @@
 
     &[class*='--compact'] {
         padding: floor($pad / 1.5) $pad;
-=======
-@mixin cControlHov($styleConst: $shdwBtnHov) {
-    transition: box-shadow $transOutTime;
-
-    @include hover() {
-        transition: box-shadow $transInTime;
-        box-shadow: $styleConst !important;
->>>>>>> 7a3ec3a2
     }
 }
 

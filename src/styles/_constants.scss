--- conflicted
+++ resolved
@@ -271,11 +271,8 @@
 $glyph-icon-map: '\eb2d';
 $glyph-icon-plan: '\eb2e';
 $glyph-icon-timelist: '\eb2f';
-<<<<<<< HEAD
 $glyph-icon-notebook-shift-log: '\eb31';
-=======
 $glyph-icon-plot-scatter: '\eb30';
->>>>>>> 6521b888
 
 /************************** GLYPHS AS DATA URI */
 // Only objects have been converted, for use in Create menu and folder views
@@ -328,8 +325,5 @@
 $bg-icon-map: url("data:image/svg+xml;charset=UTF-8,%3csvg xmlns='http://www.w3.org/2000/svg' viewBox='0 0 512 512'%3e%3cpath fill='%23000000' d='M448 32.7 384 64v448l64-31.3c35.2-17.21 64-60.1 64-95.3v-320c0-35.2-28.8-49.91-64-32.7ZM160 456l193.6 48.4v-448L160 8v448zM129.6.4 128 0 64 31.3C28.8 48.51 0 91.4 0 126.6v320c0 35.2 28.8 49.91 64 32.7l64-31.3 1.6.4Z'/%3e%3c/svg%3e");
 $bg-icon-plan: url("data:image/svg+xml;charset=UTF-8,%3csvg xmlns='http://www.w3.org/2000/svg' viewBox='0 0 512 512'%3e%3cg data-name='Layer 2'%3e%3cg data-name='Layer 1'%3e%3cpath fill='%23000000' d='M128 96V64a64.19 64.19 0 0 1 64-64h128a64.19 64.19 0 0 1 64 64v32Z'/%3e%3cpath fill='%23000000' d='M416 64v64H96V64c-52.8 0-96 43.2-96 96v256c0 52.8 43.2 96 96 96h320c52.8 0 96-43.2 96-96V160c0-52.8-43.2-96-96-96ZM64 288v-64h128v64Zm256 128H128v-64h192Zm128 0h-64v-64h64Zm0-128H256v-64h192Z'/%3e%3c/g%3e%3c/g%3e%3c/svg%3e");
 $bg-icon-timelist: url("data:image/svg+xml;charset=UTF-8,%3csvg xmlns='http://www.w3.org/2000/svg' viewBox='0 0 512 512'%3e%3cg data-name='Layer 2'%3e%3cpath d='M448 0H64A64.19 64.19 0 0 0 0 64v384a64.19 64.19 0 0 0 64 64h384a64.19 64.19 0 0 0 64-64V64a64.19 64.19 0 0 0-64-64ZM213.47 266.73a24 24 0 0 1-32.2 10.74L104 238.83V128a24 24 0 0 1 48 0v81.17l50.73 25.36a24 24 0 0 1 10.74 32.2ZM448 448H288v-64h160Zm0-96H288v-64h160Zm0-96H288v-64h160Zm0-96H288V96h160Z' data-name='Layer 1'/%3e%3c/g%3e%3c/svg%3e");
-<<<<<<< HEAD
 $bg-icon-notebook-shift-log: url("data:image/svg+xml;charset=UTF-8,%3csvg xmlns='http://www.w3.org/2000/svg' viewBox='0 0 512 512'%3e%3cpath d='M448 55.36c0-39.95-27.69-63.66-61.54-52.68L0 128h448V55.36ZM448 160H0v288c0 35.2 28.8 64 64 64h384c35.2 0 64-28.8 64-64V224c0-35.2-28.8-64-64-64ZM128 416H64v-64h64v64Zm0-96H64v-64h64v64Zm320 96H192v-64h256v64Zm0-96H192v-64h256v64Z'/%3e%3c/svg%3e");
-=======
-$bg-icon-plot-scatter: url("data:image/svg+xml;charset=UTF-8,%3csvg xmlns='http://www.w3.org/2000/svg' viewBox='0 0 512 512'%3e%3cg data-name='Layer 2'%3e%3cpath d='M96 0C43.2 0 0 43.2 0 96v320c0 52.8 43.2 96 96 96h320c52.8 0 96-43.2 96-96V96c0-52.8-43.2-96-96-96ZM64 176a48 48 0 1 1 48 48 48 48 0 0 1-48-48Zm80 240a48 48 0 1 1 48-48 48 48 0 0 1-48 48Zm128-96a48 48 0 1 1 48-48 48 48 0 0 1-48 48Zm0-160a48 48 0 1 1 48-48 48 48 0 0 1-48 48Zm128 256a48 48 0 1 1 48-48 48 48 0 0 1-48 48Z' data-name='Layer 1'/%3e%3c/g%3e%3c/svg%3e");
->>>>>>> 6521b888
+$bg-icon-plot-scatter: url("data:image/svg+xml;charset=UTF-8,%3csvg xmlns='http://www.w3.org/2000/svg' viewBox='0 0 512 512'%3e%3cg data-name='Layer 2'%3e%3cpath d='M96 0C43.2 0 0 43.2 0 96v320c0 52.8 43.2 96 96 96h320c52.8 0 96-43.2 96-96V96c0-52.8-43.2-96-96-96ZM64 176a48 48 0 1 1 48 48 48 48 0 0 1-48-48Zm80 240a48 48 0 1 1 48-48 48 48 0 0 1-48 48Zm128-96a48 48 0 1 1 48-48 48 48 0 0 1-48 48Zm0-160a48 48 0 1 1 48-48 48 48 0 0 1-48 48Zm128 256a48 48 0 1 1 48-48 48 48 0 0 1-48 48Z' data-name='Layer 1'/%3e%3c/g%3e%3c/svg%3e");
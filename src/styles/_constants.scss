--- conflicted
+++ resolved
@@ -243,10 +243,7 @@
 $glyph-icon-conditional: '\eb27';
 $glyph-icon-condition-widget: '\eb28';
 $glyph-icon-alphanumeric: '\eb29';
-<<<<<<< HEAD
-=======
 $glyph-icon-image-telemetry: '\eb2a';
->>>>>>> c644e526
 
 /************************** GLYPHS AS DATA URI */
 // Only objects have been converted, for use in Create menu and folder views

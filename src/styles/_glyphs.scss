/*****************************************************************************
 * Open MCT, Copyright (c) 2014-2018, United States Government
 * as represented by the Administrator of the National Aeronautics and Space
 * Administration. All rights reserved.
 *
 * Open MCT is licensed under the Apache License, Version 2.0 (the
 * "License"); you may not use this file except in compliance with the License.
 * You may obtain a copy of the License at
 * http://www.apache.org/licenses/LICENSE-2.0.
 *
 * Unless required by applicable law or agreed to in writing, software
 * distributed under the License is distributed on an "AS IS" BASIS, WITHOUT
 * WARRANTIES OR CONDITIONS OF ANY KIND, either express or implied. See the
 * License for the specific language governing permissions and limitations
 * under the License.
 *
 * Open MCT includes source code licensed under additional open source
 * licenses. See the Open Source Licenses file (LICENSES.md) included with
 * this source code distribution or the Licensing information page available
 * at runtime from the About dialog for additional information.
 *****************************************************************************/

@font-face {
    // Use https://icomoon.io/app with `Icomoon.Open MCT Symbols 2018.json` to generate font files
    font-family: 'symbolsfont';
    src: url('./fonts/Open-MCT-Symbols-16px.woff') format('woff'),
    url('./fonts/Open-MCT-Symbols-16px.ttf') format('truetype');
    font-weight: normal;
    font-style: normal;
}

@font-face {
    // Use https://icomoon.io/app with icomoon-project-Open-MCT-Symbols-12px.json to generate font files
    font-family: 'symbolsfont-12px';
    src: url('./fonts/Open-MCT-Symbols-12px.woff') format('woff'),
    url('./fonts/Open-MCT-Symbols-12px.ttf') format('truetype');
    font-weight: normal;
    font-style: normal;
}

/************************** 16 PX CLASSES */
.icon-alert-rect {  @include glyphBefore($glyph-icon-alert-rect); }
.icon-alert-triangle {  @include glyphBefore($glyph-icon-alert-triangle); }
.icon-arrow-up {  @include glyphBefore($glyph-icon-arrow-up); }
.icon-arrow-double-up {  @include glyphBefore($glyph-icon-arrow-double-up); }
.icon-arrow-tall-up {  @include glyphBefore($glyph-icon-arrow-tall-up); }
.icon-arrow-right {  @include glyphBefore($glyph-icon-arrow-right); }
.icon-arrow-right-equilateral {  @include glyphBefore($glyph-icon-arrow-right-equilateral); }
.icon-arrow-down {  @include glyphBefore($glyph-icon-arrow-down); }
.icon-arrow-double-down {  @include glyphBefore($glyph-icon-arrow-double-down); }
.icon-arrow-tall-down {  @include glyphBefore($glyph-icon-arrow-tall-down); }
.icon-arrow-left {  @include glyphBefore($glyph-icon-arrow-left); }
.icon-asterisk {  @include glyphBefore($glyph-icon-asterisk); }
.icon-bell {  @include glyphBefore($glyph-icon-bell); }
.icon-box-round-corners {  @include glyphBefore($glyph-icon-box-round-corners); }
.icon-box-with-arrow {  @include glyphBefore($glyph-icon-box-with-arrow); }
.icon-check {  @include glyphBefore($glyph-icon-check); }
.icon-connectivity {  @include glyphBefore($glyph-icon-connectivity); }
.icon-database-in-brackets {  @include glyphBefore($glyph-icon-database-in-brackets); }
.icon-eye-open {  @include glyphBefore($glyph-icon-eye-open); }
.icon-gear {  @include glyphBefore($glyph-icon-gear); }
.icon-hourglass {  @include glyphBefore($glyph-icon-hourglass); }
.icon-info {  @include glyphBefore($glyph-icon-info); }
.icon-link {  @include glyphBefore($glyph-icon-link); }
.icon-lock {  @include glyphBefore($glyph-icon-lock); }
.icon-minus {  @include glyphBefore($glyph-icon-minus); }
.icon-people {  @include glyphBefore($glyph-icon-people); }
.icon-person {  @include glyphBefore($glyph-icon-person); }
.icon-plus {  @include glyphBefore($glyph-icon-plus); }
.icon-plus-in-rect {  @include glyphBefore($glyph-icon-plus-in-rect); }
.icon-trash {  @include glyphBefore($glyph-icon-trash); }
.icon-x {  @include glyphBefore($glyph-icon-x); }
.icon-brackets {  @include glyphBefore($glyph-icon-brackets); }
.icon-crosshair {  @include glyphBefore($glyph-icon-crosshair); }
.icon-grippy {  @include glyphBefore($glyph-icon-grippy); }
.icon-grid {  @include glyphBefore($glyph-icon-grid); }
.icon-grippy-ew {  @include glyphBefore($glyph-icon-grippy-ew); }
.icon-columns {  @include glyphBefore($glyph-icon-columns); }
.icon-rows {  @include glyphBefore($glyph-icon-rows); }
.icon-filter {  @include glyphBefore($glyph-icon-filter); }
.icon-filter-outline {  @include glyphBefore($glyph-icon-filter-outline); }
.icon-suitcase {  @include glyphBefore($glyph-icon-suitcase); }
.icon-cursor-lock {  @include glyphBefore($glyph-icon-cursor-lock); }
.icon-flag {  @include glyphBefore($glyph-icon-flag); }
.icon-eye-disabled {  @include glyphBefore($glyph-icon-eye-disabled); }
.icon-notebook-page {  @include glyphBefore($glyph-icon-notebook-page); }
.icon-arrows-right-left {  @include glyphBefore($glyph-icon-arrows-right-left); }
.icon-arrows-up-down {  @include glyphBefore($glyph-icon-arrows-up-down); }
.icon-bullet {  @include glyphBefore($glyph-icon-bullet); }
.icon-calendar {  @include glyphBefore($glyph-icon-calendar); }
.icon-chain-links {  @include glyphBefore($glyph-icon-chain-links); }
.icon-download {  @include glyphBefore($glyph-icon-download); }
.icon-duplicate {  @include glyphBefore($glyph-icon-duplicate); }
.icon-folder-new {  @include glyphBefore($glyph-icon-folder-new); }
.icon-fullscreen-collapse {  @include glyphBefore($glyph-icon-fullscreen-collapse); }
.icon-fullscreen-expand {  @include glyphBefore($glyph-icon-fullscreen-expand); }
.icon-layers {  @include glyphBefore($glyph-icon-layers); }
.icon-line-horz {  @include glyphBefore($glyph-icon-line-horz); }
.icon-magnify {  @include glyphBefore($glyph-icon-magnify); }
.icon-magnify-in {  @include glyphBefore($glyph-icon-magnify-in); }
.icon-magnify-out {  @include glyphBefore($glyph-icon-magnify-out); }
.icon-menu-hamburger {  @include glyphBefore($glyph-icon-menu-hamburger); }
.icon-move {  @include glyphBefore($glyph-icon-move); }
.icon-new-window {  @include glyphBefore($glyph-icon-new-window); }
.icon-paint-bucket {  @include glyphBefore($glyph-icon-paint-bucket); }
.icon-pencil {  @include glyphBefore($glyph-icon-pencil); }
.icon-pencil-in-brackets {  @include glyphBefore($glyph-icon-pencil-in-brackets); }
.icon-play {  @include glyphBefore($glyph-icon-play); }
.icon-pause {  @include glyphBefore($glyph-icon-pause); }
.icon-plot-resource {  @include glyphBefore($glyph-icon-plot-resource); }
.icon-pointer-left {  @include glyphBefore($glyph-icon-pointer-left); }
.icon-pointer-right {  @include glyphBefore($glyph-icon-pointer-right); }
.icon-refresh {  @include glyphBefore($glyph-icon-refresh); }
.icon-save {  @include glyphBefore($glyph-icon-save); }
.icon-save-as {  @include glyphBefore($glyph-icon-save-as); }
.icon-sine {  @include glyphBefore($glyph-icon-sine); }
.icon-font {  @include glyphBefore($glyph-icon-font); }
.icon-thumbs-strip {  @include glyphBefore($glyph-icon-thumbs-strip); }
.icon-two-parts-both {  @include glyphBefore($glyph-icon-two-parts-both); }
.icon-two-parts-one-only {  @include glyphBefore($glyph-icon-two-parts-one-only); }
.icon-resync {  @include glyphBefore($glyph-icon-resync); }
.icon-reset {  @include glyphBefore($glyph-icon-reset); }
.icon-x-in-circle {  @include glyphBefore($glyph-icon-x-in-circle); }
.icon-brightness {  @include glyphBefore($glyph-icon-brightness); }
.icon-contrast {  @include glyphBefore($glyph-icon-contrast); }
.icon-expand {  @include glyphBefore($glyph-icon-expand); }
.icon-list-view {  @include glyphBefore($glyph-icon-list-view); }
.icon-grid-snap-to {  @include glyphBefore($glyph-icon-grid-snap-to); }
.icon-grid-snap-no {  @include glyphBefore($glyph-icon-grid-snap-no); }
.icon-frame-show {  @include glyphBefore($glyph-icon-frame-show); }
.icon-frame-hide {  @include glyphBefore($glyph-icon-frame-hide); }
.icon-import {  @include glyphBefore($glyph-icon-import); }
.icon-export {  @include glyphBefore($glyph-icon-export); }
.icon-font-size {  @include glyphBefore($glyph-icon-font-size); }
.icon-clear-data {  @include glyphBefore($glyph-icon-clear-data); }
.icon-history {  @include glyphBefore($glyph-icon-history); }
.icon-arrow-nav-to-parent {  @include glyphBefore($glyph-icon-arrow-nav-to-parent); }
.icon-crosshair-in-circle {  @include glyphBefore($glyph-icon-crosshair-in-circle); }
.icon-activity {  @include glyphBefore($glyph-icon-activity); }
.icon-activity-mode {  @include glyphBefore($glyph-icon-activity-mode); }
.icon-autoflow-tabular {  @include glyphBefore($glyph-icon-autoflow-tabular); }
.icon-clock {  @include glyphBefore($glyph-icon-clock); }
.icon-database {  @include glyphBefore($glyph-icon-database); }
.icon-database-query {  @include glyphBefore($glyph-icon-database-query); }
.icon-dataset {  @include glyphBefore($glyph-icon-dataset); }
.icon-datatable {  @include glyphBefore($glyph-icon-datatable); }
.icon-dictionary {  @include glyphBefore($glyph-icon-dictionary); }
.icon-folder {  @include glyphBefore($glyph-icon-folder); }
.icon-image {  @include glyphBefore($glyph-icon-image); }
.icon-layout {  @include glyphBefore($glyph-icon-layout); }
.icon-object {  @include glyphBefore($glyph-icon-object); }
.icon-object-unknown {  @include glyphBefore($glyph-icon-object-unknown); }
.icon-packet {  @include glyphBefore($glyph-icon-packet); }
.icon-page {  @include glyphBefore($glyph-icon-page); }
.icon-plot-overlay {  @include glyphBefore($glyph-icon-plot-overlay); }
.icon-plot-stacked {  @include glyphBefore($glyph-icon-plot-stacked); }
.icon-session {  @include glyphBefore($glyph-icon-session); }
.icon-tabular {  @include glyphBefore($glyph-icon-tabular); }
.icon-tabular-lad {  @include glyphBefore($glyph-icon-tabular-lad); }
.icon-tabular-lad-set {  @include glyphBefore($glyph-icon-tabular-lad-set); }
.icon-tabular-realtime {  @include glyphBefore($glyph-icon-tabular-realtime); }
.icon-tabular-scrolling {  @include glyphBefore($glyph-icon-tabular-scrolling); }
.icon-telemetry {  @include glyphBefore($glyph-icon-telemetry); }
.icon-timeline {  @include glyphBefore($glyph-icon-timeline); }
.icon-timer {  @include glyphBefore($glyph-icon-timer); }
.icon-topic {  @include glyphBefore($glyph-icon-topic); }
.icon-box-with-dashed-lines {  @include glyphBefore($glyph-icon-box-with-dashed-lines); }
.icon-summary-widget {  @include glyphBefore($glyph-icon-summary-widget); }
.icon-notebook {  @include glyphBefore($glyph-icon-notebook); }
.icon-tabs-view {  @include glyphBefore($glyph-icon-tabs-view); }
.icon-flexible-layout {  @include glyphBefore($glyph-icon-flexible-layout); }
.icon-generator-telemetry {  @include glyphBefore($glyph-icon-generator-telemetry); }
.icon-generator-events {  @include glyphBefore($glyph-icon-generator-events); }
.icon-gauge {  @include glyphBefore($glyph-icon-gauge); }
.icon-spectra {  @include glyphBefore($glyph-icon-spectra); }
.icon-spectra-telemetry {  @include glyphBefore($glyph-icon-spectra-telemetry); }
.icon-command {  @include glyphBefore($glyph-icon-command); }
.icon-conditional {  @include glyphBefore($glyph-icon-conditional); }
.icon-condition-widget {  @include glyphBefore($glyph-icon-condition-widget); }
.icon-alphanumeric {  @include glyphBefore($glyph-icon-alphanumeric); }
<<<<<<< HEAD
=======
.icon-image-telemetry {  @include glyphBefore($glyph-icon-image-telemetry); }
>>>>>>> c644e526

/************************** 12 PX CLASSES */
// TODO: sync with 16px redo as of 10/25/18
.icon-filter-12px {  @include glyphBefore($glyph-icon-filter,'symbolsfont-12px'); }
.icon-filter-outline-12px {  @include glyphBefore($glyph-icon-filter-outline,'symbolsfont-12px'); }
.icon-crosshair-12px {  @include glyphBefore($glyph-icon-crosshair,'symbolsfont-12px'); }
.icon-folder-12px {  @include glyphBefore($glyph-icon-folder,'symbolsfont-12px'); }
.icon-list-view-12px {  @include glyphBefore($glyph-icon-list-view,'symbolsfont-12px'); }
.icon-grippy-12px {  @include glyphBefore($glyph-icon-grippy,'symbolsfont-12px'); }

/************************** GLYPH BG CLASSES */
.bg-icon-alert-rect { @include glyphBg($bg-icon-alert-rect); }
.bg-icon-alert-triangle { @include glyphBg($bg-icon-alert-triangle); }
.bg-icon-bell { @include glyphBg($bg-icon-bell); }
.bg-icon-info { @include glyphBg($bg-icon-info); }
.bg-icon-activity { @include glyphBg($bg-icon-activity); }
.bg-icon-activity-mode { @include glyphBg($bg-icon-activity-mode); }
.bg-icon-autoflow-tabular { @include glyphBg($bg-icon-autoflow-tabular); }
.bg-icon-plus { @include glyphBg($bg-icon-plus); }
.bg-icon-grippy-ew { @include glyphBg($bg-icon-grippy-ew); }
.bg-icon-chain-links { @include glyphBg($bg-icon-chain-links); }
.bg-icon-clock { @include glyphBg($bg-icon-clock); }
.bg-icon-database { @include glyphBg($bg-icon-database); }
.bg-icon-database-query { @include glyphBg($bg-icon-database-query); }
.bg-icon-dataset { @include glyphBg($bg-icon-dataset); }
.bg-icon-datatable { @include glyphBg($bg-icon-datatable); }
.bg-icon-dictionary { @include glyphBg($bg-icon-dictionary); }
.bg-icon-folder { @include glyphBg($bg-icon-folder); }
.bg-icon-image { @include glyphBg($bg-icon-image); }
.bg-icon-layout { @include glyphBg($bg-icon-layout); }
.bg-icon-object { @include glyphBg($bg-icon-object); }
.bg-icon-object-unknown { @include glyphBg($bg-icon-object-unknown); }
.bg-icon-packet { @include glyphBg($bg-icon-packet); }
.bg-icon-page { @include glyphBg($bg-icon-page); }
.bg-icon-plot-overlay { @include glyphBg($bg-icon-plot-overlay); }
.bg-icon-plot-stacked { @include glyphBg($bg-icon-plot-stacked); }
.bg-icon-session { @include glyphBg($bg-icon-session); }
.bg-icon-tabular { @include glyphBg($bg-icon-tabular); }
.bg-icon-tabular-lad { @include glyphBg($bg-icon-tabular-lad); }
.bg-icon-tabular-lad-set { @include glyphBg($bg-icon-tabular-lad-set); }
.bg-icon-tabular-realtime { @include glyphBg($bg-icon-tabular-realtime); }
.bg-icon-tabular-scrolling { @include glyphBg($bg-icon-tabular-scrolling); }
.bg-icon-telemetry { @include glyphBg($bg-icon-telemetry); }
.bg-icon-timeline { @include glyphBg($bg-icon-timeline); }
.bg-icon-timer { @include glyphBg($bg-icon-timer); }
.bg-icon-topic { @include glyphBg($bg-icon-topic); }
.bg-icon-box-with-dashed-lines { @include glyphBg($bg-icon-box-with-dashed-lines); }
.bg-icon-summary-widget { @include glyphBg($bg-icon-summary-widget); }
.bg-icon-notebook { @include glyphBg($bg-icon-notebook); }
.bg-icon-tabs-view { @include glyphBg($bg-icon-tabs-view); }
.bg-icon-flexible-layout { @include glyphBg($bg-icon-flexible-layout); }
.bg-icon-generator-telemetry { @include glyphBg($bg-icon-generator-telemetry); }
.bg-icon-generator-events { @include glyphBg($bg-icon-generator-events); }
.bg-icon-gauge { @include glyphBg($bg-icon-gauge); }
.bg-icon-spectra { @include glyphBg($bg-icon-spectra); }
.bg-icon-spectra-telemetry { @include glyphBg($bg-icon-spectra-telemetry); }
.bg-icon-command { @include glyphBg($bg-icon-command); }
.bg-icon-conditional { @include glyphBg($bg-icon-conditional); }
.bg-icon-condition-widget { @include glyphBg($bg-icon-condition-widget); }<|MERGE_RESOLUTION|>--- conflicted
+++ resolved
@@ -178,10 +178,7 @@
 .icon-conditional {  @include glyphBefore($glyph-icon-conditional); }
 .icon-condition-widget {  @include glyphBefore($glyph-icon-condition-widget); }
 .icon-alphanumeric {  @include glyphBefore($glyph-icon-alphanumeric); }
-<<<<<<< HEAD
-=======
 .icon-image-telemetry {  @include glyphBefore($glyph-icon-image-telemetry); }
->>>>>>> c644e526
 
 /************************** 12 PX CLASSES */
 // TODO: sync with 16px redo as of 10/25/18

--- conflicted
+++ resolved
@@ -199,7 +199,6 @@
 }
 
 .c-lad-table {
-<<<<<<< HEAD
     &.fixed-layout {
         table-layout: fixed;
         td {
@@ -207,9 +206,6 @@
             text-overflow: ellipsis;
         }
     }
-=======
-    table-layout: fixed;
->>>>>>> a3c54502
     th, td {
         width: 33%; // Needed to prevent size jumping as values dynamically update
         overflow: hidden;

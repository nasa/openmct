/*****************************************************************************
 * Open MCT, Copyright (c) 2014-2021, United States Government
 * as represented by the Administrator of the National Aeronautics and Space
 * Administration. All rights reserved.
 *
 * Open MCT is licensed under the Apache License, Version 2.0 (the
 * "License"); you may not use this file except in compliance with the License.
 * You may obtain a copy of the License at
 * http://www.apache.org/licenses/LICENSE-2.0.
 *
 * Unless required by applicable law or agreed to in writing, software
 * distributed under the License is distributed on an "AS IS" BASIS, WITHOUT
 * WARRANTIES OR CONDITIONS OF ANY KIND, either express or implied. See the
 * License for the specific language governing permissions and limitations
 * under the License.
 *
 * Open MCT includes source code licensed under additional open source
 * licenses. See the Open Source Licenses file (LICENSES.md) included with
 * this source code distribution or the Licensing information page available
 * at runtime from the About dialog for additional information.
 *****************************************************************************/

/******************************************************** BUTTONS */
// Optionally can include icon in :before via markup
button {
    @include htmlInputReset();
}

.c-button,
.c-button--menu {
    @include cButton();
}

.c-button {
    &--menu {
        &:after {
            content: $glyph-icon-arrow-down;
            font-family: symbolsfont;
            opacity: 0.5;
        }
    }

    &--swatched {
        // Used with c-button--menu: a visual button with a larger swatch element adjacent to an icon
        .c-swatch {
            $d: 12px;
            margin-left: $interiorMarginSm;
            height: $d; width: $d;
        }
    }

    &[class*='__collapse-button'] {
        box-shadow: none;
        background: $splitterBtnColorBg;
        color: $splitterBtnColorFg;
        border-radius: $smallCr;
        line-height: 90%;
        padding: 3px 10px;

        @include desktop() {
            font-size: 6px;
        }

        &:before {
            content: $glyph-icon-arrow-down;
            font-size: 1.1em;
        }
    }

    &.is-active {
        background: $colorBtnActiveBg;
        color: $colorBtnActiveFg;
    }

    &.is-selected {
        background: $colorBtnSelectedBg;
        color: $colorBtnSelectedFg;
    }
}

/********* Icon Buttons and Links */
.c-click-icon {
    @include cClickIcon();

    &--section-collapse {
        color: inherit;
        display: block;
        transition: transform $transOutTime;
        &:before {
            content: $glyph-icon-arrow-down;
            font-family: symbolsfont;
        }

        &.is-collapsed {
            transform: rotate(180deg);
        }
    }
}

.c-click-link,
.c-icon-link {
    // A clickable element, typically inline, with an icon and label
    @include cControl();
    cursor: pointer;
}

.c-icon-button,
.c-click-swatch {
    @include cClickIconButton();

    &--menu {
        @include hasMenu();
    }
}

.c-icon-button--disabled {
    @include cClickIconButtonLayout();
}

.c-icon-link {
    &:before {
        // Icon
        //color: $colorBtnMajorBg;
    }
}

.c-icon-button {
    [class*='label'] {
        opacity: 0.8;
    }

    &--mixed {
        @include mixedBg();
    }

    &--swatched {
        // Color control, show swatch element
        display: flex;
        flex-flow: column nowrap;
        align-items: center;
        justify-content: center;

        > [class*='swatch'] {
            box-shadow: inset rgba($editUIBaseColorFg, 0.2) 0 0 0 1px;
            flex: 0 0 auto;
            height: 5px;
            width: 100%;
            margin-top: 1px;
        }

        &:before {
            // Reduce size of icon to make a bit of room
            flex: 1 1 auto;
            font-size: 1.1em;
        }
    }
}

.c-list-button {
    @include cControl();
    color: $colorBodyFg;
    cursor: pointer;
    justify-content: start;
    padding: $interiorMargin;

    > * + * {
        margin-left: $interiorMargin;
    }

    @include hover() {
        background: $colorItemTreeHoverBg;
    }

    .c-button {
        flex: 0 0 auto;
    }
}

/******************************************************** DISCLOSURE CONTROLS */
/********* Disclosure Button */
// Provides a downward arrow icon that when clicked displays additional options and/or info.
// Always placed AFTER an element
.c-disclosure-button {
    @include cClickIcon();
    margin-left: $interiorMarginSm;

    &:before {
        content: $glyph-icon-arrow-down;
        font-family: symbolsfont;
        font-size: 0.7em;
    }
}
/********* Disclosure Triangle */
// Provides an arrow icon that when clicked expands an element to reveal its contents.
// Used in tree items, plot legends. Always placed BEFORE an element.
.c-disclosure-triangle {
    $d: 12px;
    color: $colorDisclosureCtrl;
    display: flex;
    align-items: center;
    justify-content: center;
    flex: 0 0 auto;
    width: $d;
    position: relative;

    &.is-enabled {
        cursor: pointer;

        &:hover {
            color: $colorDisclosureCtrlHov;
        }

        &:before {
            $s: .65;
            content: $glyph-icon-arrow-right-equilateral;
            display: block;
            font-family: symbolsfont;
            font-size: 1rem * $s;
        }
    }

    &--expanded {
        &:before {
            transform: rotate(90deg);
        }
    }
}

/******************************************************** DRAG AFFORDANCES */
.c-grippy {
    $d: 10px;
    @include grippy($c: $colorItemTreeVC, $dir: 'y');
    width: $d; height: $d;

    &--vertical-drag {
        cursor: ns-resize;
    }
}

/******************************************************** SECTION */
section {
    flex: 0 1 auto;
    overflow: hidden;
    + section {
        margin-top: $interiorMargin;
    }

    .c-section__header {
        @include propertiesHeader();
        display: flex;
        flex: 0 0 auto;
        align-items: center;
        margin-bottom: $interiorMargin;

        > * + * { margin-left: $interiorMarginSm; }
    }

    > [class*='__label'] {
        flex: 1 1 auto;
        text-transform: uppercase;
    }
}

/******************************************************** FORM ELEMENTS */
input, textarea {
    font-family: inherit;
    font-weight: inherit;
    letter-spacing: inherit;
}

input[type=text],
input[type=search],
input[type=number],
<<<<<<< HEAD
input[type=password],
=======
input[type=date],
>>>>>>> 8acbcadd
textarea {
    @include reactive-input();
    padding: $inputTextP;
    &.numeric {
        text-align: right;
    }
}

input[type=number]::-webkit-inner-spin-button,
input[type=number]::-webkit-outer-spin-button {
    margin-right: -5px !important;
    margin-top: -1px !important;
}

.c-input {
    &--flex {
        width: 100%;
        min-width: 20px;
    }

    &--datetime {
        // Sized for values such as 2018-09-28 22:32:33.468Z
        width: 160px;
    }

    &--hrs-min-sec {
        // Sized for values such as 00:25:00
        width: 60px;
    }

    &-inline,
    &--inline {
        // A text input or contenteditable element that indicates edit affordance on hover and looks like an input on focus
        @include inlineInput;

        &:hover,
        &:focus {
            background: $colorInputBg;
            padding-left: $inputTextPLeftRight;
            padding-right: $inputTextPLeftRight;
        }
    }

    &--labeled {
        // TODO: replace .c-labeled-input with this
        // An input used in the Toolbar
        // Assumes label is before the input
        @include cControl();

        input {
            margin-left: $interiorMarginSm;
        }
    }

    &--sm {
        // Small inputs, like small numerics
        width: 40px;
    }
}

input[type=number].c-input-number--no-spinners {
    &::-webkit-inner-spin-button,
    &::-webkit-outer-spin-button {
        -webkit-appearance: none;
        margin: 0;
    }
    -moz-appearance: textfield;
}

.c-labeled-input {
    // An input used in the Toolbar
    // Assumes label is before the input
    @include cControl();

    input {
        margin-left: $interiorMarginSm;
    }
}

// SELECTS
select {
    @include appearanceNone();
    background-color: $colorSelectBg;
    background-image: url("data:image/svg+xml;charset=UTF-8,%3csvg xmlns='http://www.w3.org/2000/svg' width='10' height='10'%3e%3cpath fill='%23#{svgColorFromHex($colorSelectArw)}' d='M5 5l5-5H0z'/%3e%3c/svg%3e");
    color: $colorSelectFg;
    box-shadow: $shdwSelect;
    background-repeat: no-repeat, no-repeat;
    background-position: right .4em top 80%, 0 0;
    border: none;
    border-radius: $controlCr;
    padding: 2px 20px 2px $interiorMargin;

    *,
    option {
        background: $colorBtnBg;
        color: $colorBtnFg;
    }
}

// CHECKBOX LISTS
// __input followed by __label
.c-checkbox-list {
    // Rows
    &__row + &__row { margin-top: $interiorMarginSm; }

    // input and label in each __row
    &__row {
        > * + * { margin-left: $interiorMargin; }
    }
}

/******************************************************** TABS */
.c-tabs {
    // Single horizontal strip of tabs, with a bottom divider line
    @include userSelectNone();
    display: flex;
    flex: 0 0 auto;
    flex-wrap: wrap;
    position: relative; // Required in case this is applied to a <ul>

    &:before {
        // Separator line at bottom of tabs
        content: '';
        display: block;
        height: 1px;
        width: 100%;
        background: $colorBtnReverseBg;
        position: absolute;
        bottom: 0px;
        z-index: 1;
    }
}

.c-tab {
    // Used in Tab View, generic tabs
    $notchSize: 7px;
    $clipPath:
        polygon(
            0% 0%,
            calc(100% - #{$notchSize}) 0%,
            100% #{$notchSize},
            100% calc(100% - #{$notchSize}),
            100% 100%,
            0% 100%
        );
    background: rgba($colorBtnBg, 0.7);
    color: $colorBtnFg;
    cursor: pointer;
    display: flex;
    align-items: center;
    flex: 1 1 auto;
    margin: 1px 1px 0 0;
    padding: $interiorMargin $interiorMarginLg;
    white-space: nowrap;
    clip-path: $clipPath;
    -webkit-clip-path: $clipPath; // Safari

    > * + * {
        margin-left: $interiorMargin;
    }

    @include hover() {
        filter: $filterHov;
    }

    &.is-current {
        background: $colorBtnReverseBg;
        color: $colorBtnReverseFg;
        pointer-events: none;
    }
}

/******************************************************** HYPERLINKS AND HYPERLINK BUTTONS */
.c-hyperlink {
    display: inline-block;
    color: $colorKey;

    &--button {
        @include cButton();
    }
}

.c-so-view--hyperlink.c-so-view--no-frame {
  .c-hyperlink--button {
    @include abs();
    display: flex;
    align-items: center;
    justify-content: center;
    padding: 0;
  }

  .c-so-view__frame-controls { display: none; }
}

/******************************************************** MENUS */
@mixin menuOuter() {
    border-radius: $basicCr;
    background: $colorMenuBg;
    filter: $filterMenu;
    text-shadow: $shdwMenuText;
    padding: $interiorMarginSm;
    box-shadow: $shdwMenu;
    display: flex;
    flex-direction: column;
    position: absolute;
    z-index: 100;

    > * {
        flex: 0 0 auto;
    }
}

@mixin menuInner() {
    li {
        @include cControl();
        justify-content: start;
        color: $colorMenuFg;
        cursor: pointer;
        display: flex;
        padding: nth($menuItemPad, 1) nth($menuItemPad, 2);
        transition: $transIn;
        white-space: nowrap;

        @include hover {
            background: $colorMenuHovBg;
            color: $colorMenuHovFg;
            &:before {
                color: $colorMenuHovIc;
            }
        }

        &:before {
            color: $colorMenuIc;
            font-size: 1em;
            margin-right: $interiorMargin;
            min-width: 1em;
        }

        &:not([class*='icon']):before {
             content: ''; // Enable :before so that menu items without an icon still indent properly
        }

        .menus-no-icon & {
            &:before { display: none; }
        }
    }
}

.c-menu {
    @include menuOuter();
    @include menuInner();

    &__section-hint {
        $m: $interiorMargin;
        margin: 0 0 $m 0;
        padding: $m nth($menuItemPad, 2) 0 nth($menuItemPad, 2);

        opacity: 0.6;
        font-size: 0.9em;
        font-style: italic;
    }

    &__section-separator {
        $m: $interiorMargin;
        border-top: 1px solid $colorInteriorBorder;
        margin: $m 0;
        padding: 0 nth($menuItemPad, 2) 0 nth($menuItemPad, 2);
    }
}

.c-super-menu {
    // Two column layout, menu items on left with detail of hover element on right
    @include menuOuter();
    display: flex;
    padding: $interiorMarginLg;
    flex-direction: row;

    > [class*="__"] {
        $m: $interiorMarginLg;
        flex: 1 1 50%;
        &:first-child {
            margin-right: $m;
        }

        &:last-child {
            border-left: 1px solid $colorInteriorBorder;
            padding-left: $m;
        }
    }

    &__menu {
        @include menuInner();
        overflow: auto;

        ul {
            margin-right: $interiorMarginSm; // Fend off scrollbar
        }

        li {
            border-radius: $controlCr;
        }
    }

    &__item-description {
        display: flex;
        flex-direction: column;
        justify-content: stretch;

        .l-item-description {
            &__name,
            &__description {
                margin-top: $interiorMarginLg;
            }

            &__icon {
                min-height: 20%;
                margin: 10% 25%;
            }

            &__name {
                color: $colorMenuFg;
                flex: 0 0 auto;
                font-size: 1.25em;
            }

            &__description {
                font-size: $fontBaseSize;
            }
        }
    }
}
/******************************************************** CONTROL BARS */
.c-control-bar {
    display: flex;
    align-items: center;

    > * + * {
        margin-left: $interiorMarginSm;
    }

    &__label {
        display: inline-block;
        white-space: nowrap;
    }
}

/******************************************************** PALETTES */
.c-palette {
    display: flex;
    flex-flow: column nowrap;
    line-height: normal;

    &__items {
        display: grid;
        grid-gap: 1px;
        grid-template-columns: repeat(auto-fill, 12px);
        flex: 1 1 auto;

        .c-menu & {
            min-width: $paletteMenuMinW;
        }
    }

    &__item {
        $d: 12px;
        border: 1px solid transparent;
        cursor: pointer;
        display: flex;
        align-items: center;
        align-content: center;
        width: $d;
        height: $d;
        text-align: center;
        transition: $transOut;

        &:hover {
            transition: $transIn;
        }

        &.is-selected {
            border-width: 1px;
        }
    }

    &__item-none {
        @include userSelectNone();
        flex: 0 0 auto;
        display: flex;
        align-items: center;
        margin-bottom: $interiorMarginSm;

        .c-palette__item {
            @include noColor();
            border-color: $paletteItemBorderInnerColor;
            margin-right: $interiorMarginSm;
        }
    }

    &--color {
        .c-palette__item {
            &:hover {
                border-color: rgba($paletteItemBorderOuterColorSelected, 0.7);
                box-shadow: inset rgba($paletteItemBorderInnerColorSelected, 0.7) 0 0 0 1px;
            }

            &.is-selected {
                border-color: $paletteItemBorderOuterColorSelected !important;
                box-shadow: inset rgba($paletteItemBorderInnerColorSelected, 1) 0 0 0 1px;
            }
        }
    }

    &--icon {
        .c-palette__items {
            grid-gap: 3px;
        }

        .c-palette__item {
            border-radius: $smallCr;
            font-size: 0.6rem;

            &:before {
                display: block;
                width: 100%;
            }

            &:hover {
                box-shadow: rgba($paletteItemBorderInnerColorSelected, 0.3) 0 0 0 1px;
            }

            &.is-selected {
                box-shadow: rgba($paletteItemBorderInnerColorSelected, 0.6) 0 0 0 1px;
            }
        }
    }
}

/******************************************************** SWATCHES */
.c-color-swatch {
    border: 1px solid rgba(#fff, 0.2);
    box-shadow: rgba(#000, 0.2) 0 0 0 1px;
}

/******************************************************** TOOLBAR */
.c-ctrl-wrapper {
    @include cCtrlWrapper();
}

.c-toolbar,
.c-toolbar .c-ctrl-wrapper {
    display: flex;
    align-items: stretch;
}

@mixin cToolbarSeparator() {
    $m: 1px;
    $b: 1px;
    display: block;
    width: $m + $b; // Allow for border
    border-right: $b solid $colorInteriorBorder;
    margin-right: $m;
}

.c-separator {
    @include cToolbarSeparator();
    height: 100%;
}

.c-row-separator {
    border-top: 1px solid $colorInteriorBorder;
    height: 1px;
}

.c-toolbar {
    display: flex;
    align-items: center;

    > * {
        // First level items
        display: flex;

        > * + * {
            margin-left: 2px;
        }
    }

    &__separator {
        @include cToolbarSeparator();
    }

    .c-icon-button,
    .c-labeled-input {
        color: $editUIBaseColorFg;
    }

    .c-icon-button {
        @include cControl();
        $pLR: $interiorMargin - 1;
        $pTB: 2px;
        padding: $pTB $pLR;

        @include hover() {
            background: $editUIBaseColorHov !important;
            color: $editUIBaseColorFg !important;
        }

        &--menu {
            $p: 4px;
            padding-top: $p;
            padding-bottom: $p;
        }

        &--swatched {
            padding-bottom: floor($pTB / 2);
            width: 2em; // Standardize the width
        }

        &[class*='--caution'] {
            &:before {
                color: $colorBtnCautionBg;
            }

            @include hover() {
                background: rgba($colorBtnCautionBgHov, 0.2);
                :before {
                    color: $colorBtnCautionBgHov;
                }
            }
        }
    }

    .c-labeled-input {
        font-size: 0.9em;
        input[type='number'] {
            width: 40px; // Number input sucks and must have size set using this method
        }

        + .c-labeled-input {
            margin-left: $interiorMargin;
        }
    }
}

/********* Button Sets */
.c-button-set {
    display: inline-flex;
    flex: 0 0 auto;

    > * {
        // Assume buttons are immediate descendants
        flex: 0 0 auto;
    }

    &[class*='--strip'] {
        // Buttons are smashed together with minimal margin
        // c-buttons don't have border-radius between buttons, creates a tool-button-strip look
        // c-icon-buttons get grouped more closely together
        [class^="c-button"] {
            // Only apply the following to buttons that have background, eg. c-button
            border-radius: 0;
        }
    }

    &[class*='--strip-h'] {
        // Horizontal strip

        + .c-button-set {
            margin-left: $interiorMargin;
        }

        [class^="c-button"] {
            + * {
                margin-left: 1px;
            }

            &:first-child {
                border-top-left-radius: $controlCr;
                border-bottom-left-radius: $controlCr;
            }

            &:last-child {
                border-top-right-radius: $controlCr;
                border-bottom-right-radius: $controlCr;
            }
        }
    }
}

/******************************************************** STYLE EDITING */
.c-style {
    display: flex;
    flex: 1 1 auto;
    align-items: center;
    justify-content: space-between;

    &__controls {
        // Holds thumb, icon buttons
        display: flex;
        flex: 1 0 auto;

        > * + * { margin-left: $interiorMargin; }
    }

    &__button-save,
    &__button-delete {
        // Holds save and delete buttons accordingly
        flex: 0 0 auto;
    }

    &--saved {
        border-radius: $controlCr;
        padding: $interiorMargin !important;
        cursor: pointer;

        @include hover {
            background: rgba($editUIBaseColorHov, 0.3);
        }

        .c-style__controls {
            [class*='button'] {
                pointer-events: none;

                &:before {
                    opacity: $controlDisabledOpacity;
                }
            }
        }
    }
}

.c-style-thumb {
    background-size: cover;
    border: 1px solid transparent;
    border-radius: $basicCr;
    box-shadow: rgba($colorBodyFg, 0.4) 0 0 3px;
    flex: 0 0 auto;
    padding: $interiorMargin;
    text-align: center;
    width: 50px;

    &--mixed {
        @include mixedBg();
    }
}

/******************************************************** SLIDERS */
.c-slider {
    @include cControl();
    > * + * { margin-left: $interiorMargin; }
}


/******************************************************** SLIDERS AND RANGE */
@mixin sliderKnobRound($h: 12px) {
    @include themedButton();
    cursor: pointer;
    width: $h;
    height: $h;
    border-radius: 50% !important;
}

@mixin sliderTrack($bg: $scrollbarTrackColorBg, $knobH: 12px, $trackH: 3px) {
    border-radius: 2px;
    $breakPointPx: floor(($knobH - $trackH) / 2);
    $bp1: $breakPointPx;
    $bp2: $breakPointPx + $trackH;
    box-sizing: border-box;
    // For cross-browser compatibility, the track needs to be the same height as the knob.
    height: $knobH;
    // Gradient visually adds a horizontal line smaller than the knob
    background: linear-gradient(0deg, rgba($bg,0) $bp1, $bg $bp1, $bg $bp2, rgba($bg,0) $bp2);
}

input[type="range"] {
    // HTML5 range inputs
    $knobH: 11px;
    $trackH: 3px;
    -webkit-appearance: none; /* Hides the slider so that custom slider can be made */
    background: transparent; /* Otherwise white in Chrome */

    &:focus {
        outline: none; /* Removes the blue border. */
    }

    // Thumb
    &::-webkit-slider-thumb {
        -webkit-appearance: none;
        @include sliderKnobRound($knobH);
    }
    &::-moz-range-thumb {
        border: none;
        @include sliderKnobRound($knobH);
    }
    &::-ms-thumb {
        border: none;
        @include sliderKnobRound($knobH);
    }

    // Track
    &::-webkit-slider-runnable-track {
        width: 100%;
        @include sliderTrack($knobH: $knobH, $trackH: $trackH);
    }

    &::-moz-range-track {
        width: 100%;
        @include sliderTrack($knobH: $knobH, $trackH: $trackH);
    }
}

/******************************************************** LOCAL CONTROLS */
.h-local-controls {
    // Holder for local controls
    &--horz {
        // Horizontal layout be
        display: inline-flex;
        align-items: center;
    }
}

.c-local-controls {
    // Controls that are in close proximity to an element they effect
    &--show-on-hover {
        // Hidden by default; requires a hover 1 - 3 levels above to display
        transition: $transOut;
        opacity: 0;
        pointer-events: none;
    }
}

.has-local-controls:hover {
    > .c-local-controls--show-on-hover,
    > * > .c-local-controls--show-on-hover,
    > * > * > .c-local-controls--show-on-hover,
    > * > * > * > .c-local-controls--show-on-hover
    {
        transition: $transIn;
        opacity: 1;
        pointer-events: inherit;

        &[disabled] { opacity: $controlDisabledOpacity; }

    }
}

/***************************************************** DRAG AND DROP */
.c-drop-hint {
    // Used in Tabs View, Flexible Grid Layouts
    @include abs();
    background-color: $colorDropHintBg;
    color: $colorDropHintFg;
    border-radius: $basicCr;
    border: 1px dashed $colorDropHintFg;
    display: flex;
    flex-direction: column;
    justify-content: center;
    align-items: center;
    transition: $transOut;
    z-index: 50;

    &:not(.c-drop-hint--always-show) {
        opacity: 0; // Must use this (rather than display: none) to enable transition effects
        pointer-events: none;
    }

    &:before {
        $h: 80%;
        $mh: 25px;
        background: $bg-icon-plus;
        background-size: contain;
        background-position: center center;
        background-repeat: no-repeat;
        content: '';
        display: block;
        filter: $colorKeyFilterHov;
        height: $h; width: $h;
        max-height: $mh; max-width: $mh;
    }

    .is-dragging &,
    &.is-dragging {
        pointer-events: inherit;
        transition: $transIn;
        opacity: 0.8;
    }

    .is-mouse-over &,
    &.is-mouse-over {
        transition: $transIn;
        background-color: $colorDropHintBgHov;
        opacity: 0.9;
    }
}

/***************************************************** LEGACY */
.l-btn-set {
    display: flex;
    align-items: center;
}<|MERGE_RESOLUTION|>--- conflicted
+++ resolved
@@ -271,11 +271,8 @@
 input[type=text],
 input[type=search],
 input[type=number],
-<<<<<<< HEAD
 input[type=password],
-=======
 input[type=date],
->>>>>>> 8acbcadd
 textarea {
     @include reactive-input();
     padding: $inputTextP;

/*****************************************************************************
 * Open MCT, Copyright (c) 2014-2022, United States Government
 * as represented by the Administrator of the National Aeronautics and Space
 * Administration. All rights reserved.
 *
 * Open MCT is licensed under the Apache License, Version 2.0 (the
 * "License"); you may not use this file except in compliance with the License.
 * You may obtain a copy of the License at
 * http://www.apache.org/licenses/LICENSE-2.0.
 *
 * Unless required by applicable law or agreed to in writing, software
 * distributed under the License is distributed on an "AS IS" BASIS, WITHOUT
 * WARRANTIES OR CONDITIONS OF ANY KIND, either express or implied. See the
 * License for the specific language governing permissions and limitations
 * under the License.
 *
 * Open MCT includes source code licensed under additional open source
 * licenses. See the Open Source Licenses file (LICENSES.md) included with
 * this source code distribution or the Licensing information page available
 * at runtime from the About dialog for additional information.
 *****************************************************************************/

@use 'sass:math';

/******************************************************** CONTROL-SPECIFIC MIXINS */
@mixin menuOuter() {
    border-radius: $basicCr;
    box-shadow: $shdwMenuInner, $shdwMenu;
    background: $colorMenuBg;
    color: $colorMenuFg;
    //filter: $filterMenu; // 2022: causing all kinds of weird visual bugs in Chrome
    text-shadow: $shdwMenuText;
    padding: $interiorMarginSm;
    //box-shadow: $shdwMenu;
    display: flex;
    flex-direction: column;
    position: absolute;
    z-index: 100;

    > * {
        flex: 0 0 auto;
    }
}

@mixin menuInner() {
    li {
        @include cControl();
        justify-content: start;
        cursor: pointer;
        display: flex;
        padding: nth($menuItemPad, 1) nth($menuItemPad, 2);
        transition: $transIn;
        white-space: nowrap;

        @include hover {
            background: $colorMenuHovBg;
            color: $colorMenuHovFg;
            &:before {
                color: $colorMenuHovIc;
            }
        }

        &:not(.c-menu--no-icon &) {
            &:before {
                color: $colorMenuIc;
                font-size: 1em;
                margin-right: $interiorMargin;
                min-width: 1em;
            }

            &:not([class*='icon']):before {
                content: ''; // Enable :before so that menu items without an icon still indent properly
            }

        }
    }
}

/******************************************************** BUTTONS */
// Optionally can include icon in :before via markup
button {
    @include htmlInputReset();
}

.c-button,
.c-button--menu {
    @include cButton();
}

.c-button {
    &--menu {
        &:after {
            content: $glyph-icon-arrow-down;
            font-family: symbolsfont;
            opacity: 0.5;
        }
    }

    &--swatched {
        // Used with c-button--menu: a visual button with a larger swatch element adjacent to an icon
        .c-swatch {
            $d: 12px;
            margin-left: $interiorMarginSm;
            height: $d; width: $d;
        }
    }

    &[class*='__collapse-button'] {
        box-shadow: none;
        background: $splitterBtnColorBg;
        color: $splitterBtnColorFg;
        border-radius: $smallCr;
        line-height: 90%;
        padding: 3px 10px;

        @include desktop() {
            font-size: 6px;
        }

        &:before {
            content: $glyph-icon-arrow-down;
            font-size: 1.1em;
        }
    }

    &.is-active {
        background: $colorBtnActiveBg;
        color: $colorBtnActiveFg;
    }

    &.is-selected {
        background: $colorBtnSelectedBg;
        color: $colorBtnSelectedFg;
    }
}

/********* Icon Buttons and Links */
.c-click-icon {
    @include cClickIcon();

    &--section-collapse {
        color: inherit;
        display: block;
        transition: transform $transOutTime;
        &:before {
            content: $glyph-icon-arrow-down;
            font-family: symbolsfont;
        }

        &.is-collapsed {
            transform: rotate(180deg);
        }
    }
}

.c-click-link,
.c-icon-link {
    // A clickable element, typically inline, with an icon and label
    @include cControl();
    cursor: pointer;
}

.c-icon-button,
.c-click-swatch {
    @include cClickIconButton();

    &--menu {
        @include hasMenu();
    }
}

.c-icon-button--disabled {
    @include cClickIconButtonLayout();
}

.c-icon-link {
    &:before {
        // Icon
        //color: $colorBtnMajorBg;
    }
}

.c-icon-button {
    [class*='label'] {
        opacity: 0.8;
    }

    &--mixed {
        @include mixedBg();
    }

    &--swatched {
        // Color control, show swatch element
        display: flex;
        flex-flow: column nowrap;
        align-items: center;
        justify-content: center;

        > [class*='swatch'] {
            box-shadow: inset rgba($editUIBaseColorFg, 0.2) 0 0 0 1px;
            flex: 0 0 auto;
            height: 5px;
            width: 100%;
            margin-top: 1px;
        }

        &:before {
            // Reduce size of icon to make a bit of room
            flex: 1 1 auto;
            font-size: 1.1em;
        }
    }
}

.c-list-button {
    @include cControl();
    color: $colorBodyFg;
    cursor: pointer;
    justify-content: start;
    padding: $interiorMargin;

    > * + * {
        margin-left: $interiorMargin;
    }

    @include hover() {
        background: $colorItemTreeHoverBg;
    }

    .c-button {
        flex: 0 0 auto;
    }
}

/******************************************************** DISCLOSURE CONTROLS */
/********* Disclosure Button */
// Provides a downward arrow icon that when clicked displays additional options and/or info.
// Always placed AFTER an element
.c-disclosure-button {
    @include cClickIcon();
    margin-left: $interiorMarginSm;

    &:before {
        content: $glyph-icon-arrow-down;
        font-family: symbolsfont;
        font-size: 0.7em;
    }
}
/********* Disclosure Triangle */
// Provides an arrow icon that when clicked expands an element to reveal its contents.
// Used in tree items, plot legends. Always placed BEFORE an element.
.c-disclosure-triangle {
    $d: 12px;
    color: $colorDisclosureCtrl;
    display: flex;
    align-items: center;
    justify-content: center;
    flex: 0 0 auto;
    width: $d;
    position: relative;

    &.is-enabled {
        cursor: pointer;

        &:hover {
            color: $colorDisclosureCtrlHov;
        }

        &:before {
            $s: .65;
            content: $glyph-icon-arrow-right-equilateral;
            display: block;
            font-family: symbolsfont;
            font-size: 1rem * $s;
        }
    }

    &--expanded {
        &:before {
            transform: rotate(90deg);
        }
    }
}

/******************************************************** DRAG AFFORDANCES */
.c-grippy {
    $d: 10px;
    @include grippy($c: $colorItemTreeVC, $dir: 'y');
    width: $d; height: $d;

    &--vertical-drag {
        cursor: ns-resize;
    }
}

/******************************************************** SECTION */
section {
    flex: 0 1 auto;
    overflow: hidden;
    + section {
        margin-top: $interiorMargin;
    }

    .c-section__header {
        @include propertiesHeader();
        display: flex;
        flex: 0 0 auto;
        align-items: center;
        margin-bottom: $interiorMargin;

        > * + * { margin-left: $interiorMarginSm; }
    }

    > [class*='__label'] {
        flex: 1 1 auto;
        text-transform: uppercase;
    }
}

/******************************************************** FORM ELEMENTS */
input, textarea {
    font-family: inherit;
    font-weight: inherit;
    letter-spacing: inherit;
}

input[type=text],
input[type=search],
input[type=number],
input[type=password],
input[type=date],
textarea {
    @include reactive-input();
    padding: $inputTextP;
    &.numeric {
        text-align: right;
    }
}

input[type=number]::-webkit-inner-spin-button,
input[type=number]::-webkit-outer-spin-button {
    margin-right: -5px !important;
    margin-top: -1px !important;
}

.c-input {
    &--flex {
        width: 100%;
        min-width: 20px;
    }

    &--datetime {
        // Sized for values such as 2018-09-28 22:32:33.468Z
        width: 160px;
    }

    &--hrs-min-sec {
        // Sized for values such as 00:25:00
        width: 60px;
    }

    &-inline,
    &--inline {
        // A text input or contenteditable element that indicates edit affordance on hover and looks like an input on focus
        @include inlineInput;

        &:hover,
        &:focus {
            background: $colorInputBg;
            padding-left: $inputTextPLeftRight;
            padding-right: $inputTextPLeftRight;
        }
    }

    &--labeled {
        // TODO: replace .c-labeled-input with this
        // An input used in the Toolbar
        // Assumes label is before the input
        @include cControl();

        input {
            margin-left: $interiorMarginSm;
        }
    }

    &--sm {
        // Small inputs, like small numerics
        width: 40px;
    }

    &--autocomplete {
        &__wrapper {
            display: inline-flex;
            flex-direction: row;
            align-items: center;
        }

        &__input {
            min-width: 100px;

            // Fend off from afford-arrow
            min-height: 2em;
            padding-right: 2.5em !important;
        }

        &__options {
            @include menuOuter();
            @include menuInner();
            display: flex;

            ul {
                flex: 1 1 auto;
                overflow: auto;
            }

            li {
                &:before {
                    color: var(--optionIconColor) !important;
                    font-size: 0.8em !important;
                }
            }
        }

        &__afford-arrow {
            font-size: 0.8em;
            position: absolute;
            right: 2px;
            z-index: 2;
        }
    }
}

input[type=number].c-input-number--no-spinners {
    &::-webkit-inner-spin-button,
    &::-webkit-outer-spin-button {
        -webkit-appearance: none;
        margin: 0;
    }
    -moz-appearance: textfield;
}

.c-labeled-input {
    // An input used in the Toolbar
    // Assumes label is before the input
    @include cControl();

    input {
        margin-left: $interiorMarginSm;
    }
}

// SELECTS
select {
    @include appearanceNone();
    background-color: $colorSelectBg;
    background-image: url("data:image/svg+xml;charset=UTF-8,%3csvg xmlns='http://www.w3.org/2000/svg' width='10' height='10'%3e%3cpath fill='%23#{svgColorFromHex($colorSelectArw)}' d='M5 5l5-5H0z'/%3e%3c/svg%3e");
    color: $colorSelectFg;
    box-shadow: $shdwSelect;
    background-repeat: no-repeat, no-repeat;
    background-position: right .4em top 80%, 0 0;
    border: none;
    border-radius: $controlCr;
    padding: 2px 20px 2px $interiorMargin;

    *,
    option {
        background: $colorBtnBg;
        color: $colorBtnFg;
    }
}

// CHECKBOX LISTS
// __input followed by __label
.c-checkbox-list {
    // Rows
    &__row + &__row { margin-top: $interiorMarginSm; }

    // input and label in each __row
    &__row {
        > * + * { margin-left: $interiorMargin; }
    }

    li {
        white-space: nowrap;
    }
}

/******************************************************** TABS */
.c-tabs {
    // Single horizontal strip of tabs, with a bottom divider line
    @include userSelectNone();
    display: flex;
    flex: 0 0 auto;
    flex-wrap: wrap;
    position: relative; // Required in case this is applied to a <ul>

    &:before {
        // Separator line at bottom of tabs
        content: '';
        display: block;
        height: 1px;
        width: 100%;
        background: $colorBtnReverseBg;
        position: absolute;
        bottom: 0px;
        z-index: 1;
    }
}

.c-tab {
    // Used in Tab View, generic tabs
    $notchSize: 7px;
    $clipPath:
        polygon(
            0% 0%,
            calc(100% - #{$notchSize}) 0%,
            100% #{$notchSize},
            100% calc(100% - #{$notchSize}),
            100% 100%,
            0% 100%
        );
    background: rgba($colorBtnBg, 0.7);
    color: $colorBtnFg;
    cursor: pointer;
    display: flex;
    align-items: center;
    flex: 1 1 auto;
    margin: 1px 1px 0 0;
    padding: $interiorMargin $interiorMarginLg;
    white-space: nowrap;
    clip-path: $clipPath;
    -webkit-clip-path: $clipPath; // Safari

    > * + * {
        margin-left: $interiorMargin;
    }

    @include hover() {
        filter: $filterHov;
    }

    &.is-current {
        background: $colorBtnReverseBg;
        color: $colorBtnReverseFg;
        pointer-events: none;
    }
}

/******************************************************** HYPERLINKS AND HYPERLINK BUTTONS */
.c-hyperlink {
    display: inline-block;
    color: $colorKey;

    &--button {
        @include cButton();
    }
}

.c-so-view--hyperlink.c-so-view--no-frame {
  .c-hyperlink--button {
    @include abs();
    display: flex;
    align-items: center;
    justify-content: center;
    padding: 0;
  }

  .c-so-view__frame-controls { display: none; }
}

/******************************************************** MENUS */
<<<<<<< HEAD
@mixin menuOuter() {
    border-radius: $basicCr;
    background: $colorMenuBg;
    filter: $filterMenu;
    text-shadow: $shdwMenuText;
    padding: $interiorMarginSm;
    box-shadow: $shdwMenu;
}

@mixin menuPositioning() {
    display: flex;
    flex-direction: column;
    position: absolute;
    z-index: 100;

    > * {
        flex: 0 0 auto;
    }
}

@mixin menuInner() {
    li {
        @include cControl();
        justify-content: start;
        color: $colorMenuFg;
        cursor: pointer;
        display: flex;
        padding: nth($menuItemPad, 1) nth($menuItemPad, 2);
        transition: $transIn;
        white-space: nowrap;

        @include hover {
            background: $colorMenuHovBg;
            color: $colorMenuHovFg;
            &:before {
                color: $colorMenuHovIc;
            }
        }

        &:before {
            color: $colorMenuIc;
            font-size: 1em;
            margin-right: $interiorMargin;
            min-width: 1em;
        }

        &:not([class*='icon']):before {
             content: ''; // Enable :before so that menu items without an icon still indent properly
        }

        .menus-no-icon & {
            &:before { display: none; }
        }
    }
}

=======
>>>>>>> 59c0da1b
.c-menu {
    @include menuOuter();
    @include menuPositioning();
    @include menuInner();

    &__section-hint {
        $m: $interiorMargin;
        margin: 0 0 $m 0;
        padding: $m nth($menuItemPad, 2) 0 nth($menuItemPad, 2);

        opacity: 0.6;
        font-size: 0.9em;
        font-style: italic;
    }

    &__section-separator {
        $m: $interiorMargin;
        border-top: 1px solid $colorInteriorBorder;
        margin: $m 0;
        padding: 0 nth($menuItemPad, 2) 0 nth($menuItemPad, 2);
    }
}

.c-super-menu {
    // Two column layout, menu items on left with detail of hover element on right
    @include menuOuter();
    @include menuPositioning();
    display: flex;
    padding: $interiorMarginLg;
    flex-direction: row;

    > [class*="__"] {
        $m: $interiorMarginLg;
        flex: 1 1 50%;
        &:first-child {
            margin-right: $m;
        }

        &:last-child {
            border-left: 1px solid $colorInteriorBorder;
            padding-left: $m;
        }
    }

    &__menu {
        @include menuInner();
        overflow: auto;

        ul {
            margin-right: $interiorMarginSm; // Fend off scrollbar
        }

        li {
            border-radius: $controlCr;
        }
    }

    &__item-description {
        display: flex;
        flex-direction: column;
        justify-content: stretch;

        .l-item-description {
            &__name,
            &__description {
                margin-top: $interiorMarginLg;
            }

            &__icon {
                min-height: 20%;
                margin: 10% 25%;
            }

            &__name {
                color: $colorMenuFg;
                flex: 0 0 auto;
                font-size: 1.25em;
            }

            &__description {
                font-size: $fontBaseSize;
            }
        }
    }
}
/******************************************************** CONTROL BARS */
.c-control-bar {
    display: flex;
    align-items: center;

    > * + * {
        margin-left: $interiorMarginSm;
    }

    &__label {
        display: inline-block;
        white-space: nowrap;
    }
}

/******************************************************** PALETTES */
.c-palette {
    display: flex;
    flex-flow: column nowrap;
    line-height: normal;

    &__items {
        display: grid;
        grid-gap: 1px;
        grid-template-columns: repeat(auto-fill, 12px);
        flex: 1 1 auto;

        .c-menu & {
            min-width: $paletteMenuMinW;
        }
    }

    &__item {
        $d: 12px;
        border: 1px solid transparent;
        cursor: pointer;
        display: flex;
        align-items: center;
        align-content: center;
        width: $d;
        height: $d;
        text-align: center;
        transition: $transOut;

        &:hover {
            transition: $transIn;
        }

        &.is-selected {
            border-width: 1px;
        }
    }

    &__item-none {
        @include userSelectNone();
        flex: 0 0 auto;
        display: flex;
        align-items: center;
        margin-bottom: $interiorMarginSm;

        .c-palette__item {
            @include noColor();
            border-color: $paletteItemBorderInnerColor;
            margin-right: $interiorMarginSm;
        }
    }

    &--color {
        .c-palette__item {
            &:hover {
                border-color: rgba($paletteItemBorderOuterColorSelected, 0.7);
                box-shadow: inset rgba($paletteItemBorderInnerColorSelected, 0.7) 0 0 0 1px;
            }

            &.is-selected {
                border-color: $paletteItemBorderOuterColorSelected !important;
                box-shadow: inset rgba($paletteItemBorderInnerColorSelected, 1) 0 0 0 1px;
            }
        }
    }

    &--icon {
        .c-palette__items {
            grid-gap: 3px;
        }

        .c-palette__item {
            border-radius: $smallCr;
            font-size: 0.6rem;

            &:before {
                display: block;
                width: 100%;
            }

            &:hover {
                box-shadow: rgba($paletteItemBorderInnerColorSelected, 0.3) 0 0 0 1px;
            }

            &.is-selected {
                box-shadow: rgba($paletteItemBorderInnerColorSelected, 0.6) 0 0 0 1px;
            }
        }
    }
}

/******************************************************** SWATCHES */
.c-color-swatch {
    border: 1px solid rgba(#fff, 0.2);
    box-shadow: rgba(#000, 0.2) 0 0 0 1px;
}

/******************************************************** TOOLBAR */
.c-ctrl-wrapper {
    @include cCtrlWrapper();
}

.c-toolbar,
.c-toolbar .c-ctrl-wrapper {
    display: flex;
    align-items: stretch;
}

@mixin cToolbarSeparator() {
    $m: 1px;
    $b: 1px;
    display: block;
    width: $m + $b; // Allow for border
    border-right: $b solid $colorInteriorBorder;
    margin-right: $m;
}

.c-separator {
    @include cToolbarSeparator();
    height: 100%;
}

.c-row-separator {
    border-top: 1px solid $colorInteriorBorder;
    height: 1px;
}

.c-toolbar {
    display: flex;
    align-items: center;

    > * {
        // First level items
        display: flex;

        > * + * {
            margin-left: 2px;
        }
    }

    &__separator {
        @include cToolbarSeparator();
    }

    .c-icon-button,
    .c-labeled-input {
        color: $editUIBaseColorFg;
    }

    .c-icon-button {
        @include cControl();
        $pLR: $interiorMargin - 1;
        $pTB: 2px;
        padding: $pTB $pLR;

        @include hover() {
            background: $editUIBaseColorHov !important;
            color: $editUIBaseColorFg !important;
        }

        &--menu {
            $p: 4px;
            padding-top: $p;
            padding-bottom: $p;
        }

        &--swatched {
            padding-bottom: floor(math.div($pTB, 2));
            width: 2em; // Standardize the width
        }

        &[class*='--caution'] {
            &:before {
                color: $colorBtnCautionBg;
            }

            @include hover() {
                background: rgba($colorBtnCautionBgHov, 0.2);
                :before {
                    color: $colorBtnCautionBgHov;
                }
            }
        }
    }

    .c-labeled-input {
        font-size: 0.9em;
        input[type='number'] {
            width: 40px; // Number input sucks and must have size set using this method
        }

        + .c-labeled-input {
            margin-left: $interiorMargin;
        }
    }
}

/********* Button Sets */
.c-button-set {
    display: inline-flex;
    flex: 0 0 auto;

    > * {
        // Assume buttons are immediate descendants
        flex: 0 0 auto;
    }

    &[class*='--strip'] {
        // Buttons are smashed together with minimal margin
        // c-buttons don't have border-radius between buttons, creates a tool-button-strip look
        // c-icon-buttons get grouped more closely together
        [class^="c-button"] {
            // Only apply the following to buttons that have background, eg. c-button
            border-radius: 0;
        }
    }

    &[class*='--strip-h'] {
        // Horizontal strip

        + .c-button-set {
            margin-left: $interiorMargin;
        }

        [class^="c-button"] {
            + * {
                margin-left: 1px;
            }

            &:first-child {
                border-top-left-radius: $controlCr;
                border-bottom-left-radius: $controlCr;
            }

            &:last-child {
                border-top-right-radius: $controlCr;
                border-bottom-right-radius: $controlCr;
            }
        }
    }
}

/******************************************************** STYLE EDITING */
.c-style {
    display: flex;
    flex: 1 1 auto;
    align-items: center;
    justify-content: space-between;

    &__controls {
        // Holds thumb, icon buttons
        display: flex;
        flex: 1 0 auto;

        > * + * { margin-left: $interiorMargin; }
    }

    &__button-save,
    &__button-delete {
        // Holds save and delete buttons accordingly
        flex: 0 0 auto;
    }

    &--saved {
        border-radius: $controlCr;
        padding: $interiorMargin !important;
        cursor: pointer;

        @include hover {
            background: rgba($editUIBaseColorHov, 0.3);
        }

        .c-style__controls {
            [class*='button'] {
                pointer-events: none;

                &:before {
                    opacity: $controlDisabledOpacity;
                }
            }
        }
    }
}

.c-style-thumb {
    background-size: cover;
    border: 1px solid transparent;
    border-radius: $basicCr;
    box-shadow: rgba($colorBodyFg, 0.4) 0 0 3px;
    flex: 0 0 auto;
    padding: $interiorMargin;
    text-align: center;
    width: 50px;

    &--mixed {
        @include mixedBg();
    }
}

/******************************************************** SLIDERS */
.c-slider {
    @include cControl();
    > * + * { margin-left: $interiorMargin; }
}


/******************************************************** SLIDERS AND RANGE */
@mixin sliderKnobRound($h: 12px) {
    @include themedButton();
    cursor: pointer;
    width: $h;
    height: $h;
    border-radius: 50% !important;
}

@mixin sliderTrack($bg: $scrollbarTrackColorBg, $knobH: 12px, $trackH: 3px) {
    border-radius: 2px;
    $breakPointPx: floor(math.div($knobH - $trackH, 2));
    $bp1: $breakPointPx;
    $bp2: $breakPointPx + $trackH;
    box-sizing: border-box;
    // For cross-browser compatibility, the track needs to be the same height as the knob.
    height: $knobH;
    // Gradient visually adds a horizontal line smaller than the knob
    background: linear-gradient(0deg, rgba($bg,0) $bp1, $bg $bp1, $bg $bp2, rgba($bg,0) $bp2);
}

input[type="range"] {
    // HTML5 range inputs
    $knobH: 11px;
    $trackH: 3px;
    -webkit-appearance: none; /* Hides the slider so that custom slider can be made */
    background: transparent; /* Otherwise white in Chrome */

    &:focus {
        outline: none; /* Removes the blue border. */
    }

    // Thumb
    &::-webkit-slider-thumb {
        -webkit-appearance: none;
        @include sliderKnobRound($knobH);
    }
    &::-moz-range-thumb {
        border: none;
        @include sliderKnobRound($knobH);
    }
    &::-ms-thumb {
        border: none;
        @include sliderKnobRound($knobH);
    }

    // Track
    &::-webkit-slider-runnable-track {
        width: 100%;
        @include sliderTrack($knobH: $knobH, $trackH: $trackH);
    }

    &::-moz-range-track {
        width: 100%;
        @include sliderTrack($knobH: $knobH, $trackH: $trackH);
    }
}

/******************************************************** LOCAL CONTROLS */
.h-local-controls {
    // Holder for local controls
    &--horz {
        // Horizontal layout be
        display: inline-flex;
        align-items: center;
    }

    [class*='--menus-aligned'] {
        // Contains top level elements that hold dropdown menus
        // Top level elements use display: contents to allow their menus to compactly align
        // 03-18-22: used in ImageControls.vue
        display: flex;
        flex-direction: row;
    }
}

.c-local-controls {
    // Controls that are in close proximity to an element they effect
    &--show-on-hover {
        // Hidden by default; requires a hover 1 - 3 levels above to display
        transition: $transOut;
        opacity: 0;
        pointer-events: none;
    }
}

.has-local-controls:hover {
    > .c-local-controls--show-on-hover,
    > * > .c-local-controls--show-on-hover,
    > * > * > .c-local-controls--show-on-hover,
    > * > * > * > .c-local-controls--show-on-hover
    {
        transition: $transIn;
        opacity: 1;
        pointer-events: inherit;

        &[disabled] { opacity: $controlDisabledOpacity; }

    }
}

/***************************************************** DRAG AND DROP */
.c-drop-hint {
    // Used in Tabs View, Flexible Grid Layouts
    @include abs();
    background-color: $colorDropHintBg;
    color: $colorDropHintFg;
    border-radius: $basicCr;
    border: 1px dashed $colorDropHintFg;
    display: flex;
    flex-direction: column;
    justify-content: center;
    align-items: center;
    transition: $transOut;
    z-index: 50;

    &:not(.c-drop-hint--always-show) {
        opacity: 0; // Must use this (rather than display: none) to enable transition effects
        pointer-events: none;
    }

    &:before {
        $h: 80%;
        $mh: 25px;
        background: $bg-icon-plus;
        background-size: contain;
        background-position: center center;
        background-repeat: no-repeat;
        content: '';
        display: block;
        filter: $colorKeyFilterHov;
        height: $h; width: $h;
        max-height: $mh; max-width: $mh;
    }

    .is-dragging &,
    &.is-dragging {
        pointer-events: inherit;
        transition: $transIn;
        opacity: 0.8;
    }

    .is-mouse-over &,
    &.is-mouse-over {
        transition: $transIn;
        background-color: $colorDropHintBgHov;
        opacity: 0.9;
    }
}

/***************************************************** LEGACY */
.l-btn-set {
    display: flex;
    align-items: center;
}<|MERGE_RESOLUTION|>--- conflicted
+++ resolved
@@ -42,6 +42,17 @@
     }
 }
 
+@mixin menuPositioning() {
+    display: flex;
+    flex-direction: column;
+    position: absolute;
+    z-index: 100;
+
+    > * {
+        flex: 0 0 auto;
+    }
+}
+
 @mixin menuInner() {
     li {
         @include cControl();
@@ -569,65 +580,6 @@
 }
 
 /******************************************************** MENUS */
-<<<<<<< HEAD
-@mixin menuOuter() {
-    border-radius: $basicCr;
-    background: $colorMenuBg;
-    filter: $filterMenu;
-    text-shadow: $shdwMenuText;
-    padding: $interiorMarginSm;
-    box-shadow: $shdwMenu;
-}
-
-@mixin menuPositioning() {
-    display: flex;
-    flex-direction: column;
-    position: absolute;
-    z-index: 100;
-
-    > * {
-        flex: 0 0 auto;
-    }
-}
-
-@mixin menuInner() {
-    li {
-        @include cControl();
-        justify-content: start;
-        color: $colorMenuFg;
-        cursor: pointer;
-        display: flex;
-        padding: nth($menuItemPad, 1) nth($menuItemPad, 2);
-        transition: $transIn;
-        white-space: nowrap;
-
-        @include hover {
-            background: $colorMenuHovBg;
-            color: $colorMenuHovFg;
-            &:before {
-                color: $colorMenuHovIc;
-            }
-        }
-
-        &:before {
-            color: $colorMenuIc;
-            font-size: 1em;
-            margin-right: $interiorMargin;
-            min-width: 1em;
-        }
-
-        &:not([class*='icon']):before {
-             content: ''; // Enable :before so that menu items without an icon still indent properly
-        }
-
-        .menus-no-icon & {
-            &:before { display: none; }
-        }
-    }
-}
-
-=======
->>>>>>> 59c0da1b
 .c-menu {
     @include menuOuter();
     @include menuPositioning();

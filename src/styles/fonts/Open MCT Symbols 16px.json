--- conflicted
+++ resolved
@@ -2,11 +2,7 @@
   "metadata": {
     "name": "Open MCT Symbols 16px",
     "lastOpened": 0,
-<<<<<<< HEAD
     "created": 1593102875898
-=======
-    "created": 1591317448766
->>>>>>> 3748927e
   },
   "iconSets": [
     {
@@ -1129,17 +1125,12 @@
           "name": "icon-condition-widget",
           "prevSize": 16,
           "code": 60200,
-<<<<<<< HEAD
           "tempChar": ""
-=======
-          "tempChar": ""
->>>>>>> 3748927e
         },
         {
           "order": 180,
           "id": 155,
           "name": "icon-alphanumeric",
-<<<<<<< HEAD
           "prevSize": 24,
           "code": 60201,
           "tempChar": ""
@@ -1151,11 +1142,6 @@
           "prevSize": 24,
           "code": 60202,
           "tempChar": ""
-=======
-          "prevSize": 16,
-          "code": 60201,
-          "tempChar": ""
->>>>>>> 3748927e
         }
       ],
       "id": 0,
@@ -3514,16 +3500,12 @@
           "grid": 16,
           "tags": [
             "icon-condition-widget"
-<<<<<<< HEAD
           ],
           "colorPermutations": {
             "12552552551": [
               {}
             ]
           }
-=======
-          ]
->>>>>>> 3748927e
         },
         {
           "id": 155,
@@ -3540,7 +3522,6 @@
             "icon-alphanumeric"
           ],
           "isMulticolor": false,
-<<<<<<< HEAD
           "isMulticolor2": false,
           "colorPermutations": {
             "12552552551": [
@@ -3571,9 +3552,6 @@
               {}
             ]
           }
-=======
-          "isMulticolor2": false
->>>>>>> 3748927e
         }
       ],
       "invisible": false,

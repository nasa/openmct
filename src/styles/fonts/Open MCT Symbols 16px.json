--- conflicted
+++ resolved
@@ -2,15 +2,7 @@
   "metadata": {
     "name": "Open MCT Symbols 16px",
     "lastOpened": 0,
-<<<<<<< HEAD
-<<<<<<< HEAD
     "created": 1651949568729
-=======
-    "created": 1650916650636
->>>>>>> master
-=======
-    "created": 1651949568729
->>>>>>> 04ee6f49
   },
   "iconSets": [
     {

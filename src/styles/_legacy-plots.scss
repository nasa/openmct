/*****************************************************************************
 * Open MCT, Copyright (c) 2014-2020, United States Government
 * as represented by the Administrator of the National Aeronautics and Space
 * Administration. All rights reserved.
 *
 * Open MCT is licensed under the Apache License, Version 2.0 (the
 * "License"); you may not use this file except in compliance with the License.
 * You may obtain a copy of the License at
 * http://www.apache.org/licenses/LICENSE-2.0.
 *
 * Unless required by applicable law or agreed to in writing, software
 * distributed under the License is distributed on an "AS IS" BASIS, WITHOUT
 * WARRANTIES OR CONDITIONS OF ANY KIND, either express or implied. See the
 * License for the specific language governing permissions and limitations
 * under the License.
 *
 * Open MCT includes source code licensed under additional open source
 * licenses. See the Open Source Licenses file (LICENSES.md) included with
 * this source code distribution or the Licensing information page available
 * at runtime from the About dialog for additional information.
 *****************************************************************************/
/********************************************************************* PLOTS */
mct-plot {
    display: contents;
}

/*********************** STACKED PLOT LAYOUT */
.is-editing {
    .gl-plot.child-frame {
        @include hover {
            background: rgba($editUIColorBg, 0.1);
            box-shadow: inset rgba($editUIColorBg, 0.3) 0 0 0 1px;
        }

        &[s-selected] {
            background: rgba($editUIColorBg, 0.2);
            box-shadow: inset rgba($editUIColorBg, 0.8) 0 0 0 1px;
            z-index: 2;
        }
    }

    .plot-wrapper-axis-and-display-area {
        pointer-events: none;
    }
}

.c-plot,
.gl-plot {
    overflow: hidden;
    min-height: 100px;

        .s-status-taking-snapshot & {
        .c-control-bar {
            display: none;
        }
        .gl-plot-x-label__select,
        .gl-plot-y-label__select {
            display: none;
        }
    }

    /*********************** MISSING ITEM INDICATORS */
    .is-status__indicator {
        font-size: 0.8em;
    }
}

.c-plot {
    @include abs($mainViewPad);

    display: flex;
    flex-direction: column;

    .c-control-bar {
        flex: 0 0 auto;
        margin-bottom: $interiorMargin;
    }

    .l-view-section, .c-plot--stacked-container {
        display: flex;
        flex: 1 1 auto;
        flex-direction: column;
        overflow-y: auto;
        overflow-x: hidden;
    }

    &--stacked {
        .child-frame {
            .has-control-bar {
                .c-control-bar {
                    // Hides buttons per plot element in a stacked plot
                    display: none;
                }
            }

            mct-plot {
                display: flex;
                flex: 1 1 auto;
                height: 100%;
                position: relative;
            }
            flex: 1 1 auto;
        }

        .s-status-timeconductor-unsynced .holder-plot {
            .t-object-alert.t-alert-unsynced {
                display: block;
            }
        }
    }

    .is-in-small-container & {
        .c-control-bar {
            display: none;
        }
    }
}

.gl-plot {
    display: flex;
    flex: 1 1 auto;

    /*********************** AXIS AND DISPLAY AREA */
    .plot-wrapper-axis-and-display-area {
        position: relative;
        flex: 1 1 auto;
        min-height: $plotMinH;
    }

    .gl-plot-wrapper-display-area-and-x-axis {
        // Holds the plot area and the X-axis only
        position: absolute;
        top: nth($plotDisplayArea, 1);
        right:0;
        bottom: 0;
        left: nth($plotDisplayArea, 4);

        .gl-plot-display-area {
            position: absolute;
            top: 0;
            right: 0;
            bottom: nth($plotDisplayArea, 3);
            left: 0;
        }

        .gl-plot-chart-area, .gl-plot-chart-wrapper {
            position: absolute;
            top: 0;
            right: 0;
            bottom: 0;
            left: 0;
        }

        .gl-plot-axis-area.gl-plot-x {
            top: auto;
            right: 0;
            bottom: 0;
            left: 0;
            height: $plotXBarH;
            width: auto;
            overflow: hidden;
        }
    }

    .gl-plot-axis-area {
        position: absolute;
        &.gl-plot-y {
            top: nth($plotDisplayArea, 1);
            right: auto;
            bottom: nth($plotDisplayArea, 3);
            left: 0;
            width: $plotYBarW;

            &:hover {
                .gl-plot-y-label__select {
                    display: block;
                }
            }
        }

        &.gl-plot-x {
            @include hover {
                .gl-plot-x-label__select {
                    display: block;
                }
            }
        }
    }

    .gl-plot-coords {
        // This does not appear to be in use in Open MCT
        box-sizing: border-box;
        border-radius: $controlCr;
        background: black;
        padding: 2px 5px;
        position: absolute;
        top: nth($plotDisplayArea,1) + $interiorMarginLg;
        right: auto;
        bottom: auto;
        left: nth($plotDisplayArea,4) + $interiorMarginLg;
        z-index: 10;
        &:empty {
            display: none;
        }
    }

    .gl-plot-ticks, .gl-plot-tick-wrapper {
        height: 100%;
    }

<<<<<<< HEAD

=======
>>>>>>> 9889a636
    .gl-plot-label,
    .l-plot-label {
        position: absolute;
        text-align: center;

        &.gl-plot-x-label,
        &.l-plot-x-label {
            top: auto;
            right: 0;
            bottom: 0;
            left: 0;
            height: auto;
        }

        &.gl-plot-y-label {
            display: block;
            left: 0; top: 0; right: auto; bottom: 0;
            text-orientation: mixed;
            writing-mode: vertical-lr;
            &:before {
                // Icon denoting configurability
                margin-bottom: $interiorMargin; // Uses margin-bottom due to writing-mode
            }
        }
    }

    .gl-plot-x-label__select {
        position: absolute;
        left: 50%;
        bottom: 0;
        transform: translateX(-50%);
        z-index: 10;
    }

    .gl-plot-y-label__select {
        position: absolute;
        top: 50%;
        transform: translateY(-50%);
        left: 0;
        z-index: 10;
    }

    .gl-plot-x-options,
    .gl-plot-y-options {
        $h: 24px;
        position: absolute;
        height: $h;
        min-height: $h;
        z-index: 2;
    }

    .gl-plot-x-options {
        transform: translateX(-50%);
        bottom: 0;
        left: 50%;
    }

    .gl-plot-y-options {
        transform: translateY(-50%);
        min-width: 150px; // Need this due to enclosure of .select
        top: 50%;
        left: $plotYLabelW + $interiorMargin * 2;
    }

    .t-plot-display-controls {
        position: absolute;
        top: $interiorMargin;
        right: $interiorMargin;
    }

    .gl-plot-hash {
        position: absolute;
        opacity: $opacityPlotHash;
        &.hash-v {
            border-right: 1px $colorPlotHash $stylePlotHash;
            height: 100%;
        }
        &.hash-h {
            border-bottom: 1px $colorPlotHash $stylePlotHash;
            width: 100%;
        }
    }

    &__local-controls {
        // Plot local controls
        $m: $interiorMargin;
        display: flex;
        align-items: center;
        position: absolute;
        top: $m;
        left: $m;
        z-index: 9;

        &__reset {
            transition: right 100ms;
            top: $m;
            right: $m;
        }

        &__zoom-and-guides {
            top: $m;
            right: $m;
        }

        .c-button {
            box-shadow: $colorLocalControlOvrBg 0 0 0 2px;
        }
    }

    .l-state-indicators {
        color: $colorPausedBg;
        position: absolute;
        cursor: help;
        font-size: 1.2em;
        bottom: $interiorMarginSm;
        left: $interiorMarginSm;
        z-index: 2;

        > * + * {
            margin-left: $interiorMarginSm;
        }

        .t-alert-unsynced {
            display: none;
        }
    }
}

.gl-plot-display-area,
.plot-display-area {
    @if $colorPlotBg != none {
        background-color: $colorPlotBg;
    }
    cursor: crosshair;
    border: 1px solid $colorPlotAreaBorder;
}

.tick {
    position: absolute;
    border: 0 $colorPlotHash solid;
    &.tick-x {
        border-right-width: 1px;
        height: 100%; // Assumption is that the tick will be in a holder that will set it's height;
    }
}

.gl-plot-tick,
.tick-label {
    @include reverseEllipsis();
    font-size: 0.7rem;
    position: absolute;
    &.gl-plot-x-tick-label,
    &.tick-label-x {
        right: auto;
        bottom: auto;
        left: auto;
        height: auto;
        width: 20%;
        margin-left: -10%;
        text-align: center;
    }
    &.gl-plot-y-tick-label,
    &.tick-label-y {
        top: auto;
        height: 1em;
        width: auto;
        margin-bottom: -0.5em;
        text-align: right;
    }
}

.gl-plot-tick {
    &.gl-plot-x-tick-label {
        top: $interiorMarginSm;
    }
    &.gl-plot-y-tick-label {
        right: $interiorMarginSm;
        left: auto;
    }
}

.tick-label {
    &.tick-label-x {
        top: 0;
    }
    &.tick-label-y {
        right: 0;
        left: 0;
    }
}

.export-plot {
    $bg: white;
    $fg: black;
    $gry: #999;

    background: $bg !important;
    z-index: -10;

    .l-view-section {
        .s-status-timeconductor-unsynced .holder-plot {
            .t-object-alert.t-alert-unsynced {
                display: none;
            }
        }
    }

    .gl-plot-display-area {
        background: none !important;
        border-color: $gry !important;

        .gl-plot-local-controls,
        .h-local-controls {
            opacity: 0;
        }
    }

    .gl-plot {
        color: $fg;

        .gl-plot-hash {
            opacity: 0.1;
            border-color: $fg;
        }
    }

    table {
        thead {
            border-bottom: none;

            th {
                background: #eee;
                border-left-color: $bg;
                color: #666;
            }

            tr {
                border: none;
            }
        }
        tbody {
            tr {
                border-top: 1px solid #ccc;
            }

            td {
                color: $fg;
            }
        }
    }
}

/****************** _LEGEND.SCSS */
.gl-plot-legend,
.c-plot-legend {
    overflow: hidden;

    &__wrapper {
        // Holds view-control and both collapsed and expanded legends
        flex: 1 1 auto;
        height: 100%;
        overflow: auto;
        padding: 2px;
    }

    &__view-control {
        padding-top: 4px;
        margin-right: $interiorMarginSm;
    }

    &__header {
        @include propertiesHeader();
        margin-bottom: $interiorMarginSm;
    }

    .is-in-small-container & {
        &.is-legend-hidden {
            display: none;
        }
    }
}

.c-plot--stacked {
    .is-legend-hidden {
        // Always show the legend in a stacked plot
        display: flex !important;
    }
}


.gl-plot-legend {
    display: flex;
    align-items: flex-start;

    table {
        table-layout: fixed;
        th,
        td {
            @include ellipsize(); // Note: this won't work if table-layout uses anything other than fixed.
            padding: 1px 3px; // Tighter than standard tabular padding
        }
    }
}

*[class*="-legend"] {
    &.hover-on-plot {
        // User is hovering over the plot to get a value at a point
        .hover-value-enabled {
            background-color: $legendHoverValueBg;
            border-radius: $smallCr;
            padding: 0 $interiorMarginSm;

            &.value-to-display-min:before {
                content: 'MIN ';
            }
            &.value-to-display-max:before {
                content: 'MAX ';
            }
        }
    }
}

/***************** GENERAL STYLES, ALL STATES */
.plot-legend-item {
    // General styles for legend items, both expanded and collapsed legend states
    > * + * {
        margin-left: $interiorMarginSm;
    }

    .plot-series-color-swatch {
        border-radius: 30%; //$smallCr;
        border: 1px solid $colorBodyBg;
        display: inline-block;
        flex: 0 0 auto;
        height: $plotSwatchD;
        width: $plotSwatchD;
    }
    .plot-series-name {
        display: inline;
        @include ellipsize();
    }

    .plot-series-value {
        @include ellipsize();
    }
}

.plot-series-swatch-and-name {
    display: flex;
    flex: 0 1 auto;
    align-items: center;

    > * + * {
        margin-left: $interiorMarginSm;
    }
}

.plot-wrapper-expanded-legend {
    flex: 1 1 auto;
}

.plot-legend-top .gl-plot-legend { margin-bottom: $interiorMargin; }
.plot-legend-bottom .gl-plot-legend { margin-top: $interiorMargin; }
.plot-legend-left .gl-plot-legend { margin-right: $interiorMargin; }
.plot-legend-right .gl-plot-legend { margin-left: $interiorMargin; }

.gl-plot,
.c-plot {
    &.plot-legend-collapsed .plot-wrapper-expanded-legend { display: none; }
    &.plot-legend-expanded .plot-wrapper-collapsed-legend { display: none; }

    &.plot-legend-collapsed .icon-cursor-lock::before { padding-right: 5px; }
    &.plot-legend-expanded .icon-cursor-lock::before { padding-right: 5px; }

    &.plot-legend-top .gl-plot-legend { margin-bottom: $interiorMargin; }
    &.plot-legend-bottom .gl-plot-legend { margin-top: $interiorMargin; }
    &.plot-legend-right .gl-plot-legend { margin-left: $interiorMargin; }
    &.plot-legend-left .gl-plot-legend { margin-right: $interiorMargin; }

    /***************** GENERAL STYLES, COLLAPSED */
    &.plot-legend-collapsed {
        // .plot-legend-item is a span of spans.

        .plot-legend-item {
            display: flex;
            justify-content: stretch;

            .plot-series-swatch-and-name,
            .plot-series-value {
                @include ellipsize();
                flex: 1 1 auto;
            }

            .plot-series-value {
                text-align: left;
            }
        }
    }

    /***************** GENERAL STYLES, EXPANDED */
    &.plot-legend-expanded {
        .gl-plot-legend {
             max-height: 70%;
        }

        .plot-wrapper-expanded-legend {
            overflow-y: auto;
            table thead th { background: $legendTableHeadBg; }
        }
    }

    /***************** TOP OR BOTTOM */
    &.plot-legend-top,
    &.plot-legend-bottom,
    &.plot-legend-hidden {
        // General styles when legend is on the top or bottom
        // -hidden included for legacy plots
        flex-direction: column;

        &.plot-legend-collapsed {
            // COLLAPSED ON TOP OR BOTTOM
            .plot-wrapper-collapsed-legend {
                display: flex;
                flex: 1 1 auto;
                overflow: hidden;

                > .plot-legend-item + .plot-legend-item {
                    // Space between plot items
                    margin-left: $interiorMarginLg;
                }
            }
        }
    }

    /***************** LEFT OR RIGHT */
    &.plot-legend-left,
    &.plot-legend-right {
        // General styles when legend is on left or right

        .gl-plot-legend {
            max-height: inherit;
        }

        &.plot-legend-expanded {
            // EXPANDED, ON EITHER SIDE
            .gl-plot-legend {
                width: $plotLegendWidthExpanded;
            }
        }

        &.plot-legend-collapsed {
            // COLLAPSED, ON EITHER SIDE
            .gl-plot-legend {
                width: $plotLegendWidthCollapsed;
            }

            .plot-wrapper-collapsed-legend {
                display: flex;
                flex-flow: column nowrap;
                min-width: 0;
                flex: 1 1 auto;
                overflow-y: auto;

                > * + * {
                    // Space between plot items
                    margin-top: $interiorMarginSm;
                }
            }
            .plot-legend-item {
                margin-bottom: $interiorMarginSm;
                margin-left: 0;
                flex-wrap: nowrap;
                .plot-series-swatch-and-name {
                    @include ellipsize();
                    flex: 0 1 auto;
                    min-width: 20%;
                }
                .plot-series-value {
                    flex: 0 1 auto;
                    width: auto;
                }
            }
        }
    }

    /***************** ON BOTTOM OR RIGHT */
    &.plot-legend-right,
    &.plot-legend-bottom {
        .gl-plot-legend {
            order: 2;
        }
        .plot-wrapper-axis-and-display-area {
            order: 1;
        }
    }
}

/***************** STACKED PLOT LEGEND OVERRIDES */
.c-plot--stacked {
    // Always show the legend on top, ignore any position setting
    .c-plot,
    .gl-plot {
        flex-direction: column !important;

        .c-plot-legend,
        .gl-plot-legend {
            margin: 0;
            margin-bottom: $interiorMargin;
            order: 1 !important;
            width: 100% !important;

            .plot-wrapper-collapsed-legend {
                flex-direction: row !important;
            }
        }
        .plot-wrapper-axis-and-display-area {
            order: 2 !important;
        }
    }

}

/***************** CURSOR GUIDES */
[class*='c-cursor-guide'] {
    box-shadow: $shdwCursorGuide;
    background-color: $colorCursorGuide;
    display: none; // Displayed when an element with has-cursor-guides gets a hover; see below
    pointer-events: none;
    position: absolute;
}

.has-cursor-guides:hover [class*='c-cursor-guide'] {
    display: block;
}

.c-cursor-guide {
    &--h {
        height: 1px;
        left: 0; right: 0;
    }

    &--v {
        width: 1px;
        top: 0; bottom: 0;
    }
}

.s-status-timeconductor-unsynced {
    .t-alert-unsynced {
        display: inline-block !important;
    }
}

/*********************** CURSOR LOCK INDICATOR */
[class*='c-state-indicator__alert-cursor-lock'] {
    display: none;
}

[class*='is-cursor-locked'] {
    background: rgba($colorInfo, 0.1);

    [class*='c-state-indicator__alert-cursor-lock'] {
        @include userSelectNone();
        color: $colorInfo;
        display: block;
        margin-right: $interiorMarginSm;

        &[class*='--verbose'] {
            padding: $interiorMarginSm;

        }
    }
}<|MERGE_RESOLUTION|>--- conflicted
+++ resolved
@@ -208,10 +208,6 @@
         height: 100%;
     }
 
-<<<<<<< HEAD
-
-=======
->>>>>>> 9889a636
     .gl-plot-label,
     .l-plot-label {
         position: absolute;

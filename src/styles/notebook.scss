--- conflicted
+++ resolved
@@ -328,15 +328,9 @@
         flex-direction: column;
         flex: 1 1 auto;
 
-<<<<<<< HEAD
         > [class*="__"] + [class*="__"] {
             margin-top: $interiorMarginSm;
         }
-=======
-       > * + * {
-            margin-top: $interiorMargin;
-       }
->>>>>>> 59c0da1b
     }
 
     &__text {

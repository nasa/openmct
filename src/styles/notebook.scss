--- conflicted
+++ resolved
@@ -328,15 +328,9 @@
         flex-direction: column;
         flex: 1 1 auto;
 
-<<<<<<< HEAD
-       > * + * {
-            margin-top: $interiorMargin;
-       }
-=======
         > [class*="__"] + [class*="__"] {
             margin-top: $interiorMarginSm;
         }
->>>>>>> 6bdb8c9e
     }
 
     &__text {

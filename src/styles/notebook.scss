/*****************************************************************************
 * Open MCT, Copyright (c) 2014-2022, United States Government
 * as represented by the Administrator of the National Aeronautics and Space
 * Administration. All rights reserved.
 *
 * Open MCT is licensed under the Apache License, Version 2.0 (the
 * "License"); you may not use this file except in compliance with the License.
 * You may obtain a copy of the License at
 * http://www.apache.org/licenses/LICENSE-2.0.
 *
 * Unless required by applicable law or agreed to in writing, software
 * distributed under the License is distributed on an "AS IS" BASIS, WITHOUT
 * WARRANTIES OR CONDITIONS OF ANY KIND, either express or implied. See the
 * License for the specific language governing permissions and limitations
 * under the License.
 *
 * Open MCT includes source code licensed under additional open source
 * licenses. See the Open Source Licenses file (LICENSES.md) included with
 * this source code distribution or the Licensing information page available
 * at runtime from the About dialog for additional information.
 *****************************************************************************/

/*********************************************** NOTEBOOK */
@mixin searchHighlight {
    background: rgba($colorBtnSelectedBg, 0.4);
    color: $colorBtnSelectedFg;
    font-weight: bold;
}

.c-notebook {
    $headerFontSize: 1.3em;
    display: flex;
    flex-direction: column;
    flex: 1 1 auto;
    overflow: hidden;
    height: 100%;

    /****************************** CONTENT */
    &__body {
        // Holds __nav and __page-view
        display: flex;
        flex: 1 1 auto;
        overflow: hidden;
    }

    &__nav {
        flex: 0 0 auto;

        * {
            overflow: hidden;
        }
    }

    .c-sidebar {
        .c-sidebar__pane {
            flex-basis: 50%;
        }
    }

    body.mobile & {
        .c-list-button,
        &-snapshot-menubutton {
            display: none;
        }
    }

    /****************************** CONTENT */
    &__contents {
        width: 70%;
    }

    &__page-view {
        // Holds __header, __drag-area and __entries
        display: flex;
        flex: 1 1 auto;
        flex-direction: column;
        width: 100%;

        > * {
            flex: 0 0 auto;

            + * {
                margin-top: $interiorMargin;
            }
        }
    }

    > * + * {
        margin-top: $interiorMargin;
    }

    &__head,
    &__controls,
    &__drag-area,
    &__entries {
        display: flex;
        flex-wrap: nowrap;
    }

    &__head,
    &__drag-area,
    &__controls {
        flex: 0 0 auto;
    }

    &__head {
        [class*="__"] + [class*="__"] {
            margin-left: $interiorMargin;
        }
    }

    &__search {
        flex: 1 1 auto;
    }


    &__page-locked,
    &__drag-area {
        border-radius: $controlCr;
        padding: 10px;

        &:before {
            margin-right: 7px !important;
        }
    }

    &__drag-area {
        background: rgba($colorKey, 0.1);
        border: 1px dashed rgba($colorKey, 0.7);
        color: $colorKey;
        cursor: pointer;
        justify-content: center;

        [class*="__label"] {
            font-style: italic;
            @include ellipsize();
        }

        &:hover {
            background: rgba($colorKey, 0.2);
            //color: $colorBodyFg;
        }

        &.drag-active,
        &.is-active {
            // Not currently working
            border-color: $colorKey;
        }

        body.mobile & {
            display: none;
        }
    }

    /***** PAGE VIEW */
    &__page-view {
        &__header {
            display: flex;
            flex-wrap: wrap; // Allows wrapping in mobile portrait and narrow placements
            line-height: 220%;

            > * {
                flex: 0 0 auto;
            }
        }

        &__path {
            flex: 1 1 auto;
            margin: 0 $interiorMargin;
            overflow: hidden;
            white-space: nowrap;
            font-size: $headerFontSize;

            > * {
                // Section
                flex: 0 0 auto;

                + * {
                    // Page
                    display: inline;
                    flex: 1 1 auto;
                    @include ellipsize();
                }
            }
        }
    }

    &__entries {
        flex-direction: column;
        flex: 1 1 auto;
        overflow-x: hidden;
        overflow-y: scroll;

        @include desktop() {
            padding-right: $interiorMarginSm; // Scrollbar kickoff
        }

        [class*="__entry"] + [class*="__entry"] {
            margin-top: $interiorMarginSm;
        }

        .commit-button {
            @include cButton();
            position: absolute;
            right: 5px;
            bottom: 5px;
        }
    }

    /***** SEARCH RESULTS */
    &__search-results {
        display: flex;
        flex: 1 1 auto;
        flex-direction: column;
        overflow-y: auto;

        > * + * {
            margin-top: 5px;
        }

        &__header {
            font-size: $headerFontSize;
            flex: 0 0 auto;
        }

        .c-notebook__entries {
            flex: 1 1 auto;
        }

        .c-ne {
            flex-direction: column;

            > * + * {
                margin-top: $interiorMargin;
            }
        }
    }

    /***** RESTRICTED NOTEBOOK */
    &__page-locked {
        background: rgba($colorAlert, 0.2);
        display: flex;
        padding: 5px;

        > * + * {
            margin-left: $interiorMargin;
        }

        [class*='icon'] {
            flex: 0 0 auto;
        }

        [class*='__message'] {
            flex: 1 1 auto;
        }
    }

    &__commit-entries-control {
        display: flex;
        justify-content: flex-end;
    }
}

.is-notebook-default,
.is-status--notebook-default {
    &:after {
        color: $colorFilter;
        font-family: symbolsfont;
        font-size: 0.9em;
    }

    &.c-list__item:after {
        content: $glyph-icon-notebook-page;
        flex: 1 0 auto;
        text-align: right;
    }
}

/****************************** ENTRIES */
.c-ne {
    // A Notebook entry
    $p: $interiorMarginSm;
    @include discreteItem();
    display: flex;
    padding: $interiorMarginSm $interiorMarginSm $interiorMarginSm $interiorMargin;

    &__text,
    &__local-controls {
        padding-top: $p;
        padding-bottom: $p;
    }

    &__creator,
    &__embed__time {
        opacity: 0.7;
    }

    &__time-and-creator,
    &__input {
        padding: $p;
    }

    &__creator [class*='icon'] {
        font-size: 0.95em;
    }

    &__time-and-content {
        display: block;
        flex: 1 1 auto;

        > * + * {
            margin-top: $interiorMarginSm;
        }

        [class*='created-'] {
            color: pullForward($colorBodyFg, 20%);
        }
    }

    &__time {
        * {
            white-space: nowrap;
        }
    }

    &__content {
        flex: 1 1 auto;

        > [class*="__"] + [class*="__"] {
            margin-top: $interiorMarginSm;
        }
    }

    &__text {
        min-height: 22px; // Needed in Firefox when field is blank

        &:not(.highlight) {
            white-space: pre-wrap;
        }

        .search-highlight {
            @include searchHighlight();
        }
    }

    &__input {
        // Appended to __text element when Notebook is not in readOnly mode
        @include inlineInput;
        padding-left: $p;
        padding-right: $p;

        @include hover {
<<<<<<< HEAD
            &:not(:focus, .locked) {
                background: rgba($colorBodyFg, 0.1);
=======
            &:not(:focus) {
                background: rgba($colorBodyFg, 0.2);
>>>>>>> 6521b888
            }
        }

        &:focus {
            background: $colorInputBg;
        }

        white-space: pre-wrap;
    }

    &__section-and-page {
        // Shown when c-ne within search results
        background: rgba($colorBodyFg, 0.1); //$colorInteriorBorder;
        border-radius: $controlCr;
        display: inline-flex;
        align-items: center;
        align-self: flex-start;
        padding: $interiorMargin;

        .search-highlight {
            @include searchHighlight();
        }

        > * + * {
            margin-left: $interiorMargin;
        }

        [class*='icon'] {
            font-size: 0.8em;
            opacity: 0.7;
        }
    }
}

/****************************** EMBEDS */
@mixin snapThumb() {
    // LEGACY: TODO: refactor when .snap-thumb in New Entry dialog is refactored
    $d: 30px;
    border: 1px solid $colorInteriorBorder;
    cursor: pointer;
    width: $d;
    height: $d;
    border-radius: 5px;
    overflow: hidden;

    img {
        height: 100%;
        width: 100%;
    }
}

.snap-thumb {
    // LEGACY,
    @include snapThumb();
}

.c-ne__embed {
    @include discreteItemInnerElem();
    display: inline-flex;
    flex: 0 0 auto;
    padding: $interiorMargin;

    [class*="__"] + [class*="__"] {
        margin-left: $interiorMargin;
    }

    &__info {
        display: flex;
        flex-direction: column;

        a {
            color: $colorKey;
        }
    }

    &__name,
    &__link {
        // Holds __link and __context-available
        display: flex;
        align-items: center;
    }

    &__link {
        &:before {
            display: block;
            font-size: 0.85em;
            margin-right: $interiorMarginSm;
        }
    }

    &__context-available {
        font-size: 0.7em;
        margin-left: $interiorMarginSm;
    }

    &__snap-thumb {
        @include snapThumb();
    }
}

/****************************** SNAPSHOTTING */
// LEGACY: TODO: refactor these names
.t-contents,
.snap-annotation {
    overflow: hidden;
}

.s-status-taking-snapshot,
.overlay.snapshot {
    // Handle overflow-y issues with tables and html2canvas
    background: $colorBodyBg; // Prevent html2canvas from using white background
    color: $colorBodyFg;
    padding: $interiorMarginSm !important; // Prevents items from going right to the edge of the image

    .l-sticky-headers .l-tabular-body {
        overflow: auto;
    }

    .l-browse-bar {
        display: none; // Suppress browse-bar when snapshotting from view-large overlay
        + * {
            margin-top: 0 !important; // Remove margin from any following elements
        }
    }

    * {
        box-shadow: none !important; // Prevent html2canvas problems with box-shadow
    }
}

.c-notebook-snapshot {
    flex: 1 1 auto;
    display: flex;
    flex-direction: column;

    > * + * {
        margin-top: $interiorMargin;
    }

    &__header {
        flex: 0 0 auto;
    }

    &__image {
        background-size: contain;
        background-repeat: no-repeat;
        background-position: center center;
        flex: 1 1 auto;
    }
}

/****************************** SNAPSHOT CONTAINER */
.c-snapshots-h {
    // Is hidden when the parent div l-shell__drawer is collapsed, so no worries about padding, etc.
    display: flex;
    flex-direction: column;
    overflow: hidden;
    padding: $interiorMarginLg;

    > * {
        flex: 1 1 auto;

        &:first-child {
            flex: 0 0 auto;
        }
    }

    > * + * {
        margin-top: $interiorMargin;
    }
}

.c-snapshots {
    flex-wrap: wrap;
    overflow: auto;

    .c-snapshot {
        margin: 0 $interiorMarginSm $interiorMarginSm 0;
    }

    .hint {
        font-size: 1.25em;
        font-style: italic;
        opacity: 0.7;
        padding: $interiorMarginLg;
        text-align: center;
    }
}

/****************************** PAINTERRO OVERRIDES */
.annotation-dialog .abs.editor {
    border-radius: 0;
}

#snap-annotation {
    $m: 0; //$interiorMargin;
    display: flex;
    flex-direction: column;
    position: absolute;
    top: $m;
    right: 0;
    bottom: $m;
    left: 0; // LEGACY, deal with .editor border-radius clipping stuff
}

#snap-annotation-wrapper,
#snap-annotation-bar {
    position: relative;
    top: auto;
    right: auto;
    bottom: auto;
    left: auto;
}

#snap-annotation-wrapper {
    background: rgba($colorBodyFg, 0.1);
    border: 1px solid $colorInteriorBorder;
    order: 2;
    flex: 10 0 auto;
}

#snap-annotation-bar {
    // Holds tool buttons, color selectors, etc.
    $h: 22px;
    $fs: 0.8rem;
    $m: $interiorMarginSm;

    display: flex;
    align-items: center;
    height: $h + ($m * 2) !important;
    margin-bottom: $interiorMarginLg;
    order: 1;
    flex: 0 0 auto;
    background-color: transparent !important;
    padding: $interiorMarginSm;

    > div {
        display: contents;

        > * + * {
            margin-left: $interiorMargin !important;
        }
    }

    .ptro-tool-controls {
        display: flex;
        margin-left: $interiorMarginLg !important;

        > * + * {
            margin-left: $interiorMargin !important;
        }
    }

    .ptro-icon-btn,
    .ptro-named-btn,
    .ptro-color-btn,
    .ptro-bordered-btn,
    .ptro-tool-ctl-name,
    .ptro-color-btn,
    .tool-controls,
    .ptro-input {
        // Lot of resets for crappy CSS in Painterro
        font-family: inherit;
        font-size: $fs !important;
        height: $h !important;
        margin: 0;
        position: relative;
        line-height: $h !important;
    }

    .ptro-tool-ctl-name {
        border-radius: 0;
        background: none;
        color: $colorBodyFg;
        top: auto;
        font-family: inherit;
        padding: 0;
    }

    .ptro-color-btn {
        width: $h !important;
    }

    .ptro-check,
    .ptro-color-control,
    .ptro-icon-btn,
    .ptro-named-btn {
        // Buttons in toolbar
        border-radius: $smallCr;
        box-shadow: rgba($colorBtnFg, 0.3) 0 0 0 1px;
        color: $colorBtnFg !important;
        padding: 1px $interiorMargin;

        &:hover {
            background: $colorBtnBgHov;
            color: $colorBtnFgHov;
        }

        i {
            display: contents;
            font-size: $fs * 1.2;
            line-height: inherit;
        }
    }

    .ptro-color-control,
    .ptro-icon-btn,
    .ptro-named-btn {
        // Buttons in toolbar
        background-color: $colorBtnBg;
    }

    .ptro-color-active-control {
        background: $colorBtnMajorBg !important;
        color: $colorBtnMajorFg !important;
    }

    .ptro-info,
    .ptro-btn-color-checkers-bar,
    *[title="Font name"],
    *[title="Stroke color"],
    *[title="Stroke width"],
    *[data-id="fontName"],
    *[data-id="fontStrokeSize"],
    *[data-id="stroke"] {
        display: none;
    }
}

/****************************** MOBILE */
body.mobile {
    .c-notebook__drag-area {
        display: none;
    }

    .c-notebook__entry {
        [class*="local-controls"] {
            display: none;
        }
    }

    &.phone.portrait {
        .c-notebook__head,
        .c-notebook__entry,
        .c-ne__time-and-content {
            flex-direction: column;

            > [class*="__"] + [class*="__"] {
                margin-left: 0;
                margin-top: $interiorMargin;
            }
        }

        .c-notebook__entry {
            [class*="text"] {
                min-height: 0;
                pointer-events: none;
            }
        }
    }
}

/****************************** INDICATOR */
.c-indicator.has-new-snapshot {
    $c: $colorOk;
    @include pulseProp($animName: flashSnapshot, $dur: 500ms, $iter: infinite, $prop: background, $valStart: rgba($c, 0.4), $valEnd: rgba($c, 0));
}

/****************************** RESTRICTED NOTEBOOK / SHIFT LOG */
.c-notebook--restricted {
    .c-notebook__pages {
        .c-list__item {
            // Can display lock icon when a page is committed.
            &:before {
                $s: 0.8em;
                color: $colorAlert;
                display: block;
                font-size: $s;
                width: $s;
                margin-right: $interiorMarginSm;
            }

            &:not([class*='lock']) {
                &:before {
                    content: '';
                }
            }
        }
    }
}<|MERGE_RESOLUTION|>--- conflicted
+++ resolved
@@ -350,13 +350,8 @@
         padding-right: $p;
 
         @include hover {
-<<<<<<< HEAD
             &:not(:focus, .locked) {
                 background: rgba($colorBodyFg, 0.1);
-=======
-            &:not(:focus) {
-                background: rgba($colorBodyFg, 0.2);
->>>>>>> 6521b888
             }
         }
 

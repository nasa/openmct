/*****************************************************************************
 * Open MCT, Copyright (c) 2014-2023, United States Government
 * as represented by the Administrator of the National Aeronautics and Space
 * Administration. All rights reserved.
 *
 * Open MCT is licensed under the Apache License, Version 2.0 (the
 * "License"); you may not use this file except in compliance with the License.
 * You may obtain a copy of the License at
 * http://www.apache.org/licenses/LICENSE-2.0.
 *
 * Unless required by applicable law or agreed to in writing, software
 * distributed under the License is distributed on an "AS IS" BASIS, WITHOUT
 * WARRANTIES OR CONDITIONS OF ANY KIND, either express or implied. See the
 * License for the specific language governing permissions and limitations
 * under the License.
 *
 * Open MCT includes source code licensed under additional open source
 * licenses. See the Open Source Licenses file (LICENSES.md) included with
 * this source code distribution or the Licensing information page available
 * at runtime from the About dialog for additional information.
 *****************************************************************************/

const ONE_SECOND = 1000;
const ONE_MINUTE = 60 * ONE_SECOND;
const ONE_HOUR = ONE_MINUTE * 60;
const ONE_DAY = ONE_HOUR * 24;

function normalizeAge(num) {
  const hundredtized = num * 100;
  const isWhole = hundredtized % 100 === 0;

  return isWhole ? hundredtized / 100 : num;
}

function padLeadingZeros(num, numOfLeadingZeros) {
  return num.toString().padStart(numOfLeadingZeros, '0');
}

function toDoubleDigits(num) {
  return padLeadingZeros(num, 2);
}

function toTripleDigits(num) {
  return padLeadingZeros(num, 3);
}

function addTimeSuffix(value, suffix) {
  return typeof value === 'number' && value > 0 ? `${value + suffix}` : '';
}

export function millisecondsToDHMS(numericDuration) {
  const ms = numericDuration || 0;
  const dhms = [
    addTimeSuffix(Math.floor(normalizeAge(ms / ONE_DAY)), 'd'),
    addTimeSuffix(Math.floor(normalizeAge((ms % ONE_DAY) / ONE_HOUR)), 'h'),
    addTimeSuffix(Math.floor(normalizeAge((ms % ONE_HOUR) / ONE_MINUTE)), 'm'),
    addTimeSuffix(Math.floor(normalizeAge((ms % ONE_MINUTE) / ONE_SECOND)), 's'),
    addTimeSuffix(Math.floor(normalizeAge(ms % ONE_SECOND)), 'ms')
  ]
    .filter(Boolean)
    .join(' ');

  return `${dhms ? '+' : ''} ${dhms}`;
}

<<<<<<< HEAD
export function getPreciseDuration(value) {
  const ms = value || 0;

  return [
    toDoubleDigits(Math.floor(normalizeAge(ms / ONE_DAY))),
    toDoubleDigits(Math.floor(normalizeAge((ms % ONE_DAY) / ONE_HOUR))),
    toDoubleDigits(Math.floor(normalizeAge((ms % ONE_HOUR) / ONE_MINUTE))),
    toDoubleDigits(Math.floor(normalizeAge((ms % ONE_MINUTE) / ONE_SECOND))),
    toTripleDigits(Math.floor(normalizeAge(ms % ONE_SECOND)))
  ].join(':');
=======
export function getPreciseDuration(value, excludeMilliSeconds) {
  const ms = value || 0;
  const duration = [
    toDoubleDigits(Math.floor(normalizeAge(ms / ONE_DAY))),
    toDoubleDigits(Math.floor(normalizeAge((ms % ONE_DAY) / ONE_HOUR))),
    toDoubleDigits(Math.floor(normalizeAge((ms % ONE_HOUR) / ONE_MINUTE))),
    toDoubleDigits(Math.floor(normalizeAge((ms % ONE_MINUTE) / ONE_SECOND)))
  ];
  if (!excludeMilliSeconds) {
    duration.push(toTripleDigits(Math.floor(normalizeAge(ms % ONE_SECOND))));
  }
  return duration.join(':');
>>>>>>> 834a19f9
}<|MERGE_RESOLUTION|>--- conflicted
+++ resolved
@@ -63,18 +63,6 @@
   return `${dhms ? '+' : ''} ${dhms}`;
 }
 
-<<<<<<< HEAD
-export function getPreciseDuration(value) {
-  const ms = value || 0;
-
-  return [
-    toDoubleDigits(Math.floor(normalizeAge(ms / ONE_DAY))),
-    toDoubleDigits(Math.floor(normalizeAge((ms % ONE_DAY) / ONE_HOUR))),
-    toDoubleDigits(Math.floor(normalizeAge((ms % ONE_HOUR) / ONE_MINUTE))),
-    toDoubleDigits(Math.floor(normalizeAge((ms % ONE_MINUTE) / ONE_SECOND))),
-    toTripleDigits(Math.floor(normalizeAge(ms % ONE_SECOND)))
-  ].join(':');
-=======
 export function getPreciseDuration(value, excludeMilliSeconds) {
   const ms = value || 0;
   const duration = [
@@ -87,5 +75,4 @@
     duration.push(toTripleDigits(Math.floor(normalizeAge(ms % ONE_SECOND))));
   }
   return duration.join(':');
->>>>>>> 834a19f9
 }
--- conflicted
+++ resolved
@@ -63,30 +63,16 @@
   return `${dhms ? '+' : ''} ${dhms}`;
 }
 
-<<<<<<< HEAD
 export function getPreciseDuration(value, excludeMilliSeconds) {
-    const ms = value || 0;
-    const duration = [
-        toDoubleDigits(Math.floor(normalizeAge(ms / ONE_DAY))),
-        toDoubleDigits(Math.floor(normalizeAge((ms % ONE_DAY) / ONE_HOUR))),
-        toDoubleDigits(Math.floor(normalizeAge((ms % ONE_HOUR) / ONE_MINUTE))),
-        toDoubleDigits(Math.floor(normalizeAge((ms % ONE_MINUTE) / ONE_SECOND)))
-    ];
+  const ms = value || 0;
+  const duration = [
+      toDoubleDigits(Math.floor(normalizeAge(ms / ONE_DAY))),
+      toDoubleDigits(Math.floor(normalizeAge((ms % ONE_DAY) / ONE_HOUR))),
+      toDoubleDigits(Math.floor(normalizeAge((ms % ONE_HOUR) / ONE_MINUTE))),
+      toDoubleDigits(Math.floor(normalizeAge((ms % ONE_MINUTE) / ONE_SECOND)))
+  ];
     if (!excludeMilliSeconds) {
         duration.push(toTripleDigits(Math.floor(normalizeAge(ms % ONE_SECOND))));
     }
-
-    return duration.join(":");
-=======
-export function getPreciseDuration(value) {
-  const ms = value || 0;
->>>>>>> 4cab97cb
-
-  return [
-    toDoubleDigits(Math.floor(normalizeAge(ms / ONE_DAY))),
-    toDoubleDigits(Math.floor(normalizeAge((ms % ONE_DAY) / ONE_HOUR))),
-    toDoubleDigits(Math.floor(normalizeAge((ms % ONE_HOUR) / ONE_MINUTE))),
-    toDoubleDigits(Math.floor(normalizeAge((ms % ONE_MINUTE) / ONE_SECOND))),
-    toTripleDigits(Math.floor(normalizeAge(ms % ONE_SECOND)))
-  ].join(':');
+  return duration.join(':');
 }
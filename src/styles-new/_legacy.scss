--- conflicted
+++ resolved
@@ -646,25 +646,11 @@
     min-height: 200px;
 }
 
-<<<<<<< HEAD
 .l-iframe {
     iframe {
         display: block;
         height: 100%;
         width: 100%;
         border: none;
-=======
-/******************************************************************* EDITING */
-.is-editing {
-    // Fixed position
-    .l-fixed-position {
-        &__grid-holder {
-            display: block;
-        }
-
-        .c-frame-edit {
-            display: block;
-        }
->>>>>>> ac2b9acc
     }
 }
--- conflicted
+++ resolved
@@ -93,12 +93,7 @@
 body {
     -webkit-font-smoothing: subpixel-antialiased;
     -moz-osx-font-smoothing: grayscale;
-<<<<<<< HEAD
-    @include bodyFont($size: $fontBaseSize);
-    font-weight: normal;
-=======
     @include bodyFont($fontBaseSize);
->>>>>>> 666bb416
     background-color: $colorBodyBg;
     color: $colorBodyFg;
 }

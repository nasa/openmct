/*****************************************************************************
 * Open MCT, Copyright (c) 2014-2018, United States Government
 * as represented by the Administrator of the National Aeronautics and Space
 * Administration. All rights reserved.
 *
 * Open MCT is licensed under the Apache License, Version 2.0 (the
 * "License"); you may not use this file except in compliance with the License.
 * You may obtain a copy of the License at
 * http://www.apache.org/licenses/LICENSE-2.0.
 *
 * Unless required by applicable law or agreed to in writing, software
 * distributed under the License is distributed on an "AS IS" BASIS, WITHOUT
 * WARRANTIES OR CONDITIONS OF ANY KIND, either express or implied. See the
 * License for the specific language governing permissions and limitations
 * under the License.
 *
 * Open MCT includes source code licensed under additional open source
 * licenses. See the Open Source Licenses file (LICENSES.md) included with
 * this source code distribution or the Licensing information page available
 * at runtime from the About dialog for additional information.
 *****************************************************************************/

// VERSION MANUALLY RESTORED FROM VUE-LAYOUT

/************************** VISUALS */
@mixin ancillaryIcon($d, $c) {
    // Used for small icons used in combination with larger icons,
    // like the link and alert icons in tree items.
    color: $c;
    font-size: $d;
    line-height: $d;
    height: $d;
    width: $d;
}

@mixin bgDiagonalStripes($c: yellow, $a: 0.1, $d: 40px) {
    background-image: linear-gradient(-45deg,
        rgba($c, $a) 25%, transparent 25%,
        transparent 50%, rgba($c, $a) 50%,
        rgba($c, $a) 75%, transparent 75%,
        transparent 100%
    );
    background-repeat: repeat;
    background-size: $d $d;
}

@mixin bgStripes($c: yellow, $a: 0.1, $bgsize: 5px, $angle: 90deg) {
    background-image: linear-gradient($angle,
        rgba($c, $a) 25%, transparent 25%,
        transparent 50%, rgba($c, $a) 50%,
        rgba($c, $a) 75%, transparent 75%,
        transparent 100%
    );
    background-repeat: repeat;
    background-size: $bgsize $bgsize;
}

@mixin noColor() {
    // A "no fill/stroke" selection option. Used in palettes.
    $c: red;
    $s: 48%;
    $e: 52%;
    background-image: linear-gradient(-45deg,
        transparent $s - 5%,
        $c $s,
        $c $e,
        transparent $e + 5%
    );
    background-repeat: no-repeat;
    background-size: contain;
}

@mixin bgTicks($c: $colorBodyFg, $repeatDir: 'x') {
    $deg: 90deg;
    @if ($repeatDir != 'x') {
        $deg: 0deg;
        $repeatDir: repeat-y;
    } @else {
        $repeatDir: repeat-x;
    }

    background-image: linear-gradient($deg,
            $c 1px, transparent 1px,
            transparent 100%
    );
    background-repeat: $repeatDir;
}

@mixin bgVertStripes($c: yellow, $a: 0.1, $d: 40px) {
    @include background-image(linear-gradient(-90deg,
        rgba($c, $a) 0%, rgba($c, $a) 50%,
        transparent 50%, transparent 100%
    ));
    background-repeat: repeat;
    background-size: $d $d;
}

/************************** LAYOUT */
@mixin abs($m: 0) {
    position: absolute;
    top: $m; right: $m; bottom: $m; left: $m;
}

@mixin gridTwoColumn() {
    display: grid;
    grid-row-gap: 0;
    grid-template-columns: 1fr 2fr;
    align-items: start;

    [class*="header"] {
        border-radius: $smallCr;
        background-color: $colorInspectorSectionHeaderBg;
        color: $colorInspectorSectionHeaderFg;
        margin: 0 0 $interiorMarginSm 0;
        padding: $interiorMarginSm $interiorMargin;

        &:not(:first-child) {
            // Allow multiple headers within a component
            margin-top: $interiorMarginLg;
        }
    }

    [class*="span-all"],
    [class*="header"] {
        @include gridTwoColumnSpanCols();
    }
}

@mixin gridTwoColumnSpanCols() {
    grid-column: 1 / 3;
}

/************************** TEXT */
@mixin ellipsize() {
    overflow: hidden;
    text-overflow: ellipsis;
    white-space: nowrap;
}

@mixin reverseEllipsis() {
    @include ellipsize();
    direction: rtl;
    unicode-bidi:bidi-override;
}

@mixin test($c: #ffcc00, $a: 0.2) {
    background-color: rgba($c, $a) !important;
}

/************************** CONTROLS, BUTTONS */
@mixin input-base() {
    appearance: none;
    border: none;
    border-radius: $controlCr;
    outline: none;

    &:focus {
        outline: 0;
    }

    &.error {
        background-color: $colorFormFieldErrorBg;
        color: $colorFormFieldErrorFg;
    }
}

<<<<<<< HEAD
@mixin nice-input($bg: $colorInputBg, $fg: $colorInputFg, $shdw: rgba(black, 0.5) 0 0px 2px) {
=======
@mixin nice-input($bg: $colorInputBg, $fg: $colorInputFg, $shdw: rgba(black, 0.5) 0 0 2px) {
>>>>>>> 56b9708a
    @include input-base();
    background: $bg;
    color: $fg;
    box-shadow: inset $shdw;
}

@mixin reactive-input($bg: $colorInputBg, $fg: $colorInputFg) {
    @include input-base();
    background: $bg;
    box-shadow: $shdwInput;
    color: $fg;

    &:hover {
        box-shadow: $shdwInputHov;
    }

    &:focus {
        box-shadow: $shdwInputFoc;
    }
}

@mixin button($bg: $colorBtnBg, $fg: $colorBtnFg, $radius: $controlCr, $shdw: none) {
    background: $bg;
    color: $fg;
    border-radius: $radius;
    box-shadow: $shdw;
}

@mixin wrappedInput() {
    // An input that is wrapped. Optionally includes a __label or icon element.
    // Based on .c-search.
    @include nice-input();
    display: flex;
    align-items: center;
    padding-left: 4px;
    padding-right: 4px;

    &:before,
    [class*='__label'] {
        opacity: 0.5;
    }

    &:before {
        // Adds an icon. Content defined in class.
        direction: rtl; // Aligns glyph to right-hand side of container, for transition
        display: block;
        font-family: symbolsfont;
        flex: 0 0 auto;
        overflow: hidden;
        padding: 2px 0; // Prevents clipping
        transition: width 250ms ease;
        width: 1em;
    }

    &:hover {
        box-shadow: inset rgba(black, 0.8) 0 0px 2px;
        &:before {
            opacity: 0.9;
        }
    }

    &--major {
        padding: 4px;
    }

    &__input,
    input[type='text'],
    input[type='search'],
    input[type='number'] {
        background: none  !important;
        box-shadow: none !important; // !important needed to override default for [input]
        flex: 1 1 auto;
        padding-left: 2px !important;
        padding-right: 2px !important;
        min-width: 10px; // Must be set to allow input to collapse below browser min
    }

    &.is-active {
        &:before {
            padding: 2px 0px;
            width: 0px;
        }
    }
}

/************************** MATH */
@function percentToDecimal($p) {
    @return $p / 100%;
}

@function decimalToPercent($d) {
    @return percentage($d);
}

/************************** UTILITIES */
@mixin browserPrefix($prop, $val) {
    #{$prop}: $val;
    -ms-#{$prop}: $val;
    -moz-#{$prop}: $val;
    -webkit-#{$prop}: $val;
}

@mixin userSelectNone() {
    @include browserPrefix(user-select, none);
}

@mixin cursorGrab() {
    cursor: grab;
    cursor: -webkit-grab;
    &:active {
        cursor: grabbing;
        cursor: -webkit-grabbing;
    }
}<|MERGE_RESOLUTION|>--- conflicted
+++ resolved
@@ -164,11 +164,7 @@
     }
 }
 
-<<<<<<< HEAD
-@mixin nice-input($bg: $colorInputBg, $fg: $colorInputFg, $shdw: rgba(black, 0.5) 0 0px 2px) {
-=======
 @mixin nice-input($bg: $colorInputBg, $fg: $colorInputFg, $shdw: rgba(black, 0.5) 0 0 2px) {
->>>>>>> 56b9708a
     @include input-base();
     background: $bg;
     color: $fg;

/*****************************************************************************
 * Open MCT, Copyright (c) 2014-2018, United States Government
 * as represented by the Administrator of the National Aeronautics and Space
 * Administration. All rights reserved.
 *
 * Open MCT is licensed under the Apache License, Version 2.0 (the
 * "License"); you may not use this file except in compliance with the License.
 * You may obtain a copy of the License at
 * http://www.apache.org/licenses/LICENSE-2.0.
 *
 * Unless required by applicable law or agreed to in writing, software
 * distributed under the License is distributed on an "AS IS" BASIS, WITHOUT
 * WARRANTIES OR CONDITIONS OF ANY KIND, either express or implied. See the
 * License for the specific language governing permissions and limitations
 * under the License.
 *
 * Open MCT includes source code licensed under additional open source
 * licenses. See the Open Source Licenses file (LICENSES.md) included with
 * this source code distribution or the Licensing information page available
 * at runtime from the About dialog for additional information.
 *****************************************************************************/

/************************** GLYPHS */
@mixin glyphBefore($unicode, $family: 'symbolsfont') {
    &:before {
        content: $unicode;
        font-family: $family;
    }
}

@mixin glyphAfter($unicode, $family: 'symbolsfont') {
    &:after {
        content: $unicode;
        font-family: $family;
    }
}

@mixin glyphBg($glyphUrl) {
    background-image: $glyphUrl;
    background-position: center;
    background-size: contain;
    background-repeat: no-repeat;
}

[class*="icon-"] {
    &:before, &:after
    {
        -webkit-font-smoothing: antialiased;
    }
}

/************************** VISUALS */
@mixin ancillaryIcon($d, $c) {
    // Used for small icons used in combination with larger icons,
    // like the link and alert icons in tree items.
    color: $c;
    font-size: $d;
    line-height: $d;
    height: $d;
    width: $d;
}

@mixin isAlias() {
    &:after {
        color:$colorIconAlias;
        content: $glyph-icon-link;
        display: block;
        font-family: symbolsfont;
        position: absolute;
        text-shadow: rgba(black, 0.5) 0 1px 4px;
        top: auto; left: 0; bottom: 10%; right: auto;
        transform-origin: left bottom;
        transform: scale(0.5);
    }
}

@mixin bgDiagonalStripes($c: yellow, $a: 0.1, $d: 40px) {
    background-image: linear-gradient(-45deg,
        rgba($c, $a) 25%, transparent 25%,
        transparent 50%, rgba($c, $a) 50%,
        rgba($c, $a) 75%, transparent 75%,
        transparent 100%
    );
    background-repeat: repeat;
    background-size: $d $d;
}

@mixin bgStripes($c: yellow, $a: 0.1, $bgsize: 5px, $angle: 90deg) {
    background-image: linear-gradient($angle,
        rgba($c, $a) 25%, transparent 25%,
        transparent 50%, rgba($c, $a) 50%,
        rgba($c, $a) 75%, transparent 75%,
        transparent 100%
    );
    background-repeat: repeat;
    background-size: $bgsize $bgsize;
}

@mixin noColor() {
    // A "no fill/stroke" selection option. Used in palettes.
    $c: red;
    $s: 48%;
    $e: 52%;
    background-image: linear-gradient(-45deg,
        transparent $s - 5%,
        $c $s,
        $c $e,
        transparent $e + 5%
    );
    background-repeat: no-repeat;
    background-size: contain;
}

@mixin bgTicks($c: $colorBodyFg, $repeatDir: 'x') {
    $deg: 90deg;
    @if ($repeatDir != 'x') {
        $deg: 0deg;
        $repeatDir: repeat-y;
    } @else {
        $repeatDir: repeat-x;
    }

    background-image: linear-gradient($deg,
            $c 1px, transparent 1px,
            transparent 100%
    );
    background-repeat: $repeatDir;
}

@mixin bgVertStripes($c: yellow, $a: 0.1, $d: 40px) {
    @include background-image(linear-gradient(-90deg,
        rgba($c, $a) 0%, rgba($c, $a) 50%,
        transparent 50%, transparent 100%
    ));
    background-repeat: repeat;
    background-size: $d $d;
}

/************************** LAYOUT */
@mixin abs($m: 0) {
    position: absolute;
    top: $m; right: $m; bottom: $m; left: $m;
}

@mixin propertiesHeader() {
    border-radius: $smallCr;
    background-color: $colorInspectorSectionHeaderBg;
    color: $colorInspectorSectionHeaderFg;
    font-weight: normal;
    margin: 0 0 $interiorMarginSm 0;
    padding: $interiorMarginSm $interiorMargin;
    text-transform: uppercase;
}

@mixin modalFullScreen() {
    // Optional modifier that makes a c-menu more mobile-friendly
    position: fixed;
    border-radius: 0;
    top: 0; right: 0; bottom: 0; left: 0;
}

/************************** TEXT */
@mixin ellipsize() {
    overflow: hidden;
    text-overflow: ellipsis;
    white-space: nowrap;
}

@mixin reverseEllipsis() {
    @include ellipsize();
    direction: rtl;
    unicode-bidi:bidi-override;
}

/************************** CONTROLS, BUTTONS, INPUTS */
@mixin hover {
    body.desktop & {
        &:hover {
            @content
        }
    }
}

@mixin htmlInputReset() {
    appearance: none;
    background: transparent;
    border: none;
    border-radius: 0;
    outline: none;
    text-align: inherit;

    &:focus {
        outline: 0;
    }
}

@mixin input-base() {
    @include htmlInputReset();
    border-radius: $controlCr;

    &.error {
        background: $colorFormFieldErrorBg;
        color: $colorFormFieldErrorFg;
    }
}

@mixin nice-input($bg: $colorInputBg, $fg: $colorInputFg, $shdw: rgba(black, 0.5) 0 0 2px) {
    @include input-base();
    background: $bg;
    color: $fg;
    box-shadow: inset $shdw;
}

@mixin reactive-input($bg: $colorInputBg, $fg: $colorInputFg) {
    @include input-base();
    background: $bg;
    box-shadow: $shdwInput;
    color: $fg;

    &:focus {
        box-shadow: $shdwInputFoc;
    }

    @include hover() {
        &:not(:focus) {
            box-shadow: $shdwInputHov;
        }
    }
}

@mixin button($bg: $colorBtnBg, $fg: $colorBtnFg, $radius: $controlCr, $shdw: none) {
    // Is this being used? Remove if not.
    background: $bg;
    color: $fg;
    border-radius: $radius;
    box-shadow: $shdw;
}

@mixin buttonBehavior() {
    // Assign transition timings
    transition: $transOut;

    @include hover() {
        transition: $transIn;
    }
}

@mixin cControl() {
    $fs: 1em;
    @include userSelectNone();
    display: inline-flex;
    align-items: center;
    justify-content: center;
    overflow: hidden;

    &:before,
    &:after {
        font-family: symbolsfont;
        display: block;
        flex: 0 0 auto;
    }

    &:after {
        font-size: 0.8em;
    }

    [class*="__label"] {
        @include ellipsize();
        display: block;
        line-height: $fs; // Remove effect on top and bottom padding
        font-size: $fs;
    }
}

@mixin cButton() {
    @include cControl();
    @include themedButton();
    //@include buttonBehavior();
    border-radius: $controlCr;
    color: $colorBtnFg;
    cursor: pointer;
    padding: $interiorMargin floor($interiorMargin * 1.25);

    &:after,
    > * {
        margin-left: $interiorMarginSm;
    }

    @include hover() {
        background: $colorBtnBgHov;
        color: $colorBtnFgHov;
    }

    &[class*="--major"] {
        background: $colorBtnMajorBg;
        color: $colorBtnMajorFg;

        @include hover() {
            background: $colorBtnMajorBgHov;
            color: $colorBtnMajorFgHov;
        }
    }

    &[class*='--caution'] {
        background: $colorBtnCautionBg;
        color: $colorBtnCautionFg;

        &:hover {
            background: $colorBtnCautionBgHov;
        }
    }
}

@mixin cClickIcon() {
    // A clickable element that just includes the icon, no background
    // Padding is included to facilitate a bigger hit area
    // Make the icon bigger relative to its container
    @include cControl();
    $pLR: 4px;
    $pTB: 3px;
    background: none;
    box-shadow: none;
    border-radius: $controlCr;
    color: $colorKey;
    cursor: pointer;
    padding: $pTB $pLR ;

    @include hover() {
        background: $colorClickIconBgHov;
        color: $colorClickIconFgHov;
    }

    &:before,
    *:before {
        // *:before handles any nested containers that may contain glyph elements
        // Needed for c-togglebutton.
        font-size: 1.25em;
    }
}

@mixin cCtrlWrapper {
    // Provides a wrapper around  buttons and other controls
    // Contains control and provides positioning context for contained menu/palette.
    // Wraps --menu elements, contains button and menu
    overflow: visible;

    .c-menu {
        // Default position of contained menu
        top: 100%; left: 0;
    }

    &[class*='--menus-up'] {
        .c-menu {
            top: auto; bottom: 100%;
        }
    }

    &[class*='--menus-left'] {
        .c-menu {
            left: auto; right: 0;
        }
    }
}

<<<<<<< HEAD
@mixin cCompactButtons($bg, $fg, $bgHov) {
    // Used in Tab view
    // To be used in indicators popups?

    $m: 1px;
    $btnM: $m;

    &-holder {
        background: $colorInputBg;
        border-radius: $controlCr;
        padding: $m ($m - $btnM) ($m - $btnM) $m;
        display: flex;
        flex-flow: row wrap;
        justify-content: stretch;

        > * {
            margin: 0 $btnM $btnM 0;
        }
    }

    background: rgba($colorBtnBg, 0.7);
    color: $colorBtnFg;
    flex: 1 1 auto;
    padding: $interiorMargin;
    //border-radius: $smallCr;
    //border: 1px solid $colorInteriorBorder;

    &:before {
        opacity: 0.5;
    }

    > * {
        margin-left: $interiorMarginSm;
    }

    @include hover() {
        background: $bgHov;
    }

    &.is-current {
        background: $colorBtnReverseBg;
        color: $colorBtnReverseFg;
        pointer-events: none;
    }
}










=======
>>>>>>> cbcfd440
@mixin wrappedInput() {
    // An input that is wrapped. Optionally includes a __label or icon element.
    // Based on .c-search.
    @include nice-input();
    display: flex;
    align-items: center;
    padding-left: 4px;
    padding-right: 4px;

    &:before,
    [class*='__label'] {
        opacity: 0.5;
    }

    &:before {
        // Adds an icon. Content defined in class.
        direction: rtl; // Aligns glyph to right-hand side of container, for transition
        display: block;
        font-family: symbolsfont;
        flex: 0 0 auto;
        overflow: hidden;
        padding: 2px 0; // Prevents clipping
        transition: width 250ms ease;
        width: 1em;
    }

    &:hover {
        box-shadow: inset rgba(black, 0.8) 0 0px 2px;
        &:before {
            opacity: 0.9;
        }
    }

    &--major {
        padding: 4px;
    }

    &__input,
    input[type='text'],
    input[type='search'],
    input[type='number'] {
        background: none  !important;
        box-shadow: none !important; // !important needed to override default for [input]
        flex: 1 1 auto;
        padding-left: 2px !important;
        padding-right: 2px !important;
        min-width: 10px; // Must be set to allow input to collapse below browser min
    }

    &.is-active {
        &:before {
            padding: 2px 0px;
            width: 0px;
        }
    }
}

/************************** MATH */
@function percentToDecimal($p) {
    @return $p / 100%;
}

@function decimalToPercent($d) {
    @return percentage($d);
}

/************************** UTILITIES */
@mixin browserPrefix($prop, $val) {
    #{$prop}: $val;
    -ms-#{$prop}: $val;
    -moz-#{$prop}: $val;
    -webkit-#{$prop}: $val;
}

@mixin userSelectNone() {
    @include browserPrefix(user-select, none);
}

@mixin cursorGrab() {
    cursor: grab;
    cursor: -webkit-grab;
    &:active {
        cursor: grabbing;
        cursor: -webkit-grabbing;
    }
}

@mixin test($c: deeppink, $a: 0.3) {
    background-color: rgba($c, $a) !important;
}<|MERGE_RESOLUTION|>--- conflicted
+++ resolved
@@ -362,7 +362,6 @@
     }
 }
 
-<<<<<<< HEAD
 @mixin cCompactButtons($bg, $fg, $bgHov) {
     // Used in Tab view
     // To be used in indicators popups?
@@ -418,8 +417,6 @@
 
 
 
-=======
->>>>>>> cbcfd440
 @mixin wrappedInput() {
     // An input that is wrapped. Optionally includes a __label or icon element.
     // Based on .c-search.

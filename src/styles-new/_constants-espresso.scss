--- conflicted
+++ resolved
@@ -367,7 +367,6 @@
 }
 
 /**************************************************** NOT USED, LEAVE FOR NOW */
-<<<<<<< HEAD
 // Slider controls, not in use
 /*
 $sliderColorBase: $colorKey;
@@ -380,16 +379,4 @@
 $sliderColorRangeValHovFg: $colorBodyFg;
 $sliderKnobW: 15px;
 $sliderKnobR: 2px;
-=======
-
-// Content status
-/*
-$colorAlert: #ff3c00;
-$colorWarningHi: #990000;
-$colorWarningLo: #ff9900;
-$colorDiagnostic: #a4b442;
-$colorCommand: #3693bd;
-$colorInfo: #2294a2;
-$colorOk: #33cc33;
->>>>>>> ec4c4432
 */
--- conflicted
+++ resolved
@@ -245,13 +245,12 @@
     background-position: right .4em top 80%, 0 0;
     border: none;
     border-radius: $controlCr;
-<<<<<<< HEAD
     padding: 1px 20px 1px $interiorMargin;
+
     *,
     option {
         color: #000 !important; // Fix fg color of option elements for Windows
-=======
-    padding: 4px 20px 4px $interiorMargin;
+    }
 }
 
 // CHECKBOX LISTS
@@ -263,7 +262,6 @@
     // input and label in each __row
     &__row {
         > * + * { margin-left: $interiorMargin; }
->>>>>>> a14f628c
     }
 }
 

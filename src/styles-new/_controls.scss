/*****************************************************************************
 * Open MCT, Copyright (c) 2014-2018, United States Government
 * as represented by the Administrator of the National Aeronautics and Space
 * Administration. All rights reserved.
 *
 * Open MCT is licensed under the Apache License, Version 2.0 (the
 * "License"); you may not use this file except in compliance with the License.
 * You may obtain a copy of the License at
 * http://www.apache.org/licenses/LICENSE-2.0.
 *
 * Unless required by applicable law or agreed to in writing, software
 * distributed under the License is distributed on an "AS IS" BASIS, WITHOUT
 * WARRANTIES OR CONDITIONS OF ANY KIND, either express or implied. See the
 * License for the specific language governing permissions and limitations
 * under the License.
 *
 * Open MCT includes source code licensed under additional open source
 * licenses. See the Open Source Licenses file (LICENSES.md) included with
 * this source code distribution or the Licensing information page available
 * at runtime from the About dialog for additional information.
 *****************************************************************************/

/******************************************************** BUTTONS */
// Optionally can include icon in :before via markup
button {
    @include htmlInputReset();
}

.c-button,
.c-button--menu {
    @include cButton();
}

.c-button {
    &--menu {
        &:after {
            content: $glyph-icon-arrow-down;
            font-family: symbolsfont;
            opacity: 0.5;
        }
    }

    &--swatched {
        // Used with c-button--menu: a visual button with a larger swatch element adjacent to an icon
        .c-swatch {
            $d: 12px;
            margin-left: $interiorMarginSm;
            height: $d; width: $d;
        }
    }
}

.c-compact-button {
    @include cCompactButtons($bg: $colorBtnBg, $fg: $colorBtnFg, $bgHov: $colorBtnBgHov);
}

/********* Icon Buttons */
.c-click-icon {
    @include cClickIcon();
}

.c-icon-button,
.c-click-swatch {
    @include cClickIconButton();

    &--menu {
        &:after {
            content: $glyph-icon-arrow-down;
            font-family: symbolsfont;
            font-size: 0.7em;
            margin-left: floor($interiorMarginSm * 0.8);
            opacity: 0.5;
        }
    }
}

.c-icon-button {
    .c-icon-button__label {
        margin-left: $interiorMargin;
    }

    &--swatched {
        // Color control, show swatch element
        display: flex;
        flex-flow: column nowrap;
        align-items: center;
        justify-content: center;

        > [class*='swatch'] {
            box-shadow: inset rgba(black, 0.2) 0 0 1px;
            flex: 0 0 auto;
            height: 4px;
            width: 100%;
            margin-top: 1px;
        }

        &:before {
            // Reduce size of icon to make a bit of room
            flex: 1 1 auto;
            font-size: 1.1em;
        }
    }
}

/******************************************************** DISCLOSURE CONTROLS */
/********* Disclosure Button */
// Provides a downward arrow icon that when clicked displays a context menu
// Always placed AFTER an element
.c-disclosure-button {
    @include cClickIcon();
    margin-left: $interiorMarginSm;

    &:before {
        content: $glyph-icon-arrow-down;
        font-family: symbolsfont;
        font-size: 0.7em;
    }
}
/********* Disclosure Triangle */
// Provides an arrow icon that when clicked expands an element to reveal its contents.
// Used in tree items, plot legends. Always placed BEFORE an element.
.c-disclosure-triangle {
    $d: 12px;
    color: $colorDisclosureCtrl;
    display: flex;
    align-items: center;
    justify-content: center;
    flex: 0 0 auto;
    width: $d;
    position: relative;

    &.is-enabled {
        cursor: pointer;

        &:hover {
            color: $colorDisclosureCtrlHov;
        }

        &:before {
            $s: .65;
            content: $glyph-icon-arrow-right-equilateral;
            display: block;
            font-family: symbolsfont;
            font-size: 1rem * $s;
            transform-origin: center;
            transition: transform 100ms ease-in-out;
        }
    }

    &--expanded {
        &:before {
            transform: rotate(90deg);
        }
    }
}

/******************************************************** FORM ELEMENTS */
input, textarea {
    font-family: inherit;
    font-weight: inherit;
    letter-spacing: inherit;
}

input[type=text],
input[type=search],
input[type=number],
textarea {
    @include reactive-input();
    padding: $inputTextP;
    &.numeric {
        text-align: right;
    }
}

input[type=number]::-webkit-inner-spin-button,
input[type=number]::-webkit-outer-spin-button {
    margin-right: -5px !important;
    margin-top: -1px !important;
}

.c-input {
    &--flex {
        width: 100%;
        min-width: 20px;
    }

    &--datetime {
        // Sized for values such as 2018-09-28 22:32:33.468Z
        width: 160px;
    }

    &--hrs-min-sec {
        // Sized for values such as 00:25:00
        width: 60px;
    }

    &-inline,
    &--inline {
        // A text input or contenteditable element that indicates edit affordance on hover and looks like an input on focus
        @include reactive-input($bg: transparent);
        box-shadow: none;
        display: block !important;
        min-width: 0;
        padding-left: 0;
        padding-right: 0;
        overflow: hidden;
        transition: all 250ms ease;
        white-space: nowrap;

        &:not(:focus) {
            text-overflow: ellipsis;
        }

        &:hover,
        &:focus {
            background: $colorInputBg;
            padding-left: $inputTextPLeftRight;
            padding-right: $inputTextPLeftRight;
        }
    }

    &--labeled {
        // TODO: replace .c-labeled-input with this
        // An input used in the Toolbar
        // Assumes label is before the input
        @include cControl();

        input {
            margin-left: $interiorMarginSm;
        }
    }
}

.c-labeled-input {
    // An input used in the Toolbar
    // Assumes label is before the input
    @include cControl();

    input {
        margin-left: $interiorMarginSm;
    }
}

// SELECTS
select {
    @include appearanceNone();
    @include themedSelect();
    background-repeat: no-repeat, no-repeat;
    background-position: right .4em top 80%, 0 0;
    border: none;
    border-radius: $controlCr;
    padding: 1px 20px 1px $interiorMargin;

    *,
    option {
        background: $colorBtnBg;
        color: $colorBtnFg;
    }
}

// CHECKBOX LISTS
// __input followed by __label
.c-checkbox-list {
    // Rows
    &__row + &__row { margin-top: $interiorMarginSm; }

    // input and label in each __row
    &__row {
        > * + * { margin-left: $interiorMargin; }
    }
}

/******************************************************** HYPERLINKS AND HYPERLINK BUTTONS */
.c-hyperlink {
    &--link {
        color: $colorKey;
    }

    &--button {
        @include cButton();
    }
}

/******************************************************** MENUS */
@mixin menuOuter() {
    border-radius: $basicCr;
    background: $colorMenuBg;
    text-shadow: $shdwMenuText;
    padding: $interiorMarginSm;
    box-shadow: $shdwMenu;
    display: block;
    position: absolute;
    z-index: 100;
}

@mixin menuInner() {
    li {
        @include cControl();
        justify-content: start;
        color: $colorMenuFg;
        cursor: pointer;
        display: flex;
        padding: nth($menuItemPad, 1) nth($menuItemPad, 2);
        transition: $transIn;
        white-space: nowrap;

        &:hover {
            background: $colorMenuHovBg;
            color: $colorMenuHovFg;
            &:before {
                color: $colorMenuHovIc;
            }
        }

        &:before {
            color: $colorMenuIc;
            font-size: 1em;
            margin-right: $interiorMargin;
        }
    }
}

.c-menu {
    @include menuOuter();
    @include menuInner();
}

.c-super-menu {
    // Two column layout, menu items on left with detail of hover element on right
    @include menuOuter();
    display: flex;
    padding: $interiorMarginLg;
    flex-direction: row;

    > [class*="__"] {
        $m: $interiorMarginLg;
        flex: 1 1 50%;
        &:first-child {
            margin-right: $m;
        }

        &:last-child {
            border-left: 1px solid $colorInteriorBorder;
            padding-left: $m;
        }
    }

    &__menu {
        @include menuInner();
        overflow: auto;

        ul {
            margin-right: $interiorMarginSm; // Fend off scrollbar
        }

        li {
            border-radius: $controlCr;
        }
    }

    &__item-description {
        display: flex;
        flex-direction: column;
        justify-content: stretch;

        .l-item-description {
            &__name,
            &__description {
                margin-top: $interiorMarginLg;
            }

            &__icon {
                min-height: 20%;
                margin: 10% 25%;
            }

            &__name {
                color: $colorMenuFg;
                flex: 0 0 auto;
                font-size: 1.25em;
            }

            &__description {
                font-size: $fontBaseSize;
            }
        }
    }
}

/******************************************************** PALETTES */
.c-palette {
    display: flex;
    flex-flow: column nowrap;
    line-height: normal;

    &__items {
        display: grid;
        grid-gap: 1px;
        grid-template-columns: repeat(auto-fill, 12px);
        flex: 1 1 auto;

        .c-menu & {
            min-width: $paletteMenuMinW;
        }
    }

    &__item {
        $d: 12px;
        border: 1px solid transparent;
        cursor: pointer;
        display: flex;
        align-items: center;
        align-content: center;
        width: $d;
        height: $d;
        text-align: center;
        transition: $transOut;

        &:hover {
            transition: $transIn;
        }

        &.is-selected {
            border-width: 1px;
        }
    }

    &__item-none {
        flex: 0 0 auto;
        display: flex;
        align-items: center;
        margin-bottom: $interiorMarginSm;

        .c-palette__item {
            @include noColor();
            border-color: $paletteItemBorderInnerColor;
            margin-right: $interiorMarginSm;
        }
    }

    &--color {
        .c-palette__item {
            &:hover {
                border-color: rgba($paletteItemBorderOuterColorSelected, 0.7);
                box-shadow: inset rgba($paletteItemBorderInnerColorSelected, 0.7) 0 0 0 1px;
            }

            &.is-selected {
                border-color: $paletteItemBorderOuterColorSelected !important;
                box-shadow: inset rgba($paletteItemBorderInnerColorSelected, 1) 0 0 0 1px;
            }
        }
    }

    &--icon {
        .c-palette__items {
            grid-gap: 3px;
        }

        .c-palette__item {
            border-radius: $smallCr;
            font-size: 0.6rem;

            &:before {
                display: block;
                width: 100%;
            }

            &:hover {
                box-shadow: rgba($paletteItemBorderInnerColorSelected, 0.3) 0 0 0 1px;
            }

            &.is-selected {
                box-shadow: rgba($paletteItemBorderInnerColorSelected, 0.6) 0 0 0 1px;
            }
        }
    }
}

/******************************************************** SWATCHES */
.c-color-swatch {
    border: 1px solid rgba(#fff, 0.2);
    box-shadow: rgba(#000, 0.2) 0 0 0 1px;
}

/******************************************************** TOOLBAR */
.c-ctrl-wrapper {
    @include cCtrlWrapper();
}

.c-toolbar,
.c-toolbar .c-ctrl-wrapper {
    display: flex;
    align-items: stretch;
}

@mixin cToolbarSeparator() {
    $m: 1px;
    $b: 1px;
    display: block;
    width: $m + $b; // Allow for border
    border-right: $b solid $colorInteriorBorder;
    margin-right: $m;
}

.c-toolbar {
    > * + * {
        margin-left: 2px;
    }

    &__separator {
        @include cToolbarSeparator();
    }

    .c-icon-button,
    .c-labeled-input {
        color: $editUIBaseColorFg;
    }

    .c-icon-button {
        @include cControl();
        $pLR: $interiorMargin - 1;
        $pTB: 2px;
        padding: $pTB $pLR;

        &:hover {
            background: $editUIBaseColorHov !important;
            color: $editUIBaseColorFg !important;
        }

        &--swatched {
            padding-bottom: floor($pTB / 2);
            width: 2em; // Standardize the width
        }

        &[class*='--caution'] {
            &:before {
                color: $colorBtnCautionBg;
            }

            &:hover {
                background: rgba($colorBtnCautionBgHov, 0.2);
                :before {
                    color: $colorBtnCautionBgHov;
                }
            }
        }
    }

    .c-labeled-input {
        font-size: 0.9em;
        input[type='number'] {
            width: 40px; // Number input sucks and must have size set using this method
        }

        + .c-labeled-input {
            margin-left: $interiorMargin;
        }
    }
}

/********* Button Sets */
.c-button-set {
    display: inline-flex;
    flex: 0 0 auto;

    > * {
        // Assume buttons are immediate descendants
        flex: 0 0 auto;
    }

    &[class*='--strip'] {
        // Buttons are smashed together with minimal margin
<<<<<<< HEAD
        // c-buttons don't have border-radius between buttons, creates a tool-button-strip look
        // c-icon-buttons get grouped more closely together
=======
        // c-buttons don't have border-radius between buttons, creates a horizontal tool-button-strip look
        // c-click-icons get grouped more closely together

>>>>>>> 0e9319e9
        [class^="c-button"] {
            // Only apply the following to buttons that have background, eg. c-button
            border-radius: 0;
        }
    }

    &[class*='--strip-h'] {
        // Horizontal strip

        + .c-button-set {
            margin-left: $interiorMargin;
        }

        [class^="c-button"] {
            + * {
                margin-left: 1px;
            }

            &:first-child {
                border-top-left-radius: $controlCr;
                border-bottom-left-radius: $controlCr;
            }

            &:last-child {
                border-top-right-radius: $controlCr;
                border-bottom-right-radius: $controlCr;
            }
        }
    }
}

/***************************************************** SLIDERS */
.c-slider {
    @include cControl();
    > * + * { margin-left: $interiorMargin; }
}


/******************************************************** SLIDERS AND RANGE */
@mixin sliderKnobRound() {
    $h: 12px;
    @include themedButton();
    cursor: pointer;
    width: $h;
    height: $h;
    border-radius: 50% !important;
    transform: translateY(-42%);
}

input[type="range"] {
    // HTML5 range inputs
    -webkit-appearance: none; /* Hides the slider so that custom slider can be made */
    background: transparent; /* Otherwise white in Chrome */
    &:focus {
        outline: none; /* Removes the blue border. */
    }

    // Thumb
    &::-webkit-slider-thumb {
        -webkit-appearance: none;
        @include sliderKnobRound();
    }
    &::-moz-range-thumb {
        border: none;
        @include sliderKnobRound();
    }
    &::-ms-thumb {
        border: none;
        @include sliderKnobRound();
    }

    // Track
    &::-webkit-slider-runnable-track {
        width: 100%;
        height: 3px;
        @include sliderTrack();
    }

    &::-moz-range-track {
        width: 100%;
        height: 3px;
        @include sliderTrack();
    }
}

/***************************************************** LOCAL CONTROLS */
.h-local-controls {
    // Holder for local controls
    &--horz {
        // Horizontal layout be
        display: inline-flex;
        align-items: center;
    }

    &--overlay-content {
        > .c-button {
            background: $colorLocalControlOvrBg;
            border-radius: $controlCr;
            box-shadow: $colorLocalControlOvrBg 0 0 0 2px;
        }
    }
}

.c-local-controls {
    // Controls that are in close proximity to an element they effect
    &--show-on-hover {
        // Hidden by default; requires a hover 1 - 3 levels above to display
        transition: $transOut;
        opacity: 0;
        pointer-events: none;
    }
}

.has-local-controls:hover {
    > .c-local-controls--show-on-hover,
    > * > .c-local-controls--show-on-hover,
    > * > * > .c-local-controls--show-on-hover,
    > * > * > * > .c-local-controls--show-on-hover
    {
        transition: $transIn;
        opacity: 1;
        pointer-events: inherit;
    }
}

/***************************************************** DRAG AND DROP */
.c-drop-hint {
    // Used in Tabs View, Flexible Grid Layouts
    @include abs();
    background-color: $colorDropHintBg;
    color: $colorDropHintFg;
    border-radius: $basicCr;
    border: 1px dashed $colorDropHintFg;
    display: flex;
    flex-direction: column;
    justify-content: center;
    align-items: center;
    transition: $transOut;
    z-index: 50;

    &:not(.c-drop-hint--always-show) {
        opacity: 0; // Must use this (rather than display: none) to enable transition effects
        pointer-events: none;
    }

    &:before {
        $h: 80%;
        $mh: 25px;
        background: $bg-icon-plus;
        background-size: contain;
        background-position: center center;
        background-repeat: no-repeat;
        content: '';
        display: block;
        filter: $colorKeyFilterHov;
        height: $h; width: $h;
        max-height: $mh; max-width: $mh;
    }

    .is-dragging &,
    &.is-dragging {
        pointer-events: inherit;
        transition: $transIn;
        opacity: 0.8;
    }

    .is-mouse-over &,
    &.is-mouse-over {
        transition: $transIn;
        background-color: $colorDropHintBgHov;
        opacity: 0.9;
    }
}

/***************************************************** LEGACY */
.l-btn-set {
    display: flex;
    align-items: center;
}<|MERGE_RESOLUTION|>--- conflicted
+++ resolved
@@ -571,14 +571,8 @@
 
     &[class*='--strip'] {
         // Buttons are smashed together with minimal margin
-<<<<<<< HEAD
         // c-buttons don't have border-radius between buttons, creates a tool-button-strip look
         // c-icon-buttons get grouped more closely together
-=======
-        // c-buttons don't have border-radius between buttons, creates a horizontal tool-button-strip look
-        // c-click-icons get grouped more closely together
-
->>>>>>> 0e9319e9
         [class^="c-button"] {
             // Only apply the following to buttons that have background, eg. c-button
             border-radius: 0;

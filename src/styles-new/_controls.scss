--- conflicted
+++ resolved
@@ -20,11 +20,7 @@
  * at runtime from the About dialog for additional information.
  *****************************************************************************/
 
-<<<<<<< HEAD
-// VERSION MANUALLY RESTORED FROM VUE-LAYOUT
-=======
 // VERSION MANUALLY MIGRATED FROM VUE-TOOLBAR
->>>>>>> 56b9708a
 
 /******************************************************** PLACEHOLDERS */
 @mixin cControl() {
@@ -84,11 +80,7 @@
         &:hover {
             background: $colorBtnCautionBgHov;
         }
-<<<<<<< HEAD
-    }
-=======
-}
->>>>>>> 56b9708a
+    }
 }
 
 @mixin cClickIcon() {
@@ -120,7 +112,6 @@
     // Contains control and provides positioning context for contained menu/palette.
     // Wraps --menu elements, contains button and menu
     overflow: visible;
-<<<<<<< HEAD
 
     .c-menu {
         // Default position of contained menu
@@ -148,35 +139,6 @@
     @include cButton();
 }
 
-=======
-
-        .c-menu {
-        // Default position of contained menu
-            top: 100%; left: 0;
-        }
-
-    &[class*='--menus-up'] {
-            .c-menu {
-                top: auto; bottom: 100%;
-            }
-        }
-
-    &[class*='--menus-left'] {
-            .c-menu {
-                left: auto; right: 0;
-            }
-        }
-    }
-
-/********* Buttons */
-// Optionally can include icon in :before via markup
-.c-button,
-.c-button--menu,
-button {
-    @include cButton();
-}
-
->>>>>>> 56b9708a
 .c-button--menu {
     $m: $interiorMargin;
 
@@ -274,46 +236,11 @@
 }
 
 /******************************************************** FORM ELEMENTS */
-<<<<<<< HEAD
 /********* Inline inputs */
 .c-input-inline {
     // A text input or contenteditable element that indicates edit affordance on hover and looks like an input on focus
     @include input-base();
     border: 1px solid transparent;
-=======
-input, textarea {
-    font-family: inherit;
-    font-weight: inherit;
-    letter-spacing: inherit;
-}
-
-input[type=text],
-input[type=search],
-input[type=number] {
-    @include reactive-input();
-    padding: $inputTextP;
-    &.numeric {
-        text-align: right;
-    }
-}
-
-.c-input {
-    &--datetime {
-        // Sized for values such as 2018-09-28 22:32:33.468Z
-        width: 160px;
-    }
-
-    &--hrs-min-sec {
-        // Sized for values such as 00:25:00
-        width: 60px;
-    }
-
-    &-inline,
-    &--inline {
-// A text input or contenteditable element that indicates edit affordance on hover and looks like an input on focus
-    @include reactive-input();
-    box-shadow: none;
->>>>>>> 56b9708a
     display: block !important;
     min-width: 0;
     padding-left: 0;
@@ -648,13 +575,4 @@
             }
         }
     }
-<<<<<<< HEAD
-=======
-}
-
-/***************************************************** SLIDERS */
-.c-slider {
-    @include cControl();
-    > * + * { margin-left: $interiorMargin; }
->>>>>>> 56b9708a
 }
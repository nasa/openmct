--- conflicted
+++ resolved
@@ -30,14 +30,4 @@
 @import "controls";
 @import "forms";
 @import "table";
-<<<<<<< HEAD
-@import "legacy";
-@import "about";
-
-/******************** LEGACY CSS */
-$output-bourbon-deprecation-warnings: false;
-@import "bourbon";
-@import "legacy-styles";
-=======
-@import "legacy";
->>>>>>> f7d0d2c1
+@import "legacy";
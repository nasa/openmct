/*****************************************************************************
 * Open MCT, Copyright (c) 2014-2017, United States Government
 * as represented by the Administrator of the National Aeronautics and Space
 * Administration. All rights reserved.
 *
 * Open MCT is licensed under the Apache License, Version 2.0 (the
 * "License"); you may not use this file except in compliance with the License.
 * You may obtain a copy of the License at
 * http://www.apache.org/licenses/LICENSE-2.0.
 *
 * Unless required by applicable law or agreed to in writing, software
 * distributed under the License is distributed on an "AS IS" BASIS, WITHOUT
 * WARRANTIES OR CONDITIONS OF ANY KIND, either express or implied. See the
 * License for the specific language governing permissions and limitations
 * under the License.
 *
 * Open MCT includes source code licensed under additional open source
 * licenses. See the Open Source Licenses file (LICENSES.md) included with
 * this source code distribution or the Licensing information page available
 * at runtime from the About dialog for additional information.
 *****************************************************************************/

define([
    'EventEmitter',
    'legacyRegistry',
    'uuid',
    './api/api',
    './selection/Selection',
    './api/objects/object-utils',
    './plugins/plugins',
    './ui/ViewRegistry'
], function (
    EventEmitter,
    legacyRegistry,
    uuid,
    api,
    Selection,
    objectUtils,
    plugins,
    ViewRegistry
) {
    /**
     * Open MCT is an extensible web application for building mission
     * control user interfaces. This module is itself an instance of
     * [MCT]{@link module:openmct.MCT}, which provides an interface for
     * configuring and executing the application.
     *
     * @exports openmct
     */

    /**
     * The Open MCT application. This may be configured by installing plugins
     * or registering extensions before the application is started.
     * @class MCT
     * @memberof module:openmct
     * @augments {EventEmitter}
     */
    function MCT() {
        EventEmitter.call(this);
        this.legacyBundle = { extensions: {
            services: [
                {
                    key: "openmct",
                    implementation: function ($injector) {
                        this.$injector = $injector;
                        return this;
                    }.bind(this),
                    depends: ['$injector']
                }
            ]
        } };

        /**
         * Tracks current selection state of the application.
         * @private
         */
        this.selection = new Selection();

        /**
         * MCT's time conductor, which may be used to synchronize view contents
         * for telemetry- or time-based views.
         * @type {module:openmct.TimeConductor}
         * @memberof module:openmct.MCT#
         * @name conductor
         */
        this.time = new api.TimeAPI();

        /**
         * An interface for interacting with the composition of domain objects.
         * The composition of a domain object is the list of other domain
         * objects it "contains" (for instance, that should be displayed
         * beneath it in the tree.)
         *
         * `composition` may be called as a function, in which case it acts
         * as [`composition.get`]{@link module:openmct.CompositionAPI#get}.
         *
         * @type {module:openmct.CompositionAPI}
         * @memberof module:openmct.MCT#
         * @name composition
         */
        this.composition = new api.CompositionAPI(this);

        /**
         * Registry for views of domain objects which should appear in the
         * main viewing area.
         *
         * @type {module:openmct.ViewRegistry}
         * @memberof module:openmct.MCT#
         * @name objectViews
         */
        this.objectViews = new ViewRegistry();

        /**
         * Registry for views which should appear in the Inspector area.
         * These views will be chosen based on selection state, so
         * providers should be prepared to test arbitrary objects for
         * viewability.
         *
         * @type {module:openmct.ViewRegistry}
         * @memberof module:openmct.MCT#
         * @name inspectors
         */
        this.inspectors = new ViewRegistry();

        /**
         * Registry for views which should appear in Edit Properties
         * dialogs, and similar user interface elements used for
         * modifying domain objects external to its regular views.
         *
         * @type {module:openmct.ViewRegistry}
         * @memberof module:openmct.MCT#
         * @name propertyEditors
         */
        this.propertyEditors = new ViewRegistry();

        /**
         * Registry for views which should appear in the status indicator area.
         * @type {module:openmct.ViewRegistry}
         * @memberof module:openmct.MCT#
         * @name indicators
         */
        this.indicators = new ViewRegistry();

        /**
         * Registry for views which should appear in the toolbar area while
         * editing.
         *
         * These views will be chosen based on selection state, so
         * providers should be prepared to test arbitrary objects for
         * viewability.
         *
         * @type {module:openmct.ViewRegistry}
         * @memberof module:openmct.MCT#
         * @name toolbars
         */
        this.toolbars = new ViewRegistry();

        /**
         * Registry for domain object types which may exist within this
         * instance of Open MCT.
         *
         * @type {module:openmct.TypeRegistry}
         * @memberof module:openmct.MCT#
         * @name types
         */
        this.types = new api.TypeRegistry();

        /**
         * Utilities for attaching common behaviors to views.
         *
         * @type {module:openmct.GestureAPI}
         * @memberof module:openmct.MCT#
         * @name gestures
         */
        this.gestures = new api.GestureAPI();

        /**
         * An interface for interacting with domain objects and the domain
         * object hierarchy.
         *
         * @type {module:openmct.ObjectAPI}
         * @memberof module:openmct.MCT#
         * @name objects
         */
        this.objects = new api.ObjectAPI();

        /**
         * An interface for retrieving and interpreting telemetry data associated
         * with a domain object.
         *
         * @type {module:openmct.TelemetryAPI}
         * @memberof module:openmct.MCT#
         * @name telemetry
         */
        this.telemetry = new api.TelemetryAPI(this);

        this.Dialog = api.Dialog;

        this.on('navigation', this.selection.clear.bind(this.selection));
    }

    MCT.prototype = Object.create(EventEmitter.prototype);

    MCT.prototype.MCT = MCT;

    MCT.prototype.legacyExtension = function (category, extension) {
        this.legacyBundle.extensions[category] =
            this.legacyBundle.extensions[category] || [];
        this.legacyBundle.extensions[category].push(extension);
    };

    /**
     * Set path to where assets are hosted.  This should be the path to main.js.
     * @memberof module:openmct.MCT#
     * @method setAssetPath
     */
    MCT.prototype.setAssetPath = function (path) {
        this.legacyExtension('constants', {
            key: "ASSETS_PATH",
            value: path
        });
    };

    /**
     * Start running Open MCT. This should be called only after any plugins
     * have been installed.
     * @fires module:openmct.MCT~start
     * @memberof module:openmct.MCT#
     * @method start
     * @param {HTMLElement} [domElement] the DOM element in which to run
     *        MCT; if undefined, MCT will be run in the body of the document
     */
    MCT.prototype.start = function (domElement) {
        if (!domElement) {
            domElement = document.body;
        }

        var appDiv = document.createElement('div');
        appDiv.setAttribute('ng-view', '');
        appDiv.className = 'user-environ';
        domElement.appendChild(appDiv);

        this.legacyExtension('runs', {
            depends: ['navigationService'],
            implementation: function (navigationService) {
                navigationService
                    .addListener(this.emit.bind(this, 'navigation'));
            }.bind(this)
        });

        this.types.listKeys().forEach(function (typeKey) {
            var type = this.types.get(typeKey);
            var legacyDefinition = type.toLegacyDefinition();
            legacyDefinition.key = typeKey;
            this.legacyExtension('types', legacyDefinition);
        }.bind(this));

<<<<<<< HEAD
        this.objectViews.providers.forEach(function (p) {
            this.legacyExtension('views', {
                key: 'vpid' + p.vpid,
                vpid: p.vpid,
=======
        this.objectViews.getAllProviders().forEach(function (p) {
            this.legacyExtension('views', {
                key: p.key,
>>>>>>> 71c54cd5
                provider: p,
                name: p.name,
                cssClass: p.cssClass,
                description: p.description,
                editable: p.editable,
<<<<<<< HEAD
                template: '<mct-view mct-vpid="' + p.vpid + '"/>'
=======
                template: '<mct-view mct-provider-key="' + p.key + '"/>'
>>>>>>> 71c54cd5
            });
        }, this);

        legacyRegistry.register('adapter', this.legacyBundle);
        legacyRegistry.enable('adapter');
        /**
         * Fired by [MCT]{@link module:openmct.MCT} when the application
         * is started.
         * @event start
         * @memberof module:openmct.MCT~
         */
        this.emit('start');
    };


    /**
     * Install a plugin in MCT.
     *
     * @param {Function} plugin a plugin install function which will be
     *     invoked with the mct instance.
     * @memberof module:openmct.MCT#
     */
    MCT.prototype.install = function (plugin) {
        plugin(this);
    };

    MCT.prototype.plugins = plugins;

    return MCT;
});<|MERGE_RESOLUTION|>--- conflicted
+++ resolved
@@ -255,26 +255,15 @@
             this.legacyExtension('types', legacyDefinition);
         }.bind(this));
 
-<<<<<<< HEAD
-        this.objectViews.providers.forEach(function (p) {
-            this.legacyExtension('views', {
-                key: 'vpid' + p.vpid,
-                vpid: p.vpid,
-=======
         this.objectViews.getAllProviders().forEach(function (p) {
             this.legacyExtension('views', {
                 key: p.key,
->>>>>>> 71c54cd5
                 provider: p,
                 name: p.name,
                 cssClass: p.cssClass,
                 description: p.description,
                 editable: p.editable,
-<<<<<<< HEAD
-                template: '<mct-view mct-vpid="' + p.vpid + '"/>'
-=======
                 template: '<mct-view mct-provider-key="' + p.key + '"/>'
->>>>>>> 71c54cd5
             });
         }, this);
 

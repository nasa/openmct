define([
    'EventEmitter',
    'legacyRegistry',
    'uuid',
    './api/api',
    'text!./adapter/templates/edit-object-replacement.html',
    './ui/Dialog',
    './Selection',
    './api/objects/bundle',
    './api/objects/object-utils'
], function (
    EventEmitter,
    legacyRegistry,
    uuid,
    api,
    editObjectTemplate,
    Dialog,
    Selection,
    objectAPIBundle,
    objectUtils
) {
    function MCT() {
        EventEmitter.call(this);
        this.legacyBundle = { extensions: {} };

        this.selection = new Selection();
        this.on('navigation', this.selection.clear.bind(this.selection));
    }

    MCT.prototype = Object.create(EventEmitter.prototype);

    Object.keys(api).forEach(function (k) {
        MCT.prototype[k] = api[k];
    });
    MCT.prototype.MCT = MCT;

    MCT.prototype.legacyExtension = function (category, extension) {
        this.legacyBundle.extensions[category] =
            this.legacyBundle.extensions[category] || [];
        this.legacyBundle.extensions[category].push(extension);
    };

    /**
     * Register a new type of view.
     *
     * @param region the region identifier (see mct.regions)
     * @param {ViewDefinition} definition the definition for this view
     */
    MCT.prototype.view = function (region, definition) {
        var viewKey = region + uuid();
        var adaptedViewKey = "adapted-view-" + region;

        this.legacyExtension(
            region === this.regions.main ? 'views' : 'representations',
            {
                name: "A view",
                key: adaptedViewKey,
                editable: true,
                template: '<mct-view region="\'' +
                    region +
                    '\'" ' +
                    'key="\'' +
                    viewKey +
                    '\'" ' +
                    'mct-object="domainObject">' +
                    '</mct-view>'
            }
        );

        this.legacyExtension('policies', {
            category: "view",
            implementation: function Policy() {
<<<<<<< HEAD
                this.allow = function (view, domainObject) {
                    if (view.key === adaptedViewKey) {
                        var model = domainObject.getModel();
                        var newDO = objectUtils.toNewFormat(model);
                        return !!factory(newDO);
=======
                this.allow = function (v, domainObject) {
                    if (v.key === adaptedViewKey) {
                        return definition.canView(domainObject);
>>>>>>> 18843cee
                    }
                    return true;
                };
            }
        });

        this.legacyExtension('newViews', {
            factory: definition,
            region: region,
            key: viewKey
        });
        
        this.legacyExtension('services', {
            key: 'PublicAPI',
            implementation: function () {
                return this;
            }.bind(this)
        });
    };

    MCT.prototype.type = function (key, type) {
        var legacyDef = type.toLegacyDefinition();
        legacyDef.key = key;
        type.key = key;

        this.legacyExtension('types', legacyDef);
        this.legacyExtension('representations', {
            key: "edit-object",
            priority: "preferred",
            template: editObjectTemplate,
            type: key
        });
    };

    MCT.prototype.dialog = function (view, title) {
        return new Dialog(view, title).show();
    };

    MCT.prototype.start = function () {
        this.legacyExtension('runs', {
            depends: ['navigationService'],
            implementation: function (navigationService) {
                navigationService
                    .addListener(this.emit.bind(this, 'navigation'));
            }.bind(this)
        });

        legacyRegistry.register('adapter', this.legacyBundle);
        this.emit('start');
    };

    MCT.prototype.regions = {
        main: "MAIN",
        toolbar: "TOOLBAR"
    };

    return MCT;
});<|MERGE_RESOLUTION|>--- conflicted
+++ resolved
@@ -70,17 +70,11 @@
         this.legacyExtension('policies', {
             category: "view",
             implementation: function Policy() {
-<<<<<<< HEAD
                 this.allow = function (view, domainObject) {
                     if (view.key === adaptedViewKey) {
                         var model = domainObject.getModel();
                         var newDO = objectUtils.toNewFormat(model);
-                        return !!factory(newDO);
-=======
-                this.allow = function (v, domainObject) {
-                    if (v.key === adaptedViewKey) {
-                        return definition.canView(domainObject);
->>>>>>> 18843cee
+                        return definition.canView(newDO);
                     }
                     return true;
                 };
@@ -92,7 +86,7 @@
             region: region,
             key: viewKey
         });
-        
+
         this.legacyExtension('services', {
             key: 'PublicAPI',
             implementation: function () {

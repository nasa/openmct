/*****************************************************************************
 * Open MCT, Copyright (c) 2014-2020, United States Government
 * as represented by the Administrator of the National Aeronautics and Space
 * Administration. All rights reserved.
 *
 * Open MCT is licensed under the Apache License, Version 2.0 (the
 * "License"); you may not use this file except in compliance with the License.
 * You may obtain a copy of the License at
 * http://www.apache.org/licenses/LICENSE-2.0.
 *
 * Unless required by applicable law or agreed to in writing, software
 * distributed under the License is distributed on an "AS IS" BASIS, WITHOUT
 * WARRANTIES OR CONDITIONS OF ANY KIND, either express or implied. See the
 * License for the specific language governing permissions and limitations
 * under the License.
 *
 * Open MCT includes source code licensed under additional open source
 * licenses. See the Open Source Licenses file (LICENSES.md) included with
 * this source code distribution or the Licensing information page available
 * at runtime from the About dialog for additional information.
 *****************************************************************************/

define([
    'EventEmitter',
    'uuid',
    './BundleRegistry',
    './installDefaultBundles',
    './api/api',
    './api/overlays/OverlayAPI',
    './selection/Selection',
    'objectUtils',
    './plugins/plugins',
    './adapter/indicators/legacy-indicators-plugin',
    './plugins/buildInfo/plugin',
    './ui/registries/ViewRegistry',
    './plugins/imagery/plugin',
    './ui/registries/InspectorViewRegistry',
    './ui/registries/ToolbarRegistry',
    './ui/router/ApplicationRouter',
    './ui/router/Browse',
    '../platform/framework/src/Main',
    './ui/layout/Layout.vue',
    '../platform/core/src/objects/DomainObjectImpl',
    '../platform/core/src/capabilities/ContextualDomainObject',
    './ui/preview/plugin',
    './api/Branding',
    './plugins/licenses/plugin',
    './plugins/remove/plugin',
<<<<<<< HEAD
    './plugins/move/plugin',
=======
    './plugins/duplicate/plugin',
>>>>>>> dff393a7
    'vue'
], function (
    EventEmitter,
    uuid,
    BundleRegistry,
    installDefaultBundles,
    api,
    OverlayAPI,
    Selection,
    objectUtils,
    plugins,
    LegacyIndicatorsPlugin,
    buildInfoPlugin,
    ViewRegistry,
    ImageryPlugin,
    InspectorViewRegistry,
    ToolbarRegistry,
    ApplicationRouter,
    Browse,
    Main,
    Layout,
    DomainObjectImpl,
    ContextualDomainObject,
    PreviewPlugin,
    BrandingAPI,
    LicensesPlugin,
    RemoveActionPlugin,
<<<<<<< HEAD
    MoveActionPlugin,
=======
    DuplicateActionPlugin,
>>>>>>> dff393a7
    Vue
) {
    /**
     * Open MCT is an extensible web application for building mission
     * control user interfaces. This module is itself an instance of
     * [MCT]{@link module:openmct.MCT}, which provides an interface for
     * configuring and executing the application.
     *
     * @exports openmct
     */

    /**
     * The Open MCT application. This may be configured by installing plugins
     * or registering extensions before the application is started.
     * @class MCT
     * @memberof module:openmct
     * @augments {EventEmitter}
     */
    function MCT() {
        EventEmitter.call(this);
        /* eslint-disable no-undef */
        this.buildInfo = {
            version: __OPENMCT_VERSION__,
            buildDate: __OPENMCT_BUILD_DATE__,
            revision: __OPENMCT_REVISION__,
            branch: __OPENMCT_BUILD_BRANCH__
        };
        /* eslint-enable no-undef */

        this.legacyBundle = {
            extensions: {
                services: [
                    {
                        key: "openmct",
                        implementation: function ($injector) {
                            this.$injector = $injector;

                            return this;
                        }.bind(this),
                        depends: ['$injector']
                    }
                ]
            }
        };

        /**
         * Tracks current selection state of the application.
         * @private
         */
        this.selection = new Selection(this);

        /**
         * MCT's time conductor, which may be used to synchronize view contents
         * for telemetry- or time-based views.
         * @type {module:openmct.TimeConductor}
         * @memberof module:openmct.MCT#
         * @name conductor
         */
        this.time = new api.TimeAPI();

        /**
         * An interface for interacting with the composition of domain objects.
         * The composition of a domain object is the list of other domain
         * objects it "contains" (for instance, that should be displayed
         * beneath it in the tree.)
         *
         * `composition` may be called as a function, in which case it acts
         * as [`composition.get`]{@link module:openmct.CompositionAPI#get}.
         *
         * @type {module:openmct.CompositionAPI}
         * @memberof module:openmct.MCT#
         * @name composition
         */
        this.composition = new api.CompositionAPI(this);

        /**
         * Registry for views of domain objects which should appear in the
         * main viewing area.
         *
         * @type {module:openmct.ViewRegistry}
         * @memberof module:openmct.MCT#
         * @name objectViews
         */
        this.objectViews = new ViewRegistry();

        /**
         * Registry for views which should appear in the Inspector area.
         * These views will be chosen based on the selection state.
         *
         * @type {module:openmct.InspectorViewRegistry}
         * @memberof module:openmct.MCT#
         * @name inspectorViews
         */
        this.inspectorViews = new InspectorViewRegistry();

        /**
         * Registry for views which should appear in Edit Properties
         * dialogs, and similar user interface elements used for
         * modifying domain objects external to its regular views.
         *
         * @type {module:openmct.ViewRegistry}
         * @memberof module:openmct.MCT#
         * @name propertyEditors
         */
        this.propertyEditors = new ViewRegistry();

        /**
         * Registry for views which should appear in the status indicator area.
         * @type {module:openmct.ViewRegistry}
         * @memberof module:openmct.MCT#
         * @name indicators
         */
        this.indicators = new ViewRegistry();

        /**
         * Registry for views which should appear in the toolbar area while
         * editing. These views will be chosen based on the selection state.
         *
         * @type {module:openmct.ToolbarRegistry}
         * @memberof module:openmct.MCT#
         * @name toolbars
         */
        this.toolbars = new ToolbarRegistry();

        /**
         * Registry for domain object types which may exist within this
         * instance of Open MCT.
         *
         * @type {module:openmct.TypeRegistry}
         * @memberof module:openmct.MCT#
         * @name types
         */
        this.types = new api.TypeRegistry();

        /**
         * An interface for interacting with domain objects and the domain
         * object hierarchy.
         *
         * @type {module:openmct.ObjectAPI}
         * @memberof module:openmct.MCT#
         * @name objects
         */
        this.objects = new api.ObjectAPI();

        /**
         * An interface for retrieving and interpreting telemetry data associated
         * with a domain object.
         *
         * @type {module:openmct.TelemetryAPI}
         * @memberof module:openmct.MCT#
         * @name telemetry
         */
        this.telemetry = new api.TelemetryAPI(this);

        /**
         * An interface for creating new indicators and changing them dynamically.
         *
         * @type {module:openmct.IndicatorAPI}
         * @memberof module:openmct.MCT#
         * @name indicators
         */
        this.indicators = new api.IndicatorAPI(this);

        this.notifications = new api.NotificationAPI();

        this.editor = new api.EditorAPI.default(this);

        this.overlays = new OverlayAPI.default();

        this.menus = new api.MenuAPI(this);

        this.actions = new api.ActionsAPI(this);

        this.status = new api.StatusAPI(this);

        this.router = new ApplicationRouter();

        this.branding = BrandingAPI.default;

        this.legacyRegistry = new BundleRegistry();
        installDefaultBundles(this.legacyRegistry);

        // Plugins that are installed by default

        this.install(this.plugins.Plot());
        this.install(this.plugins.TelemetryTable());
        this.install(PreviewPlugin.default());
        this.install(LegacyIndicatorsPlugin());
        this.install(LicensesPlugin.default());
        this.install(RemoveActionPlugin.default());
<<<<<<< HEAD
        this.install(MoveActionPlugin.default());
=======
        this.install(DuplicateActionPlugin.default());
>>>>>>> dff393a7
        this.install(this.plugins.FolderView());
        this.install(this.plugins.Tabs());
        this.install(ImageryPlugin.default());
        this.install(this.plugins.FlexibleLayout());
        this.install(this.plugins.GoToOriginalAction());
        this.install(this.plugins.ImportExport());
        this.install(this.plugins.WebPage());
        this.install(this.plugins.Condition());
        this.install(this.plugins.ConditionWidget());
        this.install(this.plugins.URLTimeSettingsSynchronizer());
        this.install(this.plugins.NotificationIndicator());
        this.install(this.plugins.NewFolderAction());
        this.install(this.plugins.ViewDatumAction());
    }

    MCT.prototype = Object.create(EventEmitter.prototype);

    MCT.prototype.MCT = MCT;

    MCT.prototype.legacyExtension = function (category, extension) {
        this.legacyBundle.extensions[category] =
            this.legacyBundle.extensions[category] || [];
        this.legacyBundle.extensions[category].push(extension);
    };

    /**
     * Return a legacy object, for compatibility purposes only.  This method
     * will be deprecated and removed in the future.
     * @private
     */
    MCT.prototype.legacyObject = function (domainObject) {
        let capabilityService = this.$injector.get('capabilityService');

        function instantiate(model, keyString) {
            const capabilities = capabilityService.getCapabilities(model, keyString);
            model.id = keyString;

            return new DomainObjectImpl(keyString, model, capabilities);
        }

        if (Array.isArray(domainObject)) {
            // an array of domain objects. [object, ...ancestors] representing
            // a single object with a given chain of ancestors.  We instantiate
            // as a single contextual domain object.
            return domainObject
                .map((o) => {
                    let keyString = objectUtils.makeKeyString(o.identifier);
                    let oldModel = objectUtils.toOldFormat(o);

                    return instantiate(oldModel, keyString);
                })
                .reverse()
                .reduce((parent, child) => {
                    return new ContextualDomainObject(child, parent);
                });

        } else {
            let keyString = objectUtils.makeKeyString(domainObject.identifier);
            let oldModel = objectUtils.toOldFormat(domainObject);

            return instantiate(oldModel, keyString);
        }
    };

    /**
     * Set path to where assets are hosted.  This should be the path to main.js.
     * @memberof module:openmct.MCT#
     * @method setAssetPath
     */
    MCT.prototype.setAssetPath = function (assetPath) {
        this._assetPath = assetPath;
    };

    /**
     * Get path to where assets are hosted.
     * @memberof module:openmct.MCT#
     * @method getAssetPath
     */
    MCT.prototype.getAssetPath = function () {
        const assetPathLength = this._assetPath && this._assetPath.length;
        if (!assetPathLength) {
            return '/';
        }

        if (this._assetPath[assetPathLength - 1] !== '/') {
            return this._assetPath + '/';
        }

        return this._assetPath;
    };

    /**
     * Start running Open MCT. This should be called only after any plugins
     * have been installed.
     * @fires module:openmct.MCT~start
     * @memberof module:openmct.MCT#
     * @method start
     * @param {HTMLElement} [domElement] the DOM element in which to run
     *        MCT; if undefined, MCT will be run in the body of the document
     */
    MCT.prototype.start = function (domElement = document.body, isHeadlessMode = false) {
        if (!this.plugins.DisplayLayout._installed) {
            this.install(this.plugins.DisplayLayout({
                showAsView: ['summary-widget']
            }));
        }

        this.element = domElement;

        this.legacyExtension('runs', {
            depends: ['navigationService'],
            implementation: function (navigationService) {
                navigationService
                    .addListener(this.emit.bind(this, 'navigation'));
            }.bind(this)
        });

        // TODO: remove with legacy types.
        this.types.listKeys().forEach(function (typeKey) {
            const type = this.types.get(typeKey);
            const legacyDefinition = type.toLegacyDefinition();
            legacyDefinition.key = typeKey;
            this.legacyExtension('types', legacyDefinition);
        }.bind(this));

        this.legacyRegistry.register('adapter', this.legacyBundle);
        this.legacyRegistry.enable('adapter');

        this.router.route(/^\/$/, () => {
            this.router.setPath('/browse/');
        });

        /**
         * Fired by [MCT]{@link module:openmct.MCT} when the application
         * is started.
         * @event start
         * @memberof module:openmct.MCT~
         */
        const startPromise = new Main();
        startPromise.run(this)
            .then(function (angular) {
                this.$angular = angular;
                // OpenMCT Object provider doesn't operate properly unless
                // something has depended upon objectService.  Cool, right?
                this.$injector.get('objectService');

                if (!isHeadlessMode) {
                    const appLayout = new Vue({
                        components: {
                            'Layout': Layout.default
                        },
                        provide: {
                            openmct: this
                        },
                        template: '<Layout ref="layout"></Layout>'
                    });
                    domElement.appendChild(appLayout.$mount().$el);

                    this.layout = appLayout.$refs.layout;
                    Browse(this);
                }

                this.router.start();
                this.emit('start');
            }.bind(this));
    };

    MCT.prototype.startHeadless = function () {
        let unreachableNode = document.createElement('div');

        return this.start(unreachableNode, true);
    };

    /**
     * Install a plugin in MCT.
     *
     * @param {Function} plugin a plugin install function which will be
     *     invoked with the mct instance.
     * @memberof module:openmct.MCT#
     */
    MCT.prototype.install = function (plugin) {
        plugin(this);
    };

    MCT.prototype.destroy = function () {
        this.emit('destroy');
        this.router.destroy();
    };

    MCT.prototype.plugins = plugins;

    return MCT;
});<|MERGE_RESOLUTION|>--- conflicted
+++ resolved
@@ -46,11 +46,8 @@
     './api/Branding',
     './plugins/licenses/plugin',
     './plugins/remove/plugin',
-<<<<<<< HEAD
     './plugins/move/plugin',
-=======
     './plugins/duplicate/plugin',
->>>>>>> dff393a7
     'vue'
 ], function (
     EventEmitter,
@@ -78,11 +75,8 @@
     BrandingAPI,
     LicensesPlugin,
     RemoveActionPlugin,
-<<<<<<< HEAD
     MoveActionPlugin,
-=======
     DuplicateActionPlugin,
->>>>>>> dff393a7
     Vue
 ) {
     /**
@@ -273,11 +267,8 @@
         this.install(LegacyIndicatorsPlugin());
         this.install(LicensesPlugin.default());
         this.install(RemoveActionPlugin.default());
-<<<<<<< HEAD
         this.install(MoveActionPlugin.default());
-=======
         this.install(DuplicateActionPlugin.default());
->>>>>>> dff393a7
         this.install(this.plugins.FolderView());
         this.install(this.plugins.Tabs());
         this.install(ImageryPlugin.default());

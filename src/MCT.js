define([
    'EventEmitter',
    'legacyRegistry',
    'uuid',
    './api/api',
    'text!./adapter/templates/edit-object-replacement.html',
    './ui/Dialog',
<<<<<<< HEAD
    './api/events/Events',
=======
    './Selection',
>>>>>>> 17d79738
    './api/objects/bundle'
], function (
    EventEmitter,
    legacyRegistry,
    uuid,
    api,
    editObjectTemplate,
    Dialog,
<<<<<<< HEAD
    Events
=======
    Selection
>>>>>>> 17d79738
) {
    function MCT() {
        EventEmitter.call(this);
        this.legacyBundle = { extensions: {} };

        this.selection = new Selection();
        this.on('navigation', this.selection.clear.bind(this.selection));
    }

    MCT.prototype = Object.create(EventEmitter.prototype);

    Object.keys(api).forEach(function (k) {
        MCT.prototype[k] = api[k];
    });
    MCT.prototype.MCT = MCT;

    MCT.prototype.legacyExtension = function (category, extension) {
        this.legacyBundle.extensions[category] =
            this.legacyBundle.extensions[category] || [];
        this.legacyBundle.extensions[category].push(extension);
    };

    MCT.prototype.view = function (region, factory) {
        var viewKey = region + uuid();
        var adaptedViewKey = "adapted-view-" + region;

        this.legacyExtension(
            region === this.regions.main ? 'views' : 'representations',
            {
                name: "A view",
                key: adaptedViewKey,
                editable: true,
                template: '<mct-view region="\'' +
                    region +
                    '\'" ' +
                    'key="\'' +
                    viewKey +
                    '\'" ' +
                    'mct-object="domainObject">' +
                    '</mct-view>'
            }
        );

        this.legacyExtension('policies', {
            category: "view",
            implementation: function Policy() {
                this.allow = function (view, domainObject) {
                    if (view.key === adaptedViewKey) {
                        return !!factory(domainObject);
                    }
                    return true;
                };
            }
        });

        this.legacyExtension('newViews', {
            factory: factory,
            region: region,
            key: viewKey
        });
    };

    MCT.prototype.type = function (key, type) {
        var legacyDef = type.toLegacyDefinition();
        legacyDef.key = key;
        type.key = key;

        this.legacyExtension('types', legacyDef);
        this.legacyExtension('representations', {
            key: "edit-object",
            priority: "preferred",
            template: editObjectTemplate,
            type: key
        });
    };

    MCT.prototype.dialog = function (view, title) {
        return new Dialog(view, title).show();
    };

    MCT.prototype.start = function () {
        this.legacyExtension('runs', {
            depends: ['navigationService'],
            implementation: function (navigationService) {
                navigationService
                    .addListener(this.emit.bind(this, 'navigation'));
            }.bind(this)
        });

        legacyRegistry.register('adapter', this.legacyBundle);
        this.emit('start');
    };

    MCT.prototype.regions = {
        main: "MAIN",
        toolbar: "TOOLBAR"
    };

    MCT.prototype.events = new Events();

    return MCT;
});<|MERGE_RESOLUTION|>--- conflicted
+++ resolved
@@ -5,11 +5,7 @@
     './api/api',
     'text!./adapter/templates/edit-object-replacement.html',
     './ui/Dialog',
-<<<<<<< HEAD
-    './api/events/Events',
-=======
     './Selection',
->>>>>>> 17d79738
     './api/objects/bundle'
 ], function (
     EventEmitter,
@@ -18,11 +14,7 @@
     api,
     editObjectTemplate,
     Dialog,
-<<<<<<< HEAD
-    Events
-=======
     Selection
->>>>>>> 17d79738
 ) {
     function MCT() {
         EventEmitter.call(this);
@@ -121,7 +113,5 @@
         toolbar: "TOOLBAR"
     };
 
-    MCT.prototype.events = new Events();
-
     return MCT;
 });
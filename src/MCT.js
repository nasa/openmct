/*****************************************************************************
 * Open MCT, Copyright (c) 2014-2021, United States Government
 * as represented by the Administrator of the National Aeronautics and Space
 * Administration. All rights reserved.
 *
 * Open MCT is licensed under the Apache License, Version 2.0 (the
 * "License"); you may not use this file except in compliance with the License.
 * You may obtain a copy of the License at
 * http://www.apache.org/licenses/LICENSE-2.0.
 *
 * Unless required by applicable law or agreed to in writing, software
 * distributed under the License is distributed on an "AS IS" BASIS, WITHOUT
 * WARRANTIES OR CONDITIONS OF ANY KIND, either express or implied. See the
 * License for the specific language governing permissions and limitations
 * under the License.
 *
 * Open MCT includes source code licensed under additional open source
 * licenses. See the Open Source Licenses file (LICENSES.md) included with
 * this source code distribution or the Licensing information page available
 * at runtime from the About dialog for additional information.
 *****************************************************************************/

define([
    'EventEmitter',
    'uuid',
    './BundleRegistry',
    './installDefaultBundles',
    './api/api',
    './api/overlays/OverlayAPI',
    './selection/Selection',
    'objectUtils',
    './plugins/plugins',
    './adapter/indicators/legacy-indicators-plugin',
    './plugins/buildInfo/plugin',
    './ui/registries/ViewRegistry',
    './plugins/imagery/plugin',
    './ui/registries/InspectorViewRegistry',
    './ui/registries/ToolbarRegistry',
    './ui/router/ApplicationRouter',
    './ui/router/Browse',
    '../platform/framework/src/Main',
    './ui/layout/Layout.vue',
    '../platform/core/src/objects/DomainObjectImpl',
    '../platform/core/src/capabilities/ContextualDomainObject',
    './ui/preview/plugin',
    './api/Branding',
    './plugins/licenses/plugin',
    './plugins/remove/plugin',
    './plugins/move/plugin',
    './plugins/linkAction/plugin',
    './plugins/duplicate/plugin',
    './plugins/importFromJSONAction/plugin',
    './plugins/exportAsJSONAction/plugin',
    'vue'
], function (
    EventEmitter,
    uuid,
    BundleRegistry,
    installDefaultBundles,
    api,
    OverlayAPI,
    Selection,
    objectUtils,
    plugins,
    LegacyIndicatorsPlugin,
    buildInfoPlugin,
    ViewRegistry,
    ImageryPlugin,
    InspectorViewRegistry,
    ToolbarRegistry,
    ApplicationRouter,
    Browse,
    Main,
    Layout,
    DomainObjectImpl,
    ContextualDomainObject,
    PreviewPlugin,
    BrandingAPI,
    LicensesPlugin,
    RemoveActionPlugin,
    MoveActionPlugin,
    LinkActionPlugin,
    DuplicateActionPlugin,
    ImportFromJSONAction,
    ExportAsJSONAction,
    Vue
) {
    /**
     * Open MCT is an extensible web application for building mission
     * control user interfaces. This module is itself an instance of
     * [MCT]{@link module:openmct.MCT}, which provides an interface for
     * configuring and executing the application.
     *
     * @exports openmct
     */

    /**
     * The Open MCT application. This may be configured by installing plugins
     * or registering extensions before the application is started.
     * @class MCT
     * @memberof module:openmct
     * @augments {EventEmitter}
     */
    function MCT() {
        EventEmitter.call(this);
        /* eslint-disable no-undef */
        this.buildInfo = {
            version: __OPENMCT_VERSION__,
            buildDate: __OPENMCT_BUILD_DATE__,
            revision: __OPENMCT_REVISION__,
            branch: __OPENMCT_BUILD_BRANCH__
        };
        /* eslint-enable no-undef */

        this.legacyBundle = {
            extensions: {
                services: [
                    {
                        key: "openmct",
                        implementation: function ($injector) {
                            this.$injector = $injector;

                            return this;
                        }.bind(this),
                        depends: ['$injector']
                    }
                ]
            }
        };

        this.destroy = this.destroy.bind(this);
        /**
         * Tracks current selection state of the application.
         * @private
         */
        this.selection = new Selection(this);

        /**
         * MCT's time conductor, which may be used to synchronize view contents
         * for telemetry- or time-based views.
         * @type {module:openmct.TimeConductor}
         * @memberof module:openmct.MCT#
         * @name conductor
         */
        this.time = new api.TimeAPI(this);

        /**
         * An interface for interacting with the composition of domain objects.
         * The composition of a domain object is the list of other domain
         * objects it "contains" (for instance, that should be displayed
         * beneath it in the tree.)
         *
         * `composition` may be called as a function, in which case it acts
         * as [`composition.get`]{@link module:openmct.CompositionAPI#get}.
         *
         * @type {module:openmct.CompositionAPI}
         * @memberof module:openmct.MCT#
         * @name composition
         */
        this.composition = new api.CompositionAPI(this);

        /**
         * Registry for views of domain objects which should appear in the
         * main viewing area.
         *
         * @type {module:openmct.ViewRegistry}
         * @memberof module:openmct.MCT#
         * @name objectViews
         */
        this.objectViews = new ViewRegistry();

        /**
         * Registry for views which should appear in the Inspector area.
         * These views will be chosen based on the selection state.
         *
         * @type {module:openmct.InspectorViewRegistry}
         * @memberof module:openmct.MCT#
         * @name inspectorViews
         */
        this.inspectorViews = new InspectorViewRegistry();

        /**
         * Registry for views which should appear in Edit Properties
         * dialogs, and similar user interface elements used for
         * modifying domain objects external to its regular views.
         *
         * @type {module:openmct.ViewRegistry}
         * @memberof module:openmct.MCT#
         * @name propertyEditors
         */
        this.propertyEditors = new ViewRegistry();

        /**
         * Registry for views which should appear in the status indicator area.
         * @type {module:openmct.ViewRegistry}
         * @memberof module:openmct.MCT#
         * @name indicators
         */
        this.indicators = new ViewRegistry();

        /**
         * Registry for views which should appear in the toolbar area while
         * editing. These views will be chosen based on the selection state.
         *
         * @type {module:openmct.ToolbarRegistry}
         * @memberof module:openmct.MCT#
         * @name toolbars
         */
        this.toolbars = new ToolbarRegistry();

        /**
         * Registry for domain object types which may exist within this
         * instance of Open MCT.
         *
         * @type {module:openmct.TypeRegistry}
         * @memberof module:openmct.MCT#
         * @name types
         */
        this.types = new api.TypeRegistry();

        /**
         * An interface for interacting with domain objects and the domain
         * object hierarchy.
         *
         * @type {module:openmct.ObjectAPI}
         * @memberof module:openmct.MCT#
         * @name objects
         */
        this.objects = new api.ObjectAPI.default(this.types, this);

        /**
         * An interface for retrieving and interpreting telemetry data associated
         * with a domain object.
         *
         * @type {module:openmct.TelemetryAPI}
         * @memberof module:openmct.MCT#
         * @name telemetry
         */
        this.telemetry = new api.TelemetryAPI(this);

        /**
         * An interface for creating new indicators and changing them dynamically.
         *
         * @type {module:openmct.IndicatorAPI}
         * @memberof module:openmct.MCT#
         * @name indicators
         */
        this.indicators = new api.IndicatorAPI(this);

        this.notifications = new api.NotificationAPI();

        this.editor = new api.EditorAPI.default(this);

        this.overlays = new OverlayAPI.default();

        this.menus = new api.MenuAPI(this);

        this.actions = new api.ActionsAPI(this);

        this.status = new api.StatusAPI(this);

        this.router = new ApplicationRouter(this);
        this.forms = new api.FormsAPI.default(this);

        this.branding = BrandingAPI.default;

        this.legacyRegistry = new BundleRegistry();
        installDefaultBundles(this.legacyRegistry);

        // Plugins that are installed by default

        this.install(this.plugins.Plot());
        this.install(this.plugins.TelemetryTable.default());
        this.install(PreviewPlugin.default());
        this.install(LegacyIndicatorsPlugin());
        this.install(LicensesPlugin.default());
        this.install(RemoveActionPlugin.default());
        this.install(MoveActionPlugin.default());
        this.install(LinkActionPlugin.default());
        this.install(DuplicateActionPlugin.default());
<<<<<<< HEAD
        this.install(ExportAsJSONAction.default());
        this.install(ImportFromJSONAction.default());
=======
        this.install(this.plugins.FormActions.default());
>>>>>>> 2709eb2b
        this.install(this.plugins.FolderView());
        this.install(this.plugins.Tabs());
        this.install(ImageryPlugin.default());
        this.install(this.plugins.FlexibleLayout());
        this.install(this.plugins.GoToOriginalAction());
        this.install(this.plugins.OpenInNewTabAction());
        this.install(this.plugins.WebPage());
        this.install(this.plugins.Condition());
        this.install(this.plugins.ConditionWidget());
        this.install(this.plugins.URLTimeSettingsSynchronizer());
        this.install(this.plugins.NotificationIndicator());
        this.install(this.plugins.NewFolderAction());
        this.install(this.plugins.ViewDatumAction());
        this.install(this.plugins.ViewLargeAction());
        this.install(this.plugins.ObjectInterceptors());
        this.install(this.plugins.NonEditableFolder());
        this.install(this.plugins.DeviceClassifier());
    }

    MCT.prototype = Object.create(EventEmitter.prototype);

    MCT.prototype.MCT = MCT;

    MCT.prototype.legacyExtension = function (category, extension) {
        this.legacyBundle.extensions[category] =
            this.legacyBundle.extensions[category] || [];
        this.legacyBundle.extensions[category].push(extension);
    };

    /**
     * Return a legacy object, for compatibility purposes only.  This method
     * will be deprecated and removed in the future.
     * @private
     */
    MCT.prototype.legacyObject = function (domainObject) {
        let capabilityService = this.$injector.get('capabilityService');

        function instantiate(model, keyString) {
            const capabilities = capabilityService.getCapabilities(model, keyString);
            model.id = keyString;

            return new DomainObjectImpl(keyString, model, capabilities);
        }

        if (Array.isArray(domainObject)) {
            // an array of domain objects. [object, ...ancestors] representing
            // a single object with a given chain of ancestors.  We instantiate
            // as a single contextual domain object.
            return domainObject
                .map((o) => {
                    let keyString = objectUtils.makeKeyString(o.identifier);
                    let oldModel = objectUtils.toOldFormat(o);

                    return instantiate(oldModel, keyString);
                })
                .reverse()
                .reduce((parent, child) => {
                    return new ContextualDomainObject(child, parent);
                });

        } else {
            let keyString = objectUtils.makeKeyString(domainObject.identifier);
            let oldModel = objectUtils.toOldFormat(domainObject);

            return instantiate(oldModel, keyString);
        }
    };

    /**
     * Set path to where assets are hosted.  This should be the path to main.js.
     * @memberof module:openmct.MCT#
     * @method setAssetPath
     */
    MCT.prototype.setAssetPath = function (assetPath) {
        this._assetPath = assetPath;
    };

    /**
     * Get path to where assets are hosted.
     * @memberof module:openmct.MCT#
     * @method getAssetPath
     */
    MCT.prototype.getAssetPath = function () {
        const assetPathLength = this._assetPath && this._assetPath.length;
        if (!assetPathLength) {
            return '/';
        }

        if (this._assetPath[assetPathLength - 1] !== '/') {
            return this._assetPath + '/';
        }

        return this._assetPath;
    };

    /**
     * Start running Open MCT. This should be called only after any plugins
     * have been installed.
     * @fires module:openmct.MCT~start
     * @memberof module:openmct.MCT#
     * @method start
     * @param {HTMLElement} [domElement] the DOM element in which to run
     *        MCT; if undefined, MCT will be run in the body of the document
     */
    MCT.prototype.start = function (domElement = document.body, isHeadlessMode = false) {
        if (this.types.get('layout') === undefined) {
            this.install(this.plugins.DisplayLayout({
                showAsView: ['summary-widget']
            }));
        }

        this.element = domElement;

        this.legacyExtension('runs', {
            depends: ['navigationService'],
            implementation: function (navigationService) {
                navigationService
                    .addListener(this.emit.bind(this, 'navigation'));
            }.bind(this)
        });

        // TODO: remove with legacy types.
        this.types.listKeys().forEach(function (typeKey) {
            const type = this.types.get(typeKey);
            const legacyDefinition = type.toLegacyDefinition();
            legacyDefinition.key = typeKey;
            this.legacyExtension('types', legacyDefinition);
        }.bind(this));

        this.legacyRegistry.register('adapter', this.legacyBundle);
        this.legacyRegistry.enable('adapter');

        this.router.route(/^\/$/, () => {
            this.router.setPath('/browse/');
        });

        /**
         * Fired by [MCT]{@link module:openmct.MCT} when the application
         * is started.
         * @event start
         * @memberof module:openmct.MCT~
         */
        const startPromise = new Main();
        startPromise.run(this)
            .then(function (angular) {
                this.$angular = angular;
                // OpenMCT Object provider doesn't operate properly unless
                // something has depended upon objectService.  Cool, right?
                this.$injector.get('objectService');

                if (!isHeadlessMode) {
                    const appLayout = new Vue({
                        components: {
                            'Layout': Layout.default
                        },
                        provide: {
                            openmct: this
                        },
                        template: '<Layout ref="layout"></Layout>'
                    });
                    domElement.appendChild(appLayout.$mount().$el);

                    this.layout = appLayout.$refs.layout;
                    Browse(this);
                }

                window.addEventListener('beforeunload', this.destroy);

                this.router.start();
                this.emit('start');
            }.bind(this));
    };

    MCT.prototype.startHeadless = function () {
        let unreachableNode = document.createElement('div');

        return this.start(unreachableNode, true);
    };

    /**
     * Install a plugin in MCT.
     *
     * @param {Function} plugin a plugin install function which will be
     *     invoked with the mct instance.
     * @memberof module:openmct.MCT#
     */
    MCT.prototype.install = function (plugin) {
        plugin(this);
    };

    MCT.prototype.destroy = function () {
        window.removeEventListener('beforeunload', this.destroy);
        this.emit('destroy');
        this.router.destroy();
    };

    MCT.prototype.plugins = plugins;

    return MCT;
});<|MERGE_RESOLUTION|>--- conflicted
+++ resolved
@@ -278,12 +278,8 @@
         this.install(MoveActionPlugin.default());
         this.install(LinkActionPlugin.default());
         this.install(DuplicateActionPlugin.default());
-<<<<<<< HEAD
         this.install(ExportAsJSONAction.default());
         this.install(ImportFromJSONAction.default());
-=======
-        this.install(this.plugins.FormActions.default());
->>>>>>> 2709eb2b
         this.install(this.plugins.FolderView());
         this.install(this.plugins.Tabs());
         this.install(ImageryPlugin.default());

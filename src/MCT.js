define([
    'EventEmitter',
    'legacyRegistry',
    'uuid',
    './api/api',
<<<<<<< HEAD
    'text!./adapter/templates/edit-object-replacement.html',
    './ui/Dialog',
    './Selection'
=======
    './api/objects/bundle'
>>>>>>> 14a56ea1
], function (
    EventEmitter,
    legacyRegistry,
    uuid,
    api,
    editObjectTemplate,
    Dialog,
    Selection
) {
    function MCT() {
        EventEmitter.call(this);
        this.legacyBundle = { extensions: {} };

        this.selection = new Selection();
        this.on('navigation', this.selection.clear.bind(this.selection));
    }

    MCT.prototype = Object.create(EventEmitter.prototype);

    Object.keys(api).forEach(function (k) {
        MCT.prototype[k] = api[k];
    });
    MCT.prototype.MCT = MCT;

    MCT.prototype.legacyExtension = function (category, extension) {
        this.legacyBundle.extensions[category] =
            this.legacyBundle.extensions[category] || [];
        this.legacyBundle.extensions[category].push(extension);
    };

    MCT.prototype.view = function (region, factory) {
        var viewKey = region + uuid();
        var adaptedViewKey = "adapted-view-" + region;

        this.legacyExtension(
            region === this.regions.main ? 'views' : 'representations',
            {
                name: "A view",
                key: adaptedViewKey,
                editable: true,
                template: '<mct-view region="\'' +
                    region +
                    '\'" ' +
                    'key="\'' +
                    viewKey +
                    '\'" ' +
                    'mct-object="domainObject">' +
                    '</mct-view>'
            }
        );

        this.legacyExtension('policies', {
            category: "view",
            implementation: function Policy() {
                this.allow = function (view, domainObject) {
                    if (view.key === adaptedViewKey) {
                        return !!factory(domainObject);
                    }
                    return true;
                };
            }
        });

        this.legacyExtension('newViews', {
            factory: factory,
            region: region,
            key: viewKey
        });
    };

    MCT.prototype.type = function (key, type) {
        var legacyDef = type.toLegacyDefinition();
        legacyDef.key = key;
        type.key = key;

        this.legacyExtension('types', legacyDef);
        this.legacyExtension('representations', {
            key: "edit-object",
            priority: "preferred",
            template: editObjectTemplate,
            type: key
        });
    };

    MCT.prototype.dialog = function (view, title) {
        return new Dialog(view, title).show();
    };

    MCT.prototype.start = function () {
        this.legacyExtension('runs', {
            depends: ['navigationService'],
            implementation: function (navigationService) {
                navigationService
                    .addListener(this.emit.bind(this, 'navigation'));
            }.bind(this)
        });

        legacyRegistry.register('adapter', this.legacyBundle);
        this.emit('start');
    };

    MCT.prototype.regions = {
        main: "MAIN",
        toolbar: "TOOLBAR"
    };

    MCT.prototype.verbs = {
        mutate: function (domainObject, mutator) {
            return domainObject.useCapability('mutation', mutator)
                .then(function () {
                    var persistence = domainObject.getCapability('persistence');
                    return persistence.persist();
                });
        },
        observe: function (domainObject, callback) {
            var mutation = domainObject.getCapability('mutation');
            return mutation.listen(callback);
        }
    };

    return MCT;
});<|MERGE_RESOLUTION|>--- conflicted
+++ resolved
@@ -3,13 +3,10 @@
     'legacyRegistry',
     'uuid',
     './api/api',
-<<<<<<< HEAD
     'text!./adapter/templates/edit-object-replacement.html',
     './ui/Dialog',
-    './Selection'
-=======
+    './Selection',
     './api/objects/bundle'
->>>>>>> 14a56ea1
 ], function (
     EventEmitter,
     legacyRegistry,

--- conflicted
+++ resolved
@@ -96,163 +96,6 @@
         };
 
         this.destroy = this.destroy.bind(this);
-<<<<<<< HEAD
-        /**
-         * Tracks current selection state of the application.
-         * @private
-         */
-        this.selection = new Selection(this);
-
-        /**
-         * MCT's time conductor, which may be used to synchronize view contents
-         * for telemetry- or time-based views.
-         * @type {module:openmct.TimeConductor}
-         * @memberof module:openmct.MCT#
-         * @name conductor
-         */
-        this.time = new api.TimeAPI(this);
-
-        /**
-         * An interface for interacting with the composition of domain objects.
-         * The composition of a domain object is the list of other domain
-         * objects it "contains" (for instance, that should be displayed
-         * beneath it in the tree.)
-         *
-         * `composition` may be called as a function, in which case it acts
-         * as [`composition.get`]{@link module:openmct.CompositionAPI#get}.
-         *
-         * @type {module:openmct.CompositionAPI}
-         * @memberof module:openmct.MCT#
-         * @name composition
-         */
-        this.composition = new api.CompositionAPI(this);
-
-        /**
-         * Registry for views of domain objects which should appear in the
-         * main viewing area.
-         *
-         * @type {module:openmct.ViewRegistry}
-         * @memberof module:openmct.MCT#
-         * @name objectViews
-         */
-        this.objectViews = new ViewRegistry();
-
-        /**
-         * Registry for views which should appear in the Inspector area.
-         * These views will be chosen based on the selection state.
-         *
-         * @type {module:openmct.InspectorViewRegistry}
-         * @memberof module:openmct.MCT#
-         * @name inspectorViews
-         */
-        this.inspectorViews = new InspectorViewRegistry();
-
-        /**
-         * Registry for views which should appear in Edit Properties
-         * dialogs, and similar user interface elements used for
-         * modifying domain objects external to its regular views.
-         *
-         * @type {module:openmct.ViewRegistry}
-         * @memberof module:openmct.MCT#
-         * @name propertyEditors
-         */
-        this.propertyEditors = new ViewRegistry();
-
-        /**
-         * Registry for views which should appear in the status indicator area.
-         * @type {module:openmct.ViewRegistry}
-         * @memberof module:openmct.MCT#
-         * @name indicators
-         */
-        this.indicators = new ViewRegistry();
-
-        /**
-         * Registry for views which should appear in the toolbar area while
-         * editing. These views will be chosen based on the selection state.
-         *
-         * @type {module:openmct.ToolbarRegistry}
-         * @memberof module:openmct.MCT#
-         * @name toolbars
-         */
-        this.toolbars = new ToolbarRegistry();
-
-        /**
-         * Registry for domain object types which may exist within this
-         * instance of Open MCT.
-         *
-         * @type {module:openmct.TypeRegistry}
-         * @memberof module:openmct.MCT#
-         * @name types
-         */
-        this.types = new api.TypeRegistry();
-
-        /**
-         * An interface for interacting with domain objects and the domain
-         * object hierarchy.
-         *
-         * @type {module:openmct.ObjectAPI}
-         * @memberof module:openmct.MCT#
-         * @name objects
-         */
-        this.objects = new api.ObjectAPI.default(this.types, this);
-
-        /**
-         * An interface for retrieving and interpreting telemetry data associated
-         * with a domain object.
-         *
-         * @type {module:openmct.TelemetryAPI}
-         * @memberof module:openmct.MCT#
-         * @name telemetry
-         */
-        this.telemetry = new api.TelemetryAPI.default(this);
-
-        /**
-         * An interface for creating new indicators and changing them dynamically.
-         *
-         * @type {module:openmct.IndicatorAPI}
-         * @memberof module:openmct.MCT#
-         * @name indicators
-         */
-        this.indicators = new api.IndicatorAPI(this);
-
-        /**
-         * MCT's user awareness management, to enable user and
-         * role specific functionality.
-         * @type {module:openmct.UserAPI}
-         * @memberof module:openmct.MCT#
-         * @name user
-         */
-        this.user = new api.UserAPI(this);
-
-        this.notifications = new api.NotificationAPI();
-
-        this.editor = new api.EditorAPI.default(this);
-
-        this.overlays = new OverlayAPI.default();
-
-        this.menus = new api.MenuAPI(this);
-
-        this.actions = new api.ActionsAPI(this);
-
-        this.status = new api.StatusAPI(this);
-
-        this.priority = api.PriorityAPI;
-
-        this.router = new ApplicationRouter(this);
-        this.faults = new api.FaultManagementAPI.default(this);
-        this.forms = new api.FormsAPI.default(this);
-
-        this.branding = BrandingAPI.default;
-
-        /**
-         * MCT's annotation API that enables
-         * human-created comments and categorization linked to data products
-         * @type {module:openmct.AnnotationAPI}
-         * @memberof module:openmct.MCT#
-         * @name annotation
-         */
-        this.annotation = new api.AnnotationAPI(this);
-=======
         [
             /**
             * Tracks current selection state of the application.
@@ -414,7 +257,6 @@
                 writable: true
             });
         });
->>>>>>> 0e1cc5dc
 
         // Plugins that are installed by default
         this.install(this.plugins.Plot());

--- conflicted
+++ resolved
@@ -163,19 +163,6 @@
         });
     };
 
-<<<<<<< HEAD
-    /**
-     * Show a dialog.
-     * @param view
-     * @param title
-     * @returns {Promise}
-     * @method dialog
-     * #memberof module:openmct.MCT#
-     */
-    MCT.prototype.dialog = function (view, title) {
-        return new Dialog(view, title).show();
-    };
-
     /**
      * Start running Open MCT. This should be called only after any plugins
      * have been installed.
@@ -183,8 +170,6 @@
      * @memberof module:openmct.MCT#
      * @method start
      */
-=======
->>>>>>> b4dc5029
     MCT.prototype.start = function () {
         this.legacyExtension('runs', {
             depends: ['navigationService'],

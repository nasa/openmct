/*****************************************************************************
 * Open MCT, Copyright (c) 2014-2020, United States Government
 * as represented by the Administrator of the National Aeronautics and Space
 * Administration. All rights reserved.
 *
 * Open MCT is licensed under the Apache License, Version 2.0 (the
 * "License"); you may not use this file except in compliance with the License.
 * You may obtain a copy of the License at
 * http://www.apache.org/licenses/LICENSE-2.0.
 *
 * Unless required by applicable law or agreed to in writing, software
 * distributed under the License is distributed on an "AS IS" BASIS, WITHOUT
 * WARRANTIES OR CONDITIONS OF ANY KIND, either express or implied. See the
 * License for the specific language governing permissions and limitations
 * under the License.
 *
 * Open MCT includes source code licensed under additional open source
 * licenses. See the Open Source Licenses file (LICENSES.md) included with
 * this source code distribution or the Licensing information page available
 * at runtime from the About dialog for additional information.
 *****************************************************************************/

define([
    'EventEmitter',
    'uuid',
    './BundleRegistry',
    './installDefaultBundles',
    './api/api',
    './api/overlays/OverlayAPI',
    './selection/Selection',
    'objectUtils',
    './plugins/plugins',
    './adapter/indicators/legacy-indicators-plugin',
    './plugins/buildInfo/plugin',
    './ui/registries/ViewRegistry',
    './plugins/imagery/plugin',
    './ui/registries/InspectorViewRegistry',
    './ui/registries/ToolbarRegistry',
    './ui/router/ApplicationRouter',
    './ui/router/Browse',
    '../platform/framework/src/Main',
    './ui/layout/Layout.vue',
    '../platform/core/src/objects/DomainObjectImpl',
    '../platform/core/src/capabilities/ContextualDomainObject',
    './ui/preview/plugin',
    './api/Branding',
    './plugins/licenses/plugin',
    './plugins/remove/plugin',
    'vue'
], function (
    EventEmitter,
    uuid,
    BundleRegistry,
    installDefaultBundles,
    api,
    OverlayAPI,
    Selection,
    objectUtils,
    plugins,
    LegacyIndicatorsPlugin,
    buildInfoPlugin,
    ViewRegistry,
    ImageryPlugin,
    InspectorViewRegistry,
    ToolbarRegistry,
    ApplicationRouter,
    Browse,
    Main,
    Layout,
    DomainObjectImpl,
    ContextualDomainObject,
    PreviewPlugin,
    BrandingAPI,
    LicensesPlugin,
    RemoveActionPlugin,
    Vue
) {
    /**
     * Open MCT is an extensible web application for building mission
     * control user interfaces. This module is itself an instance of
     * [MCT]{@link module:openmct.MCT}, which provides an interface for
     * configuring and executing the application.
     *
     * @exports openmct
     */

    /**
     * The Open MCT application. This may be configured by installing plugins
     * or registering extensions before the application is started.
     * @class MCT
     * @memberof module:openmct
     * @augments {EventEmitter}
     */
    function MCT() {
        EventEmitter.call(this);
        /* eslint-disable no-undef */
        this.buildInfo = {
            version: __OPENMCT_VERSION__,
            buildDate: __OPENMCT_BUILD_DATE__,
            revision: __OPENMCT_REVISION__,
            branch: __OPENMCT_BUILD_BRANCH__
        };
        /* eslint-enable no-undef */

        this.legacyBundle = {
            extensions: {
                services: [
                    {
                        key: "openmct",
                        implementation: function ($injector) {
                            this.$injector = $injector;

                            return this;
                        }.bind(this),
                        depends: ['$injector']
                    }
                ]
            }
        };

        /**
         * Tracks current selection state of the application.
         * @private
         */
        this.selection = new Selection(this);

        /**
         * MCT's time conductor, which may be used to synchronize view contents
         * for telemetry- or time-based views.
         * @type {module:openmct.TimeConductor}
         * @memberof module:openmct.MCT#
         * @name conductor
         */
        this.time = new api.TimeAPI();

        /**
         * An interface for interacting with the composition of domain objects.
         * The composition of a domain object is the list of other domain
         * objects it "contains" (for instance, that should be displayed
         * beneath it in the tree.)
         *
         * `composition` may be called as a function, in which case it acts
         * as [`composition.get`]{@link module:openmct.CompositionAPI#get}.
         *
         * @type {module:openmct.CompositionAPI}
         * @memberof module:openmct.MCT#
         * @name composition
         */
        this.composition = new api.CompositionAPI(this);

        /**
         * Registry for views of domain objects which should appear in the
         * main viewing area.
         *
         * @type {module:openmct.ViewRegistry}
         * @memberof module:openmct.MCT#
         * @name objectViews
         */
        this.objectViews = new ViewRegistry();

        /**
         * Registry for views which should appear in the Inspector area.
         * These views will be chosen based on the selection state.
         *
         * @type {module:openmct.InspectorViewRegistry}
         * @memberof module:openmct.MCT#
         * @name inspectorViews
         */
        this.inspectorViews = new InspectorViewRegistry();

        /**
         * Registry for views which should appear in Edit Properties
         * dialogs, and similar user interface elements used for
         * modifying domain objects external to its regular views.
         *
         * @type {module:openmct.ViewRegistry}
         * @memberof module:openmct.MCT#
         * @name propertyEditors
         */
        this.propertyEditors = new ViewRegistry();

        /**
         * Registry for views which should appear in the status indicator area.
         * @type {module:openmct.ViewRegistry}
         * @memberof module:openmct.MCT#
         * @name indicators
         */
        this.indicators = new ViewRegistry();

        /**
         * Registry for views which should appear in the toolbar area while
         * editing. These views will be chosen based on the selection state.
         *
         * @type {module:openmct.ToolbarRegistry}
         * @memberof module:openmct.MCT#
         * @name toolbars
         */
        this.toolbars = new ToolbarRegistry();

        /**
         * Registry for domain object types which may exist within this
         * instance of Open MCT.
         *
         * @type {module:openmct.TypeRegistry}
         * @memberof module:openmct.MCT#
         * @name types
         */
        this.types = new api.TypeRegistry();

        /**
         * An interface for interacting with domain objects and the domain
         * object hierarchy.
         *
         * @type {module:openmct.ObjectAPI}
         * @memberof module:openmct.MCT#
         * @name objects
         */
        this.objects = new api.ObjectAPI();

        /**
         * An interface for retrieving and interpreting telemetry data associated
         * with a domain object.
         *
         * @type {module:openmct.TelemetryAPI}
         * @memberof module:openmct.MCT#
         * @name telemetry
         */
        this.telemetry = new api.TelemetryAPI(this);

        /**
         * An interface for creating new indicators and changing them dynamically.
         *
         * @type {module:openmct.IndicatorAPI}
         * @memberof module:openmct.MCT#
         * @name indicators
         */
        this.indicators = new api.IndicatorAPI(this);

        this.notifications = new api.NotificationAPI();

        this.editor = new api.EditorAPI.default(this);

        this.overlays = new OverlayAPI.default();

        this.menus = new api.MenuAPI(this);

        this.actions = new api.ActionsAPI(this);

        this.status = new api.StatusAPI(this);

        this.router = new ApplicationRouter();

        this.branding = BrandingAPI.default;

        this.legacyRegistry = new BundleRegistry();
        installDefaultBundles(this.legacyRegistry);

        // Plugins that are installed by default

        this.install(this.plugins.Plot());
        this.install(this.plugins.TelemetryTable());
        this.install(PreviewPlugin.default());
        this.install(LegacyIndicatorsPlugin());
        this.install(LicensesPlugin.default());
        this.install(RemoveActionPlugin.default());
        this.install(this.plugins.FolderView());
        this.install(this.plugins.Tabs());
        this.install(ImageryPlugin.default());
        this.install(this.plugins.FlexibleLayout());
        this.install(this.plugins.GoToOriginalAction());
        this.install(this.plugins.ImportExport());
        this.install(this.plugins.WebPage());
        this.install(this.plugins.Condition());
        this.install(this.plugins.ConditionWidget());
        this.install(this.plugins.URLTimeSettingsSynchronizer());
        this.install(this.plugins.NotificationIndicator());
        this.install(this.plugins.NewFolderAction());
<<<<<<< HEAD
        this.install(this.plugins.ObjectInterceptors());
=======
        this.install(this.plugins.ViewDatumAction());
>>>>>>> 13fe7509
    }

    MCT.prototype = Object.create(EventEmitter.prototype);

    MCT.prototype.MCT = MCT;

    MCT.prototype.legacyExtension = function (category, extension) {
        this.legacyBundle.extensions[category] =
            this.legacyBundle.extensions[category] || [];
        this.legacyBundle.extensions[category].push(extension);
    };

    /**
     * Return a legacy object, for compatibility purposes only.  This method
     * will be deprecated and removed in the future.
     * @private
     */
    MCT.prototype.legacyObject = function (domainObject) {
        let capabilityService = this.$injector.get('capabilityService');

        function instantiate(model, keyString) {
            const capabilities = capabilityService.getCapabilities(model, keyString);
            model.id = keyString;

            return new DomainObjectImpl(keyString, model, capabilities);
        }

        if (Array.isArray(domainObject)) {
            // an array of domain objects. [object, ...ancestors] representing
            // a single object with a given chain of ancestors.  We instantiate
            // as a single contextual domain object.
            return domainObject
                .map((o) => {
                    let keyString = objectUtils.makeKeyString(o.identifier);
                    let oldModel = objectUtils.toOldFormat(o);

                    return instantiate(oldModel, keyString);
                })
                .reverse()
                .reduce((parent, child) => {
                    return new ContextualDomainObject(child, parent);
                });

        } else {
            let keyString = objectUtils.makeKeyString(domainObject.identifier);
            let oldModel = objectUtils.toOldFormat(domainObject);

            return instantiate(oldModel, keyString);
        }
    };

    /**
     * Set path to where assets are hosted.  This should be the path to main.js.
     * @memberof module:openmct.MCT#
     * @method setAssetPath
     */
    MCT.prototype.setAssetPath = function (assetPath) {
        this._assetPath = assetPath;
    };

    /**
     * Get path to where assets are hosted.
     * @memberof module:openmct.MCT#
     * @method getAssetPath
     */
    MCT.prototype.getAssetPath = function () {
        const assetPathLength = this._assetPath && this._assetPath.length;
        if (!assetPathLength) {
            return '/';
        }

        if (this._assetPath[assetPathLength - 1] !== '/') {
            return this._assetPath + '/';
        }

        return this._assetPath;
    };

    /**
     * Start running Open MCT. This should be called only after any plugins
     * have been installed.
     * @fires module:openmct.MCT~start
     * @memberof module:openmct.MCT#
     * @method start
     * @param {HTMLElement} [domElement] the DOM element in which to run
     *        MCT; if undefined, MCT will be run in the body of the document
     */
    MCT.prototype.start = function (domElement = document.body, isHeadlessMode = false) {
        if (!this.plugins.DisplayLayout._installed) {
            this.install(this.plugins.DisplayLayout({
                showAsView: ['summary-widget']
            }));
        }

        this.element = domElement;

        this.legacyExtension('runs', {
            depends: ['navigationService'],
            implementation: function (navigationService) {
                navigationService
                    .addListener(this.emit.bind(this, 'navigation'));
            }.bind(this)
        });

        // TODO: remove with legacy types.
        this.types.listKeys().forEach(function (typeKey) {
            const type = this.types.get(typeKey);
            const legacyDefinition = type.toLegacyDefinition();
            legacyDefinition.key = typeKey;
            this.legacyExtension('types', legacyDefinition);
        }.bind(this));

        this.legacyRegistry.register('adapter', this.legacyBundle);
        this.legacyRegistry.enable('adapter');

        this.router.route(/^\/$/, () => {
            this.router.setPath('/browse/');
        });

        /**
         * Fired by [MCT]{@link module:openmct.MCT} when the application
         * is started.
         * @event start
         * @memberof module:openmct.MCT~
         */
        const startPromise = new Main();
        startPromise.run(this)
            .then(function (angular) {
                this.$angular = angular;
                // OpenMCT Object provider doesn't operate properly unless
                // something has depended upon objectService.  Cool, right?
                this.$injector.get('objectService');

                if (!isHeadlessMode) {
                    const appLayout = new Vue({
                        components: {
                            'Layout': Layout.default
                        },
                        provide: {
                            openmct: this
                        },
                        template: '<Layout ref="layout"></Layout>'
                    });
                    domElement.appendChild(appLayout.$mount().$el);

                    this.layout = appLayout.$refs.layout;
                    Browse(this);
                }

                this.router.start();
                this.emit('start');
            }.bind(this));
    };

    MCT.prototype.startHeadless = function () {
        let unreachableNode = document.createElement('div');

        return this.start(unreachableNode, true);
    };

    /**
     * Install a plugin in MCT.
     *
     * @param {Function} plugin a plugin install function which will be
     *     invoked with the mct instance.
     * @memberof module:openmct.MCT#
     */
    MCT.prototype.install = function (plugin) {
        plugin(this);
    };

    MCT.prototype.destroy = function () {
        this.emit('destroy');
        this.router.destroy();
    };

    MCT.prototype.plugins = plugins;

    return MCT;
});<|MERGE_RESOLUTION|>--- conflicted
+++ resolved
@@ -275,11 +275,8 @@
         this.install(this.plugins.URLTimeSettingsSynchronizer());
         this.install(this.plugins.NotificationIndicator());
         this.install(this.plugins.NewFolderAction());
-<<<<<<< HEAD
+        this.install(this.plugins.ViewDatumAction());
         this.install(this.plugins.ObjectInterceptors());
-=======
-        this.install(this.plugins.ViewDatumAction());
->>>>>>> 13fe7509
     }
 
     MCT.prototype = Object.create(EventEmitter.prototype);

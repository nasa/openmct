/*****************************************************************************
 * Open MCT, Copyright (c) 2014-2018, United States Government
 * as represented by the Administrator of the National Aeronautics and Space
 * Administration. All rights reserved.
 *
 * Open MCT is licensed under the Apache License, Version 2.0 (the
 * "License"); you may not use this file except in compliance with the License.
 * You may obtain a copy of the License at
 * http://www.apache.org/licenses/LICENSE-2.0.
 *
 * Unless required by applicable law or agreed to in writing, software
 * distributed under the License is distributed on an "AS IS" BASIS, WITHOUT
 * WARRANTIES OR CONDITIONS OF ANY KIND, either express or implied. See the
 * License for the specific language governing permissions and limitations
 * under the License.
 *
 * Open MCT includes source code licensed under additional open source
 * licenses. See the Open Source Licenses file (LICENSES.md) included with
 * this source code distribution or the Licensing information page available
 * at runtime from the About dialog for additional information.
 *****************************************************************************/

define([
    'EventEmitter',
    'legacyRegistry',
    'uuid',
    './defaultRegistry',
    './api/api',
    './selection/Selection',
    './api/objects/object-utils',
    './plugins/plugins',
    './adapter/indicators/legacy-indicators-plugin',
    './plugins/buildInfo/plugin',
    './ui/registries/ViewRegistry',
    './ui/registries/InspectorViewRegistry',
    './ui/registries/ToolbarRegistry',
    './ui/router/ApplicationRouter',
    './ui/router/Browse',
    '../platform/framework/src/Main',
    './styles-new/core.scss',
    './styles-new/notebook.scss',
    './ui/components/layout/Layout.vue',
    './ui/overlayService/overlayService',
    'vue'
], function (
    EventEmitter,
    legacyRegistry,
    uuid,
    defaultRegistry,
    api,
    Selection,
    objectUtils,
    plugins,
    LegacyIndicatorsPlugin,
    buildInfoPlugin,
    ViewRegistry,
    InspectorViewRegistry,
    ToolbarRegistry,
    ApplicationRouter,
    Browse,
    Main,
    coreStyles,
    NotebookStyles,
    Layout,
    OverlayService,
    Vue
) {
    /**
     * Open MCT is an extensible web application for building mission
     * control user interfaces. This module is itself an instance of
     * [MCT]{@link module:openmct.MCT}, which provides an interface for
     * configuring and executing the application.
     *
     * @exports openmct
     */

    /**
     * The Open MCT application. This may be configured by installing plugins
     * or registering extensions before the application is started.
     * @class MCT
     * @memberof module:openmct
     * @augments {EventEmitter}
     */
    function MCT() {
        EventEmitter.call(this);
        this.legacyBundle = { extensions: {
            services: [
                {
                    key: "openmct",
                    implementation: function ($injector) {
                        this.$injector = $injector;
                        return this;
                    }.bind(this),
                    depends: ['$injector']
                }
            ]
        } };

        /**
         * Tracks current selection state of the application.
         * @private
         */
        this.selection = new Selection(this);

        /**
         * MCT's time conductor, which may be used to synchronize view contents
         * for telemetry- or time-based views.
         * @type {module:openmct.TimeConductor}
         * @memberof module:openmct.MCT#
         * @name conductor
         */
        this.time = new api.TimeAPI();

        /**
         * An interface for interacting with the composition of domain objects.
         * The composition of a domain object is the list of other domain
         * objects it "contains" (for instance, that should be displayed
         * beneath it in the tree.)
         *
         * `composition` may be called as a function, in which case it acts
         * as [`composition.get`]{@link module:openmct.CompositionAPI#get}.
         *
         * @type {module:openmct.CompositionAPI}
         * @memberof module:openmct.MCT#
         * @name composition
         */
        this.composition = new api.CompositionAPI(this);

        /**
         * Registry for views of domain objects which should appear in the
         * main viewing area.
         *
         * @type {module:openmct.ViewRegistry}
         * @memberof module:openmct.MCT#
         * @name objectViews
         */
        this.objectViews = new ViewRegistry();

        /**
         * Registry for views which should appear in the Inspector area.
         * These views will be chosen based on the selection state.
         *
         * @type {module:openmct.InspectorViewRegistry}
         * @memberof module:openmct.MCT#
         * @name inspectorViews
         */
        this.inspectorViews = new InspectorViewRegistry();

        /**
         * Registry for views which should appear in Edit Properties
         * dialogs, and similar user interface elements used for
         * modifying domain objects external to its regular views.
         *
         * @type {module:openmct.ViewRegistry}
         * @memberof module:openmct.MCT#
         * @name propertyEditors
         */
        this.propertyEditors = new ViewRegistry();

        /**
         * Registry for views which should appear in the status indicator area.
         * @type {module:openmct.ViewRegistry}
         * @memberof module:openmct.MCT#
         * @name indicators
         */
        this.indicators = new ViewRegistry();

        /**
         * Registry for views which should appear in the toolbar area while
         * editing. These views will be chosen based on the selection state.
         *
         * @type {module:openmct.ToolbarRegistry}
         * @memberof module:openmct.MCT#
         * @name toolbars
         */
        this.toolbars = new ToolbarRegistry();

        /**
         * Registry for domain object types which may exist within this
         * instance of Open MCT.
         *
         * @type {module:openmct.TypeRegistry}
         * @memberof module:openmct.MCT#
         * @name types
         */
        this.types = new api.TypeRegistry();

        /**
         * Utilities for attaching common behaviors to views.
         *
         * @type {module:openmct.GestureAPI}
         * @memberof module:openmct.MCT#
         * @name gestures
         */
        this.gestures = new api.GestureAPI();

        /**
         * An interface for interacting with domain objects and the domain
         * object hierarchy.
         *
         * @type {module:openmct.ObjectAPI}
         * @memberof module:openmct.MCT#
         * @name objects
         */
        this.objects = new api.ObjectAPI();

        /**
         * An interface for retrieving and interpreting telemetry data associated
         * with a domain object.
         *
         * @type {module:openmct.TelemetryAPI}
         * @memberof module:openmct.MCT#
         * @name telemetry
         */
        this.telemetry = new api.TelemetryAPI(this);

        /**
         * An interface for creating new indicators and changing them dynamically.
         *
         * @type {module:openmct.IndicatorAPI}
         * @memberof module:openmct.MCT#
         * @name indicators
         */
        this.indicators = new api.IndicatorAPI(this);

        this.Dialog = api.Dialog;

<<<<<<< HEAD
        this.OverlayService = new OverlayService();
=======
        this.editor = new api.EditorAPI.default(this);
>>>>>>> 3c324cbe

        this.legacyRegistry = defaultRegistry;
        this.install(this.plugins.Plot());
        this.install(this.plugins.TelemetryTable());

        if (typeof BUILD_CONSTANTS !== 'undefined') {
            this.install(buildInfoPlugin(BUILD_CONSTANTS));
        }

    }

    MCT.prototype = Object.create(EventEmitter.prototype);

    MCT.prototype.MCT = MCT;

    MCT.prototype.legacyExtension = function (category, extension) {
        this.legacyBundle.extensions[category] =
            this.legacyBundle.extensions[category] || [];
        this.legacyBundle.extensions[category].push(extension);
    };

    /**
     * Set path to where assets are hosted.  This should be the path to main.js.
     * @memberof module:openmct.MCT#
     * @method setAssetPath
     */
    MCT.prototype.setAssetPath = function (path) {
        this.legacyExtension('constants', {
            key: "ASSETS_PATH",
            value: path
        });
    };

    /**
     * Start running Open MCT. This should be called only after any plugins
     * have been installed.
     * @fires module:openmct.MCT~start
     * @memberof module:openmct.MCT#
     * @method start
     * @param {HTMLElement} [domElement] the DOM element in which to run
     *        MCT; if undefined, MCT will be run in the body of the document
     */
    MCT.prototype.start = function (domElement) {
        if (!domElement) {
            domElement = document.body;
        }

        this.legacyExtension('runs', {
            depends: ['navigationService'],
            implementation: function (navigationService) {
                navigationService
                    .addListener(this.emit.bind(this, 'navigation'));
            }.bind(this)
        });

        // TODO: remove with legacy types.
        this.types.listKeys().forEach(function (typeKey) {
            var type = this.types.get(typeKey);
            var legacyDefinition = type.toLegacyDefinition();
            legacyDefinition.key = typeKey;
            this.legacyExtension('types', legacyDefinition);
        }.bind(this));

        legacyRegistry.register('adapter', this.legacyBundle);
        legacyRegistry.enable('adapter');

        this.install(LegacyIndicatorsPlugin());

        this.router = new ApplicationRouter();

        this.router.route(/^\/$/, () => {
            this.router.setPath('/browse/mine');
        });

        /**
         * Fired by [MCT]{@link module:openmct.MCT} when the application
         * is started.
         * @event start
         * @memberof module:openmct.MCT~
         */
        var startPromise = new Main().run(this.legacyRegistry)
            .then(function (angular) {
                this.$angular = angular;
                // OpenMCT Object provider doesn't operate properly unless
                // something has depended upon objectService.  Cool, right?
                this.$injector.get('objectService');

                var appLayout = new Vue({
                    components: {
                        'Layout': Layout.default
                    },
                    provide: {
                        openmct: this
                    },
                    template: '<Layout ref="layout"></Layout>'
                });
                domElement.appendChild(appLayout.$mount().$el);

                this.layout = appLayout.$refs.layout;
                Browse(this);
                this.router.start();
                this.emit('start');
            }.bind(this));
    };

    /**
     * Install a plugin in MCT.
     *
     * @param {Function} plugin a plugin install function which will be
     *     invoked with the mct instance.
     * @memberof module:openmct.MCT#
     */
    MCT.prototype.install = function (plugin) {
        plugin(this);
    };

    MCT.prototype.plugins = plugins;

    return MCT;
});<|MERGE_RESOLUTION|>--- conflicted
+++ resolved
@@ -225,11 +225,9 @@
 
         this.Dialog = api.Dialog;
 
-<<<<<<< HEAD
+        this.editor = new api.EditorAPI.default(this);
+
         this.OverlayService = new OverlayService();
-=======
-        this.editor = new api.EditorAPI.default(this);
->>>>>>> 3c324cbe
 
         this.legacyRegistry = defaultRegistry;
         this.install(this.plugins.Plot());

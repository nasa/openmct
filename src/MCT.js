--- conflicted
+++ resolved
@@ -266,11 +266,8 @@
         this.install(this.plugins.WebPage());
         this.install(this.plugins.Condition());
         this.install(this.plugins.ConditionWidget());
-<<<<<<< HEAD
         this.install(this.plugins.URLTimeSettingsSynchronizer());
-=======
         this.install(this.plugins.NotificationIndicator());
->>>>>>> 02b53758
     }
 
     MCT.prototype = Object.create(EventEmitter.prototype);

--- conflicted
+++ resolved
@@ -44,12 +44,9 @@
     '../platform/core/src/objects/DomainObjectImpl',
     '../platform/core/src/capabilities/ContextualDomainObject',
     './ui/preview/plugin',
-<<<<<<< HEAD
     './api/Branding',
     './plugins/licenses/plugin',
-=======
     './plugins/remove/plugin',
->>>>>>> 5151f90b
     'vue'
 ], function (
     EventEmitter,
@@ -75,12 +72,9 @@
     DomainObjectImpl,
     ContextualDomainObject,
     PreviewPlugin,
-<<<<<<< HEAD
     BrandingAPI,
     LicensesPlugin,
-=======
     RemoveActionPlugin,
->>>>>>> 5151f90b
     Vue
 ) {
     /**
@@ -256,17 +250,14 @@
         this.install(this.plugins.TelemetryTable());
         this.install(this.plugins.DisplayLayout());
         this.install(PreviewPlugin.default());
-<<<<<<< HEAD
         this.install(LegacyIndicatorsPlugin());
         this.install(LicensesPlugin.default());
-=======
         this.install(RemoveActionPlugin.default());
 
         if (typeof BUILD_CONSTANTS !== 'undefined') {
             this.install(buildInfoPlugin(BUILD_CONSTANTS));
         }
 
->>>>>>> 5151f90b
     }
 
     MCT.prototype = Object.create(EventEmitter.prototype);

/*****************************************************************************
 * Open MCT, Copyright (c) 2014-2023, United States Government
 * as represented by the Administrator of the National Aeronautics and Space
 * Administration. All rights reserved.
 *
 * Open MCT is licensed under the Apache License, Version 2.0 (the
 * "License"); you may not use this file except in compliance with the License.
 * You may obtain a copy of the License at
 * http://www.apache.org/licenses/LICENSE-2.0.
 *
 * Unless required by applicable law or agreed to in writing, software
 * distributed under the License is distributed on an "AS IS" BASIS, WITHOUT
 * WARRANTIES OR CONDITIONS OF ANY KIND, either express or implied. See the
 * License for the specific language governing permissions and limitations
 * under the License.
 *
 * Open MCT includes source code licensed under additional open source
 * licenses. See the Open Source Licenses file (LICENSES.md) included with
 * this source code distribution or the Licensing information page available
 * at runtime from the About dialog for additional information.
 *****************************************************************************/
/* eslint-disable no-undef */
<<<<<<< HEAD
import EventEmitter from 'EventEmitter';
import Vue from 'vue';

import api from './api/api';
import BrandingAPI from './api/Branding';
import OverlayAPI from './api/overlays/OverlayAPI';
import ToolTipAPI from './api/tooltips/ToolTipAPI';
import DuplicateActionPlugin from './plugins/duplicate/plugin';
import ExportAsJSONAction from './plugins/exportAsJSONAction/plugin';
import ImageryPlugin from './plugins/imagery/plugin';
import ImportFromJSONAction from './plugins/importFromJSONAction/plugin';
import LicensesPlugin from './plugins/licenses/plugin';
import LinkActionPlugin from './plugins/linkAction/plugin';
import MoveActionPlugin from './plugins/move/plugin';
import plugins from './plugins/plugins';
import RemoveActionPlugin from './plugins/remove/plugin';
import Selection from './selection/Selection';
import components from './ui/components/components';
import Layout from './ui/layout/Layout.vue';
import PreviewPlugin from './ui/preview/plugin';
import InspectorViewRegistry from './ui/registries/InspectorViewRegistry';
import ToolbarRegistry from './ui/registries/ToolbarRegistry';
import ViewRegistry from './ui/registries/ViewRegistry';
import ApplicationRouter from './ui/router/ApplicationRouter';
import Browse from './ui/router/Browse';

/**
 * Open MCT is an extensible web application for building mission
 * control user interfaces. This module is itself an instance of
 * [MCT]{@link module:openmct.MCT}, which provides an interface for
 * configuring and executing the application.
 *
 * @exports openmct
 */

/**
 * The Open MCT application. This may be configured by installing plugins
 * or registering extensions before the application is started.
 * @constructor
 * @memberof module:openmct
 */
export class MCT extends EventEmitter {
  plugins = plugins;
  components = components;

  /**
   * Tracks current selection state of the application.
   * @private
   */
  selection = new Selection(this);

  /**
   * MCT's time conductor, which may be used to synchronize view contents
   * for telemetry- or time-based views.
   * @type {module:openmct.TimeConductor}
   * @memberof module:openmct.MCT#
   * @name conductor
   */
  time = new api.TimeAPI(this);

  /**
   * An interface for interacting with the composition of domain objects.
   * The composition of a domain object is the list of other domain
   * objects it "contains" (for instance, that should be displayed
   * beneath it in the tree.)
   *
   * `composition` may be called as a function, in which case it acts
   * as [`composition.get`]{@link module:openmct.CompositionAPI#get}.
   *
   * @type {module:openmct.CompositionAPI}
   * @memberof module:openmct.MCT#
   * @name composition
   */
  composition = new api.CompositionAPI(this);

  /**
   * Registry for views of domain objects which should appear in the
   * main viewing area.
   *
   * @type {module:openmct.ViewRegistry}
   * @memberof module:openmct.MCT#
   * @name objectViews
   */
  objectViews = new ViewRegistry();

  /**
   * Registry for views which should appear in the Inspector area.
   * These views will be chosen based on the selection state.
   *
   * @type {module:openmct.InspectorViewRegistry}
   * @memberof module:openmct.MCT#
   * @name inspectorViews
   */
  inspectorViews = new InspectorViewRegistry();

  /**
   * Registry for views which should appear in Edit Properties
   * dialogs, and similar user interface elements used for
   * modifying domain objects external to its regular views.
   *
   * @type {module:openmct.ViewRegistry}
   * @memberof module:openmct.MCT#
   * @name propertyEditors
   */
  propertyEditors = new ViewRegistry();

  /**
   * Registry for views which should appear in the toolbar area while
   * editing. These views will be chosen based on the selection state.
   *
   * @type {module:openmct.ToolbarRegistry}
   * @memberof module:openmct.MCT#
   * @name toolbars
   */
  toolbars = new ToolbarRegistry();

  /**
   * Registry for domain object types which may exist within this
   * instance of Open MCT.
   *
   * @type {module:openmct.TypeRegistry}
   * @memberof module:openmct.MCT#
   * @name types
   */
  types = new api.TypeRegistry();

  /**
   * An interface for interacting with domain objects and the domain
   * object hierarchy.
   *
   * @type {module:openmct.ObjectAPI}
   * @memberof module:openmct.MCT#
   * @name objects
   */
  objects = new api.ObjectAPI(this.types, this);

=======
define([
  'EventEmitter',
  './api/api',
  './api/overlays/OverlayAPI',
  './api/tooltips/ToolTipAPI',
  './selection/Selection',
  './plugins/plugins',
  './ui/registries/ViewRegistry',
  './plugins/imagery/plugin',
  './ui/registries/InspectorViewRegistry',
  './ui/registries/ToolbarRegistry',
  './ui/router/ApplicationRouter',
  './ui/router/Browse',
  './ui/layout/AppLayout.vue',
  './ui/preview/plugin',
  './api/Branding',
  './plugins/licenses/plugin',
  './plugins/remove/plugin',
  './plugins/move/plugin',
  './plugins/linkAction/plugin',
  './plugins/duplicate/plugin',
  './plugins/importFromJSONAction/plugin',
  './plugins/exportAsJSONAction/plugin',
  'vue'
], function (
  EventEmitter,
  api,
  OverlayAPI,
  ToolTipAPI,
  Selection,
  plugins,
  ViewRegistry,
  ImageryPlugin,
  InspectorViewRegistry,
  ToolbarRegistry,
  ApplicationRouter,
  Browse,
  Layout,
  PreviewPlugin,
  BrandingAPI,
  LicensesPlugin,
  RemoveActionPlugin,
  MoveActionPlugin,
  LinkActionPlugin,
  DuplicateActionPlugin,
  ImportFromJSONAction,
  ExportAsJSONAction,
  Vue
) {
>>>>>>> 715a4486
  /**
   * An interface for retrieving and interpreting telemetry data associated
   * with a domain object.
   *
   * @type {module:openmct.TelemetryAPI}
   * @memberof module:openmct.MCT#
   * @name telemetry
   */
  telemetry = new api.TelemetryAPI(this);

  /**
   * An interface for creating new indicators and changing them dynamically.
   *
   * @type {module:openmct.IndicatorAPI}
   * @memberof module:openmct.MCT#
   * @name indicators
   */
  indicators = new api.IndicatorAPI(this);

  /**
   * MCT's user awareness management, to enable user and
   * role specific functionality.
   * @type {module:openmct.UserAPI}
   * @memberof module:openmct.MCT#
   * @name user
   */
  user = new api.UserAPI(this);

  notifications = new api.NotificationAPI();
  editor = new api.EditorAPI(this);
  overlays = new OverlayAPI();
  tooltips = new ToolTipAPI();
  menus = new api.MenuAPI(this);
  actions = new api.ActionsAPI(this);
  status = new api.StatusAPI(this);
  priority = api.PriorityAPI;
  router = new ApplicationRouter(this);
  faults = new api.FaultManagementAPI(this);
  forms = new api.FormsAPI(this);
  branding = BrandingAPI;

  /**
   * MCT's annotation API that enables
   * human-created comments and categorization linked to data products
   * @type {module:openmct.AnnotationAPI}
   * @memberof module:openmct.MCT#
   * @name annotation
   */
  annotation = new api.AnnotationAPI(this);

  constructor() {
    super();
    EventEmitter.call(this);

    this.buildInfo = {
      version: __OPENMCT_VERSION__,
      buildDate: __OPENMCT_BUILD_DATE__,
      revision: __OPENMCT_REVISION__,
      branch: __OPENMCT_BUILD_BRANCH__
    };

    this.destroy = this.destroy.bind(this);
    this.defaultClock = 'local';

    /**
     * MCT's annotation API that enables
     * human-created comments and categorization linked to data products
     * @type {module:openmct.AnnotationAPI}
     * @memberof module:openmct.MCT#
     * @name annotation
     */
    this.annotation = new api.AnnotationAPI(this);

    // Plugins that are installed by default
    this.install(this.plugins.Plot());
    this.install(this.plugins.TelemetryTable());
    this.install(PreviewPlugin());
    this.install(LicensesPlugin());
    this.install(RemoveActionPlugin());
    this.install(MoveActionPlugin());
    this.install(LinkActionPlugin());
    this.install(DuplicateActionPlugin());
    this.install(ExportAsJSONAction());
    this.install(ImportFromJSONAction());
    this.install(this.plugins.FormActions());
    this.install(this.plugins.FolderView());
    this.install(this.plugins.Tabs());
    this.install(ImageryPlugin());
    this.install(this.plugins.FlexibleLayout());
    this.install(this.plugins.GoToOriginalAction());
    this.install(this.plugins.OpenInNewTabAction());
    this.install(this.plugins.WebPage());
    this.install(this.plugins.Condition());
    this.install(this.plugins.ConditionWidget());
    this.install(this.plugins.URLTimeSettingsSynchronizer());
    this.install(this.plugins.NotificationIndicator());
    this.install(this.plugins.NewFolderAction());
    this.install(this.plugins.ViewDatumAction());
    this.install(this.plugins.ViewLargeAction());
    this.install(this.plugins.ObjectInterceptors());
    this.install(this.plugins.DeviceClassifier());
    this.install(this.plugins.UserIndicator());
    this.install(this.plugins.Gauge());
    this.install(this.plugins.InspectorViews());
  }
  /**
   * Set path to where assets are hosted.  This should be the path to main.js.
   * @memberof module:openmct.MCT#
   * @method setAssetPath
   */
  setAssetPath(assetPath) {
    this._assetPath = assetPath;
  }
  /**
   * Get path to where assets are hosted.
   * @memberof module:openmct.MCT#
   * @method getAssetPath
   */
  getAssetPath() {
    const assetPathLength = this._assetPath && this._assetPath.length;
    if (!assetPathLength) {
      return '/';
    }

    if (this._assetPath[assetPathLength - 1] !== '/') {
      return this._assetPath + '/';
    }

    return this._assetPath;
  }
  /**
   * Start running Open MCT. This should be called only after any plugins
   * have been installed.
   * @fires module:openmct.MCT~start
   * @memberof module:openmct.MCT#
   * @method start
   * @param {HTMLElement} [domElement] the DOM element in which to run
   *        MCT; if undefined, MCT will be run in the body of the document
   */
  start(domElement = document.body.firstElementChild, isHeadlessMode = false) {
    // Create element to mount Layout if it doesn't exist
    if (domElement === null) {
      domElement = document.createElement('div');
      document.body.appendChild(domElement);
    }
    domElement.id = 'openmct-app';

    if (this.types.get('layout') === undefined) {
      this.install(
        this.plugins.DisplayLayout({
          showAsView: ['summary-widget']
        })
      );
    }

    this.element = domElement;

    if (!this.time.getClock()) {
      this.time.setClock(this.defaultClock);
    }

    this.router.route(/^\/$/, () => {
      this.router.setPath('/browse/');
    });

    /**
     * Fired by [MCT]{@link module:openmct.MCT} when the application
     * is started.
     * @event start
     * @memberof module:openmct.MCT~
     */
    if (!isHeadlessMode) {
      const appLayout = Vue.createApp({
        components: {
          Layout: Layout
        },
        provide: {
          openmct: Vue.markRaw(this)
        },
        template: '<Layout ref="layout"></Layout>'
      });
      const component = appLayout.mount(domElement);
      component.$nextTick(() => {
        this.layout = component.$refs.layout;
        this.app = appLayout;
        Browse(this);
        window.addEventListener('beforeunload', this.destroy);
        this.router.start();
        this.emit('start');
      });
    } else {
      window.addEventListener('beforeunload', this.destroy);

      this.router.start();
      this.emit('start');
    }
  }
  startHeadless() {
    let unreachableNode = document.createElement('div');

    return this.start(unreachableNode, true);
  }
  /**
   * Install a plugin in MCT.
   *
   * @param {Function} plugin a plugin install function which will be
   *     invoked with the mct instance.
   * @memberof module:openmct.MCT#
   */
  install(plugin) {
    plugin(this);
  }

  destroy() {
    window.removeEventListener('beforeunload', this.destroy);
    this.emit('destroy');
    this.router.destroy();
<<<<<<< HEAD
  }
}
=======
  };

  MCT.prototype.plugins = plugins;

  return MCT;
});
>>>>>>> 715a4486
<|MERGE_RESOLUTION|>--- conflicted
+++ resolved
@@ -20,7 +20,6 @@
  * at runtime from the About dialog for additional information.
  *****************************************************************************/
 /* eslint-disable no-undef */
-<<<<<<< HEAD
 import EventEmitter from 'EventEmitter';
 import Vue from 'vue';
 
@@ -46,6 +45,7 @@
 import ViewRegistry from './ui/registries/ViewRegistry';
 import ApplicationRouter from './ui/router/ApplicationRouter';
 import Browse from './ui/router/Browse';
+import AppLayout from './ui/layout/AppLayout.vue';
 
 /**
  * Open MCT is an extensible web application for building mission
@@ -157,57 +157,6 @@
    */
   objects = new api.ObjectAPI(this.types, this);
 
-=======
-define([
-  'EventEmitter',
-  './api/api',
-  './api/overlays/OverlayAPI',
-  './api/tooltips/ToolTipAPI',
-  './selection/Selection',
-  './plugins/plugins',
-  './ui/registries/ViewRegistry',
-  './plugins/imagery/plugin',
-  './ui/registries/InspectorViewRegistry',
-  './ui/registries/ToolbarRegistry',
-  './ui/router/ApplicationRouter',
-  './ui/router/Browse',
-  './ui/layout/AppLayout.vue',
-  './ui/preview/plugin',
-  './api/Branding',
-  './plugins/licenses/plugin',
-  './plugins/remove/plugin',
-  './plugins/move/plugin',
-  './plugins/linkAction/plugin',
-  './plugins/duplicate/plugin',
-  './plugins/importFromJSONAction/plugin',
-  './plugins/exportAsJSONAction/plugin',
-  'vue'
-], function (
-  EventEmitter,
-  api,
-  OverlayAPI,
-  ToolTipAPI,
-  Selection,
-  plugins,
-  ViewRegistry,
-  ImageryPlugin,
-  InspectorViewRegistry,
-  ToolbarRegistry,
-  ApplicationRouter,
-  Browse,
-  Layout,
-  PreviewPlugin,
-  BrandingAPI,
-  LicensesPlugin,
-  RemoveActionPlugin,
-  MoveActionPlugin,
-  LinkActionPlugin,
-  DuplicateActionPlugin,
-  ImportFromJSONAction,
-  ExportAsJSONAction,
-  Vue
-) {
->>>>>>> 715a4486
   /**
    * An interface for retrieving and interpreting telemetry data associated
    * with a domain object.
@@ -425,14 +374,5 @@
     window.removeEventListener('beforeunload', this.destroy);
     this.emit('destroy');
     this.router.destroy();
-<<<<<<< HEAD
-  }
-}
-=======
-  };
-
-  MCT.prototype.plugins = plugins;
-
-  return MCT;
-});
->>>>>>> 715a4486
+  }
+}
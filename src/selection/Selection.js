/*****************************************************************************
 * Open MCT, Copyright (c) 2014-2018, United States Government
 * as represented by the Administrator of the National Aeronautics and Space
 * Administration. All rights reserved.
 *
 * Open MCT is licensed under the Apache License, Version 2.0 (the
 * "License"); you may not use this file except in compliance with the License.
 * You may obtain a copy of the License at
 * http://www.apache.org/licenses/LICENSE-2.0.
 *
 * Unless required by applicable law or agreed to in writing, software
 * distributed under the License is distributed on an "AS IS" BASIS, WITHOUT
 * WARRANTIES OR CONDITIONS OF ANY KIND, either express or implied. See the
 * License for the specific language governing permissions and limitations
 * under the License.
 *
 * Open MCT includes source code licensed under additional open source
 * licenses. See the Open Source Licenses file (LICENSES.md) included with
 * this source code distribution or the Licensing information page available
 * at runtime from the About dialog for additional information.
 *****************************************************************************/

define(
    [
        'EventEmitter',
        'lodash',
        '../api/objects/MutableDomainObject.js'
    ],
    function (
        EventEmitter,
<<<<<<< HEAD
        _,
        MutableDomainObject
) {

    /**
     * Manages selection state for Open MCT
     * @private
     */
    function Selection(openmct) {
        EventEmitter.call(this);

        this.openmct = openmct;
        this.selected = [];
    }

    Selection.prototype = Object.create(EventEmitter.prototype);

    /**
     * Gets the selected object.
     * @public
     */
    Selection.prototype.get = function () {
        return this.selected;
    };

    /**
     * Selects the selectable object and emits the 'change' event.
     *
     * @param {object} selectable an object with element and context properties
     * @param {Boolean} isMultiSelectEvent flag indication shift key is pressed or not
     * @private
     */
    Selection.prototype.select = function (selectable, isMultiSelectEvent) {
        if (!Array.isArray(selectable)) {
            selectable = [selectable];
        }
=======
        _
    ) {
>>>>>>> e58e9d3a

        /**
         * Manages selection state for Open MCT
         * @private
         */
        function Selection(openmct) {
            EventEmitter.call(this);

            this.openmct = openmct;
            this.selected = [];
        }
        if (this.temporaryMutables) {
            this.temporaryMutables.forEach(mutable => mutable.$destroy());
        }
        this.temporaryMutables = [];

        this.selected.forEach((selectedPath) => {
            selectedPath.forEach(selection => {
                if (selection.context.item) {
                    if (!(selection.context.item instanceof MutableDomainObject.default)) {
                        let mutable = this.openmct.objects.getMutable(selection.context.item);
                        this.temporaryMutables.push(mutable);
                        selection.context.item = mutable;
                    }
                }
            });
        });

        Selection.prototype = Object.create(EventEmitter.prototype);

        /**
         * Gets the selected object.
         * @public
         */
        Selection.prototype.get = function () {
            return this.selected;
        };

        /**
         * Selects the selectable object and emits the 'change' event.
         *
         * @param {object} selectable an object with element and context properties
         * @param {Boolean} isMultiSelectEvent flag indication shift key is pressed or not
         * @private
         */
        Selection.prototype.select = function (selectable, isMultiSelectEvent) {
            if (!Array.isArray(selectable)) {
                selectable = [selectable];
            }

            let multiSelect = isMultiSelectEvent &&
                this.parentSupportsMultiSelect(selectable) &&
                this.isPeer(selectable) &&
                !this.selectionContainsParent(selectable);

            if (multiSelect) {
                this.handleMultiSelect(selectable);
            } else {
                this.setSelectionStyles(selectable);
                this.selected = [selectable];
            }

            this.emit('change', this.selected);
        };

        /**
         * @private
         */
        Selection.prototype.handleMultiSelect = function (selectable) {
            if (this.elementSelected(selectable)) {
                this.remove(selectable);
            } else {
                this.addSelectionAttributes(selectable);
                this.selected.push(selectable);
            }
        };
<<<<<<< HEAD
        var capture = this.capture.bind(this, selectable);
        var selectCapture = this.selectCapture.bind(this, selectable);
        element.addEventListener('click', capture, true);
        element.addEventListener('click', selectCapture);

        if (select) {
            element.click();
        }

        return function () {
            if (this.temporaryMutables) {
                this.temporaryMutables.forEach(mutable => mutable.$destroy());
            }
            delete this.temporaryMutables;
            element.removeEventListener('click', capture, true);
            element.removeEventListener('click', selectCapture);
=======

        /**
         * @private
         */
        Selection.prototype.elementSelected = function (selectable) {
            return this.selected.some(selectionPath => _.isEqual(selectionPath, selectable));
        };

        /**
         * @private
         */
        Selection.prototype.remove = function (selectable) {
            this.selected = this.selected.filter(selectionPath => !_.isEqual(selectionPath, selectable));

            if (this.selected.length === 0) {
                this.removeSelectionAttributes(selectable);
                selectable[1].element.click(); // Select the parent if there is no selection.
            } else {
                this.removeSelectionAttributes(selectable, true);
            }
        };

        /**
         * @private
         */
        Selection.prototype.setSelectionStyles = function (selectable) {
            this.selected.map(selectionPath => {
                this.removeSelectionAttributes(selectionPath);
            });
            this.addSelectionAttributes(selectable);
        };

        Selection.prototype.removeSelectionAttributes = function (selectionPath, keepParentStyle) {
            if (selectionPath[0] && selectionPath[0].element) {
                selectionPath[0].element.removeAttribute('s-selected');
            }

            if (selectionPath[1] && selectionPath[1].element && !keepParentStyle) {
                selectionPath[1].element.removeAttribute('s-selected-parent');
            }
        };

        /*
        * Adds selection attributes to the selected element and its parent.
        * @private
        */
        Selection.prototype.addSelectionAttributes = function (selectable) {
            if (selectable[0] && selectable[0].element) {
                selectable[0].element.setAttribute('s-selected', "");
            }

            if (selectable[1] && selectable[1].element) {
                selectable[1].element.setAttribute('s-selected-parent', "");
            }
        };

        /**
         * @private
         */
        Selection.prototype.parentSupportsMultiSelect = function (selectable) {
            return selectable[1] && selectable[1].context.supportsMultiSelect;
        };

        /**
         * @private
         */
        Selection.prototype.selectionContainsParent = function (selectable) {
            return this.selected.some(selectionPath => _.isEqual(selectionPath[0], selectable[1]));
        };

        /**
         * @private
         */
        Selection.prototype.isPeer = function (selectable) {
            return this.selected.some(selectionPath => _.isEqual(selectionPath[1], selectable[1]));
        };

        /**
         * @private
         */
        Selection.prototype.isSelectable = function (element) {
            if (!element) {
                return false;
            }

            return !!element.closest('[data-selectable]');
        };

        /**
         * @private
         */
        Selection.prototype.capture = function (selectable) {
            let capturingContainsSelectable = this.capturing && this.capturing.includes(selectable);

            if (!this.capturing || capturingContainsSelectable) {
                this.capturing = [];
            }

            this.capturing.push(selectable);
        };

        /**
         * @private
         */
        Selection.prototype.selectCapture = function (selectable, event) {
            if (!this.capturing) {
                return;
            }

            let reversedCapturing = this.capturing.reverse();
            delete this.capturing;
            this.select(reversedCapturing, event.shiftKey);
        };

        /**
         * Attaches the click handlers to the element.
         *
         * @param element an html element
         * @param context object which defines item or other arbitrary properties.
         * e.g. {
         *          item: domainObject,
         *          elementProxy: element,
         *          controller: fixedController
         *       }
         * @param select a flag to select the element if true
         * @returns a function that removes the click handlers from the element
         * @public
         */
        Selection.prototype.selectable = function (element, context, select) {
            if (!this.isSelectable(element)) {
                return () => {};
            }

            let selectable = {
                context: context,
                element: element
            };

            var capture = this.capture.bind(this, selectable);
            var selectCapture = this.selectCapture.bind(this, selectable);

            element.addEventListener('click', capture, true);
            element.addEventListener('click', selectCapture);

            if (context.item) {
                var unlisten = this.openmct.objects.observe(context.item, "*", function (newItem) {
                    context.item = newItem;
                });
            }

            if (select) {
                element.click();
            }

            return function () {
                element.removeEventListener('click', capture, true);
                element.removeEventListener('click', selectCapture);

                if (unlisten) {
                    unlisten();
                }
            };
>>>>>>> e58e9d3a
        };

        return Selection;
    });<|MERGE_RESOLUTION|>--- conflicted
+++ resolved
@@ -28,47 +28,9 @@
     ],
     function (
         EventEmitter,
-<<<<<<< HEAD
         _,
         MutableDomainObject
-) {
-
-    /**
-     * Manages selection state for Open MCT
-     * @private
-     */
-    function Selection(openmct) {
-        EventEmitter.call(this);
-
-        this.openmct = openmct;
-        this.selected = [];
-    }
-
-    Selection.prototype = Object.create(EventEmitter.prototype);
-
-    /**
-     * Gets the selected object.
-     * @public
-     */
-    Selection.prototype.get = function () {
-        return this.selected;
-    };
-
-    /**
-     * Selects the selectable object and emits the 'change' event.
-     *
-     * @param {object} selectable an object with element and context properties
-     * @param {Boolean} isMultiSelectEvent flag indication shift key is pressed or not
-     * @private
-     */
-    Selection.prototype.select = function (selectable, isMultiSelectEvent) {
-        if (!Array.isArray(selectable)) {
-            selectable = [selectable];
-        }
-=======
-        _
     ) {
->>>>>>> e58e9d3a
 
         /**
          * Manages selection state for Open MCT
@@ -80,22 +42,6 @@
             this.openmct = openmct;
             this.selected = [];
         }
-        if (this.temporaryMutables) {
-            this.temporaryMutables.forEach(mutable => mutable.$destroy());
-        }
-        this.temporaryMutables = [];
-
-        this.selected.forEach((selectedPath) => {
-            selectedPath.forEach(selection => {
-                if (selection.context.item) {
-                    if (!(selection.context.item instanceof MutableDomainObject.default)) {
-                        let mutable = this.openmct.objects.getMutable(selection.context.item);
-                        this.temporaryMutables.push(mutable);
-                        selection.context.item = mutable;
-                    }
-                }
-            });
-        });
 
         Selection.prototype = Object.create(EventEmitter.prototype);
 
@@ -130,6 +76,23 @@
                 this.setSelectionStyles(selectable);
                 this.selected = [selectable];
             }
+
+            if (this.temporaryMutables) {
+                this.temporaryMutables.forEach(mutable => mutable.$destroy());
+            }
+            this.temporaryMutables = [];
+    
+            this.selected.forEach((selectedPath) => {
+                selectedPath.forEach(selection => {
+                    if (selection.context.item) {
+                        if (!(selection.context.item instanceof MutableDomainObject.default)) {
+                            let mutable = this.openmct.objects.getMutable(selection.context.item);
+                            this.temporaryMutables.push(mutable);
+                            selection.context.item = mutable;
+                        }
+                    }
+                });
+            });
 
             this.emit('change', this.selected);
         };
@@ -145,24 +108,6 @@
                 this.selected.push(selectable);
             }
         };
-<<<<<<< HEAD
-        var capture = this.capture.bind(this, selectable);
-        var selectCapture = this.selectCapture.bind(this, selectable);
-        element.addEventListener('click', capture, true);
-        element.addEventListener('click', selectCapture);
-
-        if (select) {
-            element.click();
-        }
-
-        return function () {
-            if (this.temporaryMutables) {
-                this.temporaryMutables.forEach(mutable => mutable.$destroy());
-            }
-            delete this.temporaryMutables;
-            element.removeEventListener('click', capture, true);
-            element.removeEventListener('click', selectCapture);
-=======
 
         /**
          * @private
@@ -318,6 +263,11 @@
             }
 
             return function () {
+                if (this.temporaryMutables) {
+                    this.temporaryMutables.forEach(mutable => mutable.$destroy());
+                }
+                delete this.temporaryMutables;
+
                 element.removeEventListener('click', capture, true);
                 element.removeEventListener('click', selectCapture);
 
@@ -325,7 +275,6 @@
                     unlisten();
                 }
             };
->>>>>>> e58e9d3a
         };
 
         return Selection;

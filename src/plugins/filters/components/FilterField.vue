<!--
 Open MCT, Copyright (c) 2014-2023, United States Government
 as represented by the Administrator of the National Aeronautics and Space
 Administration. All rights reserved.

 Open MCT is licensed under the Apache License, Version 2.0 (the
 "License"); you may not use this file except in compliance with the License.
 You may obtain a copy of the License at
 http://www.apache.org/licenses/LICENSE-2.0.

 Unless required by applicable law or agreed to in writing, software
 distributed under the License is distributed on an "AS IS" BASIS, WITHOUT
 WARRANTIES OR CONDITIONS OF ANY KIND, either express or implied. See the
 License for the specific language governing permissions and limitations
 under the License.

 Open MCT includes source code licensed under additional open source
 licenses. See the Open Source Licenses file (LICENSES.md) included with
 this source code distribution or the Licensing information page available
 at runtime from the About dialog for additional information.
-->
<template>
  <div class="c-inspect-properties__section c-filter-settings">
    <li
      v-for="(filter, index) in filterField.filters"
      :key="index"
      class="c-inspect-properties__row c-filter-settings__setting"
    >
      <div class="c-inspect-properties__label label" :disabled="useGlobal">
        {{ filterField.name }} =
      </div>
      <div class="c-inspect-properties__value value">
        <!-- EDITING -->
        <!-- String input, editing -->
        <template v-if="!filter.possibleValues && isEditing">
          <input
            :id="`${filter}filterControl`"
            class="c-input--flex"
            type="text"
            :aria-label="label"
            :disabled="useGlobal"
            :value="persistedValue(filter.comparator)"
            @change="updateFilterValueFromString($event, filter.comparator)"
          />
        </template>

        <!-- Dropdown, editing -->
        <template v-if="filter.possibleValues && filter.singleSelectionThreshold && isEditing">
          <select
            name="setSelectionThreshold"
            :aria-label="label"
            :disabled="useGlobal"
            @change="updateFilterValueFromDropdown($event, filter.comparator, $event.target.value)"
          >
            <option key="NONE" value="NONE" selected="isSelected(filter.comparator, option.value)">
              None
            </option>
            <option
              v-for="option in filter.possibleValues"
              :key="option.label"
              :value="option.value"
              :selected="isSelected(filter.comparator, option.value)"
            >
              {{ option.label }}
            </option>
          </select>
        </template>

        <!-- Checkbox list, editing -->
        <template v-if="filter.possibleValues && isEditing && !filter.singleSelectionThreshold">
          <div
            v-for="option in filter.possibleValues"
            :key="option.value"
            class="c-checkbox-list__row"
          >
            <input
              :id="`${option.value}filterControl`"
              class="c-checkbox-list__input"
              type="checkbox"
              :aria-label="label"
              :disabled="useGlobal"
              :checked="isSelected(filter.comparator, option.value)"
              @change="updateFilterValueFromCheckbox($event, filter.comparator, option.value)"
            />
            <span class="c-checkbox-list__value">
              {{ option.label }}
            </span>
          </div>
        </template>

        <!-- BROWSING -->
        <!-- String input, NOT editing -->
        <template v-if="!filter.possibleValues && !isEditing">
          {{ persistedValue(filter) }}
        </template>

        <!-- Checkbox list, NOT editing -->
        <template v-if="filter.possibleValues && !isEditing">
          <span v-if="persistedFilters[filter.comparator]">
            {{ getFilterLabels(filter) }}
          </span>
        </template>
      </div>
    </li>
  </div>
</template>

<script>
export default {
  inject: ['openmct'],
  props: {
    filterField: {
      type: Object,
      required: true
    },
    label: {
      type: String,
      required: true
    },
    useGlobal: Boolean,
    persistedFilters: {
      type: Object,
      default: () => {
        return {};
      }
    }
  },
<<<<<<< HEAD
  emits: ['filterTextValueChanged', 'filterSelected', 'clearFilters', 'filterSingleSelected'],
=======
  emits: [
    'filter-text-value-changed',
    'filter-selected',
    'clear-filters',
    'filter-single-selected'
  ],
>>>>>>> 26d3bd1e
  data() {
    return {
      isEditing: this.openmct.editor.isEditing()
    };
  },
  mounted() {
    this.openmct.editor.on('isEditing', this.toggleIsEditing);
  },
  beforeUnmount() {
    this.openmct.editor.off('isEditing', this.toggleIsEditing);
  },
  methods: {
    toggleIsEditing(isEditing) {
      this.isEditing = isEditing;
    },
    isSelected(comparator, value) {
      if (this.persistedFilters[comparator] && this.persistedFilters[comparator].includes(value)) {
        return true;
      } else {
        return false;
      }
    },
    persistedValue(comparator) {
      return this.persistedFilters && this.persistedFilters[comparator];
    },
    updateFilterValueFromString(event, comparator) {
      this.$emit('filter-text-value-changed', this.filterField.key, comparator, event.target.value);
    },
    updateFilterValueFromCheckbox(event, comparator, value) {
      this.$emit('filter-selected', this.filterField.key, comparator, value, event.target.checked);
    },
    updateFilterValueFromDropdown(event, comparator, value) {
      if (value === 'NONE') {
        this.$emit('clear-filters', this.filterField.key);
      } else {
        this.$emit('filter-single-selected', this.filterField.key, comparator, value);
      }
    },
    getFilterLabels(filter) {
      return this.persistedFilters[filter.comparator]
        .reduce((accum, filterValue) => {
          accum.push(
            filter.possibleValues.reduce((label, possibleValue) => {
              if (filterValue === possibleValue.value) {
                label = possibleValue.label;
              }

              return label;
            }, '')
          );

          return accum;
        }, [])
        .join(', ');
    }
  }
};
</script><|MERGE_RESOLUTION|>--- conflicted
+++ resolved
@@ -125,16 +125,12 @@
       }
     }
   },
-<<<<<<< HEAD
-  emits: ['filterTextValueChanged', 'filterSelected', 'clearFilters', 'filterSingleSelected'],
-=======
   emits: [
     'filter-text-value-changed',
     'filter-selected',
     'clear-filters',
     'filter-single-selected'
   ],
->>>>>>> 26d3bd1e
   data() {
     return {
       isEditing: this.openmct.editor.isEditing()

<!--
 Open MCT, Copyright (c) 2014-2023, United States Government
 as represented by the Administrator of the National Aeronautics and Space
 Administration. All rights reserved.

 Open MCT is licensed under the Apache License, Version 2.0 (the
 "License"); you may not use this file except in compliance with the License.
 You may obtain a copy of the License at
 http://www.apache.org/licenses/LICENSE-2.0.

 Unless required by applicable law or agreed to in writing, software
 distributed under the License is distributed on an "AS IS" BASIS, WITHOUT
 WARRANTIES OR CONDITIONS OF ANY KIND, either express or implied. See the
 License for the specific language governing permissions and limitations
 under the License.

 Open MCT includes source code licensed under additional open source
 licenses. See the Open Source Licenses file (LICENSES.md) included with
 this source code distribution or the Licensing information page available
 at runtime from the About dialog for additional information.
-->
<template>
  <div class="c-inspect-properties__section c-filter-settings">
    <li
      v-for="(filter, index) in filterField.filters"
      :key="index"
      class="c-inspect-properties__row c-filter-settings__setting"
    >
      <div class="c-inspect-properties__label label" :disabled="useGlobal">
        {{ filterField.name }} =
      </div>
      <div class="c-inspect-properties__value value">
        <!-- EDITING -->
        <!-- String input, editing -->
        <template v-if="!filter.possibleValues && isEditing">
          <input
            :id="`${filter}filterControl`"
            class="c-input--flex"
            type="text"
<<<<<<< HEAD
            :disabled="useGlobal"
            :value="persistedValue(filter)"
            @change="updateFilterValue($event, filter)"
          />
        </template>

        <!-- Checkbox list, editing -->
        <template v-if="filter.possibleValues && isEditing">
=======
            :aria-label="label"
            :disabled="useGlobal"
            :value="persistedValue(filter)"
            @change="updateFilterValueFromString($event, filter)"
          />
        </template>

        <!-- Dropdown, editing -->
        <template v-if="filter.possibleValues && filter.singleSelectionThreshold && isEditing">
          <select
            name="setSelectionThreshold"
            :aria-label="label"
            :disabled="useGlobal"
            @change="updateFilterValueFromDropdown($event, filter.comparator, $event.target.value)"
          >
            <option key="NONE" value="NONE" selected="isSelected(filter.comparator, option.value)">
              None
            </option>
            <option
              v-for="option in filter.possibleValues"
              :key="option.label"
              :value="option.value"
              :selected="isSelected(filter.comparator, option.value)"
            >
              {{ option.label }}
            </option>
          </select>
        </template>

        <!-- Checkbox list, editing -->
        <template v-if="filter.possibleValues && isEditing && !filter.singleSelectionThreshold">
>>>>>>> 834a19f9
          <div
            v-for="option in filter.possibleValues"
            :key="option.value"
            class="c-checkbox-list__row"
          >
            <input
              :id="`${option.value}filterControl`"
              class="c-checkbox-list__input"
              type="checkbox"
<<<<<<< HEAD
              :disabled="useGlobal"
              :checked="isChecked(filter.comparator, option.value)"
              @change="updateFilterValue($event, filter.comparator, option.value)"
=======
              :aria-label="label"
              :disabled="useGlobal"
              :checked="isSelected(filter.comparator, option.value)"
              @change="updateFilterValueFromCheckbox($event, filter.comparator, option.value)"
>>>>>>> 834a19f9
            />
            <span class="c-checkbox-list__value">
              {{ option.label }}
            </span>
          </div>
        </template>

        <!-- BROWSING -->
        <!-- String input, NOT editing -->
        <template v-if="!filter.possibleValues && !isEditing">
          {{ persistedValue(filter) }}
        </template>

        <!-- Checkbox list, NOT editing -->
        <template v-if="filter.possibleValues && !isEditing">
          <span v-if="persistedFilters[filter.comparator]">
            {{ getFilterLabels(filter) }}
          </span>
        </template>
      </div>
    </li>
  </div>
</template>

<script>
export default {
  inject: ['openmct'],
  props: {
    filterField: {
      type: Object,
      required: true
<<<<<<< HEAD
    },
    useGlobal: Boolean,
    persistedFilters: {
      type: Object,
      default: () => {
        return {};
      }
    }
  },
  data() {
    return {
      isEditing: this.openmct.editor.isEditing()
    };
  },
  mounted() {
    this.openmct.editor.on('isEditing', this.toggleIsEditing);
  },
  beforeDestroy() {
    this.openmct.editor.off('isEditing', this.toggleIsEditing);
  },
  methods: {
    toggleIsEditing(isEditing) {
      this.isEditing = isEditing;
    },
    isChecked(comparator, value) {
      if (this.persistedFilters[comparator] && this.persistedFilters[comparator].includes(value)) {
        return true;
      } else {
        return false;
      }
    },
    persistedValue(comparator) {
      return this.persistedFilters && this.persistedFilters[comparator];
    },
    updateFilterValue(event, comparator, value) {
      if (value !== undefined) {
        this.$emit('filterSelected', this.filterField.key, comparator, value, event.target.checked);
      } else {
        this.$emit('filterTextValueChanged', this.filterField.key, comparator, event.target.value);
=======
    },
    label: {
      type: String,
      required: true
    },
    useGlobal: Boolean,
    persistedFilters: {
      type: Object,
      default: () => {
        return {};
      }
    }
  },
  data() {
    return {
      isEditing: this.openmct.editor.isEditing()
    };
  },
  mounted() {
    this.openmct.editor.on('isEditing', this.toggleIsEditing);
  },
  beforeDestroy() {
    this.openmct.editor.off('isEditing', this.toggleIsEditing);
  },
  methods: {
    toggleIsEditing(isEditing) {
      this.isEditing = isEditing;
    },
    isSelected(comparator, value) {
      if (this.persistedFilters[comparator] && this.persistedFilters[comparator].includes(value)) {
        return true;
      } else {
        return false;
      }
    },
    persistedValue(comparator) {
      return this.persistedFilters && this.persistedFilters[comparator];
    },
    updateFilterValueFromString(event, comparator) {
      this.$emit('filterTextValueChanged', this.filterField.key, comparator, event.target.value);
    },
    updateFilterValueFromCheckbox(event, comparator, value) {
      this.$emit('filterSelected', this.filterField.key, comparator, value, event.target.checked);
    },
    updateFilterValueFromDropdown(event, comparator, value) {
      if (value === 'NONE') {
        this.$emit('clearFilters', this.filterField.key);
      } else {
        this.$emit('filterSingleSelected', this.filterField.key, comparator, value);
>>>>>>> 834a19f9
      }
    },
    getFilterLabels(filter) {
      return this.persistedFilters[filter.comparator]
        .reduce((accum, filterValue) => {
          accum.push(
            filter.possibleValues.reduce((label, possibleValue) => {
              if (filterValue === possibleValue.value) {
                label = possibleValue.label;
              }

              return label;
            }, '')
          );

          return accum;
        }, [])
        .join(', ');
    }
  }
};
</script><|MERGE_RESOLUTION|>--- conflicted
+++ resolved
@@ -37,16 +37,6 @@
             :id="`${filter}filterControl`"
             class="c-input--flex"
             type="text"
-<<<<<<< HEAD
-            :disabled="useGlobal"
-            :value="persistedValue(filter)"
-            @change="updateFilterValue($event, filter)"
-          />
-        </template>
-
-        <!-- Checkbox list, editing -->
-        <template v-if="filter.possibleValues && isEditing">
-=======
             :aria-label="label"
             :disabled="useGlobal"
             :value="persistedValue(filter)"
@@ -78,7 +68,6 @@
 
         <!-- Checkbox list, editing -->
         <template v-if="filter.possibleValues && isEditing && !filter.singleSelectionThreshold">
->>>>>>> 834a19f9
           <div
             v-for="option in filter.possibleValues"
             :key="option.value"
@@ -88,16 +77,10 @@
               :id="`${option.value}filterControl`"
               class="c-checkbox-list__input"
               type="checkbox"
-<<<<<<< HEAD
-              :disabled="useGlobal"
-              :checked="isChecked(filter.comparator, option.value)"
-              @change="updateFilterValue($event, filter.comparator, option.value)"
-=======
               :aria-label="label"
               :disabled="useGlobal"
               :checked="isSelected(filter.comparator, option.value)"
               @change="updateFilterValueFromCheckbox($event, filter.comparator, option.value)"
->>>>>>> 834a19f9
             />
             <span class="c-checkbox-list__value">
               {{ option.label }}
@@ -129,47 +112,6 @@
     filterField: {
       type: Object,
       required: true
-<<<<<<< HEAD
-    },
-    useGlobal: Boolean,
-    persistedFilters: {
-      type: Object,
-      default: () => {
-        return {};
-      }
-    }
-  },
-  data() {
-    return {
-      isEditing: this.openmct.editor.isEditing()
-    };
-  },
-  mounted() {
-    this.openmct.editor.on('isEditing', this.toggleIsEditing);
-  },
-  beforeDestroy() {
-    this.openmct.editor.off('isEditing', this.toggleIsEditing);
-  },
-  methods: {
-    toggleIsEditing(isEditing) {
-      this.isEditing = isEditing;
-    },
-    isChecked(comparator, value) {
-      if (this.persistedFilters[comparator] && this.persistedFilters[comparator].includes(value)) {
-        return true;
-      } else {
-        return false;
-      }
-    },
-    persistedValue(comparator) {
-      return this.persistedFilters && this.persistedFilters[comparator];
-    },
-    updateFilterValue(event, comparator, value) {
-      if (value !== undefined) {
-        this.$emit('filterSelected', this.filterField.key, comparator, value, event.target.checked);
-      } else {
-        this.$emit('filterTextValueChanged', this.filterField.key, comparator, event.target.value);
-=======
     },
     label: {
       type: String,
@@ -219,7 +161,6 @@
         this.$emit('clearFilters', this.filterField.key);
       } else {
         this.$emit('filterSingleSelected', this.filterField.key, comparator, value);
->>>>>>> 834a19f9
       }
     },
     getFilterLabels(filter) {

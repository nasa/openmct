--- conflicted
+++ resolved
@@ -73,11 +73,7 @@
       }
     }
   },
-<<<<<<< HEAD
-  emits: ['persistGlobalFilters'],
-=======
   emits: ['persist-global-filters'],
->>>>>>> 26d3bd1e
   data() {
     return {
       expanded: false,

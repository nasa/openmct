--- conflicted
+++ resolved
@@ -63,16 +63,11 @@
           :filter-field="metadatum"
           :use-global="persistedFilters.useGlobal"
           :persisted-filters="updatedFilters[metadatum.key]"
-<<<<<<< HEAD
-          @filterSelected="updateFiltersWithSelectedValue"
-          @filterTextValueChanged="updateFiltersWithTextValue"
-=======
           label="Specific Filter"
           @filterSelected="updateMultipleFiltersWithSelectedValue"
           @filterTextValueChanged="updateFiltersWithTextValue"
           @filterSingleSelected="updateSingleSelection"
           @clearFilters="clearFilters"
->>>>>>> 834a19f9
         />
       </ul>
     </div>
@@ -148,11 +143,7 @@
     toggleExpanded() {
       this.expanded = !this.expanded;
     },
-<<<<<<< HEAD
-    updateFiltersWithSelectedValue(key, comparator, valueName, value) {
-=======
     updateMultipleFiltersWithSelectedValue(key, comparator, valueName, value) {
->>>>>>> 834a19f9
       let filterValue = this.updatedFilters[key];
 
       if (filterValue[comparator]) {
@@ -170,13 +161,10 @@
       }
 
       this.$emit('updateFilters', this.keyString, this.updatedFilters);
-<<<<<<< HEAD
-=======
     },
     clearFilters(key) {
       this.$set(this.updatedFilters, key, {});
       this.$emit('updateFilters', this.keyString, this.updatedFilters);
->>>>>>> 834a19f9
     },
     updateFiltersWithTextValue(key, comparator, value) {
       if (value.trim() === '') {
@@ -187,12 +175,6 @@
 
       this.$emit('updateFilters', this.keyString, this.updatedFilters);
     },
-<<<<<<< HEAD
-    useGlobalFilter(checked) {
-      this.updatedFilters.useGlobal = checked;
-      this.$emit('updateFilters', this.keyString, this.updatedFilters, checked);
-    },
-=======
     updateSingleSelection(key, comparator, value) {
       this.$set(this.updatedFilters[key], comparator, [value]);
       this.$emit('updateFilters', this.keyString, this.updatedFilters);
@@ -201,7 +183,6 @@
       this.updatedFilters.useGlobal = checked;
       this.$emit('updateFilters', this.keyString, this.updatedFilters, checked);
     },
->>>>>>> 834a19f9
     toggleIsEditing(isEditing) {
       this.isEditing = isEditing;
     }

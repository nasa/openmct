--- conflicted
+++ resolved
@@ -88,26 +88,22 @@
             objectCssClass: undefined,
             updatedFilters: JSON.parse(JSON.stringify(this.persistedFilters)),
             isEditing: this.openmct.editor.isEditing()
-        };
+        }
     },
     computed: {
         // do not show filter fields if using global filter
         // if editing however, show all filter fields
         activeFilters() {
             if (!this.isEditing && this.persistedFilters.useGlobal) {
-                return [];
+                return []
             }
 
-            return this.filterObject.metadataWithFilters;
+            return this.filterObject.metadataWithFilters
         },
         hasActiveFilters() {
             // Should be true when the user has entered any filter values.
             return Object.values(this.persistedFilters).some(comparator => {
-<<<<<<< HEAD
-                return (typeof (comparator) === 'object' && !_.isEmpty(comparator));
-=======
                 return (typeof(comparator) === 'object' && !isEmpty(comparator));
->>>>>>> 87d63806
             });
         }
     },
@@ -168,5 +164,5 @@
             this.isEditing = isEditing;
         }
     }
-};
+}
 </script>
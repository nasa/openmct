--- conflicted
+++ resolved
@@ -21,11 +21,8 @@
  *****************************************************************************/
 
 import Conductor from './Conductor.vue';
-<<<<<<< HEAD
 import { markRaw } from 'vue';
-=======
 import { FIXED_MODE_KEY, REALTIME_MODE_KEY } from '../../api/time/constants';
->>>>>>> 42b54591
 
 function isTruthy(a) {
   return Boolean(a);

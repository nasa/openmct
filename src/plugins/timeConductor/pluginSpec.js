--- conflicted
+++ resolved
@@ -94,14 +94,6 @@
         return resetApplicationState(openmct);
     });
 
-<<<<<<< HEAD
-    it('shows delta inputs in fixed mode', () => {
-        const fixedModeEl = appHolder.querySelector('.is-fixed-mode');
-        const dateTimeInputs = fixedModeEl.querySelectorAll('.c-input--datetime');
-        expect(dateTimeInputs[0].value).toEqual('1978-01-19 23:30:00.000Z');
-        expect(dateTimeInputs[1].value).toEqual('1978-01-20 00:00:00.000Z');
-        expect(fixedModeEl.querySelector('.js-mode-button .c-button__label').innerHTML).toEqual('Fixed Timespan');
-=======
     describe('in fixed time mode', () => {
         it('shows delta inputs', () => {
             const fixedModeEl = appHolder.querySelector('.is-fixed-mode');
@@ -110,7 +102,6 @@
             expect(dateTimeInputs[1].value).toEqual('1978-01-20 00:00:00.000Z');
             expect(fixedModeEl.querySelector('.c-mode-button .c-button__label').innerHTML).toEqual('Fixed Timespan');
         });
->>>>>>> 7a3ec3a2
     });
 
     describe('in realtime mode', () => {
@@ -134,16 +125,12 @@
 
             expect(dateTimeInputs[0].innerHTML.replace(/[^(\d|:)]/g, '')).toEqual('00:30:00');
             expect(dateTimeInputs[1].innerHTML.replace(/[^(\d|:)]/g, '')).toEqual('00:00:30');
-<<<<<<< HEAD
-            expect(realtimeModeEl.querySelector('.js-mode-button .c-button__label').innerHTML).toEqual('Local Clock');
-=======
         });
 
         it('shows clock options', () => {
             const realtimeModeEl = appHolder.querySelector('.is-realtime-mode');
 
             expect(realtimeModeEl.querySelector('.c-mode-button .c-button__label').innerHTML).toEqual('Local Clock');
->>>>>>> 7a3ec3a2
         });
 
         it('shows the current time', () => {

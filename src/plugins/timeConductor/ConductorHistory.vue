/*****************************************************************************
 * Open MCT Web, Copyright (c) 2014-2018, United States Government
 * as represented by the Administrator of the National Aeronautics and Space
 * Administration. All rights reserved.
 *
 * Open MCT Web is licensed under the Apache License, Version 2.0 (the
 * "License"); you may not use this file except in compliance with the License.
 * You may obtain a copy of the License at
 * http://www.apache.org/licenses/LICENSE-2.0.
 *
 * Unless required by applicable law or agreed to in writing, software
 * distributed under the License is distributed on an "AS IS" BASIS, WITHOUT
 * WARRANTIES OR CONDITIONS OF ANY KIND, either express or implied. See the
 * License for the specific language governing permissions and limitations
 * under the License.
 *
 * Open MCT Web includes source code licensed under additional open source
 * licenses. See the Open Source Licenses file (LICENSES.md) included with
 * this source code distribution or the Licensing information page available
 * at runtime from the About dialog for additional information.
 *****************************************************************************/
<template>
<div class="c-ctrl-wrapper c-ctrl-wrapper--menus-up">
    <button class="c-button--menu c-history-button icon-history"
            @click.prevent="toggle"
    >
        <span class="c-button__label">History</span>
    </button>
    <div v-if="open"
         class="c-menu c-conductor__history-menu"
    >
        <ul v-if="hasHistoryPresets">
            <li
                v-for="preset in presets"
                :key="preset.label"
                class="icon-clock"
                @click="selectPresetBounds(preset.bounds)"
            >
                {{ preset.label }}
            </li>
        </ul>

        <div
            v-if="hasHistoryPresets"
            class="c-menu__section-separator"
        ></div>

        <div class="c-menu__section-hint">
            Past timeframes, ordered by latest first
        </div>

        <ul>
            <li
                v-for="(timespan, index) in historyForCurrentTimeSystem"
                :key="index"
                class="icon-history"
                @click="selectTimespan(timespan)"
            >
                {{ formatTime(timespan.start) }} - {{ formatTime(timespan.end) }}
            </li>
        </ul>
    </div>
</div>
</template>

<script>
import toggleMixin from '../../ui/mixins/toggle-mixin';

const LOCAL_STORAGE_HISTORY_KEY = 'tcHistory';
const DEFAULT_RECORDS = 10;

export default {
    inject: ['openmct', 'configuration'],
    mixins: [toggleMixin],
    props: {
        bounds: {
            type: Object,
            required: true
        },
        timeSystem: {
            type: Object,
            required: true
        }
    },
    data() {
        return {
            history: {}, // contains arrays of timespans {start, end}, array key is time system key
            presets: []
        };
    },
    computed: {
        hasHistoryPresets() {
            return this.timeSystem.isUTCBased && this.presets.length;
        },
        historyForCurrentTimeSystem() {
            const history = this.history[this.timeSystem.key];

            return history;
        }
    },
    watch: {
        bounds: {
            handler() {
                this.addTimespan();
            },
            deep: true
        },
        timeSystem: {
            handler() {
                this.loadConfiguration();
                this.addTimespan();
            },
            deep: true
        },
        history: {
            handler() {
                this.persistHistoryToLocalStorage();
            },
            deep: true
        }
    },
    mounted() {
        this.getHistoryFromLocalStorage();
    },
    methods: {
        getHistoryFromLocalStorage() {
            if (localStorage.getItem(LOCAL_STORAGE_HISTORY_KEY)) {
                this.history = JSON.parse(localStorage.getItem(LOCAL_STORAGE_HISTORY_KEY));
            } else {
                this.history = {};
                this.persistHistoryToLocalStorage();
            }
        },
        persistHistoryToLocalStorage() {
            localStorage.setItem(LOCAL_STORAGE_HISTORY_KEY, JSON.stringify(this.history));
        },
        addTimespan() {
            const key = this.timeSystem.key;
            let [...currentHistory] = this.history[key] || [];
            const timespan = {
                start: this.bounds.start,
                end: this.bounds.end
            };
            let self = this;

            function isNotEqual(entry) {
                const start = entry.start !== self.start;
                const end = entry.end !== self.end;

                return start || end;
<<<<<<< HEAD
            }
=======
            };
>>>>>>> b76d4b76

            currentHistory = currentHistory.filter(isNotEqual, timespan);

            while (currentHistory.length >= this.records) {
                currentHistory.pop();
            }

            currentHistory.unshift(timespan);
            this.history[key] = currentHistory;
        },
        selectTimespan(timespan) {
            this.openmct.time.bounds(timespan);
        },
        selectPresetBounds(bounds) {
            const start = typeof bounds.start === 'function' ? bounds.start() : bounds.start;
            const end = typeof bounds.end === 'function' ? bounds.end() : bounds.end;

            this.selectTimespan({
                start: start,
                end: end
            });
        },
        loadConfiguration() {
            const configurations = this.configuration.menuOptions
                .filter(option => option.timeSystem === this.timeSystem.key);

            this.presets = this.loadPresets(configurations);
            this.records = this.loadRecords(configurations);
        },
        loadPresets(configurations) {
            const configuration = configurations.find(option => option.presets);
            const presets = configuration ? configuration.presets : [];

            return presets;
        },
        loadRecords(configurations) {
            const configuration = configurations.find(option => option.records);
            const records = configuration ? configuration.records : DEFAULT_RECORDS;

            return records;
        },
        formatTime(time) {
            const formatter = this.openmct.telemetry.getValueFormatter({
                format: this.timeSystem.timeFormat
            }).formatter;

            return formatter.format(time);
        }
    }
};
</script><|MERGE_RESOLUTION|>--- conflicted
+++ resolved
@@ -148,11 +148,7 @@
                 const end = entry.end !== self.end;
 
                 return start || end;
-<<<<<<< HEAD
             }
-=======
-            };
->>>>>>> b76d4b76
 
             currentHistory = currentHistory.filter(isNotEqual, timespan);
 

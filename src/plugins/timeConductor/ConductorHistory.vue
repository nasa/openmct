/*****************************************************************************
 * Open MCT Web, Copyright (c) 2014-2018, United States Government
 * as represented by the Administrator of the National Aeronautics and Space
 * Administration. All rights reserved.
 *
 * Open MCT Web is licensed under the Apache License, Version 2.0 (the
 * "License"); you may not use this file except in compliance with the License.
 * You may obtain a copy of the License at
 * http://www.apache.org/licenses/LICENSE-2.0.
 *
 * Unless required by applicable law or agreed to in writing, software
 * distributed under the License is distributed on an "AS IS" BASIS, WITHOUT
 * WARRANTIES OR CONDITIONS OF ANY KIND, either express or implied. See the
 * License for the specific language governing permissions and limitations
 * under the License.
 *
 * Open MCT Web includes source code licensed under additional open source
 * licenses. See the Open Source Licenses file (LICENSES.md) included with
 * this source code distribution or the Licensing information page available
 * at runtime from the About dialog for additional information.
 *****************************************************************************/
<template>
<div class="c-ctrl-wrapper c-ctrl-wrapper--menus-up">
    <button class="c-button--menu c-history-button icon-history"
            @click.prevent="toggle"
    >
        <span class="c-button__label">History</span>
    </button>
    <div v-if="open"
         class="c-menu c-conductor__history-menu"
    >
        <ul v-if="hasHistoryPresets">
            <li
                v-for="preset in presets"
                :key="preset.label"
                class="icon-clock"
                @click="selectPresetBounds(preset.bounds)"
            >
                {{ preset.label }}
            </li>
        </ul>

        <div
            v-if="hasHistoryPresets"
            class="c-menu__section-separator"
        ></div>

        <div class="c-menu__section-hint">
            Past timeframes, ordered by latest first
        </div>

        <ul>
            <li
                v-for="(timespan, index) in historyForCurrentTimeSystem"
                :key="index"
                class="icon-history"
                @click="selectTimespan(timespan)"
            >
                {{ formatTime(timespan.start) }} - {{ formatTime(timespan.end) }}
            </li>
        </ul>
    </div>
</div>
</template>

<script>
import toggleMixin from '../../ui/mixins/toggle-mixin';

const LOCAL_STORAGE_HISTORY_KEY = 'tcHistory';
const DEFAULT_RECORDS = 10;

export default {
    inject: ['openmct', 'configuration'],
    mixins: [toggleMixin],
    props: {
        bounds: {
            type: Object,
            required: true
        },
        timeSystem: {
            type: Object,
            required: true
        }
    },
    data() {
        return {
            /**
             * previous bounds entries available for easy re-use
             * @history array of timespans
             * @timespans {start, end} number representing timestamp
             */
            history: this.getHistoryFromLocalStorage(),
            presets: []
        };
    },
    computed: {
        hasHistoryPresets() {
            return this.timeSystem.isUTCBased && this.presets.length;
        },
        historyForCurrentTimeSystem() {
            const history = this.history[this.timeSystem.key];

            return history;
        }
    },
    watch: {
        bounds: {
            handler() {
                this.addTimespan();
            },
            deep: true
        },
        timeSystem: {
            handler() {
                this.loadConfiguration();
                this.addTimespan();
            },
            deep: true
        }
    },
    mounted() {
        this.initializeHistoryIfNoHistory();
    },
    methods: {
        getHistoryFromLocalStorage() {
<<<<<<< HEAD
            const localStorageHistory = localStorage.getItem(LOCAL_STORAGE_HISTORY_KEY);
            const history = localStorageHistory ? JSON.parse(localStorageHistory) : undefined;

            return history;
        },
        initializeHistoryIfNoHistory() {
            if (!this.history) {
=======
            if (localStorage.getItem(LOCAL_STORAGE_HISTORY_KEY)) {
                this.history = JSON.parse(localStorage.getItem(LOCAL_STORAGE_HISTORY_KEY));
            } else {
>>>>>>> b76d4b76
                this.history = {};
                this.persistHistoryToLocalStorage();
            }
        },
        persistHistoryToLocalStorage() {
            localStorage.setItem(LOCAL_STORAGE_HISTORY_KEY, JSON.stringify(this.history));
        },
        addTimespan() {
            const key = this.timeSystem.key;
            let [...currentHistory] = this.history[key] || [];
            const timespan = {
                start: this.bounds.start,
                end: this.bounds.end
            };

            const isNotEqual = function (entry) {
                const start = entry.start !== this.start;
                const end = entry.end !== this.end;

                return start || end;
            };

            currentHistory = currentHistory.filter(isNotEqual, timespan);

            while (currentHistory.length >= this.records) {
                currentHistory.pop();
            }

            currentHistory.unshift(timespan);
            this.history[key] = currentHistory;

            this.persistHistoryToLocalStorage();
        },
        selectTimespan(timespan) {
            this.openmct.time.bounds(timespan);
        },
        selectPresetBounds(bounds) {
            const start = typeof bounds.start === 'function' ? bounds.start() : bounds.start;
            const end = typeof bounds.end === 'function' ? bounds.end() : bounds.end;

            this.selectTimespan({
                start: start,
                end: end
            });
        },
        loadConfiguration() {
            const configurations = this.configuration.menuOptions
                .filter(option => option.timeSystem === this.timeSystem.key);

            this.presets = this.loadPresets(configurations);
            this.records = this.loadRecords(configurations);
        },
        loadPresets(configurations) {
            const configuration = configurations.find(option => option.presets);
            const presets = configuration ? configuration.presets : [];

            return presets;
        },
        loadRecords(configurations) {
            const configuration = configurations.find(option => option.records);
            const records = configuration ? configuration.records : DEFAULT_RECORDS;

            return records;
        },
        formatTime(time) {
            const formatter = this.openmct.telemetry.getValueFormatter({
                format: this.timeSystem.timeFormat
            }).formatter;

            return formatter.format(time);
        }
    }
};
</script><|MERGE_RESOLUTION|>--- conflicted
+++ resolved
@@ -123,7 +123,6 @@
     },
     methods: {
         getHistoryFromLocalStorage() {
-<<<<<<< HEAD
             const localStorageHistory = localStorage.getItem(LOCAL_STORAGE_HISTORY_KEY);
             const history = localStorageHistory ? JSON.parse(localStorageHistory) : undefined;
 
@@ -131,11 +130,6 @@
         },
         initializeHistoryIfNoHistory() {
             if (!this.history) {
-=======
-            if (localStorage.getItem(LOCAL_STORAGE_HISTORY_KEY)) {
-                this.history = JSON.parse(localStorage.getItem(LOCAL_STORAGE_HISTORY_KEY));
-            } else {
->>>>>>> b76d4b76
                 this.history = {};
                 this.persistHistoryToLocalStorage();
             }

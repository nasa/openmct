.c-input--submit {
  // Can't use display: none because some browsers will pretend the input doesn't exist, and enter won't work
  visibility: none;
  height: 0;
  width: 0;
  padding: 0;
}

/*********************************************** CONDUCTOR LAYOUT */
.c-conductor {
  &__inputs {
<<<<<<< HEAD
    display: flex;
    flex: 0 0 auto;

    > * + * {
      margin-left: $interiorMargin;
    }
  }

  /*    &__time-bounds {
        display: grid;
        grid-column-gap: $interiorMargin;
        grid-row-gap: $interiorMargin;
        align-items: center;

        // Default: fixed mode, desktop
        grid-template-rows: 1fr;
        grid-template-columns: 20px auto 1fr auto;
        grid-template-areas: "tc-mode-icon tc-start tc-ticks tc-end";
    }
=======
    display: contents;
  }

  &__time-bounds {
    display: grid;
    grid-column-gap: $interiorMargin;
    grid-row-gap: $interiorMargin;
    align-items: center;
>>>>>>> 3b0e05ed

    // Default: fixed mode, desktop
    grid-template-rows: 1fr;
    grid-template-columns: 20px auto 1fr auto;
    grid-template-areas: 'tc-mode-icon tc-start tc-ticks tc-end';
  }

  &__mode-icon {
    grid-area: tc-mode-icon;
  }

  &__start-fixed,
  &__start-delta {
    grid-area: tc-start;
    display: flex;
  }

  &__end-fixed,
  &__end-delta {
    grid-area: tc-end;
    display: flex;
    justify-content: flex-end;
  }

  &__ticks {
    grid-area: tc-ticks;
  }

  &__controls {
    grid-area: tc-controls;
    display: flex;
    align-items: center;
    > * + * {
      margin-left: $interiorMargin;
    }
  }

  &.is-fixed-mode {
    .c-conductor-axis {
      &__zoom-indicator {
        border: 1px solid transparent;
        display: none; // Hidden by default
      }
    }

<<<<<<< HEAD
    &__end-fixed,
    &__end-delta {
        grid-area: tc-end;
        display: flex;
        justify-content: flex-end;
    }*/

  &__ticks {
    flex: 1 1 auto;
  }

  &__controls {
    grid-area: tc-controls;
    display: flex;
    align-items: center;

    > * + * {
      margin-left: $interiorMargin;
    }
  }

  &.is-fixed-mode {
    .c-conductor-axis {
      &__zoom-indicator {
        border: 1px solid transparent;
        display: none; // Hidden by default
      }
    }

    &:not(.is-panning),
    &:not(.is-zooming) {
      .c-conductor-axis {
        &:hover,
        &:active {
          cursor: col-resize;
        }
      }
    }

    &.is-panning,
    &.is-zooming {
      .c-conductor-input input {
        // Styles for inputs while zooming or panning
        background: rgba($timeConductorActiveBg, 0.4);
      }
    }

    &.alt-pressed {
      .c-conductor-axis:hover {
        // When alt is being pressed and user is hovering over the axis, set the cursor
        @include cursorGrab();
      }
    }

    &.is-panning {
      .c-conductor-axis {
        @include cursorGrab();
        background-color: $timeConductorActivePanBg;
        transition: $transIn;

        svg text {
          stroke: $timeConductorActivePanBg;
          transition: $transIn;
        }
      }
    }

    &.is-zooming {
      .c-conductor-axis__zoom-indicator {
        display: block;
        position: absolute;
        background: rgba($timeConductorActiveBg, 0.4);
        border-left-color: $timeConductorActiveBg;
        border-right-color: $timeConductorActiveBg;
        top: 0;
        bottom: 0;
      }
=======
    &:not(.is-panning),
    &:not(.is-zooming) {
      .c-conductor-axis {
        &:hover,
        &:active {
          cursor: col-resize;
        }
      }
    }

    &.is-panning,
    &.is-zooming {
      .c-conductor-input input {
        // Styles for inputs while zooming or panning
        background: rgba($timeConductorActiveBg, 0.4);
      }
    }

    &.alt-pressed {
      .c-conductor-axis:hover {
        // When alt is being pressed and user is hovering over the axis, set the cursor
        @include cursorGrab();
      }
    }

    &.is-panning {
      .c-conductor-axis {
        @include cursorGrab();
        background-color: $timeConductorActivePanBg;
        transition: $transIn;

        svg text {
          stroke: $timeConductorActivePanBg;
          transition: $transIn;
        }
      }
    }

    &.is-zooming {
      .c-conductor-axis__zoom-indicator {
        display: block;
        position: absolute;
        background: rgba($timeConductorActiveBg, 0.4);
        border-left-color: $timeConductorActiveBg;
        border-right-color: $timeConductorActiveBg;
        top: 0;
        bottom: 0;
      }
    }
  }

  &.is-realtime-mode {
    .c-conductor__time-bounds {
      grid-template-columns: 20px auto 1fr auto auto;
      grid-template-areas: 'tc-mode-icon tc-start tc-ticks tc-updated tc-end';
    }

    .c-conductor__end-fixed {
      grid-area: tc-updated;
    }
  }

  body.phone.portrait & {
    .c-conductor__time-bounds {
      grid-row-gap: $interiorMargin;
      grid-template-rows: auto auto;
      grid-template-columns: 20px auto auto;
>>>>>>> 3b0e05ed
    }
  }

<<<<<<< HEAD
  &.is-realtime-mode {
    .c-conductor__time-bounds {
      grid-template-columns: 20px auto 1fr auto auto;
      grid-template-areas: 'tc-mode-icon tc-start tc-ticks tc-updated tc-end';
    }

    .c-conductor__end-fixed {
      grid-area: tc-updated;
=======
    .c-conductor__controls {
      padding-left: 25px; // Line up visually with other controls
    }

    &__mode-icon {
      grid-row: 1;
>>>>>>> 3b0e05ed
    }
  }

<<<<<<< HEAD
  /*   body.phone.portrait & {
        .c-conductor__time-bounds {
            grid-row-gap: $interiorMargin;
            grid-template-rows: auto auto;
            grid-template-columns: 20px auto auto;
        }
=======
    &__ticks,
    &__zoom {
      display: none;
    }
>>>>>>> 3b0e05ed

    &.is-fixed-mode {
      [class*='__start-fixed'],
      [class*='__end-fixed'] {
        [class*='__label'] {
          // Start and end are in separate columns; make the labels line up
          width: 30px;
        }
      }

      [class*='__end-input'] {
        justify-content: flex-start;
      }

      .c-conductor__time-bounds {
        grid-template-areas:
          'tc-mode-icon tc-start tc-start'
          'tc-mode-icon tc-end tc-end';
      }
    }

<<<<<<< HEAD
        &.is-fixed-mode {
            [class*='__start-fixed'],
            [class*='__end-fixed'] {
                [class*='__label'] {
                    // Start and end are in separate columns; make the labels line up
                    width: 30px;
                }
            }

            [class*='__end-input'] {
                justify-content: flex-start;
            }

            .c-conductor__time-bounds {
                grid-template-areas:
                    "tc-mode-icon tc-start tc-start"
                    "tc-mode-icon tc-end tc-end"
            }
        }

        &.is-realtime-mode {
            .c-conductor__time-bounds {
                grid-template-areas:
                    "tc-mode-icon tc-start tc-updated"
                    "tc-mode-icon tc-end tc-end";
            }

            .c-conductor__end-fixed {
                justify-content: flex-end;
            }
        }
    }*/
}

.c-conductor-holder--compact {
  //min-height: 22px;
  flex: 0 1 auto;
  overflow: hidden;

  .c-conductor {
    &__inputs,
    &__time-bounds {
      display: flex;
      flex: 0 1 auto;
      overflow: hidden;
    }

    &__inputs {
      > * + * {
        margin-left: $interiorMarginSm;
      }
    }
  }

  .is-realtime-mode .c-conductor__end-fixed {
    display: none !important;
  }
}

.c-conductor-input {
  color: $colorInputFg;
  display: flex;
  align-items: center;
  justify-content: flex-start;

  > * + * {
    margin-left: $interiorMarginSm;
  }

  &:before {
    // Realtime-mode clock icon symbol
    margin-right: $interiorMarginSm;
  }

  input:invalid {
    background: rgba($colorFormInvalid, 0.5);
  }
}

.is-realtime-mode {
  .c-conductor__delta-button {
    //@include themedButton($colorTimeRealtimeBg);
    color: $colorTimeRealtimeFg;
  }

  .c-conductor-input {
    &:before {
      color: $colorTimeRealtimeFgSubtle;
    }
  }

  .c-conductor__end-fixed {
    // Displays last RT update
    color: $colorTimeRealtimeFgSubtle;

    input {
      // Remove input look
      background: none;
      box-shadow: none;
      color: $colorTimeRealtimeFgSubtle;
      pointer-events: none;

      &[disabled] {
        opacity: 1 !important;
      }
    }
  }
}

.pr-tc-input-menu--start,
.pr-tc-input-menu--end {
  background: $colorBodyBg;
  border-radius: $controlCr;
  display: grid;
  grid-template-columns: 1fr 1fr 2fr;
  grid-column-gap: 3px;
  grid-row-gap: 4px;
  align-items: start;
  box-shadow: $shdwMenu;
  padding: $interiorMarginLg;
  position: absolute;
  left: 8px;
  bottom: 24px;
  z-index: 99;

  &[class*='--bottom'] {
    bottom: auto;
    top: 24px;
  }
}

.pr-tc-input-menu {
  &__options {
    display: flex;

    > * + * {
      margin-left: $interiorMargin;
    }
  }

  &__input-grid {
    display: grid;
    grid-template-columns: 1fr 1fr 1fr 1fr 1fr 1fr 1fr 2fr;
    grid-column-gap: 3px;
    grid-row-gap: $interiorMargin;
    align-items: start;
  }
}

.l-shell__time-conductor .pr-tc-input-menu--end {
  left: auto;
  right: 0;
}

.pr-time-label {
  font-size: 0.9em;
  text-transform: uppercase;

  &:before {
    font-size: 0.8em;
    margin-right: $interiorMarginSm;
  }
}

.pr-time-input {
  display: flex;
  align-items: center;
  white-space: nowrap;

  > * + * {
    margin-left: $interiorMarginSm;
  }

  input {
    height: 22px;
    line-height: 1em;
    font-size: 1.25em;
  }

  &--date input {
    width: 120px;
  }

  &--time input {
    width: 70px;
  }

  &--buttons {
    > * + * {
      margin-left: $interiorMargin;
    }
  }

  &__start-end-sep {
    height: 100%;
  }

  &--input-and-button {
    @include wrappedInput();
  }
}

/*********************************************** COMPACT TIME CONDUCTOR */
.c-compact-tc,
.c-tc-input-popup {
  [class*='start-end-sep'] {
    opacity: 0.5;
  }
}

.c-compact-tc {
  border-radius: $controlCr;
  display: flex;
  flex-direction: row;
  flex: 0 1 auto;
  overflow: hidden;
  align-items: center;
  padding: 2px $interiorMarginSm;

  > * + * {
    margin-left: $interiorMargin;
  }

  &__bounds,
  &__bounds__value {
    display: flex;
    align-items: center;

    > * + * {
      margin-left: $interiorMargin;
    }
  }

  &__bounds {
    cursor: pointer;
    flex: 0 1 auto;
    overflow: hidden;

    > * + * {
      flex: 0 0 auto;
    }
  }

  &__bounds__value {
    @include ellipsize();
    color: $colorTimeRealtimeFg;
    flex: 0 1 auto;

    &:before {
      font-size: 0.85em;
      margin-right: $interiorMarginSm;
    }
  }

  &__current-update {
    @include ellipsize();
    flex: 0 1 auto;
  }

  .c-direction-indicator {
    // Holds realtime-mode + and - symbols
    font-size: 0.7em;
  }

  .c-toggle-switch,
  .c-clock-symbol {
    // Used in independent Time Conductor
    flex: 0 0 auto;
  }

  .c-so-view & {
    // Time Conductor in a Layout frame
    .c-clock-symbol {
      $h: 14px;
      height: $h;
      width: $h;
    }

    [class*='button'] {
      $p: 0px;
      padding: $p $p + 1;
    }
  }
}

.itc-popout.c-tc-input-popup {
  &--fixed-mode {
    background: $colorTimeFixedBg;
    color: $colorTimeFixedFgSubtle;

    em,
    .pr-time-label:before {
      color: $colorTimeFixedFg;
    }

    &__bounds__valuelue {
      color: $colorTimeFixedFg;
    }

    &__time-value {
      color: $colorTimeFixedFg;
    }

    [class*='c-button'] {
      background: $colorTimeFixedBtnBg;
      color: $colorTimeFixedBtnFg;

      [class*='label'] {
        color: $colorTimeRealtimeFg;
      }
    }
  }
}

.is-fixed-mode.is-expanded {
  &.c-compact-tc,
  .c-tc-input-popup {
    background: $colorTimeFixedBg;
    color: $colorTimeFixedFgSubtle;

    em,
    .pr-time-label:before {
      color: $colorTimeFixedFg;
    }

    &__bounds__valuelue {
      color: $colorTimeFixedFg;
    }

    &__time-value {
      color: $colorTimeFixedFg;
    }

    [class*='c-button'] {
      background: $colorTimeFixedBtnBg;
      color: $colorTimeFixedBtnFg;

      [class*='label'] {
        color: $colorTimeRealtimeFg;
      }
    }
  }
}

.itc-popout.c-tc-input-popup {
  &--realtime-mode {
    background: rgba($colorTimeRealtimeBg, 1);
    color: $colorTimeRealtimeFgSubtle;

    em,
    .pr-time-label:before {
      color: $colorTimeRealtimeFg;
    }

    &__bounds__valuelue {
      color: $colorTimeRealtimeFg;
    }

    &__time-value {
      color: $colorTimeRealtimeFg;
    }

    [class*='c-button'] {
      background: $colorTimeRealtimeBtnBg;
      color: $colorTimeRealtimeBtnFg;

      [class*='label'] {
        color: $colorTimeRealtimeFg;
      }
    }
  }
}

.is-realtime-mode.is-expanded {
  &.c-compact-tc,
  .c-tc-input-popup {
    background: rgba($colorTimeRealtimeBg, 1);
    color: $colorTimeRealtimeFgSubtle;

    em,
    .pr-time-label:before {
      color: $colorTimeRealtimeFg;
    }

    &__bounds__valuelue {
      color: $colorTimeRealtimeFg;
    }

    &__time-value {
      color: $colorTimeRealtimeFg;
    }

    [class*='c-button'] {
      background: $colorTimeRealtimeBtnBg;
      color: $colorTimeRealtimeBtnFg;

      [class*='label'] {
        color: $colorTimeRealtimeFg;
      }
    }
  }
}

.c-compact-tc {
  &.l-shell__time-conductor {
    // Main view
    min-height: 24px;
  }
}

/*********************************************** INPUTS POPUP DIALOG */
.c-tc-input-popup {
  @include menuOuter();
  padding: $interiorMarginLg;
  position: absolute;
  width: min-content;
  bottom: 35px;

  > * + * {
    margin-top: $interiorMarginLg;
  }

  &[class*='--bottom'] {
    bottom: auto;
    top: 35px;
  }

  &__options {
    display: flex;

    > * + * {
      margin-left: $interiorMargin;
    }
  }

  &--fixed-mode {
    .c-tc-input-popup__input-grid {
      grid-template-columns: 1fr 1fr 1fr 1fr 1fr 2fr;
    }
  }

  &--realtime-mode {
    .c-tc-input-popup__input-grid {
      grid-template-columns: 1fr 1fr 1fr 1fr 1fr 1fr 1fr 2fr;
    }
  }

  &__input-grid {
    display: grid;
    grid-column-gap: 3px;
    grid-row-gap: $interiorMargin;
    align-items: start;
  }
=======
    &.is-realtime-mode {
      .c-conductor__time-bounds {
        grid-template-areas:
          'tc-mode-icon tc-start tc-updated'
          'tc-mode-icon tc-end tc-end';
      }

      .c-conductor__end-fixed {
        justify-content: flex-end;
      }
    }
  }
}

.c-conductor-holder--compact {
  min-height: 22px;

  .c-conductor {
    &__inputs,
    &__time-bounds {
      display: flex;

      .c-toggle-switch {
        // Used in independent Time Conductor
        flex: 0 0 auto;
      }
    }

    &__inputs {
      > * + * {
        margin-left: $interiorMarginSm;
      }
    }
  }

  .is-realtime-mode .c-conductor__end-fixed {
    display: none !important;
  }
}

.c-conductor-input {
  color: $colorInputFg;
  display: flex;
  align-items: center;
  justify-content: flex-start;

  > * + * {
    margin-left: $interiorMarginSm;
  }

  &:before {
    // Realtime-mode clock icon symbol
    margin-right: $interiorMarginSm;
  }

  .c-direction-indicator {
    // Holds realtime-mode + and - symbols
    font-size: 0.7em;
  }

  input:invalid {
    background: rgba($colorFormInvalid, 0.5);
  }
}

.is-realtime-mode {
  .c-conductor__controls button,
  .c-conductor__delta-button {
    @include themedButton($colorTimeBg);
    color: $colorTimeFg;
  }

  .c-conductor-input {
    &:before {
      color: $colorTime;
    }
  }

  .c-conductor__end-fixed {
    // Displays last RT udpate
    color: $colorTime;

    input {
      // Remove input look
      background: none;
      box-shadow: none;
      color: $colorTime;
      pointer-events: none;

      &[disabled] {
        opacity: 1 !important;
      }
    }
  }
}

[class^='pr-tc-input-menu'] {
  // Uses ^= here to target both start and end menus
  background: $colorBodyBg;
  border-radius: $controlCr;
  display: grid;
  grid-template-columns: 1fr 1fr 2fr;
  grid-column-gap: 3px;
  grid-row-gap: 4px;
  align-items: start;
  box-shadow: $shdwMenu;
  padding: $interiorMargin;
  position: absolute;
  left: 8px;
  bottom: 24px;
  z-index: 99;

  &[class*='--bottom'] {
    bottom: auto;
    top: 24px;
  }
}

.l-shell__time-conductor .pr-tc-input-menu--end {
  left: auto;
  right: 0;
}

[class^='pr-time'] {
  &[class*='label'] {
    font-size: 0.8em;
    opacity: 0.6;
    text-transform: uppercase;
  }

  &[class*='controls'] {
    display: flex;
    align-items: center;
    white-space: nowrap;

    input {
      height: 22px;
      line-height: 22px;
      margin-right: $interiorMarginSm;
      font-size: 1.25em;
      width: 42px;
    }
  }
>>>>>>> 3b0e05ed
}<|MERGE_RESOLUTION|>--- conflicted
+++ resolved
@@ -9,7 +9,6 @@
 /*********************************************** CONDUCTOR LAYOUT */
 .c-conductor {
   &__inputs {
-<<<<<<< HEAD
     display: flex;
     flex: 0 0 auto;
 
@@ -24,22 +23,6 @@
         grid-row-gap: $interiorMargin;
         align-items: center;
 
-        // Default: fixed mode, desktop
-        grid-template-rows: 1fr;
-        grid-template-columns: 20px auto 1fr auto;
-        grid-template-areas: "tc-mode-icon tc-start tc-ticks tc-end";
-    }
-=======
-    display: contents;
-  }
-
-  &__time-bounds {
-    display: grid;
-    grid-column-gap: $interiorMargin;
-    grid-row-gap: $interiorMargin;
-    align-items: center;
->>>>>>> 3b0e05ed
-
     // Default: fixed mode, desktop
     grid-template-rows: 1fr;
     grid-template-columns: 20px auto 1fr auto;
@@ -56,35 +39,6 @@
     display: flex;
   }
 
-  &__end-fixed,
-  &__end-delta {
-    grid-area: tc-end;
-    display: flex;
-    justify-content: flex-end;
-  }
-
-  &__ticks {
-    grid-area: tc-ticks;
-  }
-
-  &__controls {
-    grid-area: tc-controls;
-    display: flex;
-    align-items: center;
-    > * + * {
-      margin-left: $interiorMargin;
-    }
-  }
-
-  &.is-fixed-mode {
-    .c-conductor-axis {
-      &__zoom-indicator {
-        border: 1px solid transparent;
-        display: none; // Hidden by default
-      }
-    }
-
-<<<<<<< HEAD
     &__end-fixed,
     &__end-delta {
         grid-area: tc-end;
@@ -162,55 +116,6 @@
         top: 0;
         bottom: 0;
       }
-=======
-    &:not(.is-panning),
-    &:not(.is-zooming) {
-      .c-conductor-axis {
-        &:hover,
-        &:active {
-          cursor: col-resize;
-        }
-      }
-    }
-
-    &.is-panning,
-    &.is-zooming {
-      .c-conductor-input input {
-        // Styles for inputs while zooming or panning
-        background: rgba($timeConductorActiveBg, 0.4);
-      }
-    }
-
-    &.alt-pressed {
-      .c-conductor-axis:hover {
-        // When alt is being pressed and user is hovering over the axis, set the cursor
-        @include cursorGrab();
-      }
-    }
-
-    &.is-panning {
-      .c-conductor-axis {
-        @include cursorGrab();
-        background-color: $timeConductorActivePanBg;
-        transition: $transIn;
-
-        svg text {
-          stroke: $timeConductorActivePanBg;
-          transition: $transIn;
-        }
-      }
-    }
-
-    &.is-zooming {
-      .c-conductor-axis__zoom-indicator {
-        display: block;
-        position: absolute;
-        background: rgba($timeConductorActiveBg, 0.4);
-        border-left-color: $timeConductorActiveBg;
-        border-right-color: $timeConductorActiveBg;
-        top: 0;
-        bottom: 0;
-      }
     }
   }
 
@@ -225,70 +130,26 @@
     }
   }
 
-  body.phone.portrait & {
-    .c-conductor__time-bounds {
-      grid-row-gap: $interiorMargin;
-      grid-template-rows: auto auto;
-      grid-template-columns: 20px auto auto;
->>>>>>> 3b0e05ed
-    }
-  }
-
-<<<<<<< HEAD
-  &.is-realtime-mode {
-    .c-conductor__time-bounds {
-      grid-template-columns: 20px auto 1fr auto auto;
-      grid-template-areas: 'tc-mode-icon tc-start tc-ticks tc-updated tc-end';
-    }
-
-    .c-conductor__end-fixed {
-      grid-area: tc-updated;
-=======
-    .c-conductor__controls {
-      padding-left: 25px; // Line up visually with other controls
-    }
-
-    &__mode-icon {
-      grid-row: 1;
->>>>>>> 3b0e05ed
-    }
-  }
-
-<<<<<<< HEAD
   /*   body.phone.portrait & {
         .c-conductor__time-bounds {
             grid-row-gap: $interiorMargin;
             grid-template-rows: auto auto;
             grid-template-columns: 20px auto auto;
         }
-=======
-    &__ticks,
-    &__zoom {
-      display: none;
-    }
->>>>>>> 3b0e05ed
-
-    &.is-fixed-mode {
-      [class*='__start-fixed'],
-      [class*='__end-fixed'] {
-        [class*='__label'] {
-          // Start and end are in separate columns; make the labels line up
-          width: 30px;
-        }
-      }
-
-      [class*='__end-input'] {
-        justify-content: flex-start;
-      }
-
-      .c-conductor__time-bounds {
-        grid-template-areas:
-          'tc-mode-icon tc-start tc-start'
-          'tc-mode-icon tc-end tc-end';
-      }
-    }
-
-<<<<<<< HEAD
+
+        .c-conductor__controls {
+            padding-left: 25px; // Line up visually with other controls
+        }
+
+        &__mode-icon {
+            grid-row: 1;
+        }
+
+        &__ticks,
+        &__zoom {
+            display: none;
+        }
+
         &.is-fixed-mode {
             [class*='__start-fixed'],
             [class*='__end-fixed'] {
@@ -742,149 +603,4 @@
     grid-row-gap: $interiorMargin;
     align-items: start;
   }
-=======
-    &.is-realtime-mode {
-      .c-conductor__time-bounds {
-        grid-template-areas:
-          'tc-mode-icon tc-start tc-updated'
-          'tc-mode-icon tc-end tc-end';
-      }
-
-      .c-conductor__end-fixed {
-        justify-content: flex-end;
-      }
-    }
-  }
-}
-
-.c-conductor-holder--compact {
-  min-height: 22px;
-
-  .c-conductor {
-    &__inputs,
-    &__time-bounds {
-      display: flex;
-
-      .c-toggle-switch {
-        // Used in independent Time Conductor
-        flex: 0 0 auto;
-      }
-    }
-
-    &__inputs {
-      > * + * {
-        margin-left: $interiorMarginSm;
-      }
-    }
-  }
-
-  .is-realtime-mode .c-conductor__end-fixed {
-    display: none !important;
-  }
-}
-
-.c-conductor-input {
-  color: $colorInputFg;
-  display: flex;
-  align-items: center;
-  justify-content: flex-start;
-
-  > * + * {
-    margin-left: $interiorMarginSm;
-  }
-
-  &:before {
-    // Realtime-mode clock icon symbol
-    margin-right: $interiorMarginSm;
-  }
-
-  .c-direction-indicator {
-    // Holds realtime-mode + and - symbols
-    font-size: 0.7em;
-  }
-
-  input:invalid {
-    background: rgba($colorFormInvalid, 0.5);
-  }
-}
-
-.is-realtime-mode {
-  .c-conductor__controls button,
-  .c-conductor__delta-button {
-    @include themedButton($colorTimeBg);
-    color: $colorTimeFg;
-  }
-
-  .c-conductor-input {
-    &:before {
-      color: $colorTime;
-    }
-  }
-
-  .c-conductor__end-fixed {
-    // Displays last RT udpate
-    color: $colorTime;
-
-    input {
-      // Remove input look
-      background: none;
-      box-shadow: none;
-      color: $colorTime;
-      pointer-events: none;
-
-      &[disabled] {
-        opacity: 1 !important;
-      }
-    }
-  }
-}
-
-[class^='pr-tc-input-menu'] {
-  // Uses ^= here to target both start and end menus
-  background: $colorBodyBg;
-  border-radius: $controlCr;
-  display: grid;
-  grid-template-columns: 1fr 1fr 2fr;
-  grid-column-gap: 3px;
-  grid-row-gap: 4px;
-  align-items: start;
-  box-shadow: $shdwMenu;
-  padding: $interiorMargin;
-  position: absolute;
-  left: 8px;
-  bottom: 24px;
-  z-index: 99;
-
-  &[class*='--bottom'] {
-    bottom: auto;
-    top: 24px;
-  }
-}
-
-.l-shell__time-conductor .pr-tc-input-menu--end {
-  left: auto;
-  right: 0;
-}
-
-[class^='pr-time'] {
-  &[class*='label'] {
-    font-size: 0.8em;
-    opacity: 0.6;
-    text-transform: uppercase;
-  }
-
-  &[class*='controls'] {
-    display: flex;
-    align-items: center;
-    white-space: nowrap;
-
-    input {
-      height: 22px;
-      line-height: 22px;
-      margin-right: $interiorMarginSm;
-      font-size: 1.25em;
-      width: 42px;
-    }
-  }
->>>>>>> 3b0e05ed
 }
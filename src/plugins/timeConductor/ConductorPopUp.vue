--- conflicted
+++ resolved
@@ -28,25 +28,8 @@
         title="Sets the Time Conductor's time system."
       />
     </div>
-<<<<<<< HEAD
     <ConductorInputsFixed v-if="isFixedTimeMode" @dismiss-inputs-fixed="dismiss" />
     <ConductorInputsRealtime v-else @dismiss-inputs-realtime="dismiss" />
-=======
-    <ConductorInputsFixed
-      v-if="isFixed"
-      :input-bounds="bounds"
-      :object-path="objectPath"
-      @bounds-updated="saveFixedBounds"
-      @dismiss-inputs-fixed="dismiss"
-    />
-    <ConductorInputsRealtime
-      v-else
-      :input-bounds="bounds"
-      :object-path="objectPath"
-      @offsets-updated="saveClockOffsets"
-      @dismiss-inputs-realtime="dismiss"
-    />
->>>>>>> e664afd4
   </div>
 </template>
 

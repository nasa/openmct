<!--
 Open MCT, Copyright (c) 2014-2023, United States Government
 as represented by the Administrator of the National Aeronautics and Space
 Administration. All rights reserved.

 Open MCT is licensed under the Apache License, Version 2.0 (the
 "License"); you may not use this file except in compliance with the License.
 You may obtain a copy of the License at
 http://www.apache.org/licenses/LICENSE-2.0.

 Unless required by applicable law or agreed to in writing, software
 distributed under the License is distributed on an "AS IS" BASIS, WITHOUT
 WARRANTIES OR CONDITIONS OF ANY KIND, either express or implied. See the
 License for the specific language governing permissions and limitations
 under the License.

 Open MCT includes source code licensed under additional open source
 licenses. See the Open Source Licenses file (LICENSES.md) included with
 this source code distribution or the Licensing information page available
 at runtime from the About dialog for additional information.
-->
<template>
  <div v-if="readOnly === false" ref="modeButton" class="c-tc-input-popup__options">
    <div class="c-menu-button c-ctrl-wrapper c-ctrl-wrapper--menus-left">
      <button
        class="c-button--menu js-mode-button"
        :class="[buttonCssClass, selectedMode.cssClass]"
        @click.prevent.stop="showModesMenu"
      >
        <span class="c-button__label">{{ selectedMode.name }}</span>
      </button>
    </div>
  </div>
  <div v-else class="c-compact-tc__setting-value__elem" :title="`Mode: ${selectedMode.name}`">
    {{ selectedMode.name }}
  </div>
</template>

<script>
import modeMixin from './mode-mixin';

const TEST_IDS = true;

export default {
  mixins: [modeMixin],
  inject: ['openmct', 'configuration'],
  props: {
    mode: {
      type: String,
      default() {
        return undefined;
      }
    },
    readOnly: {
      type: Boolean,
      default() {
        return false;
      }
    }
  },
  data: function () {
    const mode = this.openmct.time.getMode();

    return {
      selectedMode: this.getModeMetadata(mode, TEST_IDS),
      modes: []
    };
  },
  watch: {
    mode: {
      handler(newMode) {
        this.setViewFromMode(newMode);
      }
    }
  },
<<<<<<< HEAD
  unmounted: function () {
    this.openmct.time.off('clock', this.setViewFromClock);
=======
  mounted: function () {
    this.loadModes();
>>>>>>> 42b54591
  },
  methods: {
    showModesMenu() {
      const elementBoundingClientRect = this.$refs.modeButton.getBoundingClientRect();
      const x = elementBoundingClientRect.x;
      const y = elementBoundingClientRect.y;

      const menuOptions = {
        menuClass: 'c-conductor__mode-menu c-super-menu--sm',
        placement: this.openmct.menus.menuPlacement.TOP_RIGHT
      };

      this.dismiss = this.openmct.menus.showSuperMenu(x, y, this.modes, menuOptions);
    },
    setViewFromMode(mode) {
      this.selectedMode = this.getModeMetadata(mode, TEST_IDS);
    },
    setMode(mode) {
      this.setViewFromMode(mode);

      this.$emit('modeUpdated', mode);
    }
  }
};
</script><|MERGE_RESOLUTION|>--- conflicted
+++ resolved
@@ -58,7 +58,7 @@
       }
     }
   },
-  data: function () {
+  data() {
     const mode = this.openmct.time.getMode();
 
     return {
@@ -73,13 +73,8 @@
       }
     }
   },
-<<<<<<< HEAD
-  unmounted: function () {
-    this.openmct.time.off('clock', this.setViewFromClock);
-=======
-  mounted: function () {
+  mounted() {
     this.loadModes();
->>>>>>> 42b54591
   },
   methods: {
     showModesMenu() {

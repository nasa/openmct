--- conflicted
+++ resolved
@@ -20,43 +20,6 @@
  * at runtime from the About dialog for additional information.
  *****************************************************************************/
 <template>
-<<<<<<< HEAD
-<div class="c-ctrl-wrapper c-ctrl-wrapper--menus-up">
-    <button
-        class="c-button--menu"
-        @click.prevent="toggle"
-    >
-        <span class="c-button__label">{{ selectedMode.name }}</span>
-    </button>
-    <div
-        v-if="open"
-        class="c-menu c-super-menu c-conductor__mode-menu"
-    >
-        <div class="c-super-menu__menu">
-            <ul>
-                <li
-                    v-for="mode in modes"
-                    :key="mode.key"
-                    class="menu-item-a"
-                    :class="mode.cssClass"
-                    @click="setOption(mode)"
-                    @mouseover="hoveredMode = mode"
-                    @mouseleave="hoveredMode = {}"
-                >
-                    {{ mode.name }}
-                </li>
-            </ul>
-        </div>
-        <div class="c-super-menu__item-description">
-            <div :class="['l-item-description__icon', 'bg-' + hoveredMode.cssClass]"></div>
-            <div class="l-item-description__name">
-                {{ hoveredMode.name }}
-            </div>
-            <div class="l-item-description__description">
-                {{ hoveredMode.description }}
-            </div>
-        </div>
-=======
 <div ref="modeButton"
      class="c-ctrl-wrapper c-ctrl-wrapper--menus-up"
 >
@@ -67,7 +30,6 @@
         >
             <span class="c-button__label">{{ selectedMode.name }}</span>
         </button>
->>>>>>> 2305cd2e
     </div>
 </div>
 </template>

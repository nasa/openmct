/*****************************************************************************
 * Open MCT Web, Copyright (c) 2014-2018, United States Government
 * as represented by the Administrator of the National Aeronautics and Space
 * Administration. All rights reserved.
 *
 * Open MCT Web is licensed under the Apache License, Version 2.0 (the
 * "License"); you may not use this file except in compliance with the License.
 * You may obtain a copy of the License at
 * http://www.apache.org/licenses/LICENSE-2.0.
 *
 * Unless required by applicable law or agreed to in writing, software
 * distributed under the License is distributed on an "AS IS" BASIS, WITHOUT
 * WARRANTIES OR CONDITIONS OF ANY KIND, either express or implied. See the
 * License for the specific language governing permissions and limitations
 * under the License.
 *
 * Open MCT Web includes source code licensed under additional open source
 * licenses. See the Open Source Licenses file (LICENSES.md) included with
 * this source code distribution or the Licensing information page available
 * at runtime from the About dialog for additional information.
 *****************************************************************************/
<template>
<div
    class="c-conductor"
    :class="[
        { 'is-zooming': isZooming },
        { 'is-panning': isPanning },
        { 'alt-pressed': altPressed },
        isFixed ? 'is-fixed-mode' : 'is-realtime-mode'
    ]"
>
    <form
        ref="conductorForm"
        class="u-contents"
        @submit.prevent="updateTimeFromConductor"
    >
        <div class="c-conductor__time-bounds">
            <button
                ref="submitButton"
                class="c-input--submit"
                type="submit"
            ></button>
            <ConductorModeIcon class="c-conductor__mode-icon" />

            <div
                v-if="isFixed"
                class="c-ctrl-wrapper c-conductor-input c-conductor__start-fixed"
            >
                <!-- Fixed start -->
                <div class="c-conductor__start-fixed__label">
                    Start
                </div>
                <input
                    ref="startDate"
                    v-model="formattedBounds.start"
                    class="c-input--datetime"
                    type="text"
                    autocorrect="off"
                    spellcheck="false"
                    @change="validateAllBounds('startDate'); submitForm()"
                >
                <date-picker
                    v-if="isFixed && isUTCBased"
                    :default-date-time="formattedBounds.start"
                    :formatter="timeFormatter"
                    @date-selected="startDateSelected"
                />
            </div>

            <div
                v-if="!isFixed"
                class="c-ctrl-wrapper c-conductor-input c-conductor__start-delta"
            >
                <!-- RT start -->
                <div class="c-direction-indicator icon-minus"></div>
                <input
                    ref="startOffset"
                    v-model="offsets.start"
                    class="c-input--hrs-min-sec"
                    type="text"
                    autocorrect="off"
                    spellcheck="false"
                    @change="validateAllOffsets(); submitForm()"
                >
            </div>

            <div class="c-ctrl-wrapper c-conductor-input c-conductor__end-fixed">
                <!-- Fixed end and RT 'last update' display -->
                <div class="c-conductor__end-fixed__label">
                    {{ isFixed ? 'End' : 'Updated' }}
                </div>
                <input
                    ref="endDate"
                    v-model="formattedBounds.end"
                    class="c-input--datetime"
                    type="text"
                    autocorrect="off"
                    spellcheck="false"
                    :disabled="!isFixed"
                    @change="validateAllBounds('endDate'); submitForm()"
                >
                <date-picker
                    v-if="isFixed && isUTCBased"
                    class="c-ctrl-wrapper--menus-left"
                    :default-date-time="formattedBounds.end"
                    :formatter="timeFormatter"
                    @date-selected="endDateSelected"
                />
            </div>

            <div
                v-if="!isFixed"
                class="c-ctrl-wrapper c-conductor-input c-conductor__end-delta"
            >
                <!-- RT end -->
                <div class="c-direction-indicator icon-plus"></div>
                <input
                    ref="endOffset"
                    v-model="offsets.end"
                    class="c-input--hrs-min-sec"
                    type="text"
                    autocorrect="off"
                    spellcheck="false"
                    @change="validateAllOffsets(); submitForm()"
                >
            </div>

            <conductor-axis
                class="c-conductor__ticks"
                :view-bounds="viewBounds"
                :is-fixed="isFixed"
                :alt-pressed="altPressed"
                @endPan="endPan"
                @endZoom="endZoom"
                @panAxis="pan"
                @zoomAxis="zoom"
            />

        </div>
        <div class="c-conductor__controls">
            <ConductorMode class="c-conductor__mode-select" />
            <ConductorTimeSystem class="c-conductor__time-system-select" />
            <ConductorHistory
                v-if="isFixed"
                class="c-conductor__history-select"
                :bounds="openmct.time.bounds()"
                :time-system="timeSystem"
            />
        </div>
        <input
            type="submit"
            class="invisible"
        >
    </form>
</div>
</template>

<script>
import ConductorMode from './ConductorMode.vue';
import ConductorTimeSystem from './ConductorTimeSystem.vue';
import DatePicker from './DatePicker.vue';
import ConductorAxis from './ConductorAxis.vue';
import ConductorModeIcon from './ConductorModeIcon.vue';
import ConductorHistory from './ConductorHistory.vue'

const DEFAULT_DURATION_FORMATTER = 'duration';

export default {
    inject: ['openmct', 'configuration'],
    components: {
        ConductorMode,
        ConductorTimeSystem,
        DatePicker,
        ConductorAxis,
        ConductorModeIcon,
        ConductorHistory
    },
    data() {
        let bounds = this.openmct.time.bounds();
        let offsets = this.openmct.time.clockOffsets();
        let timeSystem = this.openmct.time.timeSystem();
        let timeFormatter = this.getFormatter(timeSystem.timeFormat);
        let durationFormatter = this.getFormatter(timeSystem.durationFormat || DEFAULT_DURATION_FORMATTER);

        return {
            timeSystem: timeSystem,
            timeFormatter: timeFormatter,
            durationFormatter: durationFormatter,
            offsets: {
                start: offsets && durationFormatter.format(Math.abs(offsets.start)),
                end: offsets && durationFormatter.format(Math.abs(offsets.end))
            },
            formattedBounds: {
                start: timeFormatter.format(bounds.start),
                end: timeFormatter.format(bounds.end)
            },
            viewBounds: {
                start: bounds.start,
                end: bounds.end
            },
            isFixed: this.openmct.time.clock() === undefined,
            isUTCBased: timeSystem.isUTCBased,
<<<<<<< HEAD
            showDatePicker: false
        };
=======
            showDatePicker: false,
            altPressed: false,
            isPanning: false,
            isZooming: false
        }
>>>>>>> 87d63806
    },
    mounted() {
        document.addEventListener('keydown', this.handleKeyDown);
        document.addEventListener('keyup', this.handleKeyUp);
        this.setTimeSystem(JSON.parse(JSON.stringify(this.openmct.time.timeSystem())));
        this.openmct.time.on('bounds', this.setViewFromBounds);
        this.openmct.time.on('timeSystem', this.setTimeSystem);
        this.openmct.time.on('clock', this.setViewFromClock);
        this.openmct.time.on('clockOffsets', this.setViewFromOffsets);
    },
    beforeDestroy() {
        document.removeEventListener('keydown', this.handleKeyDown);
        document.removeEventListener('keyup', this.handleKeyUp);
    },
    methods: {
        handleKeyDown(event) {
            if (event.key === 'Alt') {
                this.altPressed = true;
            }
        },
        handleKeyUp(event) {
            if (event.key === 'Alt') {
                this.altPressed = false;
            }
        },
        pan(bounds) {
            this.isPanning = true;
            this.setViewFromBounds(bounds);
        },
        endPan(bounds) {
            this.isPanning = false;
            if (bounds) {
                this.openmct.time.bounds(bounds);
            }
        },
        zoom(bounds) {
            this.isZooming = true;
            this.formattedBounds.start = this.timeFormatter.format(bounds.start);
            this.formattedBounds.end = this.timeFormatter.format(bounds.end);
        },
        endZoom(bounds) {
            const _bounds = bounds ? bounds : this.openmct.time.bounds();
            this.isZooming = false;

            this.openmct.time.bounds(_bounds);
        },
        setTimeSystem(timeSystem) {
            this.timeSystem = timeSystem
            this.timeFormatter = this.getFormatter(timeSystem.timeFormat);
            this.durationFormatter = this.getFormatter(
                timeSystem.durationFormat || DEFAULT_DURATION_FORMATTER);
            this.isUTCBased = timeSystem.isUTCBased;
        },
        setOffsetsFromView($event) {
            if (this.$refs.conductorForm.checkValidity()) {
                let startOffset = 0 - this.durationFormatter.parse(this.offsets.start);
                let endOffset = this.durationFormatter.parse(this.offsets.end);

                this.openmct.time.clockOffsets({
                    start: startOffset,
                    end: endOffset
                });
            }

            if ($event) {
                $event.preventDefault();

                return false;
            }
        },
        setBoundsFromView($event) {
            if (this.$refs.conductorForm.checkValidity()) {
                let start = this.timeFormatter.parse(this.formattedBounds.start);
                let end = this.timeFormatter.parse(this.formattedBounds.end);

                this.openmct.time.bounds({
                    start: start,
                    end: end
                });
            }

            if ($event) {
                $event.preventDefault();

                return false;
            }
        },
        setViewFromClock(clock) {
            this.clearAllValidation();
            this.isFixed = clock === undefined;
        },
        setViewFromBounds(bounds) {
            this.formattedBounds.start = this.timeFormatter.format(bounds.start);
            this.formattedBounds.end = this.timeFormatter.format(bounds.end);
            this.viewBounds.start = bounds.start;
            this.viewBounds.end = bounds.end;
        },
        setViewFromOffsets(offsets) {
            this.offsets.start = this.durationFormatter.format(Math.abs(offsets.start));
            this.offsets.end = this.durationFormatter.format(Math.abs(offsets.end));
        },
        updateTimeFromConductor() {
            if (this.isFixed) {
                this.setBoundsFromView();
            } else {
                this.setOffsetsFromView();
            }
        },
        getBoundsLimit() {
            const configuration = this.configuration.menuOptions
                .filter(option => option.timeSystem ===  this.timeSystem.key)
                .find(option => option.limit);

            const limit = configuration ? configuration.limit : undefined;

            return limit;
        },
        clearAllValidation() {
            if (this.isFixed) {
                [this.$refs.startDate, this.$refs.endDate].forEach(this.clearValidationForInput);
            } else {
                [this.$refs.startOffset, this.$refs.endOffset].forEach(this.clearValidationForInput);
            }
        },
        clearValidationForInput(input) {
            input.setCustomValidity('');
            input.title = '';
        },
        validateAllBounds(ref) {
            if (!this.areBoundsFormatsValid()) {
                return false;
            }

            let validationResult = true;
            const currentInput = this.$refs[ref];

            return [this.$refs.startDate, this.$refs.endDate].every((input) => {
                let boundsValues = {
                    start: this.timeFormatter.parse(this.formattedBounds.start),
                    end: this.timeFormatter.parse(this.formattedBounds.end)
                };
                const limit = this.getBoundsLimit();

                if (
                    this.timeSystem.isUTCBased
                    && limit
                    && boundsValues.end - boundsValues.start > limit
                ) {
                    if (input === currentInput) {
                        validationResult = "Start and end difference exceeds allowable limit";
                    }
                } else {
                    if (input === currentInput) {
                        validationResult = this.openmct.time.validateBounds(boundsValues);
                    }
                }

                return this.handleValidationResults(input, validationResult);
            });
        },
        areBoundsFormatsValid() {
            let validationResult = true;

            return [this.$refs.startDate, this.$refs.endDate].every((input) => {
                const formattedDate = input === this.$refs.startDate
                    ? this.formattedBounds.start
                    : this.formattedBounds.end
                ;

                if (!this.timeFormatter.validate(formattedDate)) {
                    validationResult = 'Invalid date';
                }

<<<<<<< HEAD
                if (validationResult !== true) {
                    input.setCustomValidity(validationResult);
                    input.title = validationResult;

                    return false;
                } else {
                    input.setCustomValidity('');
                    input.title = '';

                    return true;
                }
=======
                return this.handleValidationResults(input, validationResult);
>>>>>>> 87d63806
            });
        },
        validateAllOffsets(event) {
            return [this.$refs.startOffset, this.$refs.endOffset].every((input) => {
                let validationResult = true;
                let formattedOffset;

                if (input === this.$refs.startOffset) {
                    formattedOffset = this.offsets.start;
                } else {
                    formattedOffset = this.offsets.end;
                }

                if (!this.durationFormatter.validate(formattedOffset)) {
                    validationResult = 'Offsets must be in the format hh:mm:ss and less than 24 hours in duration';
                } else {
                    let offsetValues = {
                        start: 0 - this.durationFormatter.parse(this.offsets.start),
                        end: this.durationFormatter.parse(this.offsets.end)
                    };
                    validationResult = this.openmct.time.validateOffsets(offsetValues);
                }

<<<<<<< HEAD
                if (validationResult !== true) {
                    input.setCustomValidity(validationResult);
                    input.title = validationResult;

                    return false;
                } else {
                    input.setCustomValidity('');
                    input.title = '';

                    return true;
                }
=======
                return this.handleValidationResults(input, validationResult);
>>>>>>> 87d63806
            });
        },
        handleValidationResults(input, validationResult) {
            if (validationResult !== true) {
                input.setCustomValidity(validationResult);
                input.title = validationResult;
                return false;
            } else {
                input.setCustomValidity('');
                input.title = '';
                return true;
            }
        },
        submitForm() {
            // Allow Vue model to catch up to user input.
            // Submitting form will cause validation messages to display (but only if triggered by button click)
            this.$nextTick(() => this.$refs.submitButton.click());
        },
        getFormatter(key) {
            return this.openmct.telemetry.getValueFormatter({
                format: key
            }).formatter;
        },
        startDateSelected(date) {
            this.formattedBounds.start = this.timeFormatter.format(date);
            this.validateAllBounds('startDate');
            this.submitForm();
        },
        endDateSelected(date) {
            this.formattedBounds.end = this.timeFormatter.format(date);
            this.validateAllBounds('endDate');
            this.submitForm();
        }
    }
};
</script><|MERGE_RESOLUTION|>--- conflicted
+++ resolved
@@ -200,16 +200,11 @@
             },
             isFixed: this.openmct.time.clock() === undefined,
             isUTCBased: timeSystem.isUTCBased,
-<<<<<<< HEAD
-            showDatePicker: false
-        };
-=======
             showDatePicker: false,
             altPressed: false,
             isPanning: false,
             isZooming: false
         }
->>>>>>> 87d63806
     },
     mounted() {
         document.addEventListener('keydown', this.handleKeyDown);
@@ -218,7 +213,7 @@
         this.openmct.time.on('bounds', this.setViewFromBounds);
         this.openmct.time.on('timeSystem', this.setTimeSystem);
         this.openmct.time.on('clock', this.setViewFromClock);
-        this.openmct.time.on('clockOffsets', this.setViewFromOffsets);
+        this.openmct.time.on('clockOffsets', this.setViewFromOffsets)
     },
     beforeDestroy() {
         document.removeEventListener('keydown', this.handleKeyDown);
@@ -273,10 +268,8 @@
                     end: endOffset
                 });
             }
-
             if ($event) {
                 $event.preventDefault();
-
                 return false;
             }
         },
@@ -290,10 +283,8 @@
                     end: end
                 });
             }
-
             if ($event) {
                 $event.preventDefault();
-
                 return false;
             }
         },
@@ -383,21 +374,7 @@
                     validationResult = 'Invalid date';
                 }
 
-<<<<<<< HEAD
-                if (validationResult !== true) {
-                    input.setCustomValidity(validationResult);
-                    input.title = validationResult;
-
-                    return false;
-                } else {
-                    input.setCustomValidity('');
-                    input.title = '';
-
-                    return true;
-                }
-=======
                 return this.handleValidationResults(input, validationResult);
->>>>>>> 87d63806
             });
         },
         validateAllOffsets(event) {
@@ -421,21 +398,7 @@
                     validationResult = this.openmct.time.validateOffsets(offsetValues);
                 }
 
-<<<<<<< HEAD
-                if (validationResult !== true) {
-                    input.setCustomValidity(validationResult);
-                    input.title = validationResult;
-
-                    return false;
-                } else {
-                    input.setCustomValidity('');
-                    input.title = '';
-
-                    return true;
-                }
-=======
                 return this.handleValidationResults(input, validationResult);
->>>>>>> 87d63806
             });
         },
         handleValidationResults(input, validationResult) {
@@ -470,5 +433,5 @@
             this.submitForm();
         }
     }
-};
+}
 </script>
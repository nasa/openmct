--- conflicted
+++ resolved
@@ -142,12 +142,8 @@
             <ConductorTimeSystem class="c-conductor__time-system-select" />
             <ConductorHistory
                 class="c-conductor__history-select"
-<<<<<<< HEAD
-                :bounds="openmct.time.bounds()"
                 :offsets="openmct.time.clockOffsets()"
-=======
                 :bounds="bounds"
->>>>>>> e32f465f
                 :time-system="timeSystem"
                 :mode="timeMode"
             />

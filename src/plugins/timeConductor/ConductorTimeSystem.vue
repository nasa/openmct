<!--
 Open MCT, Copyright (c) 2014-2023, United States Government
 as represented by the Administrator of the National Aeronautics and Space
 Administration. All rights reserved.

 Open MCT is licensed under the Apache License, Version 2.0 (the
 "License"); you may not use this file except in compliance with the License.
 You may obtain a copy of the License at
 http://www.apache.org/licenses/LICENSE-2.0.

 Unless required by applicable law or agreed to in writing, software
 distributed under the License is distributed on an "AS IS" BASIS, WITHOUT
 WARRANTIES OR CONDITIONS OF ANY KIND, either express or implied. See the
 License for the specific language governing permissions and limitations
 under the License.

 Open MCT includes source code licensed under additional open source
 licenses. See the Open Source Licenses file (LICENSES.md) included with
 this source code distribution or the Licensing information page available
 at runtime from the About dialog for additional information.
-->
<template>
  <div
    v-if="selectedTimeSystem.name && readOnly === false"
    ref="timeSystemButton"
    class="c-ctrl-wrapper c-ctrl-wrapper--menus-up"
  >
    <button
      class="c-button--menu c-time-system-button"
      :class="[buttonCssClass]"
      @click.prevent.stop="showTimeSystemMenu"
    >
      <span class="c-button__label">{{ selectedTimeSystem.name }}</span>
    </button>
  </div>
  <div
    v-else
    class="c-compact-tc__setting-value__elem"
    :title="`Time system: ${selectedTimeSystem.name}`"
  >
    {{ selectedTimeSystem.name }}
  </div>
</template>

<script>
import { TIME_CONTEXT_EVENTS } from '../../api/time/constants';

export default {
  inject: ['openmct', 'configuration'],
  props: {
    buttonCssClass: {
      type: String,
      required: false,
      default() {
        return '';
      }
    },
    readOnly: {
      type: Boolean,
      default() {
        return false;
      }
    }
  },
  data: function () {
    let activeClock = this.openmct.time.getClock();

    return {
      selectedTimeSystem: JSON.parse(JSON.stringify(this.openmct.time.getTimeSystem())),
      timeSystems: this.getValidTimesystemsForClock(activeClock)
    };
  },
  mounted: function () {
    this.openmct.time.on(TIME_CONTEXT_EVENTS.timeSysteChanged, this.setViewFromTimeSystem);
    this.openmct.time.on(TIME_CONTEXT_EVENTS.clockChanged, this.setViewFromClock);
  },
<<<<<<< HEAD
  unmounted: function () {
    this.openmct.time.off('timeSystem', this.setViewFromTimeSystem);
    this.openmct.time.on('clock', this.setViewFromClock);
=======
  destroyed: function () {
    this.openmct.time.off(TIME_CONTEXT_EVENTS.timeSystemChanged, this.setViewFromTimeSystem);
    this.openmct.time.on(TIME_CONTEXT_EVENTS.clockChanged, this.setViewFromClock);
>>>>>>> 42b54591
  },
  methods: {
    showTimeSystemMenu() {
      const elementBoundingClientRect = this.$refs.timeSystemButton.getBoundingClientRect();
      const x = elementBoundingClientRect.x;
      const y = elementBoundingClientRect.y;

      const menuOptions = {
        placement: this.openmct.menus.menuPlacement.TOP_RIGHT
      };

      this.openmct.menus.showMenu(x, y, this.timeSystems, menuOptions);
    },
    getValidTimesystemsForClock(clock) {
      return this.configuration.menuOptions
        .filter((menuOption) => menuOption.clock === (clock && clock.key))
        .map((menuOption) => {
          const timeSystem = JSON.parse(
            JSON.stringify(this.openmct.time.timeSystems.get(menuOption.timeSystem))
          );
          timeSystem.onItemClicked = () => this.setTimeSystemFromView(timeSystem);

          return timeSystem;
        });
    },
    setTimeSystemFromView(timeSystem) {
      if (timeSystem.key !== this.selectedTimeSystem.key) {
        let activeClock = this.openmct.time.getClock();
        let configuration = this.getMatchingConfig({
          clock: activeClock && activeClock.key,
          timeSystem: timeSystem.key
        });
        if (activeClock === undefined) {
          let bounds;

          if (this.selectedTimeSystem.isUTCBased && timeSystem.isUTCBased) {
            bounds = this.openmct.time.getBounds();
          } else {
            bounds = configuration.bounds;
          }

          this.openmct.time.setTimeSystem(timeSystem.key, bounds);
        } else {
          this.openmct.time.setTimeSystem(timeSystem.key);
          this.openmct.time.setClockOffsets(configuration.clockOffsets);
        }
      }
    },

    getMatchingConfig(options) {
      const matchers = {
        clock(config) {
          return options.clock === config.clock;
        },
        timeSystem(config) {
          return options.timeSystem === config.timeSystem;
        }
      };

      function configMatches(config) {
        return Object.keys(options).reduce((match, option) => {
          return match && matchers[option](config);
        }, true);
      }

      return this.configuration.menuOptions.filter(configMatches)[0];
    },

    setViewFromTimeSystem(timeSystem) {
      this.selectedTimeSystem = timeSystem;
    },

    setViewFromClock(clock) {
      let activeClock = this.openmct.time.getClock();
      this.timeSystems = this.getValidTimesystemsForClock(activeClock);
    }
  }
};
</script><|MERGE_RESOLUTION|>--- conflicted
+++ resolved
@@ -62,7 +62,7 @@
       }
     }
   },
-  data: function () {
+  data() {
     let activeClock = this.openmct.time.getClock();
 
     return {
@@ -70,19 +70,13 @@
       timeSystems: this.getValidTimesystemsForClock(activeClock)
     };
   },
-  mounted: function () {
+  mounted() {
     this.openmct.time.on(TIME_CONTEXT_EVENTS.timeSysteChanged, this.setViewFromTimeSystem);
     this.openmct.time.on(TIME_CONTEXT_EVENTS.clockChanged, this.setViewFromClock);
   },
-<<<<<<< HEAD
-  unmounted: function () {
-    this.openmct.time.off('timeSystem', this.setViewFromTimeSystem);
-    this.openmct.time.on('clock', this.setViewFromClock);
-=======
-  destroyed: function () {
+  unmounted() {
     this.openmct.time.off(TIME_CONTEXT_EVENTS.timeSystemChanged, this.setViewFromTimeSystem);
     this.openmct.time.on(TIME_CONTEXT_EVENTS.clockChanged, this.setViewFromClock);
->>>>>>> 42b54591
   },
   methods: {
     showTimeSystemMenu() {

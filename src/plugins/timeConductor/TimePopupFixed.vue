--- conflicted
+++ resolved
@@ -28,18 +28,12 @@
 
       <div class="pr-time-input pr-time-input-start">
         <input
-<<<<<<< HEAD
           ref="startTime"
           v-model="formattedBounds.start"
-=======
-          ref="startDate"
-          v-model="formattedBounds.startDate"
->>>>>>> f4637b8a
           class="c-input--datetime"
           type="text"
           autocorrect="off"
           spellcheck="false"
-<<<<<<< HEAD
           aria-label="Start time"
           @input="validateAllBounds('startTime')"
         />
@@ -48,32 +42,6 @@
           class="c-ctrl-wrapper--menus-left"
           :default-date-time="formattedBounds.start"
           @date-selected="dateSelected($event, 'start')"
-=======
-          aria-label="Start date"
-          @input="validateInput('startDate')"
-          @change="reportValidity('startDate')"
-        />
-        <DatePicker
-          v-if="isUTCBased"
-          class="c-ctrl-wrapper--menus-right"
-          :default-date-time="formattedBounds.startDate"
-          :formatter="timeFormatter"
-          @date-selected="startDateSelected"
-        />
-      </div>
-
-      <div class="pr-time-input pr-time-input--time pr-time-input-start-time">
-        <input
-          ref="startTime"
-          v-model="formattedBounds.startTime"
-          class="c-input--datetime"
-          type="text"
-          autocorrect="off"
-          spellcheck="false"
-          aria-label="Start time"
-          @input="validateInput('startTime')"
-          @change="reportValidity('startTime')"
->>>>>>> f4637b8a
         />
       </div>
 
@@ -81,51 +49,20 @@
 
       <div class="pr-time-input pr-time-input-end">
         <input
-<<<<<<< HEAD
           ref="endTime"
           v-model="formattedBounds.end"
-=======
-          ref="endDate"
-          v-model="formattedBounds.endDate"
->>>>>>> f4637b8a
-          class="c-input--datetime"
-          type="text"
-          autocorrect="off"
-          spellcheck="false"
-<<<<<<< HEAD
-          aria-label="End time"
-          @input="validateAllBounds('endTime')"
-=======
-          aria-label="End date"
-          @input="validateInput('endDate')"
-          @change="reportValidity('endDate')"
->>>>>>> f4637b8a
-        />
-        <DatePicker
-          v-if="isTimeSystemUTCBased"
-          class="c-ctrl-wrapper--menus-left"
-<<<<<<< HEAD
-          :default-date-time="formattedBounds.end"
-          @date-selected="dateSelected($event, 'end')"
-=======
-          :default-date-time="formattedBounds.endDate"
-          :formatter="timeFormatter"
-          @date-selected="endDateSelected"
-        />
-      </div>
-
-      <div class="pr-time-input pr-time-input--time pr-time-input-end-time">
-        <input
-          ref="endTime"
-          v-model="formattedBounds.endTime"
           class="c-input--datetime"
           type="text"
           autocorrect="off"
           spellcheck="false"
           aria-label="End time"
-          @input="validateInput('endTime')"
-          @change="reportValidity('endTime')"
->>>>>>> f4637b8a
+          @input="validateAllBounds('endTime')"
+        />
+        <DatePicker
+          v-if="isTimeSystemUTCBased"
+          class="c-ctrl-wrapper--menus-left"
+          :default-date-time="formattedBounds.end"
+          @date-selected="dateSelected($event, 'end')"
         />
       </div>
 
@@ -164,51 +101,12 @@
   emits: ['update', 'dismiss'],
   data() {
     return {
-<<<<<<< HEAD
       formattedBounds: {},
       isDisabled: false
     };
   },
   computed: {
 
-=======
-      timeFormatter: this.getFormatter(timeSystem.timeFormat),
-      durationFormatter: this.getFormatter(timeSystem.durationFormat || DEFAULT_DURATION_FORMATTER),
-      timeSystemKey: timeSystem.key,
-      bounds: {
-        start: bounds.start,
-        end: bounds.end
-      },
-      formattedBounds: {
-        start: '',
-        end: '',
-        startTime: '',
-        endTime: ''
-      },
-      isUTCBased: timeSystem.isUTCBased,
-      inputValidityMap: {
-        startDate: { valid: true },
-        startTime: { valid: true },
-        endDate: { valid: true },
-        endTime: { valid: true }
-      },
-      logicalValidityMap: {
-        limit: { valid: true },
-        bounds: { valid: true }
-      }
-    };
-  },
-  computed: {
-    hasInputValidityError() {
-      return Object.values(this.inputValidityMap).some((isValid) => !isValid.valid);
-    },
-    hasLogicalValidationErrors() {
-      return Object.values(this.logicalValidityMap).some((isValid) => !isValid.valid);
-    },
-    isValid() {
-      return !this.hasInputValidityError && !this.hasLogicalValidationErrors;
-    }
->>>>>>> f4637b8a
   },
   watch: {
     bounds: {
@@ -225,7 +123,6 @@
     this.clearAllValidation();
   },
   methods: {
-<<<<<<< HEAD
     clearAllValidation() {
       [this.$refs.startTime, this.$refs.endTime].forEach(this.clearValidationForInput);
     },
@@ -248,42 +145,6 @@
       if (this.$refs.fixedDeltaInput.checkValidity()) {
         const start = this.timeSystemFormatter.parse(this.formattedBounds.start);
         const end = this.timeSystemFormatter.parse(this.formattedBounds.end);
-=======
-    handleNewBounds(bounds) {
-      this.setBounds(bounds);
-      this.setViewFromBounds(bounds);
-    },
-    setBounds(bounds) {
-      this.bounds = bounds;
-    },
-    setViewFromBounds(bounds) {
-      this.formattedBounds.startDate = this.timeFormatter.format(bounds.start).split(' ')[0];
-      this.formattedBounds.endDate = this.timeFormatter.format(bounds.end).split(' ')[0];
-      this.formattedBounds.startTime = this.durationFormatter.format(Math.abs(bounds.start));
-      this.formattedBounds.endTime = this.durationFormatter.format(Math.abs(bounds.end));
-    },
-    setTimeSystem(timeSystem) {
-      this.timeSystemKey = timeSystem.key;
-      this.timeFormatter = this.getFormatter(timeSystem.timeFormat);
-      this.durationFormatter = this.getFormatter(
-        timeSystem.durationFormat || DEFAULT_DURATION_FORMATTER
-      );
-      this.isUTCBased = timeSystem.isUTCBased;
-    },
-    getFormatter(key) {
-      return this.openmct.telemetry.getValueFormatter({
-        format: key
-      }).formatter;
-    },
-    setBoundsFromView(dismiss) {
-      if (this.$refs.fixedDeltaInput.checkValidity()) {
-        let start = this.timeFormatter.parse(
-          `${this.formattedBounds.startDate} ${this.formattedBounds.startTime}`
-        );
-        let end = this.timeFormatter.parse(
-          `${this.formattedBounds.endDate} ${this.formattedBounds.endTime}`
-        );
->>>>>>> f4637b8a
 
         this.timeContext.setBounds({
           start,
@@ -315,16 +176,17 @@
         this.setBoundsFromView(shouldDismiss);
       }
     },
-    validateInput(refName) {
-      this.clearAllValidation();
-
-      const inputType = refName.includes('Date') ? 'Date' : 'Time';
-      const formatter = inputType === 'Date' ? this.timeFormatter : this.durationFormatter;
-      const validationResult = formatter.validate(this.formattedBounds[refName])
-        ? { valid: true }
-        : { valid: false, message: `Invalid ${inputType}` };
-
-<<<<<<< HEAD
+    validateAllBounds(ref) {
+      this.isDisabled = false;
+
+      if (!this.areBoundsFormatsValid()) {
+        this.isDisabled = true;
+        return false;
+      }
+
+      let validationResult = { valid: true };
+      const currentInput = this.$refs[ref];
+
       return [this.$refs.startTime, this.$refs.endTime].every((input) => {
         const start = this.timeSystemFormatter.parse(this.formattedBounds.start);
         const end = this.timeSystemFormatter.parse(this.formattedBounds.end);
@@ -370,40 +232,20 @@
             message: 'Invalid date'
           };
         }
-=======
-      this.inputValidityMap[refName] = validationResult;
-    },
-    validateBounds() {
-      const bounds = {
-        start: this.timeFormatter.parse(
-          `${this.formattedBounds.startDate} ${this.formattedBounds.startTime}`
-        ),
-        end: this.timeFormatter.parse(
-          `${this.formattedBounds.endDate} ${this.formattedBounds.endTime}`
-        )
-      };
->>>>>>> f4637b8a
-
-      this.logicalValidityMap.bounds = this.openmct.time.validateBounds(bounds);
-    },
-    validateLimit(bounds) {
-      const limit = this.configuration?.menuOptions
-        ?.filter((option) => option.timeSystem === this.timeSystemKey)
-        ?.find((option) => option.limit)?.limit;
-
-      if (this.isUTCBased && limit && bounds.end - bounds.start > limit) {
-        this.logicalValidityMap.limit = {
-          valid: false,
-          message: 'Start and end difference exceeds allowable limit'
-        };
-      } else {
-        this.logicalValidityMap.limit = { valid: true };
-      }
-    },
-    reportValidity(refName) {
-      const input = this.getInput(refName);
-      const validationResult = this.inputValidityMap[refName] ?? this.logicalValidityMap[refName];
-
+
+        return this.handleValidationResults(input, validationResult);
+      });
+    },
+    getBoundsLimit() {
+      const configuration = this.configuration.menuOptions
+        .filter((option) => option.timeSystem === this.timeSystem.key)
+        .find((option) => option.limit);
+
+      const limit = configuration ? configuration.limit : undefined;
+
+      return limit;
+    },
+    handleValidationResults(input, validationResult) {
       if (validationResult.valid !== true) {
         input.setCustomValidity(validationResult.message);
         input.title = validationResult.message;
@@ -422,19 +264,6 @@
 
       return this.$refs.startDate;
     },
-<<<<<<< HEAD
-=======
-    startDateSelected(date) {
-      this.formattedBounds.startDate = this.timeFormatter.format(date).split(' ')[0];
-      this.validateInput('startDate');
-      this.reportValidity('startDate');
-    },
-    endDateSelected(date) {
-      this.formattedBounds.endDate = this.timeFormatter.format(date).split(' ')[0];
-      this.validateInput('endDate');
-      this.reportValidity('endDate');
-    },
->>>>>>> f4637b8a
     hide($event) {
       if ($event.target.className.indexOf('c-button icon-x') > -1) {
         this.$emit('dismiss');

<!--
 Open MCT, Copyright (c) 2014-2024, United States Government
 as represented by the Administrator of the National Aeronautics and Space
 Administration. All rights reserved.

 Open MCT is licensed under the Apache License, Version 2.0 (the
 "License"); you may not use this file except in compliance with the License.
 You may obtain a copy of the License at
 http://www.apache.org/licenses/LICENSE-2.0.

 Unless required by applicable law or agreed to in writing, software
 distributed under the License is distributed on an "AS IS" BASIS, WITHOUT
 WARRANTIES OR CONDITIONS OF ANY KIND, either express or implied. See the
 License for the specific language governing permissions and limitations
 under the License.

 Open MCT includes source code licensed under additional open source
 licenses. See the Open Source Licenses file (LICENSES.md) included with
 this source code distribution or the Licensing information page available
 at runtime from the About dialog for additional information.
-->

<template>
  <form ref="fixedDeltaInput">
    <div class="c-tc-input-popup__input-grid">
<<<<<<< HEAD
      <div class="pr-time-label pr-time-label-start-time">Start</div>
      <div class="pr-time-label pr-time-label-end-time">End</div>
=======
      <div class="pr-time-label pr-time-label-start-date"><em>Start</em> Date</div>
      <div class="pr-time-label pr-time-label-start-time">Time</div>
      <div class="pr-time-label pr-time-label-end-date"><em>End</em> Date</div>
      <div class="pr-time-label pr-time-label-end-time">Time</div>

      <div
        class="pr-time-input pr-time-input--date pr-time-input--input-and-button pr-time-input-start-date"
      >
        <input
          ref="startDate"
          v-model="formattedBounds.start"
          class="c-input--datetime"
          type="text"
          autocorrect="off"
          spellcheck="false"
          aria-label="Start date"
          @input="validateAllBounds('startDate')"
        />
        <DatePicker
          v-if="isUTCBased"
          class="c-ctrl-wrapper--menus-right"
          :default-date-time="formattedBounds.start"
          :formatter="timeFormatter"
          @date-selected="startDateSelected"
        />
      </div>
>>>>>>> 21a4335c

      <div class="pr-time-input pr-time-input-start">
        <input
          ref="startTime"
          v-model="formattedBounds.start"
          class="c-input--datetime"
          type="text"
          autocorrect="off"
          spellcheck="false"
          aria-label="Start time"
<<<<<<< HEAD
          @change="validateAllBounds('startTime')"
=======
          @input="validateAllBounds('startDate')"
>>>>>>> 21a4335c
        />
      </div>

      <div class="pr-time-input pr-time-input__start-end-sep icon-arrows-right-left"></div>

<<<<<<< HEAD
      <div class="pr-time-input pr-time-input-end">
=======
      <div
        class="pr-time-input pr-time-input--date pr-time-input--input-and-button pr-time-input-end-date"
      >
        <input
          ref="endDate"
          v-model="formattedBounds.end"
          class="c-input--datetime"
          type="text"
          autocorrect="off"
          spellcheck="false"
          aria-label="End date"
          @input="validateAllBounds('endDate')"
        />
        <DatePicker
          v-if="isUTCBased"
          class="c-ctrl-wrapper--menus-left"
          :default-date-time="formattedBounds.end"
          :formatter="timeFormatter"
          @date-selected="endDateSelected"
        />
      </div>

      <div class="pr-time-input pr-time-input--time pr-time-input-end-time">
>>>>>>> 21a4335c
        <input
          ref="endTime"
          v-model="formattedBounds.end"
          class="c-input--datetime"
          type="text"
          autocorrect="off"
          spellcheck="false"
          aria-label="End time"
<<<<<<< HEAD
          @change="validateAllBounds('endTime')"
=======
          @input="validateAllBounds('endDate')"
>>>>>>> 21a4335c
        />
      </div>

      <div class="pr-time-input pr-time-input--buttons">
        <button
          class="c-button c-button--major icon-check"
          :disabled="isDisabled"
          aria-label="Submit time bounds"
          @click.prevent="handleFormSubmission(true)"
        ></button>
        <button
          class="c-button icon-x"
          aria-label="Discard changes and close time popup"
          @click.prevent="hide"
        ></button>
      </div>
    </div>
  </form>
</template>

<script>
export default {
  inject: [
    'openmct',
    'isTimeSystemUTCBased',
    'timeContext',
    'timeSystemFormatter',
    'timeSystemDurationFormatter',
    'bounds'
  ],
  emits: ['update', 'dismiss'],
  data() {
<<<<<<< HEAD
    return {
      formattedBounds: {},
=======
    const timeSystem = this.openmct.time.getTimeSystem();
    const bounds = this.openmct.time.getBounds();

    return {
      timeFormatter: this.getFormatter(timeSystem.timeFormat),
      durationFormatter: this.getFormatter(timeSystem.durationFormat || DEFAULT_DURATION_FORMATTER),
      bounds: {
        start: bounds.start,
        end: bounds.end
      },
      formattedBounds: {
        start: '',
        end: '',
        startTime: '',
        endTime: ''
      },
      isUTCBased: timeSystem.isUTCBased,
>>>>>>> 21a4335c
      isDisabled: false
    };
  },
  computed: {

  },
  watch: {
    bounds: {
      handler() {
        console.log(this.bounds);
        this.setViewFromBounds();
      }
    }
  },
<<<<<<< HEAD
  mounted() {
    this.setViewFromBounds();
=======
  created() {
    this.handleNewBounds = _.throttle(this.handleNewBounds, 300);
  },
  mounted() {
    this.setTimeSystem(JSON.parse(JSON.stringify(this.openmct.time.getTimeSystem())));
    this.setViewFromBounds(this.bounds);
>>>>>>> 21a4335c
  },
  beforeUnmount() {
    this.clearAllValidation();
  },
  methods: {
    clearAllValidation() {
      [this.$refs.startTime, this.$refs.endTime].forEach(this.clearValidationForInput);
    },
    clearValidationForInput(input) {
      if (input) {
        input.setCustomValidity('');
        input.title = '';
      }
    },
<<<<<<< HEAD
    setViewFromBounds() {
      const start = this.timeSystemFormatter.format(this.bounds.start);
      const end = this.timeSystemFormatter.format(this.bounds.end);

      this.formattedBounds = {
        start,
        end
      };
=======
    setBounds(bounds) {
      this.bounds = bounds;
    },
    setViewFromBounds(bounds) {
      this.formattedBounds.start = this.timeFormatter.format(bounds.start).split(' ')[0];
      this.formattedBounds.end = this.timeFormatter.format(bounds.end).split(' ')[0];
      this.formattedBounds.startTime = this.durationFormatter.format(Math.abs(bounds.start));
      this.formattedBounds.endTime = this.durationFormatter.format(Math.abs(bounds.end));
    },
    setTimeSystem(timeSystem) {
      this.timeFormatter = this.getFormatter(timeSystem.timeFormat);
      this.durationFormatter = this.getFormatter(
        timeSystem.durationFormat || DEFAULT_DURATION_FORMATTER
      );
      this.isUTCBased = timeSystem.isUTCBased;
    },
    getFormatter(key) {
      return this.openmct.telemetry.getValueFormatter({
        format: key
      }).formatter;
>>>>>>> 21a4335c
    },
    setBoundsFromView(dismiss) {
      if (this.$refs.fixedDeltaInput.checkValidity()) {
        const start = this.timeSystemFormatter.parse(this.formattedBounds.start);
        const end = this.timeSystemFormatter.parse(this.formattedBounds.end);

<<<<<<< HEAD
        this.timeContext.setBounds({
          start,
          end
        });
=======
        this.$emit('update', { start, end });
>>>>>>> 21a4335c
      }

      if (dismiss) {
        this.$emit('dismiss');
        return false;
      }
    },
    handleFormSubmission(shouldDismiss) {
      this.validateAllBounds('startDate');
      this.validateAllBounds('endDate');

      if (!this.isDisabled) {
        this.setBoundsFromView(shouldDismiss);
      }
    },
    validateAllBounds(ref) {
      this.isDisabled = false;

      if (!this.areBoundsFormatsValid()) {
        this.isDisabled = true;
        return false;
      }

      let validationResult = { valid: true };
      const currentInput = this.$refs[ref];

      return [this.$refs.startTime, this.$refs.endTime].every((input) => {
        const start = this.timeSystemFormatter.parse(this.formattedBounds.start);
        const end = this.timeSystemFormatter.parse(this.formattedBounds.end);

        const bounds = {
          start,
          end
        };

        //TODO: Do we need limits here? We have conductor limits disabled right now
        // const limit = this.getBoundsLimit();
        const limit = false;

<<<<<<< HEAD
        if (this.isTimeSystemUTCBased && limit && bounds.end - bounds.start > limit) {
=======
        if (this.isUTCBased && limit && boundsValues.end - boundsValues.start > limit) {
>>>>>>> 21a4335c
          if (input === currentInput) {
            validationResult = {
              valid: false,
              message: 'Start and end difference exceeds allowable limit'
            };
          }
<<<<<<< HEAD
        } else {
          if (input === currentInput) {
            validationResult = this.timeContext.validateBounds(bounds);
          }
=======
        } else if (input === currentInput) {
          validationResult = this.openmct.time.validateBounds(boundsValues);
>>>>>>> 21a4335c
        }

        return this.handleValidationResults(input, validationResult);
      });
    },
    areBoundsFormatsValid() {
<<<<<<< HEAD
      let validationResult = {
        valid: true
      };

      return [this.$refs.startTime, this.$refs.endTime].every((input) => {
        const formattedBounds =
          input === this.$refs.startTime
            ? this.formattedBounds.start
            : this.formattedBounds.end;
        if (!this.timeSystemFormatter.validate(formattedBounds)) {
          validationResult = {
            valid: false,
            message: 'Invalid date'
          };
        }
=======
      return [this.$refs.startDate, this.$refs.endDate].every((input) => {
        const formattedDate =
          input === this.$refs.startDate
            ? `${this.formattedBounds.start} ${this.formattedBounds.startTime}`
            : `${this.formattedBounds.end} ${this.formattedBounds.endTime}`;

        const validationResult = this.timeFormatter.validate(formattedDate)
          ? { valid: true }
          : { valid: false, message: 'Invalid date' };
>>>>>>> 21a4335c

        return this.handleValidationResults(input, validationResult);
      });
    },
    getBoundsLimit() {
      const configuration = this.configuration.menuOptions
        .filter((option) => option.timeSystem === this.timeSystem.key)
        .find((option) => option.limit);

      const limit = configuration ? configuration.limit : undefined;

      return limit;
    },
    handleValidationResults(input, validationResult) {
      if (validationResult.valid !== true) {
        input.setCustomValidity(validationResult.message);
        input.title = validationResult.message;
        this.isDisabled = true;
      } else {
        input.setCustomValidity('');
        input.title = '';
      }

      this.$refs.fixedDeltaInput.reportValidity();

      return validationResult.valid;
    },
    hide($event) {
      if ($event.target.className.indexOf('c-button icon-x') > -1) {
        this.$emit('dismiss');
      }
    }
  }
};
</script><|MERGE_RESOLUTION|>--- conflicted
+++ resolved
@@ -23,37 +23,8 @@
 <template>
   <form ref="fixedDeltaInput">
     <div class="c-tc-input-popup__input-grid">
-<<<<<<< HEAD
       <div class="pr-time-label pr-time-label-start-time">Start</div>
       <div class="pr-time-label pr-time-label-end-time">End</div>
-=======
-      <div class="pr-time-label pr-time-label-start-date"><em>Start</em> Date</div>
-      <div class="pr-time-label pr-time-label-start-time">Time</div>
-      <div class="pr-time-label pr-time-label-end-date"><em>End</em> Date</div>
-      <div class="pr-time-label pr-time-label-end-time">Time</div>
-
-      <div
-        class="pr-time-input pr-time-input--date pr-time-input--input-and-button pr-time-input-start-date"
-      >
-        <input
-          ref="startDate"
-          v-model="formattedBounds.start"
-          class="c-input--datetime"
-          type="text"
-          autocorrect="off"
-          spellcheck="false"
-          aria-label="Start date"
-          @input="validateAllBounds('startDate')"
-        />
-        <DatePicker
-          v-if="isUTCBased"
-          class="c-ctrl-wrapper--menus-right"
-          :default-date-time="formattedBounds.start"
-          :formatter="timeFormatter"
-          @date-selected="startDateSelected"
-        />
-      </div>
->>>>>>> 21a4335c
 
       <div class="pr-time-input pr-time-input-start">
         <input
@@ -64,43 +35,13 @@
           autocorrect="off"
           spellcheck="false"
           aria-label="Start time"
-<<<<<<< HEAD
-          @change="validateAllBounds('startTime')"
-=======
-          @input="validateAllBounds('startDate')"
->>>>>>> 21a4335c
+          @input="validateAllBounds('startTime')"
         />
       </div>
 
       <div class="pr-time-input pr-time-input__start-end-sep icon-arrows-right-left"></div>
 
-<<<<<<< HEAD
       <div class="pr-time-input pr-time-input-end">
-=======
-      <div
-        class="pr-time-input pr-time-input--date pr-time-input--input-and-button pr-time-input-end-date"
-      >
-        <input
-          ref="endDate"
-          v-model="formattedBounds.end"
-          class="c-input--datetime"
-          type="text"
-          autocorrect="off"
-          spellcheck="false"
-          aria-label="End date"
-          @input="validateAllBounds('endDate')"
-        />
-        <DatePicker
-          v-if="isUTCBased"
-          class="c-ctrl-wrapper--menus-left"
-          :default-date-time="formattedBounds.end"
-          :formatter="timeFormatter"
-          @date-selected="endDateSelected"
-        />
-      </div>
-
-      <div class="pr-time-input pr-time-input--time pr-time-input-end-time">
->>>>>>> 21a4335c
         <input
           ref="endTime"
           v-model="formattedBounds.end"
@@ -109,11 +50,7 @@
           autocorrect="off"
           spellcheck="false"
           aria-label="End time"
-<<<<<<< HEAD
-          @change="validateAllBounds('endTime')"
-=======
-          @input="validateAllBounds('endDate')"
->>>>>>> 21a4335c
+          @input="validateAllBounds('endTime')"
         />
       </div>
 
@@ -146,28 +83,8 @@
   ],
   emits: ['update', 'dismiss'],
   data() {
-<<<<<<< HEAD
     return {
       formattedBounds: {},
-=======
-    const timeSystem = this.openmct.time.getTimeSystem();
-    const bounds = this.openmct.time.getBounds();
-
-    return {
-      timeFormatter: this.getFormatter(timeSystem.timeFormat),
-      durationFormatter: this.getFormatter(timeSystem.durationFormat || DEFAULT_DURATION_FORMATTER),
-      bounds: {
-        start: bounds.start,
-        end: bounds.end
-      },
-      formattedBounds: {
-        start: '',
-        end: '',
-        startTime: '',
-        endTime: ''
-      },
-      isUTCBased: timeSystem.isUTCBased,
->>>>>>> 21a4335c
       isDisabled: false
     };
   },
@@ -182,17 +99,8 @@
       }
     }
   },
-<<<<<<< HEAD
   mounted() {
     this.setViewFromBounds();
-=======
-  created() {
-    this.handleNewBounds = _.throttle(this.handleNewBounds, 300);
-  },
-  mounted() {
-    this.setTimeSystem(JSON.parse(JSON.stringify(this.openmct.time.getTimeSystem())));
-    this.setViewFromBounds(this.bounds);
->>>>>>> 21a4335c
   },
   beforeUnmount() {
     this.clearAllValidation();
@@ -207,7 +115,6 @@
         input.title = '';
       }
     },
-<<<<<<< HEAD
     setViewFromBounds() {
       const start = this.timeSystemFormatter.format(this.bounds.start);
       const end = this.timeSystemFormatter.format(this.bounds.end);
@@ -216,42 +123,16 @@
         start,
         end
       };
-=======
-    setBounds(bounds) {
-      this.bounds = bounds;
-    },
-    setViewFromBounds(bounds) {
-      this.formattedBounds.start = this.timeFormatter.format(bounds.start).split(' ')[0];
-      this.formattedBounds.end = this.timeFormatter.format(bounds.end).split(' ')[0];
-      this.formattedBounds.startTime = this.durationFormatter.format(Math.abs(bounds.start));
-      this.formattedBounds.endTime = this.durationFormatter.format(Math.abs(bounds.end));
-    },
-    setTimeSystem(timeSystem) {
-      this.timeFormatter = this.getFormatter(timeSystem.timeFormat);
-      this.durationFormatter = this.getFormatter(
-        timeSystem.durationFormat || DEFAULT_DURATION_FORMATTER
-      );
-      this.isUTCBased = timeSystem.isUTCBased;
-    },
-    getFormatter(key) {
-      return this.openmct.telemetry.getValueFormatter({
-        format: key
-      }).formatter;
->>>>>>> 21a4335c
     },
     setBoundsFromView(dismiss) {
       if (this.$refs.fixedDeltaInput.checkValidity()) {
         const start = this.timeSystemFormatter.parse(this.formattedBounds.start);
         const end = this.timeSystemFormatter.parse(this.formattedBounds.end);
 
-<<<<<<< HEAD
         this.timeContext.setBounds({
           start,
           end
         });
-=======
-        this.$emit('update', { start, end });
->>>>>>> 21a4335c
       }
 
       if (dismiss) {
@@ -291,33 +172,23 @@
         // const limit = this.getBoundsLimit();
         const limit = false;
 
-<<<<<<< HEAD
         if (this.isTimeSystemUTCBased && limit && bounds.end - bounds.start > limit) {
-=======
-        if (this.isUTCBased && limit && boundsValues.end - boundsValues.start > limit) {
->>>>>>> 21a4335c
           if (input === currentInput) {
             validationResult = {
               valid: false,
               message: 'Start and end difference exceeds allowable limit'
             };
           }
-<<<<<<< HEAD
         } else {
           if (input === currentInput) {
             validationResult = this.timeContext.validateBounds(bounds);
           }
-=======
-        } else if (input === currentInput) {
-          validationResult = this.openmct.time.validateBounds(boundsValues);
->>>>>>> 21a4335c
         }
 
         return this.handleValidationResults(input, validationResult);
       });
     },
     areBoundsFormatsValid() {
-<<<<<<< HEAD
       let validationResult = {
         valid: true
       };
@@ -333,17 +204,6 @@
             message: 'Invalid date'
           };
         }
-=======
-      return [this.$refs.startDate, this.$refs.endDate].every((input) => {
-        const formattedDate =
-          input === this.$refs.startDate
-            ? `${this.formattedBounds.start} ${this.formattedBounds.startTime}`
-            : `${this.formattedBounds.end} ${this.formattedBounds.endTime}`;
-
-        const validationResult = this.timeFormatter.validate(formattedDate)
-          ? { valid: true }
-          : { valid: false, message: 'Invalid date' };
->>>>>>> 21a4335c
 
         return this.handleValidationResults(input, validationResult);
       });

--- conflicted
+++ resolved
@@ -48,14 +48,10 @@
 </template>
 
 <script>
-import TimePopupFixed from './TimePopupFixed.vue';
 import _ from 'lodash';
 
 import { TIME_CONTEXT_EVENTS } from '../../api/time/constants';
-<<<<<<< HEAD
-=======
 import TimePopupFixed from './TimePopupFixed.vue';
->>>>>>> 3d1eeecd
 
 export default {
   components: {

--- conflicted
+++ resolved
@@ -48,14 +48,10 @@
 </template>
 
 <script>
-<<<<<<< HEAD
 import TimePopupFixed from './TimePopupFixed.vue';
-=======
->>>>>>> 95ac919d
 import _ from 'lodash';
 
 import { TIME_CONTEXT_EVENTS } from '../../api/time/constants';
-import TimePopupFixed from './timePopupFixed.vue';
 
 export default {
   components: {

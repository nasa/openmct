--- conflicted
+++ resolved
@@ -20,19 +20,8 @@
  at runtime from the About dialog for additional information.
 -->
 <template>
-<<<<<<< HEAD
   <DateTimePopupFixed v-if="delimiter && !readOnly" :delimiter="delimiter" @focus="$event.target.select()" @dismiss="dismiss" />
   <TimePopupFixed v-else-if="!readOnly" @focus="$event.target.select()" @dismiss="dismiss" />
-=======
-  <TimePopupFixed
-    v-if="readOnly === false"
-    :input-bounds="bounds"
-    :input-time-system="timeSystem"
-    @focus="$event.target.select()"
-    @update="setBoundsFromView"
-    @dismiss="dismiss"
-  />
->>>>>>> 21a4335c
   <div v-else class="c-compact-tc__setting-wrapper">
     <div
       class="c-compact-tc__setting-value u-fade-truncate--lg --no-sep"

<template>
    <div class="c-tabs-view">
<<<<<<< HEAD
        <div class="c-tabs-view__tabs-holder">
            <button class="c-button"
=======
        <div class="c-tabs-view__tabs-holder c-compact-button-holder">
            <button class="c-tabs-view__tab c-compact-button icon-layout"
>>>>>>> f4d5d3b4
                v-for="(tab,index) in tabsList"
                :key="index"
                :class="[{'is-current': tab.model.identifier.key === currentObject.model.identifier.key}, tab.type.cssClass]"
                @click="setCurrentObject(tab)">
                <span class="c-button__label">{{tab.model.name}}</span>
            </button>
        </div>
        <div class="c-tabs-view__object-holder" 
            v-for="(object, index) in tabsList"
            :key="index"
            :class="{'invisible': object.model.identifier.key !== currentObject.model.identifier.key}">

            <div class="object-header flex-elem l-flex-row grows">
                <div class="type-icon flex-elem embed-icon holder" v-bind:class="currentObject.type.cssClass"></div>
                <div class="title-label flex-elem holder flex-can-shrink">{{currentObject.model.name}}</div>
            </div>

            <object-view class="u-contents"
                :object="object.model">
            </object-view>
        </div>
    </div>
</template>

<style lang="scss">
    @import '~styles/sass-base.scss';

    .c-tabs-view {
        @include abs();
        display: flex;
        flex-flow: column nowrap;

        > * + * {
            margin-top: $interiorMargin;
        }

        &__tabs-holder {
        //    background: rgba($colorBodyFg, 0.1);
        //    border-radius: $controlCr;
            flex: 0 0 auto;
        //    display: flex;
        //    flex-flow: row wrap;
        //    padding: $interiorMarginSm;
         //   > * {
         //       $m: $interiorMarginSm;
         //       margin: 0 $m $m 0;
         //   }
        }

        //&__tab {
         //   @include discreteItem();
        //}

        &__object-holder {
            flex: 1 1 auto;
        }
    }
</style>

<script>
import ObjectView from '../../../ui/components/layout/ObjectView.vue';

var unknownObjectType = {
    definition: {
        cssClass: 'icon-object-unknown',
        name: 'Unknown Type'
    }
};

export default {
    inject: ['openmct','domainObject', 'composition'],
    components: {
        ObjectView
    },
    data: function () {

        if (this.composition) {
            this.composition.load().then(this.loadItems.bind(this));
            this.composition.on('add', this.loadItems, this);
            this.composition.on('remove', this.loadItems, this);
        }

        return ({
            currentObject: {
                model: {
                    identifier: {}
                },
                type: {}
            },
            tabsList: []
        });
    },
    methods:{
        setCurrentObject (object) {
            this.currentObject = object;
        },
        loadItems (array) {
            if (Array.isArray(array)) {
                this.tabsList = [];
                
                array.forEach((model, index) => {
                    let type = this.openmct.types.get(model.type) || unknownObjectType;
                    
                    this.tabsList.push({
                        model: model,
                        type: type.definition
                    });

                    if (index === 0) {
                        this.currentObject = this.tabsList[index];
                    }
                });
            }
        }
    },
    destroyed() {
        this.composition.off('add', this.loadItems, this);
        this.composition.off('remove', this.loadItems, this);
    }
}
</script><|MERGE_RESOLUTION|>--- conflicted
+++ resolved
@@ -1,12 +1,7 @@
 <template>
     <div class="c-tabs-view">
-<<<<<<< HEAD
-        <div class="c-tabs-view__tabs-holder">
-            <button class="c-button"
-=======
         <div class="c-tabs-view__tabs-holder c-compact-button-holder">
             <button class="c-tabs-view__tab c-compact-button icon-layout"
->>>>>>> f4d5d3b4
                 v-for="(tab,index) in tabsList"
                 :key="index"
                 :class="[{'is-current': tab.model.identifier.key === currentObject.model.identifier.key}, tab.type.cssClass]"

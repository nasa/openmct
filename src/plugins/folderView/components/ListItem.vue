<template>
<tr
    class="c-list-item"
    :class="{ 'is-alias': item.isAlias === true }"
    @click="navigate"
>
    <td class="c-list-item__name">
        <a
            ref="objectLink"
            class="c-object-label"
            :class="{ 'is-missing': item.model.status === 'missing' }"
            :href="objectLink"
        >
            <div
                class="c-object-label__type-icon c-list-item__type-icon"
                :class="item.type.cssClass"
<<<<<<< HEAD
            ></div>
            <div class="c-list-item__name">{{ item.model.name }}</div>
=======
            >
                <span class="is-missing__indicator"
                      title="This item is missing"
                ></span>
            </div>
            <div class="c-object-label__name c-list-item__name">{{ item.model.name }}</div>
>>>>>>> 63bf856d
        </a>
    </td>
    <td class="c-list-item__type">
        {{ item.type.name }}
    </td>
    <td class="c-list-item__date-created">
        {{ formatTime(item.model.persisted, 'YYYY-MM-DD HH:mm:ss:SSS') }}Z
    </td>
    <td class="c-list-item__date-updated">
        {{ formatTime(item.model.modified, 'YYYY-MM-DD HH:mm:ss:SSS') }}Z
    </td>
</tr>
</template>

<script>

import moment from 'moment';
import contextMenuGesture from '../../../ui/mixins/context-menu-gesture';
import objectLink from '../../../ui/mixins/object-link';

export default {
    mixins: [contextMenuGesture, objectLink],
    props: {
        item: {
            type: Object,
            required: true
        }
    },
    methods: {
        formatTime(timestamp, format) {
            return moment(timestamp).format(format);
        },
        navigate() {
            this.$refs.objectLink.click();
        }
    }
}
</script><|MERGE_RESOLUTION|>--- conflicted
+++ resolved
@@ -14,17 +14,12 @@
             <div
                 class="c-object-label__type-icon c-list-item__type-icon"
                 :class="item.type.cssClass"
-<<<<<<< HEAD
-            ></div>
-            <div class="c-list-item__name">{{ item.model.name }}</div>
-=======
             >
                 <span class="is-missing__indicator"
                       title="This item is missing"
                 ></span>
             </div>
             <div class="c-object-label__name c-list-item__name">{{ item.model.name }}</div>
->>>>>>> 63bf856d
         </a>
     </td>
     <td class="c-list-item__type">

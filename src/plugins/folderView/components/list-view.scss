--- conflicted
+++ resolved
@@ -13,11 +13,8 @@
             cursor: pointer;
 
             &:hover {
-                background: $colorItemTreeHoverBg;
-<<<<<<< HEAD
-=======
+                background: $colorListItemBgHov;
                 filter: $filterHov;
->>>>>>> 63bf856d
                 transition: $transIn;
             }
         }

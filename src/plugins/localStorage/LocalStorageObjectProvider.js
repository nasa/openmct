--- conflicted
+++ resolved
@@ -72,13 +72,10 @@
    */
   persistSpace(space) {
     this.localStorage.setItem(this.spaceKey, JSON.stringify(space));
-<<<<<<< HEAD
-=======
   }
 
   isReadOnly() {
     return false;
->>>>>>> b0b0e06e
   }
 
   /**

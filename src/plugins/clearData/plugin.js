--- conflicted
+++ resolved
@@ -22,12 +22,7 @@
 import mount from 'utils/mount';
 
 import ClearDataAction from './ClearDataAction';
-<<<<<<< HEAD
 import GlobalClearIndicator from './components/GlobalClearIndicator.vue';
-import mount from 'utils/mount';
-=======
-import GlobalClearIndicator from './components/globalClearIndicator.vue';
->>>>>>> 95ac919d
 
 export default function plugin(appliesToObjects, options = { indicator: true }) {
   let installIndicator = options.indicator;

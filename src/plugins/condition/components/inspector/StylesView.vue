--- conflicted
+++ resolved
@@ -436,26 +436,18 @@
                 if (item) {
                     conditionSetDomainObject = item;
                 }
-<<<<<<< HEAD
-            }
+            }
+
             function dismissDialog(overlay, initialize) {
-=======
-            };
-
-            const dismissDialog = (overlay, initialize) => {
->>>>>>> b76d4b76
                 overlay.dismiss();
+
                 if (initialize && conditionSetDomainObject) {
                     self.conditionSetDomainObject = conditionSetDomainObject;
                     self.conditionalStyles = [];
                     self.initializeConditionalStyles();
                 }
-<<<<<<< HEAD
-            }
-=======
-            };
-
->>>>>>> b76d4b76
+            }
+
             let vm = new Vue({
                 provide: {
                     openmct: this.openmct

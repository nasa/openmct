/*****************************************************************************
* Open MCT, Copyright (c) 2014-2020, United States Government
* as represented by the Administrator of the National Aeronautics and Space
* Administration. All rights reserved.
*
* Open MCT is licensed under the Apache License, Version 2.0 (the
* "License"); you may not use this file except in compliance with the License.
* You may obtain a copy of the License at
* http://www.apache.org/licenses/LICENSE-2.0.
*
* Unless required by applicable law or agreed to in writing, software
* distributed under the License is distributed on an "AS IS" BASIS, WITHOUT
* WARRANTIES OR CONDITIONS OF ANY KIND, either express or implied. See the
* License for the specific language governing permissions and limitations
* under the License.
*
* Open MCT includes source code licensed under additional open source
* licenses. See the Open Source Licenses file (LICENSES.md) included with
* this source code distribution or the Licensing information page available
* at runtime from the About dialog for additional information.
*****************************************************************************/

<template>
<div class="c-inspector__styles c-inspect-styles">
    <div class="c-inspect-styles__header">
        Object Style
    </div>
    <div class="c-inspect-styles__content">
        <div v-if="isStaticAndConditionalStyles"
             class="c-inspect-styles__mixed-static-and-conditional u-alert u-alert--block u-alert--with-icon"
        >
            Your selection includes one or more items that use Conditional Styling. Applying a static style below will replace any Conditional Styling with the new choice.
        </div>
        <div v-if="staticStyle"
             class="c-inspect-styles__style"
        >
            <style-editor class="c-inspect-styles__editor"
                          :style-item="staticStyle"
                          :is-editing="isEditing"
                          :mixed-styles="mixedStyles"
                          @persist="updateStaticStyle"
            />
        </div>
    </div>
</div>
</template>

<script>

import StyleEditor from "./StyleEditor.vue";
import PreviewAction from "@/ui/preview/PreviewAction.js";
import { getApplicableStylesForItem, getConsolidatedStyleValues, getConditionalStyleForItem } from "@/plugins/condition/utils/styleUtils";
import isEmpty from 'lodash/isEmpty';

export default {
    name: 'MultiSelectStylesView',
    components: {
        StyleEditor
    },
    inject: [
        'openmct',
        'selection'
    ],
    data() {
        return {
            staticStyle: undefined,
            isEditing: this.openmct.editor.isEditing(),
            mixedStyles: [],
            isStaticAndConditionalStyles: false
        };
    },
    destroyed() {
        this.removeListeners();
    },
    mounted() {
        this.items = [];
        this.previewAction = new PreviewAction(this.openmct);
        this.getObjectsAndItemsFromSelection();
        this.initializeStaticStyle();
        this.openmct.editor.on('isEditing', this.setEditState);
    },
    methods: {
        isItemType(type, item) {
            return item && (item.type === type);
        },
        hasConditionalStyles(domainObject, id) {
            return getConditionalStyleForItem(domainObject, id) !== undefined;
        },
        getObjectsAndItemsFromSelection() {
            let domainObject;
            let subObjects = [];

            //multiple selection
            let itemInitialStyles = [];
            let itemStyle;
            this.selection.forEach((selectionItem) => {
                const item = selectionItem[0].context.item;
                const layoutItem = selectionItem[0].context.layoutItem;
                if (item && this.isItemType('subobject-view', layoutItem)) {
                    subObjects.push(item);
                    itemStyle = getApplicableStylesForItem(item);
                    if (!this.isStaticAndConditionalStyles) {
                        this.isStaticAndConditionalStyles = this.hasConditionalStyles(item);
                    }
                } else {
                    domainObject = selectionItem[1].context.item;
                    itemStyle = getApplicableStylesForItem(domainObject, layoutItem || item);
                    this.items.push({
                        id: layoutItem.id,
                        applicableStyles: itemStyle
                    });
                    if (!this.isStaticAndConditionalStyles) {
                        this.isStaticAndConditionalStyles = this.hasConditionalStyles(domainObject, layoutItem.id);
                    }
                }

                itemInitialStyles.push(itemStyle);
            });
            const {styles, mixedStyles} = getConsolidatedStyleValues(itemInitialStyles);
            this.initialStyles = styles;
            this.mixedStyles = mixedStyles;

            this.domainObject = domainObject;
            this.removeListeners();
            if (this.domainObject) {
                this.stopObserving = this.openmct.objects.observe(this.domainObject, '*', newDomainObject => this.domainObject = newDomainObject);
                this.stopObservingItems = this.openmct.objects.observe(this.domainObject, 'configuration.items', this.updateDomainObjectItemStyles);
            }

            subObjects.forEach(this.registerListener);
        },
        updateDomainObjectItemStyles(newItems) {
            //check that all items that have been styles still exist. Otherwise delete those styles
            let keys = Object.keys(this.domainObject.configuration.objectStyles || {});
            keys.forEach((key) => {
                if ((key !== 'styles') &&
                    (key !== 'staticStyle') &&
                    (key !== 'conditionSetIdentifier')) {
                    if (!(newItems.find(item => item.id === key))) {
                        this.removeItemStyles(key);
                    }
                }
            });
        },
        registerListener(domainObject) {
            let id = this.openmct.objects.makeKeyString(domainObject.identifier);

            if (!this.domainObjectsById) {
                this.domainObjectsById = {};
            }

            if (!this.domainObjectsById[id]) {
                this.domainObjectsById[id] = domainObject;
                this.observeObject(domainObject, id);
            }
        },
        observeObject(domainObject, id) {
            let unobserveObject = this.openmct.objects.observe(domainObject, '*', function (newObject) {
                this.domainObjectsById[id] = JSON.parse(JSON.stringify(newObject));
            }.bind(this));
            this.unObserveObjects.push(unobserveObject);
        },
        removeListeners() {
            if (this.stopObserving) {
                this.stopObserving();
            }

            if (this.stopObservingItems) {
                this.stopObservingItems();
            }

            if (this.unObserveObjects) {
                this.unObserveObjects.forEach((unObserveObject) => {
                    unObserveObject();
                });
            }

            this.unObserveObjects = [];
        },
        removeItemStyles(itemId) {
            let domainObjectStyles = (this.domainObject.configuration && this.domainObject.configuration.objectStyles) || {};
            if (itemId && domainObjectStyles[itemId]) {
                domainObjectStyles[itemId] = undefined;
                delete domainObjectStyles[this.itemId];

                if (isEmpty(domainObjectStyles)) {
                    domainObjectStyles = undefined;
                }

                this.persist(this.domainObject, domainObjectStyles);
            }
        },
        removeConditionalStyles(domainObjectStyles, itemId) {
            if (itemId) {
                domainObjectStyles[itemId].conditionSetIdentifier = undefined;
                delete domainObjectStyles[itemId].conditionSetIdentifier;
                domainObjectStyles[itemId].styles = undefined;
                delete domainObjectStyles[itemId].styles;
            } else {
                domainObjectStyles.conditionSetIdentifier = undefined;
                delete domainObjectStyles.conditionSetIdentifier;
                domainObjectStyles.styles = undefined;
                delete domainObjectStyles.styles;
            }
        },
        setEditState(isEditing) {
            this.isEditing = isEditing;
        },
        initializeStaticStyle() {
            this.staticStyle = {
                style: Object.assign({}, this.initialStyles)
            };
        },
        updateStaticStyle(staticStyle, property) {
            //update the static style for each of the layoutItems as well as each sub object item
            this.staticStyle = staticStyle;
            this.persist(this.domainObject, this.getDomainObjectStyle(this.domainObject, property, this.items));
            if (this.domainObjectsById) {
                const keys = Object.keys(this.domainObjectsById);
                keys.forEach(key => {
                    let domainObject = this.domainObjectsById[key];
                    this.persist(domainObject, this.getDomainObjectStyle(domainObject, property));
                });
            }

            this.isStaticAndConditionalStyles = false;
            let foundIndex = this.mixedStyles.indexOf(property);
            if (foundIndex > -1) {
                this.mixedStyles.splice(foundIndex, 1);
            }
        },
        getDomainObjectStyle(domainObject, property, items) {
            let domainObjectStyles = (domainObject.configuration && domainObject.configuration.objectStyles) || {};

            if (items) {
                items.forEach(item => {
                    let itemStaticStyle = {};
                    if (domainObjectStyles[item.id] && domainObjectStyles[item.id].staticStyle) {
                        itemStaticStyle = domainObjectStyles[item.id].staticStyle.style;
                    }

                    Object.keys(item.applicableStyles).forEach(key => {
                        if (property === key) {
                            itemStaticStyle[key] = this.staticStyle.style[key];
                        }
                    });
                    if (this.isStaticAndConditionalStyles) {
                        this.removeConditionalStyles(domainObjectStyles, item.id);
                    }
<<<<<<< HEAD

                    if (_.isEmpty(itemStaticStyle)) {
=======
                    if (isEmpty(itemStaticStyle)) {
>>>>>>> 87d63806
                        itemStaticStyle = undefined;
                        domainObjectStyles[item.id] = undefined;
                    } else {
                        domainObjectStyles[item.id] = Object.assign({}, { staticStyle: { style: itemStaticStyle } });
                    }
                });
            } else {
                if (!domainObjectStyles.staticStyle) {
                    domainObjectStyles.staticStyle = {
                        style: {}
                    };
                }

                if (this.isStaticAndConditionalStyles) {
                    this.removeConditionalStyles(domainObjectStyles);
                }

                domainObjectStyles.staticStyle.style[property] = this.staticStyle.style[property];
            }

            return domainObjectStyles;
        },

        persist(domainObject, style) {
            this.openmct.objects.mutate(domainObject, 'configuration.objectStyles', style);
        }
    }
};
</script><|MERGE_RESOLUTION|>--- conflicted
+++ resolved
@@ -67,7 +67,7 @@
             isEditing: this.openmct.editor.isEditing(),
             mixedStyles: [],
             isStaticAndConditionalStyles: false
-        };
+        }
     },
     destroyed() {
         this.removeListeners();
@@ -113,7 +113,6 @@
                         this.isStaticAndConditionalStyles = this.hasConditionalStyles(domainObject, layoutItem.id);
                     }
                 }
-
                 itemInitialStyles.push(itemStyle);
             });
             const {styles, mixedStyles} = getConsolidatedStyleValues(itemInitialStyles);
@@ -164,21 +163,18 @@
             if (this.stopObserving) {
                 this.stopObserving();
             }
-
             if (this.stopObservingItems) {
                 this.stopObservingItems();
             }
-
             if (this.unObserveObjects) {
                 this.unObserveObjects.forEach((unObserveObject) => {
                     unObserveObject();
                 });
             }
-
             this.unObserveObjects = [];
         },
         removeItemStyles(itemId) {
-            let domainObjectStyles = (this.domainObject.configuration && this.domainObject.configuration.objectStyles) || {};
+            let domainObjectStyles =  (this.domainObject.configuration && this.domainObject.configuration.objectStyles) || {};
             if (itemId && domainObjectStyles[itemId]) {
                 domainObjectStyles[itemId] = undefined;
                 delete domainObjectStyles[this.itemId];
@@ -186,7 +182,6 @@
                 if (isEmpty(domainObjectStyles)) {
                     domainObjectStyles = undefined;
                 }
-
                 this.persist(this.domainObject, domainObjectStyles);
             }
         },
@@ -222,7 +217,6 @@
                     this.persist(domainObject, this.getDomainObjectStyle(domainObject, property));
                 });
             }
-
             this.isStaticAndConditionalStyles = false;
             let foundIndex = this.mixedStyles.indexOf(property);
             if (foundIndex > -1) {
@@ -230,7 +224,7 @@
             }
         },
         getDomainObjectStyle(domainObject, property, items) {
-            let domainObjectStyles = (domainObject.configuration && domainObject.configuration.objectStyles) || {};
+            let domainObjectStyles =  (domainObject.configuration && domainObject.configuration.objectStyles) || {};
 
             if (items) {
                 items.forEach(item => {
@@ -238,7 +232,6 @@
                     if (domainObjectStyles[item.id] && domainObjectStyles[item.id].staticStyle) {
                         itemStaticStyle = domainObjectStyles[item.id].staticStyle.style;
                     }
-
                     Object.keys(item.applicableStyles).forEach(key => {
                         if (property === key) {
                             itemStaticStyle[key] = this.staticStyle.style[key];
@@ -247,12 +240,7 @@
                     if (this.isStaticAndConditionalStyles) {
                         this.removeConditionalStyles(domainObjectStyles, item.id);
                     }
-<<<<<<< HEAD
-
-                    if (_.isEmpty(itemStaticStyle)) {
-=======
                     if (isEmpty(itemStaticStyle)) {
->>>>>>> 87d63806
                         itemStaticStyle = undefined;
                         domainObjectStyles[item.id] = undefined;
                     } else {
@@ -263,13 +251,11 @@
                 if (!domainObjectStyles.staticStyle) {
                     domainObjectStyles.staticStyle = {
                         style: {}
-                    };
-                }
-
+                    }
+                }
                 if (this.isStaticAndConditionalStyles) {
                     this.removeConditionalStyles(domainObjectStyles);
                 }
-
                 domainObjectStyles.staticStyle.style[property] = this.staticStyle.style[property];
             }
 
@@ -280,5 +266,5 @@
             this.openmct.objects.mutate(domainObject, 'configuration.objectStyles', style);
         }
     }
-};
+}
 </script>
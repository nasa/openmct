/********************************************* INSPECTOR STYLES TAB */
.c-inspect-styles {
    > * + * {
        margin-top: $interiorMargin;
    }

    &__condition-set {
        display: flex;
        align-items: center;

        .c-object-label {
            flex: 1 1 auto;
        }

        .c-button { flex: 0 0 auto; }
    }

    &__conditions,
    &__condition {
        > * + * {
            margin-top: $interiorMargin;
        }
    }

    &__condition {
        @include discreteItem();
        padding: $interiorMargin;
    }

    .c-style {
        padding: 2px; // Allow a bit of room for thumb box-shadow

        &__condition-desc {
            @include ellipsize();
        }
    }
}

.c-toggle-styling-button {
    display: none;

    .is-editing & {
        display: block;
    }
}

.is-style-invisible {
<<<<<<< HEAD
    display: none;
    .is-editing & {
        display: block;
        opacity: 0.2;
=======
    display: none !important;

    .is-editing & {
        display: block !important;
        opacity: 0.5;
>>>>>>> 835bebb8
    }
}<|MERGE_RESOLUTION|>--- conflicted
+++ resolved
@@ -45,17 +45,10 @@
 }
 
 .is-style-invisible {
-<<<<<<< HEAD
-    display: none;
-    .is-editing & {
-        display: block;
-        opacity: 0.2;
-=======
     display: none !important;
 
     .is-editing & {
         display: block !important;
         opacity: 0.5;
->>>>>>> 835bebb8
     }
 }
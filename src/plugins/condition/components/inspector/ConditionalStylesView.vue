/*****************************************************************************
* Open MCT, Copyright (c) 2014-2020, United States Government
* as represented by the Administrator of the National Aeronautics and Space
* Administration. All rights reserved.
*
* Open MCT is licensed under the Apache License, Version 2.0 (the
* "License"); you may not use this file except in compliance with the License.
* You may obtain a copy of the License at
* http://www.apache.org/licenses/LICENSE-2.0.
*
* Unless required by applicable law or agreed to in writing, software
* distributed under the License is distributed on an "AS IS" BASIS, WITHOUT
* WARRANTIES OR CONDITIONS OF ANY KIND, either express or implied. See the
* License for the specific language governing permissions and limitations
* under the License.
*
* Open MCT includes source code licensed under additional open source
* licenses. See the Open Source Licenses file (LICENSES.md) included with
* this source code distribution or the Licensing information page available
* at runtime from the About dialog for additional information.
*****************************************************************************/

<template>
<div class="c-inspector__styles c-inspect-styles">
    <template v-if="!conditionSetDomainObject">
        <div class="c-inspect-styles__header">
            Object Style
        </div>
        <div class="c-inspect-styles__content">
            <div v-if="staticStyle"
                 class="c-inspect-styles__style"
            >
                <style-editor class="c-inspect-styles__editor"
                              :style-item="staticStyle"
                              :is-editing="isEditing"
                              @persist="updateStaticStyle"
                />
            </div>
            <button
                id="addConditionSet"
                class="c-button c-button--major c-toggle-styling-button labeled"
                @click="addConditionSet"
            >
                <span class="c-cs-button__label">Use Conditional Styling...</span>
            </button>
        </div>
    </template>
    <template v-else>
        <div class="c-inspect-styles__header">
            Conditional Object Styles
        </div>
        <div class="c-inspect-styles__content c-inspect-styles__condition-set">
            <a v-if="conditionSetDomainObject"
               class="c-object-label icon-conditional"
               :href="navigateToPath"
               @click="navigateOrPreview"
            >
                <span class="c-object-label__name">{{ conditionSetDomainObject.name }}</span>
            </a>
            <template v-if="isEditing">
                <button
                    id="changeConditionSet"
                    class="c-button labeled"
                    @click="addConditionSet"
                >
                    <span class="c-button__label">Change...</span>
                </button>

                <button class="c-click-icon icon-x"
                        title="Remove conditional styles"
                        @click="removeConditionSet"
                ></button>
            </template>
        </div>

        <div v-if="conditionsLoaded"
             class="c-inspect-styles__conditions"
        >
            <div v-for="(conditionStyle, index) in conditionalStyles"
                 :key="index"
                 class="c-inspect-styles__condition"
            >
                <condition-error :show-label="true"
                                 :condition="getCondition(conditionStyle.conditionId)"
                />
                <condition-description :show-label="true"
                                       :condition="getCondition(conditionStyle.conditionId)"
                />
                <style-editor class="c-inspect-styles__editor"
                              :style-item="conditionStyle"
                              :is-editing="isEditing"
                              @persist="updateConditionalStyle"
                />
            </div>
        </div>
    </template>
</div>
</template>

<script>

import StyleEditor from "./StyleEditor.vue";
import ConditionSetSelectorDialog from "./ConditionSetSelectorDialog.vue";
import ConditionDescription from "@/plugins/condition/components/ConditionDescription.vue";
import ConditionError from "@/plugins/condition/components/ConditionError.vue";
import Vue from 'vue';
import PreviewAction from "@/ui/preview/PreviewAction.js";
import {getInitialStyleForItem} from "@/plugins/condition/utils/styleUtils";

export default {
    name: 'ConditionalStylesView',
    components: {
        ConditionDescription,
        ConditionError,
        StyleEditor
    },
    inject: [
        'openmct',
        'selection'
    ],
    data() {
        return {
            conditionalStyles: [],
            staticStyle: undefined,
            conditionSetDomainObject: undefined,
            isEditing: this.openmct.editor.isEditing(),
            conditions: undefined,
            conditionsLoaded: false,
            navigateToPath: ''
        }
    },
    destroyed() {
        this.removeListeners();
    },
    mounted() {
        this.itemId = '';
        this.getDomainObjectFromSelection();
        this.previewAction = new PreviewAction(this.openmct);
        if (this.domainObject.configuration && this.domainObject.configuration.objectStyles) {
            let objectStyles = this.itemId ? this.domainObject.configuration.objectStyles[this.itemId] : this.domainObject.configuration.objectStyles;
            this.initializeStaticStyle(objectStyles);
            if (objectStyles && objectStyles.conditionSetIdentifier) {
                this.openmct.objects.get(objectStyles.conditionSetIdentifier).then(this.initialize);
                this.conditionalStyles = objectStyles.styles;
            }
        } else {
            this.initializeStaticStyle();
        }
        this.openmct.editor.on('isEditing', this.setEditState);
    },
    methods: {
        isItemType(type, item) {
            return item && (item.type === type);
<<<<<<< HEAD
        },
        isDrawingItem(item) {
            return !this.isItemType('subobject-view', item) && !this.isItemType('telemetry-view', item);
=======
>>>>>>> 11574b7c
        },
        getDomainObjectFromSelection() {
            let layoutItem;
            let domainObject;

            if (this.selection[0].length > 1) {
                //If there are more than 1 items in the this.selection[0] list, the first one could either be a sub domain object OR a layout drawing control.
                //The second item in the this.selection[0] list is the container object (usually a layout)
                layoutItem = this.selection[0][0].context.layoutItem;
                const item = this.selection[0][0].context.item;
                this.canHide = true;
<<<<<<< HEAD
                if (item &&
                    (!layoutItem || (this.isItemType('subobject-view', layoutItem)))) {
=======
                if (item && this.isItemType('subobject-view', layoutItem)) {
>>>>>>> 11574b7c
                    domainObject = item;
                } else {
                    domainObject = this.selection[0][1].context.item;
                    if (layoutItem) {
                        this.itemId = layoutItem.id;
                    }
                }
            } else {
                domainObject = this.selection[0][0].context.item;
            }
            this.domainObject = domainObject;
            this.initialStyles = getInitialStyleForItem(domainObject, layoutItem);
<<<<<<< HEAD
            this.removeListeners();
            if (this.domainObject) {
                this.stopObserving = this.openmct.objects.observe(this.domainObject, '*', newDomainObject => this.domainObject = newDomainObject);
                this.stopObservingItems = this.openmct.objects.observe(this.domainObject, 'configuration.items', this.updateDomainObjectItemStyles);
            }
        },
        removeListeners() {
            if (this.stopObserving) {
                this.stopObserving();
            }
            if (this.stopObservingItems) {
                this.stopObservingItems();
=======
            if (this.stopObserving) {
                this.stopObserving();
            }
            if (this.domainObject) {
                this.stopObserving = this.openmct.objects.observe(this.domainObject, '*', newDomainObject => this.domainObject = newDomainObject);
>>>>>>> 11574b7c
            }
        },
        initialize(conditionSetDomainObject) {
            //If there are new conditions in the conditionSet we need to set those styles to default
            this.conditionSetDomainObject = conditionSetDomainObject;
            this.enableConditionSetNav();
            this.initializeConditionalStyles();
        },
        setEditState(isEditing) {
            this.isEditing = isEditing;
        },
        addConditionSet() {
            let conditionSetDomainObject;
            const handleItemSelection = (item) => {
                if (item) {
                    conditionSetDomainObject = item;
                }
            };
            const dismissDialog = (overlay, initialize) => {
                overlay.dismiss();
                if (initialize && conditionSetDomainObject) {
                    this.conditionSetDomainObject = conditionSetDomainObject;
                    this.conditionalStyles = [];
                    this.initializeConditionalStyles();
                }
            };
            let vm = new Vue({
                provide: {
                    openmct: this.openmct
                },
                components: {ConditionSetSelectorDialog},
                data() {
                    return {
                        handleItemSelection
                    }
                },
                template: '<condition-set-selector-dialog @conditionSetSelected="handleItemSelection"></condition-set-selector-dialog>'
            }).$mount();

            let overlay = this.openmct.overlays.overlay({
                element: vm.$el,
                size: 'small',
                buttons: [
                    {
                        label: 'OK',
                        emphasis: 'true',
                        callback: () => dismissDialog(overlay, true)
                    },
                    {
                        label: 'Cancel',
                        callback: () => dismissDialog(overlay, false)
                    }
                ],
                onDestroy: () => vm.$destroy()
            });
        },
        enableConditionSetNav() {
            this.openmct.objects.getOriginalPath(this.conditionSetDomainObject.identifier).then(
                (objectPath) => {
                    this.objectPath = objectPath;
                    this.navigateToPath = '#/browse/' + this.objectPath
                        .map(o => o && this.openmct.objects.makeKeyString(o.identifier))
                        .reverse()
                        .join('/');
                }
            );
        },
        navigateOrPreview(event) {
            // If editing, display condition set in Preview overlay; otherwise nav to it while browsing
            if (this.openmct.editor.isEditing()) {
                event.preventDefault();
                this.previewAction.invoke(this.objectPath);
            }
        },
        removeConditionSet() {
            this.conditionSetDomainObject = undefined;
            this.conditionalStyles = [];
            let domainObjectStyles =  (this.domainObject.configuration && this.domainObject.configuration.objectStyles) || {};
            if (this.itemId) {
                domainObjectStyles[this.itemId].conditionSetIdentifier = undefined;
                delete domainObjectStyles[this.itemId].conditionSetIdentifier;
                domainObjectStyles[this.itemId].styles = undefined;
                delete domainObjectStyles[this.itemId].styles;
                if (_.isEmpty(domainObjectStyles[this.itemId])) {
                    delete domainObjectStyles[this.itemId];
                }
            } else {
                domainObjectStyles.conditionSetIdentifier = undefined;
                delete domainObjectStyles.conditionSetIdentifier;
                domainObjectStyles.styles = undefined;
                delete domainObjectStyles.styles;
            }
            if (_.isEmpty(domainObjectStyles)) {
                domainObjectStyles = undefined;
            }

            this.persist(domainObjectStyles);
        },
        updateDomainObjectItemStyles(newItems) {
            //check that all items that have been styles still exist. Otherwise delete those styles
            let domainObjectStyles =  (this.domainObject.configuration && this.domainObject.configuration.objectStyles) || {};
            let itemsToRemove = [];
            let keys = Object.keys(domainObjectStyles);
            keys.forEach((key) => {
                if ((key !== 'styles') &&
                    (key !== 'staticStyle') &&
                    (key !== 'conditionSetIdentifier')) {
                    if (!(newItems.find(item => item.id === key))) {
                        itemsToRemove.push(key);
                    }
                }
            });
            if (itemsToRemove.length) {
                this.removeItemStyles(itemsToRemove, domainObjectStyles);
            }
        },
        removeItemStyles(itemIds, domainObjectStyles) {
            itemIds.forEach(itemId => {
                if (domainObjectStyles[itemId]) {
                    domainObjectStyles[itemId] = undefined;
                    delete domainObjectStyles[this.itemId];
                }
            });
            if (_.isEmpty(domainObjectStyles)) {
                domainObjectStyles = undefined;
            }
            this.persist(domainObjectStyles);
        },
        initializeConditionalStyles() {
            if (!this.conditions) {
                this.conditions = {};
            }
            let conditionalStyles = [];
            this.conditionSetDomainObject.configuration.conditionCollection.forEach((conditionConfiguration, index) => {
                this.conditions[conditionConfiguration.id] = conditionConfiguration;
                let foundStyle = this.findStyleByConditionId(conditionConfiguration.id);
                if (foundStyle) {
                    foundStyle.style = Object.assign((this.canHide ? { isStyleInvisible: '' } : {}), this.initialStyles, foundStyle.style);
                    conditionalStyles.push(foundStyle);
                } else {
                    conditionalStyles.splice(index, 0, {
                        conditionId: conditionConfiguration.id,
                        style: Object.assign((this.canHide ? { isStyleInvisible: '' } : {}), this.initialStyles)
                    });
                }
            });
            //we're doing this so that we remove styles for any conditions that have been removed from the condition set
            this.conditionalStyles = conditionalStyles;
            this.conditionsLoaded = true;
            this.persist(this.getDomainObjectConditionalStyle());
        },
        initializeStaticStyle(objectStyles) {
            let staticStyle = objectStyles && objectStyles.staticStyle;
            this.staticStyle = staticStyle || {
                style: Object.assign({}, this.initialStyles)
            };
        },
        findStyleByConditionId(id) {
            return this.conditionalStyles.find(conditionalStyle => conditionalStyle.conditionId === id);
        },
        updateStaticStyle(staticStyle) {
            this.staticStyle = staticStyle;
            this.persist(this.getDomainObjectConditionalStyle());
        },
        updateConditionalStyle(conditionStyle) {
            let found = this.findStyleByConditionId(conditionStyle.conditionId);
            if (found) {
                found.style = conditionStyle.style;
                this.persist(this.getDomainObjectConditionalStyle());
            }
        },
        getDomainObjectConditionalStyle() {
            let objectStyle = {
                styles: this.conditionalStyles,
                staticStyle: this.staticStyle
            };
            if (this.conditionSetDomainObject) {
                objectStyle.conditionSetIdentifier = this.conditionSetDomainObject.identifier;
            }

            let domainObjectStyles =  (this.domainObject.configuration && this.domainObject.configuration.objectStyles) || {};

            if (this.itemId) {
                domainObjectStyles[this.itemId] = objectStyle;
            } else {
                //we're deconstructing here to ensure that if an item within a domainObject already had a style we don't lose it
                domainObjectStyles = {
                    ...domainObjectStyles,
                    ...objectStyle
                }
            }

            return domainObjectStyles;
        },
        getCondition(id) {
            return this.conditions ? this.conditions[id] : {};
        },
        persist(style) {
            this.openmct.objects.mutate(this.domainObject, 'configuration.objectStyles', style);
        }
    }
}
</script><|MERGE_RESOLUTION|>--- conflicted
+++ resolved
@@ -151,12 +151,6 @@
     methods: {
         isItemType(type, item) {
             return item && (item.type === type);
-<<<<<<< HEAD
-        },
-        isDrawingItem(item) {
-            return !this.isItemType('subobject-view', item) && !this.isItemType('telemetry-view', item);
-=======
->>>>>>> 11574b7c
         },
         getDomainObjectFromSelection() {
             let layoutItem;
@@ -168,12 +162,8 @@
                 layoutItem = this.selection[0][0].context.layoutItem;
                 const item = this.selection[0][0].context.item;
                 this.canHide = true;
-<<<<<<< HEAD
                 if (item &&
                     (!layoutItem || (this.isItemType('subobject-view', layoutItem)))) {
-=======
-                if (item && this.isItemType('subobject-view', layoutItem)) {
->>>>>>> 11574b7c
                     domainObject = item;
                 } else {
                     domainObject = this.selection[0][1].context.item;
@@ -186,7 +176,6 @@
             }
             this.domainObject = domainObject;
             this.initialStyles = getInitialStyleForItem(domainObject, layoutItem);
-<<<<<<< HEAD
             this.removeListeners();
             if (this.domainObject) {
                 this.stopObserving = this.openmct.objects.observe(this.domainObject, '*', newDomainObject => this.domainObject = newDomainObject);
@@ -199,13 +188,6 @@
             }
             if (this.stopObservingItems) {
                 this.stopObservingItems();
-=======
-            if (this.stopObserving) {
-                this.stopObserving();
-            }
-            if (this.domainObject) {
-                this.stopObserving = this.openmct.objects.observe(this.domainObject, '*', newDomainObject => this.domainObject = newDomainObject);
->>>>>>> 11574b7c
             }
         },
         initialize(conditionSetDomainObject) {

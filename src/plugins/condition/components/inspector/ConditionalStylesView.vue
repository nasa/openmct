--- conflicted
+++ resolved
@@ -224,30 +224,22 @@
         addConditionSet() {
             let conditionSetDomainObject;
             let self = this;
+
             function handleItemSelection(item) {
                 if (item) {
                     conditionSetDomainObject = item;
                 }
-<<<<<<< HEAD
-            }
+            }
+
             function dismissDialog(overlay, initialize) {
-=======
-            };
-
-            const dismissDialog = (overlay, initialize) => {
->>>>>>> b76d4b76
                 overlay.dismiss();
                 if (initialize && conditionSetDomainObject) {
                     self.conditionSetDomainObject = conditionSetDomainObject;
                     self.conditionalStyles = [];
                     self.initializeConditionalStyles();
                 }
-<<<<<<< HEAD
-            }
-=======
-            };
-
->>>>>>> b76d4b76
+            }
+
             let vm = new Vue({
                 provide: {
                     openmct: this.openmct

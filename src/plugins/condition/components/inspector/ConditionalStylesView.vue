<template>
<div>
    <button
        v-if="!conditionalStyles.length"
        id="addConditionSet"
        class="c-button c-button--major icon-plus labeled"
        @click="addConditionSet"
    >
        <span class="c-cs-button__label">Add Conditional styling</span>
    </button>
    <div v-else>
        <button
            id="removeConditionSet"
            class="c-button c-button--major icon-minus labeled"
            @click="removeConditionSet"
        >
            <span class="c-cs-button__label">Remove Conditional styling</span>
        </button>
        <ul>
            <li v-for="conditionStyle in conditionalStyles"
                :key="conditionStyle.conditionId"
            >
                <conditional-style :condition-name="conditionStyle.conditionName"
                                   :condition-style="conditionStyle.style"
                                   @persist="updateConditionalStyle"
                />
            </li>
        </ul>
    </div>
</div>
</template>

<script>

import ConditionalStyle from "./ConditionalStyle.vue";
import ConditionSetSelectorDialog from "./ConditionSetSelectorDialog.vue";
import Vue from 'vue';

export default {
    components: {
        ConditionalStyle
    },
    inject: [
        'openmct',
        'domainObject'
    ],
    props: {
        itemId: {
            type: String
        },
        initialStyles: {
            type: Object
        }
    },
    data() {
        return {
            conditionalStyles: []
        }
    },
    mounted() {
        if (this.domainObject.configuration) {
            if (this.domainObject.configuration.conditionalStyle) {
                if (this.itemId) {
                    let conditionalStyle = this.domainObject.configuration.conditionalStyle[this.itemId];
                    if (conditionalStyle) {
                        this.conditionalStyles = conditionalStyle.styles || [];
                    }
                } else {
                    this.conditionalStyles = this.domainObject.configuration.conditionalStyle.styles || [];
                }
            }
        }
    },
    methods: {
        addConditionSet() {
            let handleItemSelection = (item) => {
                if (item) {
                    this.conditionSetDomainObject = item;
                }
            };
            let dismissAndInitialize = (overlay) => {
                overlay.dismiss();
                if (this.conditionSetDomainObject) {
                    this.initializeConditionalStyles();
                }
            };
            let vm = new Vue({
                provide: {
                    openmct: this.openmct
                },
                components: {ConditionSetSelectorDialog},
                data() {
                    return {
                        handleItemSelection: handleItemSelection
                    }
                },
                template: '<condition-set-selector-dialog @conditionSetSelected="handleItemSelection"></condition-set-selector-dialog>'
            }).$mount();

            let overlay = this.openmct.overlays.overlay({
                element: vm.$el,
                size: 'large',
                buttons: [
                    {
                        label: 'OK',
                        emphasis: 'true',
                        callback: () => dismissAndInitialize(overlay)
                    },
                    {
                        label: 'Cancel',
                        callback: () => dismissAndInitialize(overlay)
                    }
                ],
                onDestroy: () => vm.$destroy()
            });
        },
        removeConditionSet() {
            //TODO: Handle the case where domainObject has items with styles but we're trying to remove the styles on the domainObject itself
            this.conditionSetDomainObject = undefined;
            this.conditionalStyles = [];
            let domainObjectConditionalStyle =  this.domainObject.configuration.conditionalStyle;
            if (domainObjectConditionalStyle) {
                if (this.itemId) {
                    domainObjectConditionalStyle[this.itemId] = undefined;
                    delete domainObjectConditionalStyle[this.itemId];
                } else {
                    domainObjectConditionalStyle.conditionSetIdentifier = undefined;
                    delete domainObjectConditionalStyle.conditionSetIdentifier;
                    domainObjectConditionalStyle.styles = undefined;
                    delete domainObjectConditionalStyle.styles;
                }
                if (_.isEmpty(domainObjectConditionalStyle)) {
                    domainObjectConditionalStyle = undefined;
                }
            }

            this.persist(domainObjectConditionalStyle);

        },
        initializeConditionalStyles() {
<<<<<<< HEAD
            this.conditionSetDomainObject.configuration.conditionCollection.forEach((identifier, index) => {
                this.conditionalStyles.push({
                    conditionIdentifier: identifier,
                    style: Object.assign({}, this.initialStyles)
                });
            });
            let domainObjectConditionalStyle =  this.domainObject.configuration.conditionalStyle || {};
            let conditionalStyle = {
                conditionSetIdentifier: this.conditionSetDomainObject.identifier,
                styles: this.conditionalStyles
            };
            if (this.itemId) {
                this.persist({
                    ...domainObjectConditionalStyle,
                    [this.itemId]: conditionalStyle
=======
            const backgroundColors = [{backgroundColor: 'red'},{backgroundColor: 'orange'}, {backgroundColor: 'blue'}];
            this.openmct.objects.get(this.conditionSetIdentifier).then((conditionSetDomainObject) => {
                conditionSetDomainObject.configuration.conditionCollection.forEach((conditionConfiguration, index) => {
                    this.conditionalStyles.push({
                        conditionId: conditionConfiguration.id,
                        conditionName: conditionConfiguration.name,
                        style: backgroundColors[index]
                    });
>>>>>>> 83c648cc
                });
            } else {
                this.persist({
                    ...domainObjectConditionalStyle,
                    ...conditionalStyle
                });
            }
        },
        findStyleByConditionId(id) {
            for(let i=0, ii=this.conditionalStyles.length; i < ii; i++) {
<<<<<<< HEAD
                if (this.openmct.objects.areIdsEqual(this.conditionalStyles[i].conditionIdentifier,id)) {
=======
                if (this.conditionalStyles[i].conditionId === id) {
>>>>>>> 83c648cc
                    return {
                        index: i,
                        item: this.conditionalStyles[i]
                    };
                }
            }
        },
        updateConditionalStyle(conditionId, style) {
            let found = this.findStyleByConditionId(conditionId);
            if (found) {
                this.conditionalStyles[found.index].style = style;
                let domainObjectConditionalStyle =  this.domainObject.configuration.conditionalStyle || {};

                if (this.itemId) {
                    let itemConditionalStyle = domainObjectConditionalStyle[this.itemId];
                    if (itemConditionalStyle) {
                        this.persist({
                            ...domainObjectConditionalStyle,
                            [this.itemId]: {
                                ...itemConditionalStyle,
                                styles: this.conditionalStyles
                            }
                        });
                    }
                } else {
                    domainObjectConditionalStyle.styles = this.conditionalStyles;
                    this.persist(domainObjectConditionalStyle);
                }
            }
        },
        persist(conditionalStyle) {
            this.openmct.objects.mutate(this.domainObject, 'configuration.conditionalStyle', conditionalStyle);
        }
    }
}
</script><|MERGE_RESOLUTION|>--- conflicted
+++ resolved
@@ -20,8 +20,7 @@
             <li v-for="conditionStyle in conditionalStyles"
                 :key="conditionStyle.conditionId"
             >
-                <conditional-style :condition-name="conditionStyle.conditionName"
-                                   :condition-style="conditionStyle.style"
+                <conditional-style :condition-style="conditionStyle"
                                    @persist="updateConditionalStyle"
                 />
             </li>
@@ -138,10 +137,10 @@
 
         },
         initializeConditionalStyles() {
-<<<<<<< HEAD
-            this.conditionSetDomainObject.configuration.conditionCollection.forEach((identifier, index) => {
+            this.conditionSetDomainObject.configuration.conditionCollection.forEach((conditionConfiguration, index) => {
                 this.conditionalStyles.push({
-                    conditionIdentifier: identifier,
+                    conditionId: conditionConfiguration.id,
+                    conditionName: conditionConfiguration.configuration.name,
                     style: Object.assign({}, this.initialStyles)
                 });
             });
@@ -154,16 +153,6 @@
                 this.persist({
                     ...domainObjectConditionalStyle,
                     [this.itemId]: conditionalStyle
-=======
-            const backgroundColors = [{backgroundColor: 'red'},{backgroundColor: 'orange'}, {backgroundColor: 'blue'}];
-            this.openmct.objects.get(this.conditionSetIdentifier).then((conditionSetDomainObject) => {
-                conditionSetDomainObject.configuration.conditionCollection.forEach((conditionConfiguration, index) => {
-                    this.conditionalStyles.push({
-                        conditionId: conditionConfiguration.id,
-                        conditionName: conditionConfiguration.name,
-                        style: backgroundColors[index]
-                    });
->>>>>>> 83c648cc
                 });
             } else {
                 this.persist({
@@ -174,11 +163,7 @@
         },
         findStyleByConditionId(id) {
             for(let i=0, ii=this.conditionalStyles.length; i < ii; i++) {
-<<<<<<< HEAD
-                if (this.openmct.objects.areIdsEqual(this.conditionalStyles[i].conditionIdentifier,id)) {
-=======
                 if (this.conditionalStyles[i].conditionId === id) {
->>>>>>> 83c648cc
                     return {
                         index: i,
                         item: this.conditionalStyles[i]

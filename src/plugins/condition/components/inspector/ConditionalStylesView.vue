/*****************************************************************************
* Open MCT, Copyright (c) 2014-2020, United States Government
* as represented by the Administrator of the National Aeronautics and Space
* Administration. All rights reserved.
*
* Open MCT is licensed under the Apache License, Version 2.0 (the
* "License"); you may not use this file except in compliance with the License.
* You may obtain a copy of the License at
* http://www.apache.org/licenses/LICENSE-2.0.
*
* Unless required by applicable law or agreed to in writing, software
* distributed under the License is distributed on an "AS IS" BASIS, WITHOUT
* WARRANTIES OR CONDITIONS OF ANY KIND, either express or implied. See the
* License for the specific language governing permissions and limitations
* under the License.
*
* Open MCT includes source code licensed under additional open source
* licenses. See the Open Source Licenses file (LICENSES.md) included with
* this source code distribution or the Licensing information page available
* at runtime from the About dialog for additional information.
*****************************************************************************/

<template>
<div class="c-inspector__styles c-inspect-styles">
    <template v-if="!conditionSetDomainObject">
        <div class="c-inspect-styles__header">
            Object Style
        </div>
        <div class="c-inspect-styles__content">
            <div v-if="staticStyle"
                 class="c-inspect-styles__style"
            >
                <style-editor class="c-inspect-styles__editor"
                              :style-item="staticStyle"
                              :is-editing="isEditing"
                              @persist="updateStaticStyle"
                />
            </div>
            <button
                id="addConditionSet"
                class="c-button c-button--major c-toggle-styling-button labeled"
                @click="addConditionSet"
            >
                <span class="c-cs-button__label">Use Conditional Styling...</span>
            </button>
        </div>
    </template>
    <template v-else>
        <div class="c-inspect-styles__header">
            Conditional Object Styles
        </div>
        <div class="c-inspect-styles__content c-inspect-styles__condition-set">
            <a v-if="conditionSetDomainObject"
               class="c-object-label icon-conditional"
               :href="navigateToPath"
               @click="navigateOrPreview"
            >
                <span class="c-object-label__name">{{ conditionSetDomainObject.name }}</span>
            </a>
            <template v-if="isEditing">
                <button
                    id="changeConditionSet"
                    class="c-button labeled"
                    @click="addConditionSet"
                >
                    <span class="c-button__label">Change...</span>
                </button>

                <button class="c-click-icon icon-x"
                        title="Remove conditional styles"
                        @click="removeConditionSet"
                ></button>
            </template>
        </div>

        <div v-if="conditionsLoaded"
             class="c-inspect-styles__conditions"
        >
            <div v-for="(conditionStyle, index) in conditionalStyles"
                 :key="index"
                 class="c-inspect-styles__condition"
            >
                <condition-error :show-label="true"
                                 :condition="getCondition(conditionStyle.conditionId)"
                />
                <condition-description :show-label="true"
                                       :condition="getCondition(conditionStyle.conditionId)"
                />
                <style-editor class="c-inspect-styles__editor"
                              :style-item="conditionStyle"
                              :is-editing="isEditing"
                              @persist="updateConditionalStyle"
                />
            </div>
        </div>
    </template>
</div>
</template>

<script>

import StyleEditor from "./StyleEditor.vue";
import ConditionSetSelectorDialog from "./ConditionSetSelectorDialog.vue";
import ConditionDescription from "@/plugins/condition/components/ConditionDescription.vue";
import ConditionError from "@/plugins/condition/components/ConditionError.vue";
import Vue from 'vue';
import PreviewAction from "@/ui/preview/PreviewAction.js";
import { getInitialStyleForItem } from "@/plugins/condition/utils/styleUtils";

export default {
    name: 'ConditionalStylesView',
    components: {
        ConditionDescription,
        ConditionError,
        StyleEditor
    },
    inject: [
        'openmct',
        'selection'
    ],
    data() {
        return {
            conditionalStyles: [],
            staticStyle: undefined,
            conditionSetDomainObject: undefined,
            isEditing: this.openmct.editor.isEditing(),
            conditions: undefined,
            conditionsLoaded: false,
            navigateToPath: ''
        }
    },
    destroyed() {
        this.removeListeners();
    },
    mounted() {
        this.canHide = false;
        this.itemId = '';
        this.getDomainObjectFromSelection();
        this.previewAction = new PreviewAction(this.openmct);
        if (this.domainObject.configuration && this.domainObject.configuration.objectStyles) {
            let objectStyles = this.itemId ? this.domainObject.configuration.objectStyles[this.itemId] : this.domainObject.configuration.objectStyles;
            this.initializeStaticStyle(objectStyles);
            if (objectStyles && objectStyles.conditionSetIdentifier) {
                this.openmct.objects.get(objectStyles.conditionSetIdentifier).then(this.initialize);
                this.conditionalStyles = objectStyles.styles;
            }
        } else {
            this.initializeStaticStyle();
        }
        this.openmct.editor.on('isEditing', this.setEditState);
    },
    methods: {
        getDomainObjectFromSelection() {
<<<<<<< HEAD
            let layoutItem;
=======
>>>>>>> cdc7c1af
            let domainObject;

            if (this.selection[0].length > 1) {
                //If there are more than 1 items in the this.selection[0] list, the first one could either be a sub domain object OR a layout drawing control.
                //The second item in the this.selection[0] list is the container object (usually a layout)
                let layoutItem = this.selection[0][0].context.layoutItem;
                const item = this.selection[0][0].context.item;
                this.canHide = true;
                if (layoutItem && (layoutItem.type === 'subobject-view')) {
                    domainObject = item;
                } else {
                    domainObject = this.selection[0][1].context.item;
<<<<<<< HEAD
                    layoutItem = this.selection[0][0].context.layoutItem;
                    this.itemId = layoutItem.id;
=======
                    if (!item) {
                        //if this isn't a sub-object
                        this.initialStyles = {};
                        this.initialStyles = this.getStyleProperties(layoutItem);
                        this.itemId = layoutItem.id;
                    } else {
                        layoutItem = Object.assign({}, { id: this.selection[0][0].context.layoutItem.id }, item);
                        this.itemId = layoutItem.id;
                    }
>>>>>>> cdc7c1af
                }
            } else {
                domainObject = this.selection[0][0].context.item;
            }
            this.domainObject = domainObject;
            this.initialStyles = getInitialStyleForItem(domainObject, layoutItem);
            this.removeListeners();
            this.stopObserving = this.openmct.objects.observe(this.domainObject, '*', newDomainObject => this.domainObject = newDomainObject);
            this.stopObservingItems = this.openmct.objects.observe(this.domainObject, 'configuration.items', this.updateDomainObjectItemStyles);
        },
        removeListeners() {
            if (this.stopObserving) {
                this.stopObserving();
            }
            if (this.stopObservingItems) {
                this.stopObservingItems();
            }
        },
        initialize(conditionSetDomainObject) {
            //If there are new conditions in the conditionSet we need to set those styles to default
            this.conditionSetDomainObject = conditionSetDomainObject;
            this.enableConditionSetNav();
            this.initializeConditionalStyles();
        },
        setEditState(isEditing) {
            this.isEditing = isEditing;
        },
        addConditionSet() {
            let conditionSetDomainObject;
            const handleItemSelection = (item) => {
                if (item) {
                    conditionSetDomainObject = item;
                }
            };
            const dismissDialog = (overlay, initialize) => {
                overlay.dismiss();
                if (initialize && conditionSetDomainObject) {
                    this.conditionSetDomainObject = conditionSetDomainObject;
                    this.conditionalStyles = [];
                    this.initializeConditionalStyles();
                }
            };
            let vm = new Vue({
                provide: {
                    openmct: this.openmct
                },
                components: {ConditionSetSelectorDialog},
                data() {
                    return {
                        handleItemSelection
                    }
                },
                template: '<condition-set-selector-dialog @conditionSetSelected="handleItemSelection"></condition-set-selector-dialog>'
            }).$mount();

            let overlay = this.openmct.overlays.overlay({
                element: vm.$el,
                size: 'small',
                buttons: [
                    {
                        label: 'OK',
                        emphasis: 'true',
                        callback: () => dismissDialog(overlay, true)
                    },
                    {
                        label: 'Cancel',
                        callback: () => dismissDialog(overlay, false)
                    }
                ],
                onDestroy: () => vm.$destroy()
            });
        },
        enableConditionSetNav() {
            this.openmct.objects.getOriginalPath(this.conditionSetDomainObject.identifier).then(
                (objectPath) => {
                    this.objectPath = objectPath;
                    this.navigateToPath = '#/browse/' + this.objectPath
                        .map(o => o && this.openmct.objects.makeKeyString(o.identifier))
                        .reverse()
                        .join('/');
                }
            );
        },
        navigateOrPreview(event) {
            // If editing, display condition set in Preview overlay; otherwise nav to it while browsing
            if (this.openmct.editor.isEditing()) {
                event.preventDefault();
                this.previewAction.invoke(this.objectPath);
            }
        },
        removeConditionSet() {
            this.conditionSetDomainObject = undefined;
            this.conditionalStyles = [];
            let domainObjectStyles =  (this.domainObject.configuration && this.domainObject.configuration.objectStyles) || {};
            if (this.itemId) {
                domainObjectStyles[this.itemId].conditionSetIdentifier = undefined;
                delete domainObjectStyles[this.itemId].conditionSetIdentifier;
                domainObjectStyles[this.itemId].styles = undefined;
                delete domainObjectStyles[this.itemId].styles;
                if (_.isEmpty(domainObjectStyles[this.itemId])) {
                    delete domainObjectStyles[this.itemId];
                }
            } else {
                domainObjectStyles.conditionSetIdentifier = undefined;
                delete domainObjectStyles.conditionSetIdentifier;
                domainObjectStyles.styles = undefined;
                delete domainObjectStyles.styles;
            }
            if (_.isEmpty(domainObjectStyles)) {
                domainObjectStyles = undefined;
            }

            this.persist(domainObjectStyles);
        },
        updateDomainObjectItemStyles(newItems) {
            //check that all items that have been styles still exist. Otherwise delete those styles
            let domainObjectStyles =  (this.domainObject.configuration && this.domainObject.configuration.objectStyles) || {};
            let itemsToRemove = [];
            let keys = Object.keys(domainObjectStyles);
            keys.forEach((key) => {
                if ((key !== 'styles') &&
                    (key !== 'staticStyle') &&
                    (key !== 'conditionSetIdentifier')) {
                    if (!(newItems.find(item => item.id === key))) {
                        itemsToRemove.push(key);
                    }
                }
            });
            if (itemsToRemove.length) {
                this.removeItemStyles(itemsToRemove, domainObjectStyles);
            }
        },
        removeItemStyles(itemIds, domainObjectStyles) {
            itemIds.forEach(itemId => {
                if (domainObjectStyles[itemId]) {
                    domainObjectStyles[itemId] = undefined;
                    delete domainObjectStyles[this.itemId];
                }
            });
            if (_.isEmpty(domainObjectStyles)) {
                domainObjectStyles = undefined;
            }
            this.persist(domainObjectStyles);
        },
        initializeConditionalStyles() {
            if (!this.conditions) {
                this.conditions = {};
            }
            let conditionalStyles = [];
            this.conditionSetDomainObject.configuration.conditionCollection.forEach((conditionConfiguration, index) => {
                this.conditions[conditionConfiguration.id] = conditionConfiguration;
                let foundStyle = this.findStyleByConditionId(conditionConfiguration.id);
                if (foundStyle) {
                    foundStyle.style = Object.assign((this.canHide ? { isStyleInvisible: '' } : {}), this.initialStyles, foundStyle.style);
                    conditionalStyles.push(foundStyle);
                } else {
                    conditionalStyles.splice(index, 0, {
                        conditionId: conditionConfiguration.id,
                        style: Object.assign((this.canHide ? { isStyleInvisible: '' } : {}), this.initialStyles)
                    });
                }
            });
            //we're doing this so that we remove styles for any conditions that have been removed from the condition set
            this.conditionalStyles = conditionalStyles;
            this.conditionsLoaded = true;
            this.persist(this.getDomainObjectConditionalStyle());
        },
        initializeStaticStyle(objectStyles) {
            let staticStyle = objectStyles && objectStyles.staticStyle;
            this.staticStyle = staticStyle || {
                style: Object.assign({}, this.initialStyles)
            };
        },
        findStyleByConditionId(id) {
            return this.conditionalStyles.find(conditionalStyle => conditionalStyle.conditionId === id);
        },
        updateStaticStyle(staticStyle) {
            this.staticStyle = staticStyle;
            this.persist(this.getDomainObjectConditionalStyle());
        },
        updateConditionalStyle(conditionStyle) {
            let found = this.findStyleByConditionId(conditionStyle.conditionId);
            if (found) {
                found.style = conditionStyle.style;
                this.persist(this.getDomainObjectConditionalStyle());
            }
        },
        getDomainObjectConditionalStyle() {
            let objectStyle = {
                styles: this.conditionalStyles,
                staticStyle: this.staticStyle
            };
            if (this.conditionSetDomainObject) {
                objectStyle.conditionSetIdentifier = this.conditionSetDomainObject.identifier;
            }

            let domainObjectStyles =  (this.domainObject.configuration && this.domainObject.configuration.objectStyles) || {};

            if (this.itemId) {
                domainObjectStyles[this.itemId] = objectStyle;
            } else {
                //we're deconstructing here to ensure that if an item within a domainObject already had a style we don't lose it
                domainObjectStyles = {
                    ...domainObjectStyles,
                    ...objectStyle
                }
            }

            return domainObjectStyles;
        },
        getCondition(id) {
            return this.conditions ? this.conditions[id] : {};
        },
        persist(style) {
            this.openmct.objects.mutate(this.domainObject, 'configuration.objectStyles', style);
        }
    }
}
</script><|MERGE_RESOLUTION|>--- conflicted
+++ resolved
@@ -151,36 +151,21 @@
     },
     methods: {
         getDomainObjectFromSelection() {
-<<<<<<< HEAD
             let layoutItem;
-=======
->>>>>>> cdc7c1af
             let domainObject;
 
             if (this.selection[0].length > 1) {
                 //If there are more than 1 items in the this.selection[0] list, the first one could either be a sub domain object OR a layout drawing control.
                 //The second item in the this.selection[0] list is the container object (usually a layout)
-                let layoutItem = this.selection[0][0].context.layoutItem;
+                layoutItem = this.selection[0][0].context.layoutItem;
                 const item = this.selection[0][0].context.item;
                 this.canHide = true;
                 if (layoutItem && (layoutItem.type === 'subobject-view')) {
                     domainObject = item;
                 } else {
                     domainObject = this.selection[0][1].context.item;
-<<<<<<< HEAD
                     layoutItem = this.selection[0][0].context.layoutItem;
                     this.itemId = layoutItem.id;
-=======
-                    if (!item) {
-                        //if this isn't a sub-object
-                        this.initialStyles = {};
-                        this.initialStyles = this.getStyleProperties(layoutItem);
-                        this.itemId = layoutItem.id;
-                    } else {
-                        layoutItem = Object.assign({}, { id: this.selection[0][0].context.layoutItem.id }, item);
-                        this.itemId = layoutItem.id;
-                    }
->>>>>>> cdc7c1af
                 }
             } else {
                 domainObject = this.selection[0][0].context.item;

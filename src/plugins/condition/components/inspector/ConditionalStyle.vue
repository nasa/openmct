<template>
<div>
    <div v-if="conditionName"
         class="holder c-c-button-wrapper align-left"
    >
<<<<<<< HEAD
        <div>{{ condition.configuration.name }}</div>
        <span :style="conditionStyle">ABC</span>
        <span style="margin-left: 20px;display: inline-block; vertical-align: middle;">
            <toolbar-color-picker v-if="conditionStyle.border"
                                  :options="borderColorOption"
                                  @change="updateStyleValue"
            />
        </span>
        <span style="display: inline-block; vertical-align: middle;">
            <toolbar-color-picker v-if="conditionStyle.backgroundColor"
                                  :options="backgroundColorOption"
                                  @change="updateStyleValue"
            />
        </span>
=======
        <div>{{ conditionName }}</div>
>>>>>>> 83c648cc
    </div>
</div>
</template>

<script>

import ToolbarColorPicker from "@/ui/toolbar/components/toolbar-color-picker.vue";
export default {
    components: {
        ToolbarColorPicker
    },
    inject: [
        'openmct'
    ],
    props: {
        conditionName: {
            type: String,
            required: true
        },
        conditionStyle: {
            type: Object,
            required: true
        }
    },
<<<<<<< HEAD
    data() {
        return {
            condition: null
        }
    },
    computed: {
        borderColorOption() {
            return {
                icon: 'icon-line-horz',
                title: 'Set border color',
                value: this.conditionStyle.border.replace('1px solid ', ''),
                property: 'border'
            }
        },
        backgroundColorOption() {
            return {
                icon: 'icon-paint-bucket',
                title: 'Set background color',
                value: this.conditionStyle.backgroundColor,
                property: 'backgroundColor'
            }
        }
    },
    destroyed() {
    },
    mounted() {
        this.openmct.objects.get(this.conditionIdentifier).then((conditionDomainObject) => {
            this.condition = conditionDomainObject;
        });
    },
    methods: {
        updateStyleValue(value, item) {
            if (item.property === 'border') {
                value = '1px solid ' + value;
            }
            this.conditionStyle[item.property] = value;
            this.$emit('persist', this.conditionIdentifier, this.conditionStyle)
        }
=======
    destroyed() {
>>>>>>> 83c648cc
    }
}
</script><|MERGE_RESOLUTION|>--- conflicted
+++ resolved
@@ -1,26 +1,23 @@
 <template>
 <div>
-    <div v-if="conditionName"
+    {{conditionStyle}}
+    <div v-if="conditionStyle.conditionId"
          class="holder c-c-button-wrapper align-left"
     >
-<<<<<<< HEAD
-        <div>{{ condition.configuration.name }}</div>
-        <span :style="conditionStyle">ABC</span>
+        <div>{{ conditionStyle.conditionName }}</div>
+        <span :style="conditionStyle.style">ABC</span>
         <span style="margin-left: 20px;display: inline-block; vertical-align: middle;">
-            <toolbar-color-picker v-if="conditionStyle.border"
+            <toolbar-color-picker v-if="conditionStyle.style.border"
                                   :options="borderColorOption"
                                   @change="updateStyleValue"
             />
         </span>
         <span style="display: inline-block; vertical-align: middle;">
-            <toolbar-color-picker v-if="conditionStyle.backgroundColor"
+            <toolbar-color-picker v-if="conditionStyle.style.backgroundColor"
                                   :options="backgroundColorOption"
                                   @change="updateStyleValue"
             />
         </span>
-=======
-        <div>{{ conditionName }}</div>
->>>>>>> 83c648cc
     </div>
 </div>
 </template>
@@ -36,19 +33,9 @@
         'openmct'
     ],
     props: {
-        conditionName: {
-            type: String,
-            required: true
-        },
         conditionStyle: {
             type: Object,
             required: true
-        }
-    },
-<<<<<<< HEAD
-    data() {
-        return {
-            condition: null
         }
     },
     computed: {
@@ -56,7 +43,7 @@
             return {
                 icon: 'icon-line-horz',
                 title: 'Set border color',
-                value: this.conditionStyle.border.replace('1px solid ', ''),
+                value: this.conditionStyle.style.border.replace('1px solid ', ''),
                 property: 'border'
             }
         },
@@ -64,29 +51,19 @@
             return {
                 icon: 'icon-paint-bucket',
                 title: 'Set background color',
-                value: this.conditionStyle.backgroundColor,
+                value: this.conditionStyle.style.backgroundColor,
                 property: 'backgroundColor'
             }
         }
-    },
-    destroyed() {
-    },
-    mounted() {
-        this.openmct.objects.get(this.conditionIdentifier).then((conditionDomainObject) => {
-            this.condition = conditionDomainObject;
-        });
     },
     methods: {
         updateStyleValue(value, item) {
             if (item.property === 'border') {
                 value = '1px solid ' + value;
             }
-            this.conditionStyle[item.property] = value;
-            this.$emit('persist', this.conditionIdentifier, this.conditionStyle)
+            this.conditionStyle.style[item.property] = value;
+            this.$emit('persist', this.conditionStyle.conditionId, this.conditionStyle.style);
         }
-=======
-    destroyed() {
->>>>>>> 83c648cc
     }
 }
 </script>
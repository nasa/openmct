--- conflicted
+++ resolved
@@ -4,7 +4,6 @@
          class="holder c-c-button-wrapper align-left"
     >
         <div>{{ conditionStyle.conditionName }}</div>
-<<<<<<< HEAD
         <div class="c-toolbar">
             <span :style="conditionStyle.style">ABC</span>
             <toolbar-color-picker v-if="conditionStyle.style.border"
@@ -24,17 +23,6 @@
                             @change="updateStyleValue"
             />
         </div>
-=======
-        <span :style="conditionStyle.style">ABC</span>
-        <toolbar-color-picker v-if="conditionStyle.style.border"
-                              :options="borderColorOption"
-                              @change="updateStyleValue"
-        />
-        <toolbar-color-picker v-if="conditionStyle.style.backgroundColor"
-                              :options="backgroundColorOption"
-                              @change="updateStyleValue"
-        />
->>>>>>> 43a82ec0
     </div>
 </div>
 </template>
@@ -42,58 +30,51 @@
 <script>
 
 import ToolbarColorPicker from "@/ui/toolbar/components/toolbar-color-picker.vue";
-<<<<<<< HEAD
 import ToolbarButton from "@/ui/toolbar/components/toolbar-button.vue";
 export default {
     components: {
         ToolbarButton,
-=======
-export default {
-    components: {
->>>>>>> 43a82ec0
         ToolbarColorPicker
     },
     inject: [
         'openmct'
     ],
     props: {
+        isEditing: {
+            type: Boolean
+        },
         conditionStyle: {
             type: Object,
             required: true
         }
     },
-<<<<<<< HEAD
-=======
-    data() {
-        return {
-            condition: null
-        }
-    },
->>>>>>> 43a82ec0
     computed: {
         borderColorOption() {
             return {
                 icon: 'icon-line-horz',
                 title: 'Set border color',
                 value: this.conditionStyle.style.border.replace('1px solid ', ''),
-                property: 'border'
+                property: 'border',
+                isEditing: this.isEditing
             }
         },
         backgroundColorOption() {
+            console.log(this.isEditing);
             return {
                 icon: 'icon-paint-bucket',
                 title: 'Set background color',
                 value: this.conditionStyle.style.backgroundColor,
-                property: 'backgroundColor'
+                property: 'backgroundColor',
+                isEditing: this.isEditing
             }
-<<<<<<< HEAD
         },
         colorOption() {
             return {
                 icon: 'icon-font',
                 title: 'Set text color',
                 value: this.conditionStyle.style.color,
-                property: 'color'
+                property: 'color',
+                isEditing: this.isEditing
             }
         },
         imageUrlOption() {
@@ -118,10 +99,9 @@
                 },
                 property: 'imageUrl',
                 formKeys: ['url'],
-                value: {url: this.conditionStyle.style.imageUrl}
+                value: {url: this.conditionStyle.style.imageUrl},
+                isEditing: this.isEditing
             }
-=======
->>>>>>> 43a82ec0
         }
     },
     methods: {
@@ -129,17 +109,12 @@
             if (item.property === 'border') {
                 value = '1px solid ' + value;
             }
-<<<<<<< HEAD
             if (value && value.url) {
                 this.conditionStyle.style[item.property] = value.url;
             } else {
                 this.conditionStyle.style[item.property] = value;
             }
             this.$emit('persist', this.conditionStyle);
-=======
-            this.conditionStyle.style[item.property] = value;
-            this.$emit('persist', this.conditionStyle)
->>>>>>> 43a82ec0
         }
     }
 }

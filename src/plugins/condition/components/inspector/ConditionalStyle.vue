--- conflicted
+++ resolved
@@ -3,8 +3,7 @@
     <div v-if="conditionName"
          class="holder c-c-button-wrapper align-left"
     >
-<<<<<<< HEAD
-        <div>{{ condition.configuration.name }}</div>
+        <div>{{ conditionName }}</div>
         <span :style="conditionStyle">ABC</span>
         <toolbar-color-picker v-if="conditionStyle.border"
                               :options="borderColorOption"
@@ -14,9 +13,6 @@
                               :options="backgroundColorOption"
                               @change="updateStyleValue"
         />
-=======
-        <div>{{ conditionName }}</div>
->>>>>>> 55e5c49f
     </div>
 </div>
 </template>
@@ -41,7 +37,6 @@
             required: true
         }
     },
-<<<<<<< HEAD
     data() {
         return {
             condition: null
@@ -80,9 +75,6 @@
             this.conditionStyle[item.property] = value;
             this.$emit('persist', this.conditionIdentifier, this.conditionStyle)
         }
-=======
-    destroyed() {
->>>>>>> 55e5c49f
     }
 }
 </script>
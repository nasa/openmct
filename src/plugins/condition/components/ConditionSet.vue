<template>
<<<<<<< HEAD
<div class="c-object-view u-contents">
    <div class="c-cs-edit w-condition-set">
        <div class="c-sw-edit__ui holder">
            <CurrentOutput :condition="currentCondition" />
            <TestData :is-editing="isEditing" />
            <ConditionCollection :is-editing="isEditing"
                                 @currentConditionUpdated="updateCurrentCondition"
            />
        </div>
=======
<div class="c-cs-edit w-condition-set">
    <div class="c-sw-edit__ui holder">
        <CurrentOutput :condition="currentCondition" />
        <TestData :is-editing="isEditing" />
        <ConditionCollection :is-editing="isEditing"
                             @current-condition-updated="updateCurrentCondition"
        />
>>>>>>> be428b32
    </div>
</div>
</template>

<script>
import CurrentOutput from './CurrentOutput.vue';
import TestData from './TestData.vue';
import ConditionCollection from './ConditionCollection.vue';

export default {
    inject: ["openmct", "domainObject"],
    components: {
        CurrentOutput,
        TestData,
        ConditionCollection
    },
    props: {
        isEditing: Boolean
    },
    data() {
        return {
            currentCondition: this.currentCondition
        }
    },
    mounted() {
        let conditionCollection = this.domainObject.configuration.conditionCollection;
        this.currentConditionIdentifier = conditionCollection.length ? this.updateCurrentCondition(conditionCollection[0]) : null;
    },
    methods: {
        setCurrentCondition() {
            if (this.currentConditionIdentifier) {
                this.openmct.objects.get(this.currentConditionIdentifier).then((obj) => {
                    this.currentCondition = obj;
                });
            }
        },
        updateCurrentCondition(conditionIdentifier) {
            this.currentConditionIdentifier = conditionIdentifier;
            this.setCurrentCondition();
        }
    }
};
</script>
<|MERGE_RESOLUTION|>--- conflicted
+++ resolved
@@ -1,23 +1,11 @@
 <template>
-<<<<<<< HEAD
-<div class="c-object-view u-contents">
-    <div class="c-cs-edit w-condition-set">
-        <div class="c-sw-edit__ui holder">
-            <CurrentOutput :condition="currentCondition" />
-            <TestData :is-editing="isEditing" />
-            <ConditionCollection :is-editing="isEditing"
-                                 @currentConditionUpdated="updateCurrentCondition"
-            />
-        </div>
-=======
 <div class="c-cs-edit w-condition-set">
     <div class="c-sw-edit__ui holder">
         <CurrentOutput :condition="currentCondition" />
         <TestData :is-editing="isEditing" />
         <ConditionCollection :is-editing="isEditing"
-                             @current-condition-updated="updateCurrentCondition"
+                             @currentConditionUpdated="updateCurrentCondition"
         />
->>>>>>> be428b32
     </div>
 </div>
 </template>

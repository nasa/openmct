/*****************************************************************************
 * Open MCT, Copyright (c) 2014-2020, United States Government
 * as represented by the Administrator of the National Aeronautics and Space
 * Administration. All rights reserved.
 *
 * Open MCT is licensed under the Apache License, Version 2.0 (the
 * "License"); you may not use this file except in compliance with the License.
 * You may obtain a copy of the License at
 * http://www.apache.org/licenses/LICENSE-2.0.
 *
 * Unless required by applicable law or agreed to in writing, software
 * distributed under the License is distributed on an "AS IS" BASIS, WITHOUT
 * WARRANTIES OR CONDITIONS OF ANY KIND, either express or implied. See the
 * License for the specific language governing permissions and limitations
 * under the License.
 *
 * Open MCT includes source code licensed under additional open source
 * licenses. See the Open Source Licenses file (LICENSES.md) included with
 * this source code distribution or the Licensing information page available
 * at runtime from the About dialog for additional information.
 *****************************************************************************/

<template>
<div class="c-cs">
    <section class="c-cs__current-output c-section">
        <div class="c-cs__header c-section__header">
            <span class="c-cs__header-label c-section__label">Current Output</span>
        </div>
        <div class="c-cs__content c-cs__current-output-value">
            <template v-if="currentConditionOutput">
                {{ currentConditionOutput }}
            </template>
            <template v-else>No output selected</template>
        </div>
    </section>
    <TestData :is-editing="isEditing" />
    <ConditionCollection :is-editing="isEditing"
                         @conditionSetResultUpdated="updateCurrentOutput" />
</div>
</template>

<script>
import TestData from './TestData.vue';
import ConditionCollection from './ConditionCollection.vue';

export default {
    inject: ["openmct", "domainObject"],
    components: {
        TestData,
        ConditionCollection
    },
    props: {
        isEditing: Boolean
    },
    data() {
        return {
            currentConditionOutput: ''
        }
    },
    mounted() {
        this.conditionSetIdentifier = this.openmct.objects.makeKeyString(this.domainObject.identifier);
    },
    beforeDestroy() {
        if (this.stopProvidingTelemetry) {
            this.stopProvidingTelemetry();
        }
    },
    methods: {
        updateCurrentOutput(currentConditionResult) {
            this.currentConditionOutput = currentConditionResult.output;
<<<<<<< HEAD
        },
        provideTelemetry() {
            this.openmct.telemetry
                .request(this.domainObject)
                .then(output => {
                    this.updateCurrentOutput(output[0]);
                });
            this.stopProvidingTelemetry = this.openmct.telemetry
                .subscribe(this.domainObject, output => { this.updateCurrentOutput(output); });
=======
>>>>>>> 05f94edb
        }
    }
};
</script>
<|MERGE_RESOLUTION|>--- conflicted
+++ resolved
@@ -68,18 +68,6 @@
     methods: {
         updateCurrentOutput(currentConditionResult) {
             this.currentConditionOutput = currentConditionResult.output;
-<<<<<<< HEAD
-        },
-        provideTelemetry() {
-            this.openmct.telemetry
-                .request(this.domainObject)
-                .then(output => {
-                    this.updateCurrentOutput(output[0]);
-                });
-            this.stopProvidingTelemetry = this.openmct.telemetry
-                .subscribe(this.domainObject, output => { this.updateCurrentOutput(output); });
-=======
->>>>>>> 05f94edb
         }
     }
 };

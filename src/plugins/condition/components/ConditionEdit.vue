--- conflicted
+++ resolved
@@ -118,11 +118,7 @@
                                             </select>
                                         </span>
                                         <span class="controls">
-<<<<<<< HEAD
-                                            <select v-model="selectedOperationKey[currentCriteria.key]"
-=======
                                             <select v-model="selectOperationName"
->>>>>>> dc9e5720
                                                     @change="setInputValueVisibility"
                                             >
                                                 <option value="">- Select Comparison -</option>
@@ -194,16 +190,9 @@
             telemetryObject: this.telemetryObject,
             telemetryMetadata: this.telemetryMetadata,
             operations: OPERATIONS,
-<<<<<<< HEAD
-            trigger: 'all',
-            selectedMetaDataKey: {},
-            selectedTelemetryKey: {},
-            selectedOperationKey: {},
-=======
             selectedMetaDataKey: '',
             selectedTelemetryKey: '',
             selectOperationName: '',
->>>>>>> dc9e5720
             selectedOutputKey: '',
             stringOutputField: false,
             comparisonValueField: false,
@@ -277,17 +266,10 @@
             }
         },
         reset() {
-<<<<<<< HEAD
             this.selectedMetaDataKey = {};
             this.selectedTelemetryKey = {};
             this.selectedOperationKey = {};
             this.operationValue = {};
-=======
-            this.selectedMetaDataKey = '';
-            this.selectedTelemetryKey = '';
-            this.selectOperationName = '';
-            this.operationValue = '';
->>>>>>> dc9e5720
         },
         validate() {
             if (this.hasTelemetry() && !this.getTelemetryKey()) {
@@ -328,19 +310,11 @@
         setOperation() {
             if (this.currentCriteria && this.currentCriteria.operation) {
                 for (let i=0, ii=this.operations.length; i < ii; i++) {
-<<<<<<< HEAD
                     if (this.currentCriteria.operation === this.operations[i].name) {
                         this.selectedOperationKey[this.currentCriteria.key] = this.operations[i].name;
                         this.comparisonValueField[this.currentCriteria.key] = this.operations[i].inputCount > 0;
                         if (this.comparisonValueField[this.currentCriteria.key]) {
                             this.operationValue[this.currentCriteria.key] = this.currentCriteria.input[0];
-=======
-                    if (this.condition.definition.criteria[0].operation === this.operations[i].name) {
-                        this.selectOperationName = this.operations[i].name;
-                        this.comparisonValueField = this.operations[i].inputCount > 0;
-                        if (this.comparisonValueField) {
-                            this.operationValue = this.condition.definition.criteria[0].input[0];
->>>>>>> dc9e5720
                         }
                     }
                 }
@@ -389,20 +363,12 @@
             return this.currentCriteria && this.currentCriteria.key;
         },
         updateConditionCriteria() {
-<<<<<<< HEAD
-            if (this.currentCriteria) {
-                this.currentCriteria.selectedTelemetryKey = this.selectedTelemetryKey[this.currentCriteria[0].key];
-                this.currentCriteria.metaDataKey = this.selectedMetaDataKey[this.currentCriteria[0].key];
-                this.currentCriteria.operation = this.selectedOperationKey[this.currentCriteria[0].key];
-                this.currentCriteria.input = this.operationValue[this.currentCriteria[0].key];
-=======
             if (this.condition.definition.criteria.length) {
                 let criterion = this.condition.definition.criteria[0];
                 criterion.key = this.selectedTelemetryKey;
                 criterion.metaDataKey = this.selectedMetaDataKey;
                 criterion.operation = this.selectOperationName;
                 criterion.input = [this.operationValue];
->>>>>>> dc9e5720
             }
         },
         persist() {
@@ -417,18 +383,11 @@
             }
         },
         setInputValueVisibility(ev) {
-<<<<<<< HEAD
-            if (this.selectedOperationKey[this.currentCriteria.key] !== 'isUndefined' && this.selectedOperationKey[this.currentCriteria.key] !== 'isDefined') {
-                this.comparisonValueField = true;
-            } else {
-                this.comparisonValueField = false;
-=======
             for (let i=0, ii=this.operations.length; i < ii; i++) {
                 if (this.selectOperationName === this.operations[i].name) {
                     this.comparisonValueField = this.operations[i].inputCount > 0;
                     break;
                 }
->>>>>>> dc9e5720
             }
             //find the criterion being updated and set the operation property
         },

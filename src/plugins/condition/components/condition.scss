/*****************************************************************************
 * Open MCT, Copyright (c) 2014-2020, United States Government
 * as represented by the Administrator of the National Aeronautics and Space
 * Administration. All rights reserved.
 *
 * Open MCT is licensed under the Apache License, Version 2.0 (the
 * "License"); you may not use this file except in compliance with the License.
 * You may obtain a copy of the License at
 * http://www.apache.org/licenses/LICENSE-2.0.
 *
 * Unless required by applicable law or agreed to in writing, software
 * distributed under the License is distributed on an "AS IS" BASIS, WITHOUT
 * WARRANTIES OR CONDITIONS OF ANY KIND, either express or implied. See the
 * License for the specific language governing permissions and limitations
 * under the License.
 *
 * Open MCT includes source code licensed under additional open source
 * licenses. See the Open Source Licenses file (LICENSES.md) included with
 * this source code distribution or the Licensing information page available
 * at runtime from the About dialog for additional information.
 *****************************************************************************/

.c-condition,
.c-test-datum {
    @include discreteItem();
    display: flex;
    padding: $interiorMargin;

    &--edit {
        line-height: 160%; // For layout when inputs wrap, like in criteria
    }
}

.c-condition {
    flex-direction: column;
    min-width: 400px;

    > * + * {
        margin-top: $interiorMarginSm;
    }
    &--browse {
        .c-condition__summary {
            border-top: 1px solid $colorInteriorBorder;
            padding-top: $interiorMargin;
        }
    }

    /***************************** HEADER */
    &__header {
        $h: 22px;
        display: flex;
        align-items: start;
        align-content: stretch;
        overflow: hidden;
        min-height: $h;
        line-height: $h;

        > * {
            flex: 0 0 auto;
            + * {
                margin-left: $interiorMarginSm;
            }
        }
    }

    &__drag-grippy {
        transform: translateY(50%);
    }

    &__name {
        font-weight: bold;
        align-self: baseline; // Fixes bold line-height offset problem
    }

    &__output,
    &__summary {
        flex: 1 1 auto;
    }
}

/***************************** CONDITION DEFINITION, EDITING */
.c-cdef {
    display: grid;
    grid-row-gap: $interiorMarginSm;
    grid-column-gap: $interiorMargin;
    grid-auto-columns: min-content 1fr max-content;
    align-items: start;
    min-width: 150px;
    margin-left: 29px;
    overflow: hidden;

    &__criteria,
    &__match-and-criteria {
        display: contents;
    }

    &__label {
        grid-column: 1;
        text-align: right;
        white-space: nowrap;
    }

    &__separator {
        grid-column: 1 / span 3;
    }

    &__controls {
        display: flex;
        flex-wrap: wrap;
        align-items: flex-start;
        grid-column: 2;

        > * > * {
            margin-right: $interiorMarginSm;
        }
    }

    &__buttons {
        grid-column: 3;
    }
}

.dragging {
    border: 2px solid red;
    .c-c__drag-ghost {
        min-height: 50px;
        height: 50px;
        background: rgba(orange, 0.2);
    }
}

<<<<<<< HEAD
.all-dragging {
    .c-condition-h .c-condition {
        > * {
            background: rgba(orange, 0.1);
            // pointer-events: none;
        }
=======
    &.dragging {
        min-height: 5em;
        background-color: lightblue;
        border-radius: 2px;
>>>>>>> b90eb805
    }
}

.c-c__drag-ghost {
    width: 100%;
    height: 0;
    min-height: $interiorMarginSm;
}<|MERGE_RESOLUTION|>--- conflicted
+++ resolved
@@ -20,107 +20,107 @@
  * at runtime from the About dialog for additional information.
  *****************************************************************************/
 
-.c-condition,
-.c-test-datum {
-    @include discreteItem();
-    display: flex;
-    padding: $interiorMargin;
-
-    &--edit {
-        line-height: 160%; // For layout when inputs wrap, like in criteria
-    }
-}
-
-.c-condition {
-    flex-direction: column;
-    min-width: 400px;
-
-    > * + * {
-        margin-top: $interiorMarginSm;
-    }
-    &--browse {
-        .c-condition__summary {
-            border-top: 1px solid $colorInteriorBorder;
-            padding-top: $interiorMargin;
-        }
-    }
-
-    /***************************** HEADER */
-    &__header {
-        $h: 22px;
-        display: flex;
-        align-items: start;
-        align-content: stretch;
-        overflow: hidden;
-        min-height: $h;
-        line-height: $h;
-
-        > * {
-            flex: 0 0 auto;
-            + * {
-                margin-left: $interiorMarginSm;
-            }
-        }
-    }
-
-    &__drag-grippy {
-        transform: translateY(50%);
-    }
-
-    &__name {
-        font-weight: bold;
-        align-self: baseline; // Fixes bold line-height offset problem
-    }
-
-    &__output,
-    &__summary {
-        flex: 1 1 auto;
-    }
-}
-
-/***************************** CONDITION DEFINITION, EDITING */
-.c-cdef {
-    display: grid;
-    grid-row-gap: $interiorMarginSm;
-    grid-column-gap: $interiorMargin;
-    grid-auto-columns: min-content 1fr max-content;
-    align-items: start;
-    min-width: 150px;
-    margin-left: 29px;
-    overflow: hidden;
-
-    &__criteria,
-    &__match-and-criteria {
-        display: contents;
-    }
-
-    &__label {
-        grid-column: 1;
-        text-align: right;
-        white-space: nowrap;
-    }
-
-    &__separator {
-        grid-column: 1 / span 3;
-    }
-
-    &__controls {
-        display: flex;
-        flex-wrap: wrap;
-        align-items: flex-start;
-        grid-column: 2;
-
-        > * > * {
-            margin-right: $interiorMarginSm;
-        }
-    }
-
-    &__buttons {
-        grid-column: 3;
-    }
-}
-
-.dragging {
+ .c-condition,
+ .c-test-datum {
+     @include discreteItem();
+     display: flex;
+     padding: $interiorMargin;
+ 
+     &--edit {
+         line-height: 160%; // For layout when inputs wrap, like in criteria
+     }
+ }
+ 
+ .c-condition {
+     flex-direction: column;
+     min-width: 400px;
+ 
+     > * + * {
+         margin-top: $interiorMarginSm;
+     }
+     &--browse {
+         .c-condition__summary {
+             border-top: 1px solid $colorInteriorBorder;
+             padding-top: $interiorMargin;
+         }
+     }
+ 
+     /***************************** HEADER */
+     &__header {
+         $h: 22px;
+         display: flex;
+         align-items: start;
+         align-content: stretch;
+         overflow: hidden;
+         min-height: $h;
+         line-height: $h;
+ 
+         > * {
+             flex: 0 0 auto;
+             + * {
+                 margin-left: $interiorMarginSm;
+             }
+         }
+     }
+ 
+     &__drag-grippy {
+         transform: translateY(50%);
+     }
+ 
+     &__name {
+         font-weight: bold;
+         align-self: baseline; // Fixes bold line-height offset problem
+     }
+ 
+     &__output,
+     &__summary {
+         flex: 1 1 auto;
+     }
+ }
+ 
+ /***************************** CONDITION DEFINITION, EDITING */
+ .c-cdef {
+     display: grid;
+     grid-row-gap: $interiorMarginSm;
+     grid-column-gap: $interiorMargin;
+     grid-auto-columns: min-content 1fr max-content;
+     align-items: start;
+     min-width: 150px;
+     margin-left: 29px;
+     overflow: hidden;
+ 
+     &__criteria,
+     &__match-and-criteria {
+         display: contents;
+     }
+ 
+     &__label {
+         grid-column: 1;
+         text-align: right;
+         white-space: nowrap;
+     }
+ 
+     &__separator {
+         grid-column: 1 / span 3;
+     }
+ 
+     &__controls {
+         display: flex;
+         flex-wrap: wrap;
+         align-items: flex-start;
+         grid-column: 2;
+ 
+         > * > * {
+             margin-right: $interiorMarginSm;
+         }
+     }
+ 
+     &__buttons {
+         grid-column: 3;
+     }
+ }
+ 
+ .dragging {
     border: 2px solid red;
     .c-c__drag-ghost {
         min-height: 50px;
@@ -129,24 +129,18 @@
     }
 }
 
-<<<<<<< HEAD
 .all-dragging {
     .c-condition-h .c-condition {
         > * {
             background: rgba(orange, 0.1);
-            // pointer-events: none;
+            pointer-events: none;
         }
-=======
-    &.dragging {
-        min-height: 5em;
-        background-color: lightblue;
-        border-radius: 2px;
->>>>>>> b90eb805
     }
 }
 
 .c-c__drag-ghost {
-    width: 100%;
-    height: 0;
-    min-height: $interiorMarginSm;
-}+     width: 100%;
+     min-height: $interiorMarginSm;
+
+}
+ 
--- conflicted
+++ resolved
@@ -143,15 +143,10 @@
     },
     data() {
         return {
-<<<<<<< HEAD
-            expanded: false,
-            isApplied: true
-=======
             expanded: true,
             isApplied: false,
             testInputs: [],
             telemetryMetadataOptions: {}
->>>>>>> b90eb805
         };
     },
     watch: {

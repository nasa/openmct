<template>
<div>
    <label>{{ setRowLabel }}</label>
    <span class="t-configuration">
        <span class="controls">
            <select v-model="criterion.telemetry"
                    @change="updateMetadataOptions"
            >
                <option value="">- Select Telemetry -</option>
                <option v-for="telemetryOption in telemetry"
                        :key="telemetryOption.identifier.key"
                        :value="telemetryOption.identifier"
                >
                    {{ telemetryOption.name }}
                </option>
            </select>
        </span>
        <span v-if="criterion.telemetry"
              class="controls"
        >
            <select v-model="criterion.metadata"
                    @change="updateOperations"
            >
                <option value="">- Select Field -</option>
                <option v-for="option in telemetryMetadataOptions"
                        :key="option.key"
                        :value="option.key"
                >
                    {{ option.name }}
                </option>
            </select>
        </span>
        <span v-if="criterion.telemetry && criterion.metadata"
              class="controls"
        >
            <select v-model="criterion.operation"
                    @change="updateOperationInputVisibility"
            >
                <option value="">- Select Comparison -</option>
                <option v-for="option in filteredOps"
                        :key="option.name"
                        :value="option.name"
                >
                    {{ option.text }}
                </option>
            </select>
            <span v-for="(item, inputIndex) in inputCount"
                  :key="inputIndex"
            >
                <input v-model="criterion.input[inputIndex]"
                       class="t-condition-name-input"
                       type="text"
                       @blur="persist"
                >
                <span v-if="inputIndex < inputCount-1">and</span>
            </span>
        </span>
    </span>
<<<<<<< HEAD
</li>
=======
</div>
>>>>>>> cfafecdd
</template>

<script>
import { OPERATIONS } from '../utils/operations';

export default {
    inject: ['openmct'],
    props: {
        criterion: {
            type: Object,
            required: true
        },
        telemetry: {
            type: Array,
            required: true,
            default: () => []
        },
        index: {
            type: Number,
            required: true
        },
        trigger: {
            type: String,
            required: true
        }
    },
    data() {
        return {
            telemetryMetadata: {},
            telemetryMetadataOptions: {},
            operations: OPERATIONS,
            inputCount: 0,
            rowLabel: '',
            operationFormat: ''
        }
    },
    computed: {
        setRowLabel: function () {
            let operator = this.trigger === 'all' ? 'and ': 'or ';
            return (this.index !== 0 ? operator : '') + 'when';
        },
        filteredOps: function () {
            return [...this.operations.filter(op => op.appliesTo.indexOf(this.operationFormat) !== -1)];
        }
    },
    mounted() {
        this.updateMetadataOptions();
    },
    methods: {
        getOperationFormat() {
            this.telemetryMetadata.valueMetadatas.forEach((value, index) => {
                if (value.key === this.criterion.metadata) {
                    let valueMetadata = this.telemetryMetadataOptions[index];
                    if (valueMetadata.enumerations !== undefined) {
                        this.operationFormat = 'enum';
                    } else if (valueMetadata.hints.hasOwnProperty('range')) {
                        this.operationFormat = 'number';
                    } else if (valueMetadata.hints.hasOwnProperty('domain')) {
                        this.operationFormat = 'number';
                    } else if (valueMetadata.key === 'name') {
                        this.operationFormat = 'string';
                    } else {
                        this.operationFormat = 'string';
                    }
                }
            });
        },
        updateMetadataOptions(ev) {
            if (ev) {this.clearInputs()}
            if (this.criterion.telemetry) {
                this.openmct.objects.get(this.criterion.telemetry).then((telemetryObject) => {
                    this.telemetryMetadata = this.openmct.telemetry.getMetadata(telemetryObject);
                    this.telemetryMetadataOptions = this.telemetryMetadata.values();
                    this.updateOperations();
                    this.updateOperationInputVisibility();
                });
            } else {
                this.criterion.metadata = '';
            }
        },
        updateOperations(ev) {
            if (ev) {this.clearInputs()}
            this.getOperationFormat();
            this.persist();
        },
        updateOperationInputVisibility(ev) {
            if (ev) {
                this.criterion.input = [];
                this.inputCount = 0;
            }
            for (let i = 0; i < this.filteredOps.length; i++) {
                if (this.criterion.operation === this.filteredOps[i].name) {
                    this.inputCount = this.filteredOps[i].inputCount;
                    if (!this.inputCount) {this.criterion.input = []}
                }
            }
            this.persist();
        },
        clearInputs() {
            this.criterion.operation = '';
            this.criterion.input = [];
            this.inputCount = 0;
        },
        updateMetadataSelection() {
            this.updateOperationInputVisibility();
        },
        persist() {
            this.$emit('persist', this.criterion);
        }
    }
};
</script><|MERGE_RESOLUTION|>--- conflicted
+++ resolved
@@ -56,11 +56,7 @@
             </span>
         </span>
     </span>
-<<<<<<< HEAD
-</li>
-=======
 </div>
->>>>>>> cfafecdd
 </template>
 
 <script>

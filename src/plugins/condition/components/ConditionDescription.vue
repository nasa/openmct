/*****************************************************************************
* Open MCT, Copyright (c) 2014-2020, United States Government
* as represented by the Administrator of the National Aeronautics and Space
* Administration. All rights reserved.
*
* Open MCT is licensed under the Apache License, Version 2.0 (the
* "License"); you may not use this file except in compliance with the License.
* You may obtain a copy of the License at
* http://www.apache.org/licenses/LICENSE-2.0.
*
* Unless required by applicable law or agreed to in writing, software
* distributed under the License is distributed on an "AS IS" BASIS, WITHOUT
* WARRANTIES OR CONDITIONS OF ANY KIND, either express or implied. See the
* License for the specific language governing permissions and limitations
* under the License.
*
* Open MCT includes source code licensed under additional open source
* licenses. See the Open Source Licenses file (LICENSES.md) included with
* this source code distribution or the Licensing information page available
* at runtime from the About dialog for additional information.
*****************************************************************************/

<template>
<div class="c-style__condition-desc">
    <span v-if="showLabel && condition"
          class="c-style__condition-desc__name c-condition__name"
    >
        {{ condition.configuration.name }}
    </span>
    <span v-if="!condition.isDefault"
          class="c-style__condition-desc__text"
    >
        {{ description }}
    </span>
    <span v-else
          class="c-style__condition-desc__text"
    >
        Match if no other condition is matched
    </span>
</div>
</template>

<script>

export default {
    name: 'ConditionDescription',
    inject: [
        'openmct'
    ],
    props: {
        showLabel: {
            type: Boolean,
            default: false
        },
        condition: {
            type: Object,
            default() {
                return undefined;
            }
        }
    },
<<<<<<< HEAD
    data() {
        return {
            criterionDescriptions: [],
            triggerDescription: ''
        };
    },
    watch: {
        condition: {
            handler(val) {
                this.getConditionDescription();
            },
            deep: true
        }
    },
    mounted() {
        this.getConditionDescription();
    },
    methods: {
        getTriggerDescription(trigger) {
            let description = '';
            switch (trigger) {
            case TRIGGER.ANY:
            case TRIGGER.XOR:
                description = 'or';
                break;
            case TRIGGER.ALL:
            case TRIGGER.NOT: description = 'and';
                break;
            }

            return description;
        },
        getConditionDescription() {
            if (this.condition) {
                this.triggerDescription = this.getTriggerDescription(this.condition.configuration.trigger);
                this.criterionDescriptions = [];
                this.condition.configuration.criteria.forEach((criterion, index) => {
                    this.getCriterionDescription(criterion, index);
                });
                if (this.condition.isDefault) {
                    this.criterionDescriptions.splice(0, 0, 'all else fails');
                }
            } else {
                this.criterionDescriptions = [];
            }
        },
        getCriterionDescription(criterion, index) {
            if (!criterion.telemetry) {
                let description = `Unknown ${criterion.metadata} ${this.getOperatorText(criterion.operation, criterion.input)}`;
                this.criterionDescriptions.splice(index, 0, description);
            } else if (criterion.telemetry === 'all' || criterion.telemetry === 'any') {
                const telemetryDescription = criterion.telemetry === 'all' ? 'All telemetry' : 'Any telemetry';
                let description = `${telemetryDescription} ${criterion.metadata} ${this.getOperatorText(criterion.operation, criterion.input)}`;
                this.criterionDescriptions.splice(index, 0, description);
            } else {
                this.openmct.objects.get(criterion.telemetry).then((telemetryObject) => {
                    if (telemetryObject.type === 'unknown') {
                        let description = `Unknown ${criterion.metadata} ${this.getOperatorText(criterion.operation, criterion.input)}`;
                        this.criterionDescriptions.splice(index, 0, description);
                    } else {
                        let metadataValue = criterion.metadata;
                        let inputValue = criterion.input;
                        if (criterion.metadata) {
                            this.telemetryMetadata = this.openmct.telemetry.getMetadata(telemetryObject);

                            const metadataObj = this.telemetryMetadata.valueMetadatas.find((metadata) => metadata.key === criterion.metadata);
                            if (metadataObj) {
                                if (metadataObj.name) {
                                    metadataValue = metadataObj.name;
                                }

                                if (metadataObj.enumerations && inputValue.length) {
                                    if (metadataObj.enumerations[inputValue[0]] && metadataObj.enumerations[inputValue[0]].string) {
                                        inputValue = [metadataObj.enumerations[inputValue[0]].string];
                                    }
                                }
                            }
                        }

                        let description = `${telemetryObject.name} ${metadataValue} ${this.getOperatorText(criterion.operation, inputValue)}`;
                        if (this.criterionDescriptions[index]) {
                            this.criterionDescriptions[index] = description;
                        } else {
                            this.criterionDescriptions.splice(index, 0, description);
                        }
                    }
                });
            }
        },
        getOperatorText(operationName, values) {
            const found = OPERATIONS.find((operation) => operation.name === operationName);

            return found ? found.getDescription(values) : '';
=======
    computed: {
        description() {
            return this.condition ? this.condition.summary : '';
>>>>>>> 87d63806
        }
    }
};
</script><|MERGE_RESOLUTION|>--- conflicted
+++ resolved
@@ -59,106 +59,10 @@
             }
         }
     },
-<<<<<<< HEAD
-    data() {
-        return {
-            criterionDescriptions: [],
-            triggerDescription: ''
-        };
-    },
-    watch: {
-        condition: {
-            handler(val) {
-                this.getConditionDescription();
-            },
-            deep: true
-        }
-    },
-    mounted() {
-        this.getConditionDescription();
-    },
-    methods: {
-        getTriggerDescription(trigger) {
-            let description = '';
-            switch (trigger) {
-            case TRIGGER.ANY:
-            case TRIGGER.XOR:
-                description = 'or';
-                break;
-            case TRIGGER.ALL:
-            case TRIGGER.NOT: description = 'and';
-                break;
-            }
-
-            return description;
-        },
-        getConditionDescription() {
-            if (this.condition) {
-                this.triggerDescription = this.getTriggerDescription(this.condition.configuration.trigger);
-                this.criterionDescriptions = [];
-                this.condition.configuration.criteria.forEach((criterion, index) => {
-                    this.getCriterionDescription(criterion, index);
-                });
-                if (this.condition.isDefault) {
-                    this.criterionDescriptions.splice(0, 0, 'all else fails');
-                }
-            } else {
-                this.criterionDescriptions = [];
-            }
-        },
-        getCriterionDescription(criterion, index) {
-            if (!criterion.telemetry) {
-                let description = `Unknown ${criterion.metadata} ${this.getOperatorText(criterion.operation, criterion.input)}`;
-                this.criterionDescriptions.splice(index, 0, description);
-            } else if (criterion.telemetry === 'all' || criterion.telemetry === 'any') {
-                const telemetryDescription = criterion.telemetry === 'all' ? 'All telemetry' : 'Any telemetry';
-                let description = `${telemetryDescription} ${criterion.metadata} ${this.getOperatorText(criterion.operation, criterion.input)}`;
-                this.criterionDescriptions.splice(index, 0, description);
-            } else {
-                this.openmct.objects.get(criterion.telemetry).then((telemetryObject) => {
-                    if (telemetryObject.type === 'unknown') {
-                        let description = `Unknown ${criterion.metadata} ${this.getOperatorText(criterion.operation, criterion.input)}`;
-                        this.criterionDescriptions.splice(index, 0, description);
-                    } else {
-                        let metadataValue = criterion.metadata;
-                        let inputValue = criterion.input;
-                        if (criterion.metadata) {
-                            this.telemetryMetadata = this.openmct.telemetry.getMetadata(telemetryObject);
-
-                            const metadataObj = this.telemetryMetadata.valueMetadatas.find((metadata) => metadata.key === criterion.metadata);
-                            if (metadataObj) {
-                                if (metadataObj.name) {
-                                    metadataValue = metadataObj.name;
-                                }
-
-                                if (metadataObj.enumerations && inputValue.length) {
-                                    if (metadataObj.enumerations[inputValue[0]] && metadataObj.enumerations[inputValue[0]].string) {
-                                        inputValue = [metadataObj.enumerations[inputValue[0]].string];
-                                    }
-                                }
-                            }
-                        }
-
-                        let description = `${telemetryObject.name} ${metadataValue} ${this.getOperatorText(criterion.operation, inputValue)}`;
-                        if (this.criterionDescriptions[index]) {
-                            this.criterionDescriptions[index] = description;
-                        } else {
-                            this.criterionDescriptions.splice(index, 0, description);
-                        }
-                    }
-                });
-            }
-        },
-        getOperatorText(operationName, values) {
-            const found = OPERATIONS.find((operation) => operation.name === operationName);
-
-            return found ? found.getDescription(values) : '';
-=======
     computed: {
         description() {
             return this.condition ? this.condition.summary : '';
->>>>>>> 87d63806
         }
     }
-};
+}
 </script>
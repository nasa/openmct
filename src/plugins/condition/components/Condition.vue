/*****************************************************************************
* Open MCT, Copyright (c) 2014-2020, United States Government
* as represented by the Administrator of the National Aeronautics and Space
* Administration. All rights reserved.
*
* Open MCT is licensed under the Apache License, Version 2.0 (the
* "License"); you may not use this file except in compliance with the License.
* You may obtain a copy of the License at
* http://www.apache.org/licenses/LICENSE-2.0.
*
* Unless required by applicable law or agreed to in writing, software
* distributed under the License is distributed on an "AS IS" BASIS, WITHOUT
* WARRANTIES OR CONDITIONS OF ANY KIND, either express or implied. See the
* License for the specific language governing permissions and limitations
* under the License.
*
* Open MCT includes source code licensed under additional open source
* licenses. See the Open Source Licenses file (LICENSES.md) included with
* this source code distribution or the Licensing information page available
* at runtime from the About dialog for additional information.
*****************************************************************************/

<template>
<div v-if="isEditing"
     class="c-condition c-condition--edit"
>
    <!-- Edit view -->
    <div class="c-condition__header"
         @dragover.prevent
    >
        <span class="c-condition__drag-grippy c-grippy c-grippy--vertical-drag"
              title="Drag to reorder conditions"
              :class="[{ 'is-enabled': !condition.isDefault }, { 'hide-nice': condition.isDefault }]"
              :draggable="!condition.isDefault"
              @dragstart="dragStart"
              @dragend="dragEnd"
        ></span>

        <span class="c-condition__disclosure c-disclosure-triangle c-tree__item__view-control is-enabled"
              :class="{ 'c-disclosure-triangle--expanded': expanded }"
              @click="expanded = !expanded"
        ></span>

        <span class="c-condition__name">{{ condition.configuration.name }}</span>
        <!-- TODO: description should be derived from criteria -->
        <span v-if="condition.isDefault"
              class="c-condition__summary"
        >
            When all else fails
        </span>
        <span v-else
              class="c-condition__summary"
        >
            <template v-if="!canEvaluateCriteria">
                Define criteria
            </template>
            <template v-else>
                When
                <span v-for="(criterion, index) in condition.configuration.criteria"
                      :key="index"
                >
                    {{ getRule(criterion, index) }}
                    <template v-if="!isLastCriterion">
                        {{ getConjunction }}
                    </template>
                </span>
            </template>
        </span>

        <div class="c-condition__buttons">
            <button v-if="!condition.isDefault"
                    class="c-click-icon c-condition__duplicate-button icon-duplicate"
                    title="Duplicate this condition"
                    @click="cloneCondition"
            ></button>

            <button v-if="!condition.isDefault"
                    class="c-click-icon c-condition__delete-button icon-trash"
                    title="Delete this condition"
                    @click="removeCondition"
            ></button>
        </div>
    </div>
    <div v-if="expanded"
         class="c-condition__definition c-cdef"
         @dragover.prevent
    >
        <span class="c-cdef__separator c-row-separator"></span>
        <span class="c-cdef__label">Condition Name</span>
        <span class="c-cdef__controls">
            <input v-model="condition.configuration.name"
                   class="t-condition-input__name"
                   type="text"
                   @blur="persist"
            >
        </span>

        <span class="c-cdef__label">Output</span>
        <span class="c-cdef__controls">
            <span class="c-cdef__control">
                <select v-model="selectedOutputSelection"
                        @change="setOutputValue"
                >
                    <option v-for="option in outputOptions"
                            :key="option"
                            :value="option"
                    >
                        {{ initCap(option) }}
                    </option>
                </select>
            </span>
            <span class="c-cdef__control">
                <input v-if="selectedOutputSelection === outputOptions[2]"
                       v-model="condition.configuration.output"
                       class="t-condition-name-input"
                       type="text"
                       @blur="persist"
                >
            </span>
        </span>

        <div v-if="!condition.isDefault"
             class="c-cdef__match-and-criteria"
        >
            <span class="c-cdef__separator c-row-separator"></span>
            <span class="c-cdef__label">Match</span>
            <span class="c-cdef__controls">
                <select v-model="condition.configuration.trigger"
                        @change="persist"
                >
                    <option v-for="option in triggers"
                            :key="option.value"
                            :value="option.value"
                    > {{ option.label }}</option>
                </select>
            </span>

            <template v-if="telemetry.length || condition.configuration.criteria.length">
                <div v-for="(criterion, index) in condition.configuration.criteria"
                     :key="index"
                     class="c-cdef__criteria"
                >
                    <Criterion :telemetry="telemetry"
                               :criterion="criterion"
                               :index="index"
                               :trigger="condition.configuration.trigger"
                               :is-default="condition.configuration.criteria.length === 1"
                               @persist="persist"
                    />
                    <div class="c-cdef__criteria__buttons">
                        <button class="c-click-icon c-cdef__criteria-duplicate-button icon-duplicate"
                                title="Duplicate this criteria"
                                @click="cloneCriterion(index)"
                        ></button>
                        <button v-if="!(condition.configuration.criteria.length === 1)"
                                class="c-click-icon c-cdef__criteria-duplicate-button icon-trash"
                                title="Delete this criteria"
                                @click="removeCriterion(index)"
                        ></button>
                    </div>
                </div>
            </template>
            <div class="c-cdef__separator c-row-separator"></div>
            <div class="c-cdef__controls"
                 :disabled="!telemetry.length"
            >
                <button
                    class="c-cdef__add-criteria-button c-button c-button--labeled icon-plus"
                    @click="addCriteria"
                >
                    <span class="c-button__label">Add Criteria</span>
                </button>
            </div>
        </div>
    </div>
</div>
<div v-else
     class="c-condition c-condition--browse"
>
    <!-- Browse view -->
    <div class="c-condition__header">
        <span class="c-condition__name">
            {{ condition.configuration.name }}
        </span>
        <span class="c-condition__output">
            Output: {{ condition.configuration.output }}
        </span>
    </div>
    <div v-if="condition.isDefault"
         class="c-condition__summary"
    >
        When all else fails
    </div>
    <div v-else
         class="c-condition__summary"
    >
        <template v-if="!canEvaluateCriteria">
            Define criteria
        </template>
        <template v-else>
            When
            <span v-for="(criterion, index) in condition.configuration.criteria"
                  :key="index"
            >
                {{ getRule(criterion, index) }}
                <template v-if="!isLastCriterion">
                    {{ getConjunction }}
                </template>
            </span>
        </template>
    </div>
</div>
</template>

<script>
import Criterion from './Criterion.vue';
<<<<<<< HEAD
import { OPERATIONS } from '../utils/operations';
=======
import ConditionDescription from "./ConditionDescription.vue";
import { TRIGGER, TRIGGER_LABEL } from "@/plugins/condition/utils/constants";

>>>>>>> b90eb805
export default {
    inject: ['openmct'],
    components: {
        Criterion
    },
    props: {
        condition: {
            type: Object,
            required: true
        },
        conditionIndex: {
            type: Number,
            required: true
        },
        isEditing: {
            type: Boolean,
            required: true
        },
        telemetry: {
            type: Array,
            required: true,
            default: () => []
        }
    },
    data() {
        return {
            currentCriteria: this.currentCriteria,
            expanded: false,
            trigger: 'all',
            selectedOutputSelection: '',
            outputOptions: ['false', 'true', 'string'],
            criterionIndex: 0,
            selectedTelemetryName: '',
            selectedFieldName: ''
        };
    },
    computed: {
        triggers() {
            const keys = Object.keys(TRIGGER);
            const triggerOptions = [];
            keys.forEach((trigger) => {
                triggerOptions.push({
                    value: TRIGGER[trigger],
                    label: TRIGGER_LABEL[TRIGGER[trigger]]
                });
            });
            return triggerOptions;
        },
        canEvaluateCriteria: function () {
            let criteria = this.condition.configuration.criteria;
            let lastCriterion = criteria[criteria.length - 1];
            if (lastCriterion.telemetry &&
                lastCriterion.operation &&
                (lastCriterion.input.length ||
                lastCriterion.operation === 'isDefined' ||
                lastCriterion.operation === 'isUndefined')) {
                return true;
            } else {
                return false;
            }
        },
        getConjunction: function () {
            return this.condition.configuration.trigger === 'all' ? 'and' : 'or';
        }
    },
    destroyed() {
        this.destroy();
    },
    mounted() {
        this.setOutputSelection();
    },
    methods: {
        getRule(criterion, index) {
            return `${criterion.telemetry.name} ${criterion.telemetry.fieldName} ${this.findDescription(criterion.operation, criterion.input)}`;
        },
        isLastCriterion(index) {
            return index === this.condition.configuration.criteria.length - 1;
        },
        findDescription(operation, values) {
            for (let i=0, ii= OPERATIONS.length; i < ii; i++) {
                if (operation === OPERATIONS[i].name) {
                    return OPERATIONS[i].getDescription(values);
                }
            }
            return null;
        },
        setOutputSelection() {
            let conditionOutput = this.condition.configuration.output;
            if (conditionOutput) {
                if (conditionOutput !== 'false' && conditionOutput !== 'true') {
                    this.selectedOutputSelection = 'string';
                } else {
                    this.selectedOutputSelection = conditionOutput;
                }
            }
        },
        setOutputValue() {
            if (this.selectedOutputSelection === 'string') {
                this.condition.configuration.output = '';
            } else {
                this.condition.configuration.output = this.selectedOutputSelection;
            }
            this.persist();
        },
        addCriteria() {
            const criteriaObject = {
                telemetry: '',
                operation: '',
                input: '',
                metadata: ''
            };
            this.condition.configuration.criteria.push(criteriaObject);
        },
        dragStart(e) {
            e.dataTransfer.setData('dragging', e.target); // required for FF to initiate drag
            e.dataTransfer.effectAllowed = "copyMove";
            e.dataTransfer.setDragImage(e.target.closest('.c-condition-h'), 0, 0);
            this.$emit('setMoveIndex', this.conditionIndex);
        },
        dragEnd(e) {
            e.dataTransfer.clearData();
        },
        destroy() {
        },
        removeCondition(ev) {
            this.$emit('removeCondition', this.conditionIndex);
        },
        cloneCondition(ev) {
            this.$emit('cloneCondition', {
                condition: this.condition,
                index: this.conditionIndex
            });
        },
        removeCriterion(index) {
            this.condition.configuration.criteria.splice(index, 1);
            this.persist();
        },
        cloneCriterion(index) {
            const clonedCriterion = JSON.parse(JSON.stringify(this.condition.configuration.criteria[index]));
            this.condition.configuration.criteria.splice(index + 1, 0, clonedCriterion);
            this.persist();
        },
        persist() {
            this.$emit('updateCondition', {
                condition: this.condition,
                index: this.conditionIndex
            });
        },
        initCap: function (str) {
            return str.charAt(0).toUpperCase() + str.slice(1)
        }
    }
}
</script><|MERGE_RESOLUTION|>--- conflicted
+++ resolved
@@ -214,17 +214,14 @@
 
 <script>
 import Criterion from './Criterion.vue';
-<<<<<<< HEAD
-import { OPERATIONS } from '../utils/operations';
-=======
 import ConditionDescription from "./ConditionDescription.vue";
 import { TRIGGER, TRIGGER_LABEL } from "@/plugins/condition/utils/constants";
 
->>>>>>> b90eb805
 export default {
     inject: ['openmct'],
     components: {
-        Criterion
+        Criterion,
+        ConditionDescription
     },
     props: {
         condition: {
@@ -281,9 +278,6 @@
             } else {
                 return false;
             }
-        },
-        getConjunction: function () {
-            return this.condition.configuration.trigger === 'all' ? 'and' : 'or';
         }
     },
     destroyed() {
@@ -293,20 +287,6 @@
         this.setOutputSelection();
     },
     methods: {
-        getRule(criterion, index) {
-            return `${criterion.telemetry.name} ${criterion.telemetry.fieldName} ${this.findDescription(criterion.operation, criterion.input)}`;
-        },
-        isLastCriterion(index) {
-            return index === this.condition.configuration.criteria.length - 1;
-        },
-        findDescription(operation, values) {
-            for (let i=0, ii= OPERATIONS.length; i < ii; i++) {
-                if (operation === OPERATIONS[i].name) {
-                    return OPERATIONS[i].getDescription(values);
-                }
-            }
-            return null;
-        },
         setOutputSelection() {
             let conditionOutput = this.condition.configuration.output;
             if (conditionOutput) {

--- conflicted
+++ resolved
@@ -291,42 +291,15 @@
             this.domainObject.configuration.criteria.splice(index + 1, 0, clonedCriterion);
             this.persist()
         },
-<<<<<<< HEAD
-=======
-
-        setOutput() {
-            let conditionOutput = this.domainObject.configuration.output;
-            if (conditionOutput) {
-                if (conditionOutput !== 'false' && conditionOutput !== 'true') {
-                    this.selectedOutputKey = 'string';
-                } else {
-                    this.selectedOutputKey = conditionOutput;
-                }
-            }
-        },
-        persist() {
-            this.openmct.objects.mutate(this.domainObject, 'configuration', this.domainObject.configuration);
-        },
-        checkInputValue() {
-            if (this.selectedOutputKey === 'string') {
-                this.domainObject.configuration.output = '';
-            } else {
-                this.domainObject.configuration.output = this.selectedOutputKey;
-            }
-            this.persist();
-        },
->>>>>>> 16a0bf9d
         hasTelemetry(identifier) {
             // TODO: check parent domainObject.composition.hasTelemetry
             return this.currentCriteria && identifier;
         },
-<<<<<<< HEAD
         persist() {
             this.openmct.objects.mutate(this.domainObject, 'configuration', this.domainObject.configuration);
-=======
+        },
         initCap: function (string) {
             return string.charAt(0).toUpperCase() + string.slice(1)
->>>>>>> 16a0bf9d
         }
     }
 }

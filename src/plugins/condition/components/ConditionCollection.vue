--- conflicted
+++ resolved
@@ -169,32 +169,7 @@
         },
         dropCondition(targetIndex) {
             const oldIndexArr = Object.keys(this.conditionCollection);
-<<<<<<< HEAD
-            const move = function (arr, old_index, new_index) {
-                while (old_index < 0) {
-                    old_index += arr.length;
-                }
-
-                while (new_index < 0) {
-                    new_index += arr.length;
-                }
-
-                if (new_index >= arr.length) {
-                    let k = new_index - arr.length;
-                    while ((k--) + 1) {
-                        arr.push(undefined);
-                    }
-                }
-
-                arr.splice(new_index, 0, arr.splice(old_index, 1)[0]);
-
-                return arr;
-            };
-
-            const newIndexArr = move(oldIndexArr, this.moveIndex, targetIndex);
-=======
             const newIndexArr = this.rearrangeIndices(oldIndexArr, this.moveIndex, targetIndex);
->>>>>>> 4d560086
             const reorderPlan = [];
 
             for (let i = 0; i < oldIndexArr.length; i++) {
@@ -219,7 +194,7 @@
             }
 
             if (new_index >= arr.length) {
-                var k = new_index - arr.length;
+                let k = new_index - arr.length;
                 while ((k--) + 1) {
                     arr.push(undefined);
                 }

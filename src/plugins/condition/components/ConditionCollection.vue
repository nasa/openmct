--- conflicted
+++ resolved
@@ -50,7 +50,6 @@
                 <span class="c-cs-button__label">Add Condition</span>
             </button>
         </div>
-<<<<<<< HEAD
         <div class="c-c condition-collection">
             <ul class="c-c__container-holder">
                 <li v-for="(conditionIdentifier, index) in conditionCollection"
@@ -66,6 +65,7 @@
                         <ConditionEdit :condition-identifier="conditionIdentifier"
                                        :current-condition-identifier="currentConditionIdentifier"
                                        :condition-index="index"
+                                       :telemetry="telemetryObjs"
                                        @updateCurrentCondition="updateCurrentCondition"
                                        @removeCondition="removeCondition"
                                        @conditionResultUpdated="handleConditionResult"
@@ -79,29 +79,6 @@
                     </div>
                 </li>
             </ul>
-=======
-        <div class="condition-collection">
-            <div v-for="conditionIdentifier in conditionCollection"
-                 :key="conditionIdentifier.key"
-                 class="conditionArea"
-            >
-                <div v-if="isEditing">
-                    <ConditionEdit :condition-identifier="conditionIdentifier"
-                                   :telemetry="telemetryObjs"
-                                   :current-condition-identifier="currentConditionIdentifier"
-                                   @updateCurrentCondition="updateCurrentCondition"
-                                   @removeCondition="removeCondition"
-                                   @conditionResultUpdated="handleConditionResult"
-                    />
-                </div>
-                <div v-else>
-                    <Condition :condition-identifier="conditionIdentifier"
-                               :current-condition-identifier="currentConditionIdentifier"
-                               @conditionResultUpdated="handleConditionResult"
-                    />
-                </div>
-            </div>
->>>>>>> e580734c
         </div>
     </div>
 </section>
@@ -129,12 +106,9 @@
             conditionCollection: [],
             conditions: [],
             currentConditionIdentifier: this.currentConditionIdentifier || {},
-<<<<<<< HEAD
             moveIndex: Number,
-            isDragging: false
-=======
+            isDragging: false,
             telemetryObjs: this.telemetryObjs
->>>>>>> e580734c
         };
     },
     destroyed() {

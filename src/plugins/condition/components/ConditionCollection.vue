--- conflicted
+++ resolved
@@ -55,7 +55,6 @@
                 <li v-for="(conditionIdentifier, index) in conditionCollection"
                     :key="conditionIdentifier.key"
                 >
-<<<<<<< HEAD
                     <div v-if="isEditing"
                          class="c-c__drag-ghost"
                          @drop.prevent="dropCondition"
@@ -70,35 +69,10 @@
                                :is-editing="isEditing"
                                @updateCurrentCondition="updateCurrentCondition"
                                @removeCondition="removeCondition"
+                               @cloneCondition="cloneCondition"
                                @conditionResultUpdated="handleConditionResult"
                                @setMoveIndex="setMoveIndex"
                     />
-=======
-                    <div v-if="isEditing">
-                        <div class="c-c__drag-ghost"
-                             @drop.prevent="dropCondition"
-                             @dragenter="dragEnter"
-                             @dragleave="dragLeave"
-                             @dragover.prevent
-                        ></div>
-                        <ConditionEdit :condition-identifier="conditionIdentifier"
-                                       :telemetry="telemetryObjs"
-                                       :current-condition-identifier="currentConditionIdentifier"
-                                       :condition-index="index"
-                                       @updateCurrentCondition="updateCurrentCondition"
-                                       @removeCondition="removeCondition"
-                                       @cloneCondition="cloneCondition"
-                                       @conditionResultUpdated="handleConditionResult"
-                                       @setMoveIndex="setMoveIndex"
-                        />
-                    </div>
-                    <div v-else>
-                        <Condition :condition-identifier="conditionIdentifier"
-                                   :current-condition-identifier="currentConditionIdentifier"
-                                   @conditionResultUpdated="handleConditionResult"
-                        />
-                    </div>
->>>>>>> f08caa61
                 </li>
             </ul>
         </div>
@@ -236,13 +210,6 @@
                 this.telemetryObjs.splice(index, 1);
             }
         },
-<<<<<<< HEAD
-        addCondition(event, isDefault) {
-            let conditionDomainObject = this.createConditionDomainObject(!!isDefault);
-            //persist the condition domain object so that we can do an openmct.objects.get on it and only persist the identifier in the conditionCollection of conditionSet
-            this.openmct.objects.mutate(conditionDomainObject, 'created', conditionDomainObject.created);
-            this.conditionCollection.unshift(conditionDomainObject.identifier);
-=======
         /*
             Adds a condition to list via programatic creation of default for initial list, manual
             creation via Add Condition button, or duplication via button in title bar of condition.
@@ -253,8 +220,8 @@
             definition (string): definition property of condition being duplicated with new name
             index (number): index of condition being duplicated
         */
-        addCondition(event, isDefault, isClone, definition, index) {
-            let conditionDomainObject = this.getConditionDomainObject(!!isDefault, isClone, definition);
+        addCondition(event, isDefault, isClone, configuration, index) {
+            let conditionDomainObject = this.createConditionDomainObject(!!isDefault, isClone, configuration);
             //persist the condition domain object so that we can do an openmct.objects.get on it and only persist the identifier in the conditionCollection of conditionSet
             this.openmct.objects.mutate(conditionDomainObject, 'created', new Date());
             if (!isClone) {
@@ -262,67 +229,45 @@
             } else {
                 this.conditionCollection.splice(index + 1, 0, conditionDomainObject.identifier);
             }
->>>>>>> f08caa61
             this.persist();
         },
         updateCurrentCondition(identifier) {
             this.currentConditionIdentifier = identifier;
         },
-<<<<<<< HEAD
-        createConditionDomainObject(isDefault) {
-=======
-        getConditionDomainObject(isDefault, isClone, definition) {
-            const definitionTemplate = {
+        createConditionDomainObject(isDefault, isClone, configuration) {
+            const configurationTemplate = {
                 name: isDefault ? 'Default' : (isClone ? 'Copy of ' : '') + 'Unnamed Condition',
                 output: 'false',
                 trigger: 'any',
                 criteria: isDefault ? [] : [{
+                    telemetry: '',
                     operation: '',
                     input: '',
-                    metaDataKey: this.openmct.telemetry.getMetadata(this.telemetryObjs[0]).values()[0].key,
-                    key: this.telemetryObjs.length ? this.openmct.objects.makeKeyString(this.telemetryObjs[0].identifier) : null
+                    metadata: '',
+                    key: ''
                 }]
             };
->>>>>>> f08caa61
             let conditionObj = {
                 isDefault: isDefault,
                 type: 'condition',
-                name: isDefault ? 'Default' : 'Unnamed Condition',
+                name: isDefault ? 'Default' : (isClone ? 'Copy of ' : '') + 'Unnamed Condition',
                 identifier: {
                     namespace: this.domainObject.identifier.namespace,
                     key: uuid()
                 },
-<<<<<<< HEAD
-                configuration: {
-                    name: isDefault ? 'Default' : 'Unnamed Condition',
-                    output: 'false',
-                    trigger: 'any',
-                    criteria: isDefault ? [] : [{
-                        telemetry: '',
-                        operation: '',
-                        input: '',
-                        metadata: ''
-                    }]
-                },
+                configuration: isClone ? configuration: configurationTemplate,
                 summary: 'summary description',
                 created: new Date()
-=======
-                definition: isClone ? definition: definitionTemplate,
-                summary: 'summary description'
->>>>>>> f08caa61
             };
             let conditionDomainObjectKeyString = this.openmct.objects.makeKeyString(conditionObj.identifier);
             let newDomainObject = this.instantiate(conditionObj, conditionDomainObjectKeyString);
 
             return newDomainObject.useCapability('adapter');
         },
-<<<<<<< HEAD
         updateCondition(updatedCondition) {
             let index = _.findIndex(this.conditions, (condition) => condition.id === updatedCondition.id);
             this.conditions[index] = updatedCondition;
         },
-=======
->>>>>>> f08caa61
         removeCondition(identifier) {
             let index = _.findIndex(this.conditionCollection, (condition) => {
                 let conditionId = this.openmct.objects.makeKeyString(condition);
@@ -342,8 +287,8 @@
         },
         cloneCondition(condition) {
             this.openmct.objects.get(condition.identifier).then((obj) => {
-                obj.definition.name = 'Copy of ' + obj.definition.name;
-                this.addCondition(null, false, true, obj.definition, condition.index);
+                obj.configuration.name = 'Copy of ' + obj.configuration.name;
+                this.addCondition(null, false, true, obj.configuration, condition.index);
             });
         },
         persist() {

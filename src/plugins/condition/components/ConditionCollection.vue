--- conflicted
+++ resolved
@@ -67,13 +67,8 @@
                                        :current-condition-identifier="currentConditionIdentifier"
                                        :condition-index="index"
                                        @updateCurrentCondition="updateCurrentCondition"
-<<<<<<< HEAD
                                        @removeCondition="removeCondition"
                                        @cloneCondition="cloneCondition"
-=======
-                                       @clone-condition="cloneCondition"
-                                       @removeCondition="removeCondition"
->>>>>>> 07c5e280
                                        @conditionResultUpdated="handleConditionResult"
                                        @setMoveIndex="setMoveIndex"
                         />
@@ -223,7 +218,7 @@
             index (number): index of condition being duplicated
         */
         addCondition(event, isDefault, isClone, definition, index) {
-            let conditionDomainObject = this.getConditionDomainObject(!!isDefault);
+            let conditionDomainObject = this.getConditionDomainObject(!!isDefault, isClone, definition);
             //persist the condition domain object so that we can do an openmct.objects.get on it and only persist the identifier in the conditionCollection of conditionSet
             this.openmct.objects.mutate(conditionDomainObject, 'created', new Date());
             if (!isClone) {
@@ -238,7 +233,7 @@
         },
         getConditionDomainObject(isDefault, isClone, definition) {
             const definitionTemplate = {
-                name: isDefault ? 'Default' : 'Unnamed Condition',
+                name: isDefault ? 'Default' : (isClone ? 'Copy of ' : '') + 'Unnamed Condition',
                 output: 'false',
                 trigger: 'any',
                 criteria: isDefault ? [] : [{

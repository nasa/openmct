--- conflicted
+++ resolved
@@ -81,7 +81,6 @@
 <script>
 import Condition from '../../condition/components/Condition.vue';
 import ConditionManager from '../../condition/ConditionManager';
-import uuid from 'uuid';
 
 
 export default {
@@ -200,42 +199,6 @@
         updateCurrentCondition(identifier) {
             this.currentConditionIdentifier = identifier;
         },
-<<<<<<< HEAD
-=======
-        createConditionDomainObject(isDefault, isClone, configuration) {
-            const configurationTemplate = {
-                name: isDefault ? 'Default' : (isClone ? 'Copy of ' : '') + 'Unnamed Condition',
-                output: 'false',
-                trigger: 'any',
-                criteria: isDefault ? [] : [{
-                    telemetry: '',
-                    operation: '',
-                    input: '',
-                    metadata: '',
-                    key: ''
-                }]
-            };
-            let conditionObj = {
-                isDefault: isDefault,
-                type: 'condition',
-                identifier: {
-                    namespace: this.domainObject.identifier.namespace,
-                    key: uuid()
-                },
-                configuration: isClone ? configuration: configurationTemplate,
-                summary: 'summary description',
-                created: new Date()
-            };
-            let conditionDomainObjectKeyString = this.openmct.objects.makeKeyString(conditionObj.identifier);
-            let newDomainObject = this.instantiate(conditionObj, conditionDomainObjectKeyString);
-
-            return newDomainObject.useCapability('adapter');
-        },
-        updateCondition(updatedCondition) {
-            let index = _.findIndex(this.conditions, (condition) => condition.id === updatedCondition.id);
-            this.conditions[index] = updatedCondition;
-        },
->>>>>>> 96e433be
         removeCondition(identifier) {
             this.conditionManager.removeCondition(identifier);
         },

<template>
<section id="conditionCollection"
         class="c-cs__ui_section"
>
    <div class="c-cs__ui__header">
        <span class="c-cs__ui__header-label">Conditions</span>
        <span
            class="is-enabled flex-elem"
            :class="['c-cs__disclosure-triangle', { 'c-cs__disclosure-triangle--expanded': expanded }]"
            @click="expanded = !expanded"
        ></span>
    </div>
    <div v-if="expanded"
         class="c-cs__ui_content"
    >
        <div v-show="isEditing"
             class="help"
        >
            <span>The first condition to match is the one that wins. Drag conditions to rearrange.</span>
        </div>
        <div class="holder add-condition-button-wrapper align-left">
            <button
                v-show="isEditing"
                id="addCondition"
                class="c-cs-button c-cs-button--major add-condition-button"
                @click="addCondition"
            >
                <span class="c-cs-button__label">Add Condition</span>
            </button>
        </div>
        <div class="condition-collection">
            <div v-for="conditionIdentifier in conditionCollection"
                 :key="conditionIdentifier.key"
                 class="conditionArea"
            >
                <div v-if="isEditing">
                    <ConditionEdit :condition-identifier="conditionIdentifier"
<<<<<<< HEAD
                                   :telemetry="telemetryObjs"
                                   :is-current="currentConditionIdentifier"
=======
                                   :current-condition-identifier="currentConditionIdentifier"
>>>>>>> 9e4458db
                                   @update-current-condition="updateCurrentCondition"
                                   @remove-condition="removeCondition"
                                   @condition-result-updated="handleConditionResult"
                    />
                </div>
                <div v-else>
                    <Condition :condition-identifier="conditionIdentifier"
                               :current-condition-identifier="currentConditionIdentifier"
                    />
                </div>
            </div>
        </div>
    </div>
</section>
</template>

<script>
import Condition from '../../condition/components/Condition.vue';
import ConditionEdit from '../../condition/components/ConditionEdit.vue';
import uuid from 'uuid';

export default {
    inject: ['openmct', 'domainObject'],
    components: {
        Condition,
        ConditionEdit
    },
    props: {
        isEditing: Boolean
    },
    data() {
        return {
            expanded: true,
            parentKeyString: this.openmct.objects.makeKeyString(this.domainObject.identifier),
            conditionCollection: [],
            conditions: [],
            currentConditionIdentifier: this.currentConditionIdentifier || {},
            telemetryObjs: this.telemetryObjs
        };
    },
    destroyed() {
        this.composition.off('add', this.addTelemetry);
    },
    mounted() {
        this.telemetryObjs = [];
        this.conditionResults = {};
        this.instantiate = this.openmct.$injector.get('instantiate');
        this.composition = this.openmct.composition.get(this.domainObject);
        this.composition.on('add', this.addTelemetry);
        this.composition.load();
        this.conditionCollection = this.domainObject.configuration ? this.domainObject.configuration.conditionCollection : [];
        if (!this.conditionCollection.length) {
            this.addCondition(null, true);
        } else {
            this.updateCurrentCondition(this.conditionCollection[0]);
        }
    },
    methods: {
        handleConditionResult(args) {
            let idAsString = this.openmct.objects.makeKeyString(args.id);
            this.conditionResults[idAsString] = args.result;
            this.updateCurrentConditionId();
        },
        updateCurrentConditionId() {
            let currentConditionIdentifier = this.conditionCollection[this.conditionCollection.length-1];
            for (let i=0, ii = this.conditionCollection.length-1; i< ii; i++) {
                let conditionIdAsString = this.openmct.objects.makeKeyString(this.conditionCollection[i]);
                if (this.conditionResults[conditionIdAsString]) {
                    //first condition to be true wins
                    currentConditionIdentifier = this.conditionCollection[i];
                    break;
                }
            }
            this.$emit('current-condition-updated', currentConditionIdentifier);
        },
        addTelemetry(telemetryDomainObject) {
            this.telemetryObjs.push(telemetryDomainObject);
        },
        addCondition(event, isDefault) {
            let conditionDO = this.getConditionDomainObject(!!isDefault);
            //persist the condition DO so that we can do an openmct.objects.get on it and only persist the identifier in the conditionCollection of conditionSet
            this.openmct.objects.mutate(conditionDO, 'created', new Date());
            this.conditionCollection.unshift(conditionDO.identifier);
            this.persist();
        },
        updateCurrentCondition(identifier) {
            this.currentConditionIdentifier = identifier;
        },
        getConditionDomainObject(isDefault) {
            let conditionObj = {
                isDefault: isDefault,
                identifier: {
                    namespace: this.domainObject.identifier.namespace,
                    key: uuid()
                },
                definition: {
                    name: isDefault ? 'Default' : 'Unnamed Condition',
                    output: 'false',
                    trigger: 'any',
                    criteria: isDefault ? [] : [{
                        operation: '',
                        input: '',
                        metaDataKey: '',
                        key: ''
                    }]
                },
                summary: 'summary description'
            };
            let conditionDOKeyString = this.openmct.objects.makeKeyString(conditionObj.identifier);
            let newDO = this.instantiate(conditionObj, conditionDOKeyString);

            return newDO.useCapability('adapter');
        },
        updateCondition(updatedCondition) {
            //TODO: this should only happen for reordering
            let index = _.findIndex(this.conditions, (condition) => condition.id === updatedCondition.id);
            this.conditions[index] = updatedCondition;
        },
        removeCondition(identifier) {
            let index = _.findIndex(this.conditionCollection, (condition) => {
                let conditionId = this.openmct.objects.makeKeyString(condition);
                let id = this.openmct.objects.makeKeyString(identifier);
                return conditionId === id;
            });
            this.conditionCollection.splice(index, 1);
            this.persist();
            this.updateCurrentConditionId();
        },
        reorder(reorderPlan) {
            let oldConditions = this.conditionCollection.slice();
            reorderPlan.forEach((reorderEvent) => {
                this.$set(this.conditionCollection, reorderEvent.newIndex, oldConditions[reorderEvent.oldIndex]);
            });
        },
        persist() {
            this.openmct.objects.mutate(this.domainObject, 'configuration.conditionCollection', this.conditionCollection);
        }
    }
}
</script><|MERGE_RESOLUTION|>--- conflicted
+++ resolved
@@ -35,12 +35,8 @@
             >
                 <div v-if="isEditing">
                     <ConditionEdit :condition-identifier="conditionIdentifier"
-<<<<<<< HEAD
                                    :telemetry="telemetryObjs"
-                                   :is-current="currentConditionIdentifier"
-=======
                                    :current-condition-identifier="currentConditionIdentifier"
->>>>>>> 9e4458db
                                    @update-current-condition="updateCurrentCondition"
                                    @remove-condition="removeCondition"
                                    @condition-result-updated="handleConditionResult"

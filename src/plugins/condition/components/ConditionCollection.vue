<template>
<section id="conditionCollection"
         class="c-cs__ui_section"
>
    <div class="c-cs__ui__header">
        <span class="c-cs__ui__header-label">Conditions</span>
        <span
            class="is-enabled flex-elem"
            :class="['c-cs__disclosure-triangle', { 'c-cs__disclosure-triangle--expanded': expanded }]"
            @click="expanded = !expanded"
        ></span>
    </div>
    <div v-if="expanded"
         class="c-cs__ui_content"
    >
        <div v-show="isEditing"
             class="help"
        >
            <span>The first condition to match is the one that wins. Drag conditions to rearrange.</span>
        </div>
        <div class="holder add-condition-button-wrapper align-left">
            <button
                v-show="isEditing"
                id="addCondition"
                class="c-cs-button c-cs-button--major add-condition-button"
                @click="addCondition"
            >
                <span class="c-cs-button__label">Add Condition</span>
            </button>
        </div>
        <div class="condition-collection">
            <div v-for="condition in conditionCollection"
                 :key="condition.id"
                 class="conditionArea"
            >
                <div v-if="isEditing">
                    <ConditionEdit :condition="condition" />
                </div>
                <div v-else>
                    <Condition :condition="condition" />
                </div>
            </div>
        </div>
    </div>
</section>
</template>

<script>
import Condition from '../../condition/components/Condition.vue';
import ConditionEdit from '../../condition/components/ConditionEdit.vue';
// import uuid from 'uuid';
import ConditionClass from '../Condition';

export default {
    inject: ['openmct', 'domainObject'],
    components: {
        Condition,
        ConditionEdit
    },
    props: {
        isEditing: Boolean
    },
    data() {
        return {
            expanded: true,
            parentKeyString: this.openmct.objects.makeKeyString(this.domainObject.identifier),
            conditionCollection: [],
            conditions: []
        };
    },
    destroyed() {
        this.composition.off('add', this.addTelemetry);
    },
    mounted() {
        this.telemetryObjs = [];
        this.instantiate = this.openmct.$injector.get('instantiate');
        this.composition = this.openmct.composition.get(this.domainObject);
        this.composition.on('add', this.addTelemetry);
        this.composition.load();
        this.conditionCollection = this.domainObject.configuration ? this.domainObject.configuration.conditionCollection : [];
        if (!this.conditionCollection.length) {this.addCondition(null, true)}
    },
    methods: {
        addTelemetry(telemetryDomainObject) {
            this.telemetryObjs.push(telemetryDomainObject);
        },
        addCondition(event, isDefault) {
            let conditionDO = this.getConditionDomainObject(!!isDefault);
            this.conditionCollection.unshift(conditionDO);

            let condition = new ConditionClass(conditionDO, this.openmct);
            this.conditions.push(condition);
        },
        getConditionDomainObject(isDefault) {
            let conditionObj = {
                isDefault: isDefault,
<<<<<<< HEAD
                identifier: {
                    namespace: "",
                    key: uuid()
                },
=======
                isCurrent: true,
>>>>>>> 06a5207c
                name: isDefault ? 'Default' : 'Unnamed Condition',
                trigger: 'any',
                criteria: isDefault ? [] : [{
                    operation: '',
                    input: '',
                    metaDataKey: this.openmct.telemetry.getMetadata(this.telemetryObjs[0]).values()[0].key,
                    key: this.telemetryObjs.length ? this.openmct.objects.makeKeyString(this.telemetryObjs[0].identifier) : null
                }],
<<<<<<< HEAD
                output: 'Default test',
                type: 'condition'
=======
                output: 'false',
                summary: 'summary description'
>>>>>>> 06a5207c
            };
            let conditionDOKeyString = this.openmct.objects.makeKeyString(conditionObj.identifier);
            let newDO = this.instantiate(conditionObj, conditionDOKeyString);
            return newDO.useCapability('adapter');
        },
        updateCondition(updatedCondition) {
            let index = _.findIndex(this.conditions, (condition) => condition.id === updatedCondition.id);
            this.conditions[index] = updatedCondition;
        },
        removeCondition(identifier) {
            let index = _.findIndex(this.conditionCollection, (condition) => this.openmct.objects.makeKeyString(identifier) === condition.identifier.key);
            this.conditionCollection.splice(index, 1);
        },
        reorder(reorderPlan) {
            let oldConditions = this.conditionCollection.slice();
            reorderPlan.forEach((reorderEvent) => {
                this.$set(this.conditionCollection, reorderEvent.newIndex, oldConditions[reorderEvent.oldIndex]);
            });
        }
    }
}
</script><|MERGE_RESOLUTION|>--- conflicted
+++ resolved
@@ -30,7 +30,7 @@
         </div>
         <div class="condition-collection">
             <div v-for="condition in conditionCollection"
-                 :key="condition.id"
+                 :key="condition.identifier.key"
                  class="conditionArea"
             >
                 <div v-if="isEditing">
@@ -48,7 +48,7 @@
 <script>
 import Condition from '../../condition/components/Condition.vue';
 import ConditionEdit from '../../condition/components/ConditionEdit.vue';
-// import uuid from 'uuid';
+import uuid from 'uuid';
 import ConditionClass from '../Condition';
 
 export default {
@@ -94,14 +94,11 @@
         getConditionDomainObject(isDefault) {
             let conditionObj = {
                 isDefault: isDefault,
-<<<<<<< HEAD
+                isCurrent: true,
                 identifier: {
                     namespace: "",
                     key: uuid()
                 },
-=======
-                isCurrent: true,
->>>>>>> 06a5207c
                 name: isDefault ? 'Default' : 'Unnamed Condition',
                 trigger: 'any',
                 criteria: isDefault ? [] : [{
@@ -110,13 +107,8 @@
                     metaDataKey: this.openmct.telemetry.getMetadata(this.telemetryObjs[0]).values()[0].key,
                     key: this.telemetryObjs.length ? this.openmct.objects.makeKeyString(this.telemetryObjs[0].identifier) : null
                 }],
-<<<<<<< HEAD
-                output: 'Default test',
-                type: 'condition'
-=======
                 output: 'false',
                 summary: 'summary description'
->>>>>>> 06a5207c
             };
             let conditionDOKeyString = this.openmct.objects.makeKeyString(conditionObj.identifier);
             let newDO = this.instantiate(conditionObj, conditionDOKeyString);

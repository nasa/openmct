--- conflicted
+++ resolved
@@ -87,6 +87,7 @@
 <script>
 import Condition from './Condition.vue';
 import ConditionManager from '../ConditionManager';
+
 export default {
     inject: ['openmct', 'domainObject'],
     components: {
@@ -114,11 +115,8 @@
             telemetryObjs: [],
             moveIndex: Number,
             isDragging: false,
-<<<<<<< HEAD
+            defaultOutput: undefined,
             dragCounter: 0
-=======
-            defaultOutput: undefined
->>>>>>> b90eb805
         };
     },
     watch: {
@@ -208,12 +206,14 @@
             this.isDragging = false;
         },
         dragEnter(index) {
+            console.log('dragEnter');
             this.dragCounter++;
             if (index > this.moveIndex) { index-- } // for 'downward' move
             if (event.target.parentElement.classList.contains('c-condition-h') &&
                index !== this.conditionCollection.length - 1 &&
                this.moveIndex !== index &&
                this.dragCounter === 1) {
+                   console.log('applying dragging');
                 this.isDragging = true;
                 event.target.parentElement.classList.add("dragging");
             }

<template>
<section id="conditionCollection"
         class="c-cs__ui_section"
>
    <div class="c-cs__ui__header">
        <span class="c-cs__ui__header-label">Conditions</span>
        <span
            class="is-enabled flex-elem"
            :class="['c-cs__disclosure-triangle', { 'c-cs__disclosure-triangle--expanded': expanded }]"
            @click="expanded = !expanded"
        ></span>
    </div>
    <div v-if="expanded"
         class="c-cs__ui_content"
    >
        <div v-show="isEditing"
             class="help"
        >
            <span>The first condition to match is the one that wins. Drag conditions to rearrange.</span>
        </div>
        <div class="holder add-condition-button-wrapper align-left">
            <button
                v-show="isEditing"
                id="addCondition"
                class="c-cs-button c-cs-button--major add-condition-button"
                @click="addCondition"
            >
                <span class="c-cs-button__label">Add Condition</span>
            </button>
        </div>
        <div class="condition-collection">
            <div v-for="conditionIdentifier in conditionCollection"
                 :key="conditionIdentifier.key"
                 class="conditionArea"
            >
                <div v-if="isEditing">
                    <ConditionEdit :condition-identifier="conditionIdentifier"
<<<<<<< HEAD
                                   @condition-result-updated="handleConditionResult"
                    />
                </div>
                <div v-else>
                    <Condition :condition-identifier="conditionIdentifier" />
=======
                                   :is-current="currentConditionIdentifier"
                                   @update-current-condition="updateCurrentCondition"
                                   @remove-condition="removeCondition"
                    />
                </div>
                <div v-else>
                    <Condition :condition-identifier="conditionIdentifier"
                               :is-current="currentConditionIdentifier"
                    />
>>>>>>> 709c3fff
                </div>
            </div>
        </div>
    </div>
</section>
</template>

<script>
import Condition from '../../condition/components/Condition.vue';
import ConditionEdit from '../../condition/components/ConditionEdit.vue';
import uuid from 'uuid';

export default {
    inject: ['openmct', 'domainObject'],
    components: {
        Condition,
        ConditionEdit
    },
    props: {
        isEditing: Boolean
    },
    data() {
        return {
            expanded: true,
            parentKeyString: this.openmct.objects.makeKeyString(this.domainObject.identifier),
            conditionCollection: [],
            conditions: [],
            currentConditionIdentifier: this.currentConditionIdentifier || {}
        };
    },
    destroyed() {
        this.composition.off('add', this.addTelemetry);
    },
    mounted() {
        this.telemetryObjs = [];
        this.instantiate = this.openmct.$injector.get('instantiate');
        this.composition = this.openmct.composition.get(this.domainObject);
        this.composition.on('add', this.addTelemetry);
        this.composition.load();
        this.conditionCollection = this.domainObject.configuration ? this.domainObject.configuration.conditionCollection : [];
        if (!this.conditionCollection.length) {
            this.addCondition(null, true)
        } else {
            console.log(this.conditionCollection.length, this.conditionCollection);
        }
    },
    methods: {
        handleConditionResult(args) {
            console.log('ConditionCollection: ', args.result);
        },
        addTelemetry(telemetryDomainObject) {
            this.telemetryObjs.push(telemetryDomainObject);
        },
        addCondition(event, isDefault) {
            let conditionDO = this.getConditionDomainObject(!!isDefault);
            //persist the condition DO so that we can do an openmct.objects.get on it and only persist the identifier in the conditionCollection of conditionSet
            this.openmct.objects.mutate(conditionDO, 'created', new Date());
            this.conditionCollection.unshift(conditionDO.identifier);
<<<<<<< HEAD
            this.persist();
=======
        },
        updateCurrentCondition(identifier) {
            this.currentConditionIdentifier = identifier;
>>>>>>> 709c3fff
        },
        getConditionDomainObject(isDefault) {
            let conditionObj = {
                isDefault: isDefault,
                identifier: {
                    namespace: this.domainObject.identifier.namespace,
                    key: uuid()
                },
                definition: {
                    name: isDefault ? 'Default' : 'Unnamed Condition',
                    output: 'false',
                    trigger: 'any',
                    criteria: isDefault ? [] : [{
                        operation: '',
                        input: '',
                        metaDataKey: this.openmct.telemetry.getMetadata(this.telemetryObjs[0]).values()[0].key,
                        key: this.telemetryObjs.length ? this.openmct.objects.makeKeyString(this.telemetryObjs[0].identifier) : null
                    }]
                },
                summary: 'summary description'
            };
            let conditionDOKeyString = this.openmct.objects.makeKeyString(conditionObj.identifier);
            let newDO = this.instantiate(conditionObj, conditionDOKeyString);

            return newDO.useCapability('adapter');
        },
        updateCondition(updatedCondition) {
            //TODO: this should only happen for reordering
            let index = _.findIndex(this.conditions, (condition) => condition.id === updatedCondition.id);
            this.conditions[index] = updatedCondition;
        },
        removeCondition(identifier) {
            console.log('this.conditions', this.conditions);
            let index = _.findIndex(this.conditionCollection, (condition) => {
                identifier.key === condition.key
            });
            this.conditionCollection.splice(index + 1, 1);
            this.persist();
        },
        reorder(reorderPlan) {
            let oldConditions = this.conditionCollection.slice();
            reorderPlan.forEach((reorderEvent) => {
                this.$set(this.conditionCollection, reorderEvent.newIndex, oldConditions[reorderEvent.oldIndex]);
            });
        },
        persist() {
            this.openmct.objects.mutate(this.domainObject, 'configuration.conditionCollection', this.conditionCollection);
        }
    }
}
</script><|MERGE_RESOLUTION|>--- conflicted
+++ resolved
@@ -35,23 +35,16 @@
             >
                 <div v-if="isEditing">
                     <ConditionEdit :condition-identifier="conditionIdentifier"
-<<<<<<< HEAD
-                                   @condition-result-updated="handleConditionResult"
-                    />
-                </div>
-                <div v-else>
-                    <Condition :condition-identifier="conditionIdentifier" />
-=======
                                    :is-current="currentConditionIdentifier"
                                    @update-current-condition="updateCurrentCondition"
                                    @remove-condition="removeCondition"
+                                   @condition-result-updated="handleConditionResult"
                     />
                 </div>
                 <div v-else>
                     <Condition :condition-identifier="conditionIdentifier"
                                :is-current="currentConditionIdentifier"
                     />
->>>>>>> 709c3fff
                 </div>
             </div>
         </div>
@@ -92,11 +85,7 @@
         this.composition.on('add', this.addTelemetry);
         this.composition.load();
         this.conditionCollection = this.domainObject.configuration ? this.domainObject.configuration.conditionCollection : [];
-        if (!this.conditionCollection.length) {
-            this.addCondition(null, true)
-        } else {
-            console.log(this.conditionCollection.length, this.conditionCollection);
-        }
+        if (!this.conditionCollection.length) {this.addCondition(null, true)}
     },
     methods: {
         handleConditionResult(args) {
@@ -110,13 +99,10 @@
             //persist the condition DO so that we can do an openmct.objects.get on it and only persist the identifier in the conditionCollection of conditionSet
             this.openmct.objects.mutate(conditionDO, 'created', new Date());
             this.conditionCollection.unshift(conditionDO.identifier);
-<<<<<<< HEAD
             this.persist();
-=======
         },
         updateCurrentCondition(identifier) {
             this.currentConditionIdentifier = identifier;
->>>>>>> 709c3fff
         },
         getConditionDomainObject(isDefault) {
             let conditionObj = {

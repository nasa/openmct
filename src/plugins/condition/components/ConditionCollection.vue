/*****************************************************************************
 * Open MCT, Copyright (c) 2014-2020, United States Government
 * as represented by the Administrator of the National Aeronautics and Space
 * Administration. All rights reserved.
 *
 * Open MCT is licensed under the Apache License, Version 2.0 (the
 * "License"); you may not use this file except in compliance with the License.
 * You may obtain a copy of the License at
 * http://www.apache.org/licenses/LICENSE-2.0.
 *
 * Unless required by applicable law or agreed to in writing, software
 * distributed under the License is distributed on an "AS IS" BASIS, WITHOUT
 * WARRANTIES OR CONDITIONS OF ANY KIND, either express or implied. See the
 * License for the specific language governing permissions and limitations
 * under the License.
 *
 * Open MCT includes source code licensed under additional open source
 * licenses. See the Open Source Licenses file (LICENSES.md) included with
 * this source code distribution or the Licensing information page available
 * at runtime from the About dialog for additional information.
 *****************************************************************************/

<template>
<section id="conditionCollection"
         class="c-cs__ui_section"
>
    <div class="c-cs__ui__header">
        <span class="c-cs__ui__header-label">Conditions</span>
        <span
            class="is-enabled flex-elem"
            :class="['c-cs__disclosure-triangle', { 'c-cs__disclosure-triangle--expanded': expanded }]"
            @click="expanded = !expanded"
        ></span>
    </div>
    <div v-if="expanded"
         class="c-cs__ui_content"
    >
        <div v-show="isEditing"
             class="help"
        >
            <span>The first condition to match is the one that wins. Drag conditions to rearrange.</span>
        </div>
        <div class="holder add-condition-button-wrapper align-left">
            <button
                v-show="isEditing"
                id="addCondition"
                class="c-cs-button c-cs-button--major add-condition-button"
                @click="addCondition"
            >
                <span class="c-cs-button__label">Add Condition</span>
            </button>
        </div>
        <div class="c-c condition-collection">
            <ul class="c-c__container-holder">
                <li v-for="(conditionIdentifier, index) in conditionCollection"
                    :key="conditionIdentifier.key"
                >
<<<<<<< HEAD
                    <div v-if="isEditing"
                         class="c-c__drag-ghost"
                         @drop.prevent="dropCondition"
                         @dragenter="dragEnter"
                         @dragleave="dragLeave"
                         @dragover.prevent
                    ></div>
                    <Condition :condition-identifier="conditionIdentifier"
                               :current-condition-identifier="currentConditionIdentifier"
                               :condition-index="index"
                               :telemetry="telemetryObjs"
                               :is-editing="isEditing"
                               @update-current-condition="updateCurrentCondition"
                               @removeCondition="removeCondition"
                               @conditionResultUpdated="handleConditionResult"
                               @setMoveIndex="setMoveIndex"
                    />
=======
                    <div v-if="isEditing">
                        <div class="c-c__drag-ghost"
                             @drop.prevent="dropCondition"
                             @dragenter="dragEnter"
                             @dragleave="dragLeave"
                             @dragover.prevent
                        ></div>
                        <ConditionEdit :condition-identifier="conditionIdentifier"
                                       :telemetry="telemetryObjs"
                                       :current-condition-identifier="currentConditionIdentifier"
                                       :condition-index="index"
                                       @updateCurrentCondition="updateCurrentCondition"
                                       @removeCondition="removeCondition"
                                       @conditionResultUpdated="handleConditionResult"
                                       @setMoveIndex="setMoveIndex"
                        />
                    </div>
                    <div v-else>
                        <Condition :condition-identifier="conditionIdentifier"
                                   :current-condition-identifier="currentConditionIdentifier"
                                   @conditionResultUpdated="handleConditionResult"
                        />
                    </div>
>>>>>>> 67919ece
                </li>
            </ul>
        </div>
    </div>
</section>
</template>

<script>
import Condition from '../../condition/components/Condition.vue';
import uuid from 'uuid';


export default {
    inject: ['openmct', 'domainObject'],
    components: {
        Condition
    },
    props: {
        isEditing: Boolean
    },
    data() {
        return {
            expanded: true,
            telemetryObjs: [],
            parentKeyString: this.openmct.objects.makeKeyString(this.domainObject.identifier),
            conditionCollection: [],
            conditionResults: {},
            conditions: [],
            currentConditionIdentifier: this.currentConditionIdentifier || {},
<<<<<<< HEAD
=======
            telemetryObjs: this.telemetryObjs,
>>>>>>> 67919ece
            moveIndex: Number,
            isDragging: false
        };
    },
    destroyed() {
        this.composition.off('add', this.addTelemetryObject);
    },
    mounted() {
        this.instantiate = this.openmct.$injector.get('instantiate');
        this.composition = this.openmct.composition.get(this.domainObject);
<<<<<<< HEAD
        this.composition.on('add', this.addTelemetryObject);
        this.composition.on('remove', this.removeTelemetryObject);
=======
        this.composition.on('add', this.addTelemetry);
        this.composition.on('remove', this.removeTelemetry);
>>>>>>> 67919ece
        this.composition.load();
        this.conditionCollection = this.domainObject.configuration.conditionCollection;
        if (!this.conditionCollection.length) {
            this.addCondition(null, true);
        } else {
            this.updateCurrentCondition(this.conditionCollection[0]);
        }
    },
    methods: {
        setMoveIndex(index) {
            this.moveIndex = index;
            this.isDragging = true;
        },
        dropCondition(e) {
            let targetIndex = Array.from(document.querySelectorAll('.c-c__drag-ghost')).indexOf(e.target);
            if (targetIndex > this.moveIndex) { targetIndex-- } // for 'downward' move
            const oldIndexArr = Object.keys(this.conditionCollection);
            const move = function (arr, old_index, new_index) {
                while (old_index < 0) {
                    old_index += arr.length;
                }
                while (new_index < 0) {
                    new_index += arr.length;
                }
                if (new_index >= arr.length) {
                    var k = new_index - arr.length;
                    while ((k--) + 1) {
                        arr.push(undefined);
                    }
                }
                arr.splice(new_index, 0, arr.splice(old_index, 1)[0]);
                return arr;
            }
            const newIndexArr = move(oldIndexArr, this.moveIndex, targetIndex);
            const reorderPlan = [];

            for (let i = 0; i < oldIndexArr.length; i++) {
                reorderPlan.push({oldIndex: Number(newIndexArr[i]), newIndex: i});
            }

            this.reorder(reorderPlan);

            e.target.classList.remove("dragging");
            this.isDragging = false;
        },
        dragEnter(e) {
            if (!this.isDragging) { return }
            let targetIndex = Array.from(document.querySelectorAll('.c-c__drag-ghost')).indexOf(e.target);
            if (targetIndex > this.moveIndex) { targetIndex-- } // for 'downward' move
            if (this.moveIndex === targetIndex) { return }
            e.target.classList.add("dragging");
        },
        dragLeave(e) {
            e.target.classList.remove("dragging");
        },
        handleConditionResult(args) {
            let idAsString = this.openmct.objects.makeKeyString(args.id);
            this.conditionResults[idAsString] = args.result;
            this.updateCurrentConditionIdentifier();
        },
        updateCurrentConditionIdentifier() {
            let currentConditionIdentifier = this.conditionCollection[this.conditionCollection.length-1];
            for (let i = 0; i < this.conditionCollection.length - 1; i++) {
                let conditionIdentifierAsString = this.openmct.objects.makeKeyString(this.conditionCollection[i]);
                if (this.conditionResults[conditionIdentifierAsString]) {
                    // TODO: first condition to be true wins
                    currentConditionIdentifier = this.conditionCollection[i];
                    break;
                }
            }
            this.$emit('currentConditionUpdated', currentConditionIdentifier);
        },
        addTelemetryObject(domainObject) {
            this.telemetryObjs.push(domainObject);
        },
        removeTelemetryObject(identifier) {
            let index = _.findIndex(this.telemetryObjs, (obj) => {
                let objId = this.openmct.objects.makeKeyString(obj.identifier);
                let id = this.openmct.objects.makeKeyString(identifier);
                return objId === id;
            });
            if (index > -1) {
                this.telemetryObjs.splice(index, 1);
            }
        },
        removeTelemetry(telemetryDomainObjectIdentifier) {
            let index = _.findIndex(this.telemetryObjs, (obj) => {
                let objId = this.openmct.objects.makeKeyString(obj.identifier);
                let id = this.openmct.objects.makeKeyString(telemetryDomainObjectIdentifier);
                return objId === id;
            });
            if (index > -1) {
                this.telemetryObjs.splice(index, 1);
            }
        },
        addCondition(event, isDefault) {
<<<<<<< HEAD
            let conditionDomainObject = this.createConditionDomainObject(!!isDefault);
            //persist the condition domain object so that we can do an openmct.objects.get on it and only persist the identifier in the conditionCollection of conditionSet
=======
            let conditionDomainObject = this.getConditionDomainObject(!!isDefault);
            //persist the condition domain object so that we can do an openmct.objects.get on it and only persist the identifier in the conditionCollection of conditionSet
            this.openmct.objects.mutate(conditionDomainObject, 'created', new Date());
>>>>>>> 67919ece
            this.conditionCollection.unshift(conditionDomainObject.identifier);
            this.persist();
        },
        updateCurrentCondition(identifier) {
            this.currentConditionIdentifier = identifier;
        },
        createConditionDomainObject(isDefault) {
            let conditionObj = {
                isDefault: isDefault,
                name: isDefault ? 'Default' : 'Unnamed Condition',
                identifier: {
                    namespace: this.domainObject.identifier.namespace,
                    key: uuid()
                },
                configuration: {
                    name: isDefault ? 'Default' : 'Unnamed Condition',
                    output: 'false',
                    trigger: 'any',
                    criteria: isDefault ? [] : [{
                        telemetry: '',
                        operation: '',
                        input: '',
<<<<<<< HEAD
                        metadata: '',
                        identifier: {
                            namespace: '',
                            key: this.telemetryObjs.length ? this.openmct.objects.makeKeyString(this.telemetryObjs[0].identifier) : null
                        }
=======
                        metaDataKey: '',
                        key: ''
>>>>>>> 67919ece
                    }]
                },
                summary: 'summary description',
                created: new Date()
            };
            let conditionDomainObjectKeyString = this.openmct.objects.makeKeyString(conditionObj.identifier);
            let newDomainObject = this.instantiate(conditionObj, conditionDomainObjectKeyString);

            return newDomainObject.useCapability('adapter');
        },
        updateCondition(updatedCondition) {
            let index = _.findIndex(this.conditions, (condition) => condition.id === updatedCondition.id);
            this.conditions[index] = updatedCondition;
        },
        removeCondition(identifier) {
            let index = _.findIndex(this.conditionCollection, (condition) => {
                let conditionId = this.openmct.objects.makeKeyString(condition);
                let id = this.openmct.objects.makeKeyString(identifier);
                return conditionId === id;
            });
            this.conditionCollection.splice(index, 1);
            this.persist();
            this.updateCurrentConditionIdentifier();
        },
        reorder(reorderPlan) {
            let oldConditions = this.conditionCollection.slice();
            reorderPlan.forEach((reorderEvent) => {
                this.$set(this.conditionCollection, reorderEvent.newIndex, oldConditions[reorderEvent.oldIndex]);
            });
            this.persist();
        },
        persist() {
            this.openmct.objects.mutate(this.domainObject, 'configuration.conditionCollection', this.conditionCollection);
        }
    }
}
</script><|MERGE_RESOLUTION|>--- conflicted
+++ resolved
@@ -55,7 +55,6 @@
                 <li v-for="(conditionIdentifier, index) in conditionCollection"
                     :key="conditionIdentifier.key"
                 >
-<<<<<<< HEAD
                     <div v-if="isEditing"
                          class="c-c__drag-ghost"
                          @drop.prevent="dropCondition"
@@ -73,31 +72,6 @@
                                @conditionResultUpdated="handleConditionResult"
                                @setMoveIndex="setMoveIndex"
                     />
-=======
-                    <div v-if="isEditing">
-                        <div class="c-c__drag-ghost"
-                             @drop.prevent="dropCondition"
-                             @dragenter="dragEnter"
-                             @dragleave="dragLeave"
-                             @dragover.prevent
-                        ></div>
-                        <ConditionEdit :condition-identifier="conditionIdentifier"
-                                       :telemetry="telemetryObjs"
-                                       :current-condition-identifier="currentConditionIdentifier"
-                                       :condition-index="index"
-                                       @updateCurrentCondition="updateCurrentCondition"
-                                       @removeCondition="removeCondition"
-                                       @conditionResultUpdated="handleConditionResult"
-                                       @setMoveIndex="setMoveIndex"
-                        />
-                    </div>
-                    <div v-else>
-                        <Condition :condition-identifier="conditionIdentifier"
-                                   :current-condition-identifier="currentConditionIdentifier"
-                                   @conditionResultUpdated="handleConditionResult"
-                        />
-                    </div>
->>>>>>> 67919ece
                 </li>
             </ul>
         </div>
@@ -121,16 +95,12 @@
     data() {
         return {
             expanded: true,
-            telemetryObjs: [],
             parentKeyString: this.openmct.objects.makeKeyString(this.domainObject.identifier),
             conditionCollection: [],
             conditionResults: {},
             conditions: [],
             currentConditionIdentifier: this.currentConditionIdentifier || {},
-<<<<<<< HEAD
-=======
-            telemetryObjs: this.telemetryObjs,
->>>>>>> 67919ece
+            telemetryObjs: [],
             moveIndex: Number,
             isDragging: false
         };
@@ -141,13 +111,8 @@
     mounted() {
         this.instantiate = this.openmct.$injector.get('instantiate');
         this.composition = this.openmct.composition.get(this.domainObject);
-<<<<<<< HEAD
         this.composition.on('add', this.addTelemetryObject);
         this.composition.on('remove', this.removeTelemetryObject);
-=======
-        this.composition.on('add', this.addTelemetry);
-        this.composition.on('remove', this.removeTelemetry);
->>>>>>> 67919ece
         this.composition.load();
         this.conditionCollection = this.domainObject.configuration.conditionCollection;
         if (!this.conditionCollection.length) {
@@ -244,14 +209,8 @@
             }
         },
         addCondition(event, isDefault) {
-<<<<<<< HEAD
             let conditionDomainObject = this.createConditionDomainObject(!!isDefault);
             //persist the condition domain object so that we can do an openmct.objects.get on it and only persist the identifier in the conditionCollection of conditionSet
-=======
-            let conditionDomainObject = this.getConditionDomainObject(!!isDefault);
-            //persist the condition domain object so that we can do an openmct.objects.get on it and only persist the identifier in the conditionCollection of conditionSet
-            this.openmct.objects.mutate(conditionDomainObject, 'created', new Date());
->>>>>>> 67919ece
             this.conditionCollection.unshift(conditionDomainObject.identifier);
             this.persist();
         },
@@ -274,16 +233,11 @@
                         telemetry: '',
                         operation: '',
                         input: '',
-<<<<<<< HEAD
                         metadata: '',
                         identifier: {
                             namespace: '',
                             key: this.telemetryObjs.length ? this.openmct.objects.makeKeyString(this.telemetryObjs[0].identifier) : null
                         }
-=======
-                        metaDataKey: '',
-                        key: ''
->>>>>>> 67919ece
                     }]
                 },
                 summary: 'summary description',

/*****************************************************************************
 * Open MCT, Copyright (c) 2014-2024, United States Government
 * as represented by the Administrator of the National Aeronautics and Space
 * Administration. All rights reserved.
 *
 * Open MCT is licensed under the Apache License, Version 2.0 (the
 * "License"); you may not use this file except in compliance with the License.
 * You may obtain a copy of the License at
 * http://www.apache.org/licenses/LICENSE-2.0.
 *
 * Unless required by applicable law or agreed to in writing, software
 * distributed under the License is distributed on an "AS IS" BASIS, WITHOUT
 * WARRANTIES OR CONDITIONS OF ANY KIND, either express or implied. See the
 * License for the specific language governing permissions and limitations
 * under the License.
 *
 * Open MCT includes source code licensed under additional open source
 * licenses. See the Open Source Licenses file (LICENSES.md) included with
 * this source code distribution or the Licensing information page available
 * at runtime from the About dialog for additional information.
 *****************************************************************************/

import ConditionManager from './ConditionManager.js';

export default class ConditionSetTelemetryProvider {
  constructor(openmct) {
    this.openmct = openmct;
    this.conditionManagerPool = {};
  }

  isTelemetryObject(domainObject) {
    return domainObject.type === 'conditionSet';
  }

  supportsRequest(domainObject) {
    return domainObject.type === 'conditionSet';
  }

  supportsSubscribe(domainObject) {
    return domainObject.type === 'conditionSet';
  }

  async request(domainObject, options) {
    let conditionManager = this.getConditionManager(domainObject);
    const formattedHistoricalData = await conditionManager.getHistoricalData(options);
    return formattedHistoricalData;
  }

  subscribe(domainObject, callback) {
    let conditionManager = this.getConditionManager(domainObject);

    conditionManager.on('conditionSetResultUpdated', (data) => {
<<<<<<< HEAD
      if (data?.result){
=======
      if (data?.result) {
>>>>>>> 397ba314
        callback(data);
      }
    });

    return this.destroyConditionManager.bind(
      this,
      this.openmct.objects.makeKeyString(domainObject.identifier)
    );
  }

  /**
   * returns conditionManager instance for corresponding domain object
   * creates the instance if it is not yet created
   * @private
   */
  getConditionManager(domainObject) {
    const id = this.openmct.objects.makeKeyString(domainObject.identifier);

    if (!this.conditionManagerPool[id]) {
      this.conditionManagerPool[id] = new ConditionManager(domainObject, this.openmct);
    }

    return this.conditionManagerPool[id];
  }

  /**
   * cleans up and destroys conditionManager instance for corresponding domain object id
   * can be called manually for views that only request but do not subscribe to data
   */
  destroyConditionManager(id) {
    if (this.conditionManagerPool[id]) {
      this.conditionManagerPool[id].off('conditionSetResultUpdated');
      this.conditionManagerPool[id].destroy();
      delete this.conditionManagerPool[id];
    }
  }
}<|MERGE_RESOLUTION|>--- conflicted
+++ resolved
@@ -50,11 +50,7 @@
     let conditionManager = this.getConditionManager(domainObject);
 
     conditionManager.on('conditionSetResultUpdated', (data) => {
-<<<<<<< HEAD
-      if (data?.result){
-=======
       if (data?.result) {
->>>>>>> 397ba314
         callback(data);
       }
     });

--- conflicted
+++ resolved
@@ -47,8 +47,6 @@
 
     updateTelemetry(telemetryObjects) {
         this.telemetryObjects = { ...telemetryObjects };
-<<<<<<< HEAD
-=======
         this.removeTelemetryDataCache();
     }
 
@@ -64,7 +62,6 @@
         telemetryCacheIds.forEach(id => {
             delete (this.telemetryDataCache[id]);
         });
->>>>>>> 7dd81beb
     }
 
     formatData(data, telemetryObjects) {

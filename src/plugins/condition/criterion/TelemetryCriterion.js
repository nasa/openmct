--- conflicted
+++ resolved
@@ -24,11 +24,6 @@
 
 export default class TelemetryCriterion extends EventEmitter {
 
-<<<<<<< HEAD
-    constructor(telemetryDomainObjectDefinition, openmct) {
-        super();
-
-=======
     /**
      * Subscribes/Unsubscribes to telemetry and emits the result
      * of operations performed on the telemetry data returned and a given input value.
@@ -43,21 +38,10 @@
         this.openmct = openmct;
         this.objectAPI = this.openmct.objects;
         this.telemetryAPI = this.openmct.telemetry;
->>>>>>> 415b967c
         this.id = telemetryDomainObjectDefinition.id;
         this.subscription = null;
         this.telemetryMetadata = null;
         this.telemetryObjectIdAsString = null;
-<<<<<<< HEAD
-        openmct.objects.get(openmct.objects.makeKeyString(telemetryDomainObjectDefinition.key)).then((obj) => {
-            if (openmct.telemetry.isTelemetryObject(obj)) {
-                this.telemetryObject = obj;
-                this.telemetryObjectIdAsString = openmct.objects.makeKeyString(this.telemetryObject.identifier);
-                this.telemetryMetadata = openmct.telemetry.getMetadata(this.telemetryObject.identifier);
-                this.emit('criterionUpdated', this);
-            }
-        });
-=======
         this.objectAPI.get(this.objectAPI.makeKeyString(telemetryDomainObjectDefinition.key)).then(this.initialize);
     }
 
@@ -66,7 +50,6 @@
         this.telemetryObjectIdAsString = this.objectAPI.makeKeyString(this.telemetryObject.identifier);
         this.telemetryMetadata = this.telemetryAPI.getMetadata(this.telemetryObject.identifier);
         this.emitEvent('criterionUpdated', this);
->>>>>>> 415b967c
     }
 
     handleSubscription(datum) {
@@ -83,26 +66,18 @@
         }
     }
 
-<<<<<<< HEAD
-    emitResult(data, error) {
-        this.emit('criterionUpdated', {
-            identifier: this.id,
-            data: data,
-            error: error
-=======
     emitEvent(eventName, data) {
         this.emit(eventName, {
             id: this.id,
             data: data
->>>>>>> 415b967c
         });
     }
 
     /**
      *  Subscribes to the telemetry object and returns an unsubscribe function
      */
-    subscribe(openmct) {
-        this.subscription = openmct.telemetry.subscribe(this.telemetryObject, (datum) => {
+    subscribe() {
+        this.subscription = this.telemetryAPI.subscribe(this.telemetryObject, (datum) => {
             this.handleSubscription(datum);
         });
     }

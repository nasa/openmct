--- conflicted
+++ resolved
@@ -60,26 +60,16 @@
 
     initCondition(conditionConfiguration, index) {
         let condition = new Condition(conditionConfiguration, this.openmct);
-<<<<<<< HEAD
-=======
         condition.on('conditionResultUpdated', this.handleConditionResult.bind(this));
         if (index !== undefined) {
             this.conditionClassCollection.splice(index + 1, 0, condition);
         } else {
             this.conditionClassCollection.unshift(condition);
         }
->>>>>>> 83c648cc
         //There are no criteria for a default condition and hence no subscriptions.
         //Hence the conditionResult must be manually triggered for it.
         if (conditionConfiguration.isDefault) {
             this.handleConditionResult();
-        } else {
-            condition.on('conditionResultUpdated', this.handleConditionResult.bind(this));
-        }
-        if (index !== undefined) {
-            this.conditionCollection.splice(index + 1, 0, condition);
-        } else {
-            this.conditionCollection.unshift(condition);
         }
     }
 

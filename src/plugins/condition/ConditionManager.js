/*****************************************************************************
 * Open MCT, Copyright (c) 2014-2020, United States Government
 * as represented by the Administrator of the National Aeronautics and Space
 * Administration. All rights reserved.
 *
 * Open MCT is licensed under the Apache License, Version 2.0 (the
 * "License"); you may not use this file except in compliance with the License.
 * You may obtain a copy of the License at
 * http://www.apache.org/licenses/LICENSE-2.0.
 *
 * Unless required by applicable law or agreed to in writing, software
 * distributed under the License is distributed on an "AS IS" BASIS, WITHOUT
 * WARRANTIES OR CONDITIONS OF ANY KIND, either express or implied. See the
 * License for the specific language governing permissions and limitations
 * under the License.
 *
 * Open MCT includes source code licensed under additional open source
 * licenses. See the Open Source Licenses file (LICENSES.md) included with
 * this source code distribution or the Licensing information page available
 * at runtime from the About dialog for additional information.
 *****************************************************************************/

import Condition from "./Condition";
import { getLatestTimestamp } from './utils/time';
import uuid from "uuid";
import EventEmitter from 'EventEmitter';

export default class ConditionManager extends EventEmitter {
    constructor(conditionSetDomainObject, openmct) {
        super();
        this.openmct = openmct;
        this.conditionSetDomainObject = conditionSetDomainObject;
        this.timeSystems = this.openmct.time.getAllTimeSystems();
        this.composition = this.openmct.composition.get(conditionSetDomainObject);
        this.composition.on('add', this.subscribeToTelemetry, this);
        this.composition.on('remove', this.unsubscribeFromTelemetry, this);
        this.compositionLoad = this.composition.load();
        this.subscriptions = {};
        this.telemetryObjects = {};
        this.testData = {conditionTestData: [], applied: false};
        this.initialize();

        this.stopObservingForChanges = this.openmct.objects.observe(this.conditionSetDomainObject, '*', (newDomainObject) => {
            this.conditionSetDomainObject = newDomainObject;
        });

    }

    subscribeToTelemetry(endpoint) {
        const id = this.openmct.objects.makeKeyString(endpoint.identifier);
        if (this.subscriptions[id]) {
            console.log('subscription already exists');
            return;
        }
        this.telemetryObjects[id] = Object.assign({}, endpoint, {telemetryMetaData: this.openmct.telemetry.getMetadata(endpoint).valueMetadatas});
        this.subscriptions[id] = this.openmct.telemetry.subscribe(
            endpoint,
            this.telemetryReceived.bind(this, endpoint)
        );
        this.updateConditionTelemetryObjects();
    }

    unsubscribeFromTelemetry(endpointIdentifier) {
        const id = this.openmct.objects.makeKeyString(endpointIdentifier);
        if (!this.subscriptions[id]) {
            console.log('no subscription to remove');
            return;
        }

        this.subscriptions[id]();
        delete this.subscriptions[id];
        delete this.telemetryObjects[id];
        this.removeConditionTelemetryObjects();
    }

    initialize() {
        this.conditions = [];
        if (this.conditionSetDomainObject.configuration.conditionCollection.length) {
            this.conditionSetDomainObject.configuration.conditionCollection.forEach((conditionConfiguration, index) => {
                this.initCondition(conditionConfiguration, index);
            });
        }
    }

    updateConditionTelemetryObjects() {
        this.conditions.forEach((condition) => condition.updateTelemetryObjects());
    }

    removeConditionTelemetryObjects() {
        let conditionsChanged = false;
        this.conditionSetDomainObject.configuration.conditionCollection.forEach((conditionConfiguration, conditionIndex) => {
            let conditionChanged = false;
            conditionConfiguration.configuration.criteria.forEach((criterion, index) => {
                const isAnyAllTelemetry = criterion.telemetry && (criterion.telemetry === 'any' || criterion.telemetry === 'all');
                if (!isAnyAllTelemetry) {
                    const found = Object.values(this.telemetryObjects).find((telemetryObject) => {
                        return this.openmct.objects.areIdsEqual(telemetryObject.identifier, criterion.telemetry);
                    });
                    if (!found) {
                        criterion.telemetry = '';
                        criterion.metadata = '';
                        criterion.input = [];
                        criterion.operation = '';
                        conditionChanged = true;
                    }
                }
            });
            if (conditionChanged) {
                this.updateCondition(conditionConfiguration, conditionIndex);
                conditionsChanged = true;
            }
        });
        if (conditionsChanged) {
            this.persistConditions();
        }
    }

    updateCondition(conditionConfiguration, index) {
        let condition = this.conditions[index];
        condition.update(conditionConfiguration);
        this.conditionSetDomainObject.configuration.conditionCollection[index] = conditionConfiguration;
        this.persistConditions();
    }

    updateConditionDescription(condition) {
        const found = this.conditionSetDomainObject.configuration.conditionCollection.find(conditionConfiguration => (conditionConfiguration.id === condition.id));
        found.summary = condition.description;
        this.persistConditions();
    }

    initCondition(conditionConfiguration, index) {
        let condition = new Condition(conditionConfiguration, this.openmct, this);
        if (index !== undefined) {
            this.conditions.splice(index + 1, 0, condition);
        } else {
            this.conditions.unshift(condition);
        }
    }

    createCondition(conditionConfiguration) {
        let conditionObj;
        if (conditionConfiguration) {
            conditionObj = {
                ...conditionConfiguration,
                id: uuid(),
                configuration: {
                    ...conditionConfiguration.configuration,
                    name: `Copy of ${conditionConfiguration.configuration.name}`
                }
            };
        } else {
            conditionObj = {
                id: uuid(),
                configuration: {
                    name: 'Unnamed Condition',
                    output: 'false',
                    trigger: 'all',
                    criteria: [{
                        id: uuid(),
                        telemetry: '',
                        operation: '',
                        input: [],
                        metadata: ''
                    }]
                },
                summary: ''
            };
        }

        return conditionObj;
    }

    addCondition() {
        this.createAndSaveCondition();
    }

    cloneCondition(conditionConfiguration, index) {
        let clonedConfig = JSON.parse(JSON.stringify(conditionConfiguration));
        clonedConfig.configuration.criteria.forEach((criterion) => criterion.id = uuid());
        this.createAndSaveCondition(index, clonedConfig);
    }

    createAndSaveCondition(index, conditionConfiguration) {
        const newCondition = this.createCondition(conditionConfiguration);
        if (index !== undefined) {
            this.conditionSetDomainObject.configuration.conditionCollection.splice(index + 1, 0, newCondition);
        } else {
            this.conditionSetDomainObject.configuration.conditionCollection.unshift(newCondition);
        }
        this.initCondition(newCondition, index);
        this.persistConditions();
    }

    removeCondition(index) {
        let condition = this.conditions[index];
        condition.destroy();
        this.conditions.splice(index, 1);
        this.conditionSetDomainObject.configuration.conditionCollection.splice(index, 1);
        this.persistConditions();
    }

    findConditionById(id) {
        return this.conditions.find(condition => condition.id === id);
    }

    reorderConditions(reorderPlan) {
        let oldConditions = Array.from(this.conditionSetDomainObject.configuration.conditionCollection);
        let newCollection = [];
        reorderPlan.forEach((reorderEvent) => {
            let item = oldConditions[reorderEvent.oldIndex];
            newCollection.push(item);
            this.conditionSetDomainObject.configuration.conditionCollection = newCollection;
        });
        this.persistConditions();
    }

    getCurrentCondition() {
        const conditionCollection = this.conditionSetDomainObject.configuration.conditionCollection;
        let currentCondition = conditionCollection[conditionCollection.length-1];

        for (let i = 0; i < conditionCollection.length - 1; i++) {
            const condition = this.findConditionById(conditionCollection[i].id)
            if (condition.result) {
                //first condition to be true wins
                currentCondition = conditionCollection[i];
                break;
            }
        }

        return currentCondition;
    }

    getCurrentConditionLAD(conditionResults) {
        const conditionCollection = this.conditionSetDomainObject.configuration.conditionCollection;
        let currentCondition = conditionCollection[conditionCollection.length-1];

        for (let i = 0; i < conditionCollection.length - 1; i++) {
            if (conditionResults[conditionCollection[i].id]) {
                //first condition to be true wins
                currentCondition = conditionCollection[i];
                break;
            }
        }
        return currentCondition;
    }

    requestLADConditionSetOutput() {
        if (!this.conditions.length) {
            return Promise.resolve([]);
        }

        return this.compositionLoad.then(() => {
            let latestTimestamp;
            let conditionResults = {};
            const conditionRequests = this.conditions
                .map(condition => condition.requestLADConditionResult());

            return Promise.all(conditionRequests)
                .then((results) => {
                    results.forEach(resultObj => {
                        const { id, data, data: { result } } = resultObj;
                        if (this.findConditionById(id)) {
                            conditionResults[id] = !!result;
                        }
                        latestTimestamp = getLatestTimestamp(
                            latestTimestamp,
                            data,
                            this.timeSystems,
                            this.openmct.time.timeSystem()
                        );
                    });

                    if (!Object.values(latestTimestamp).some(timeSystem => timeSystem)) {
                        return [];
                    }

                    const currentCondition = this.getCurrentConditionLAD(conditionResults);
                    const currentOutput = Object.assign(
                        {
                            output: currentCondition.configuration.output,
                            id: this.conditionSetDomainObject.identifier,
                            conditionId: currentCondition.id
                        },
                        latestTimestamp
                    );

                    return [currentOutput];
                });
        });
    }

<<<<<<< HEAD
    isTelemetryUsed(id) {
        for(const condition of this.conditions) {
=======
    isTelemetryUsed(endpoint) {
        const id = this.openmct.objects.makeKeyString(endpoint.identifier);

        for(const condition of this.conditionClassCollection) {
>>>>>>> 23303c91
            if (condition.isTelemetryUsed(id)) {
                return true;
            }
        }

        return false;
    }

    telemetryReceived(endpoint, datum) {
        if (!this.isTelemetryUsed(endpoint)) {
            return;
        }

        const normalizedDatum = this.createNormalizedDatum(datum, endpoint);
        const timeSystemKey = this.openmct.time.timeSystem().key;
        let timestamp = {};
        timestamp[timeSystemKey] = normalizedDatum[timeSystemKey];

        this.conditions.forEach(condition => {
            condition.getResult(normalizedDatum);
        });

        const currentCondition = this.getCurrentCondition();

        this.emit('conditionSetResultUpdated',
            Object.assign(
                {
                    output: currentCondition.configuration.output,
                    id: this.conditionSetDomainObject.identifier,
                    conditionId: currentCondition.id
                },
                timestamp
            )
        )
    }

    getTestData(metadatum) {
        let data = undefined;
        if (this.testData.applied) {
            const found = this.testData.conditionTestInputs.find((testInput) => (testInput.metadata === metadatum.source));
            if (found) {
                data = found.value;
            }
        }
        return data;
    }

    createNormalizedDatum(telemetryDatum, endpoint) {
        const id = this.openmct.objects.makeKeyString(endpoint.identifier);
        const metadata = this.openmct.telemetry.getMetadata(endpoint).valueMetadatas;

        const normalizedDatum = Object.values(metadata).reduce((datum, metadatum) => {
            const testValue = this.getTestData(metadatum);
            const formatter = this.openmct.telemetry.getValueFormatter(metadatum);
            datum[metadatum.key] = testValue !== undefined ?  formatter.parse(testValue) : formatter.parse(telemetryDatum[metadatum.source]);
            return datum;
        }, {});

        normalizedDatum.id = id;

        return normalizedDatum;
    }

    updateTestData(testData) {
        this.testData = testData;
        this.openmct.objects.mutate(this.conditionSetDomainObject, 'configuration.conditionTestData', this.testData.conditionTestInputs);
    }

    persistConditions() {
        this.openmct.objects.mutate(this.conditionSetDomainObject, 'configuration.conditionCollection', this.conditionSetDomainObject.configuration.conditionCollection);
    }

    destroy() {
        this.composition.off('add', this.subscribeToTelemetry, this);
        this.composition.off('remove', this.unsubscribeFromTelemetry, this);
        Object.values(this.subscriptions).forEach(unsubscribe => unsubscribe());
        delete this.subscriptions;

        if(this.stopObservingForChanges) {
            this.stopObservingForChanges();
        }

        this.conditions.forEach((condition) => {
            condition.destroy();
        })
    }
}<|MERGE_RESOLUTION|>--- conflicted
+++ resolved
@@ -289,15 +289,10 @@
         });
     }
 
-<<<<<<< HEAD
-    isTelemetryUsed(id) {
-        for(const condition of this.conditions) {
-=======
     isTelemetryUsed(endpoint) {
         const id = this.openmct.objects.makeKeyString(endpoint.identifier);
 
-        for(const condition of this.conditionClassCollection) {
->>>>>>> 23303c91
+        for(const condition of this.conditions) {
             if (condition.isTelemetryUsed(id)) {
                 return true;
             }

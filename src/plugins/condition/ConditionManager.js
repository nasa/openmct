--- conflicted
+++ resolved
@@ -31,14 +31,8 @@
         this.conditionSetDomainObject = conditionSetDomainObject;
         this.timeAPI = this.openmct.time;
         this.latestTimestamp = {};
-<<<<<<< HEAD
-        this.conditionResults = {};
-        this.conditionCollection = [];
-        this.instantiate = this.openmct.$injector.get('instantiate');
-        this.composition = this.openmct.composition.get(domainObject);
+        this.composition = this.openmct.composition.get(conditionSetDomainObject);
         this.loaded = this.composition.load();
-=======
->>>>>>> 55e5c49f
         this.initialize();
 
         this.stopObservingForChanges = this.openmct.objects.observe(this.conditionSetDomainObject, '*', (newDomainObject) => {
@@ -51,20 +45,11 @@
     }
 
     initialize() {
-<<<<<<< HEAD
-        this.observeForChanges(this.domainObject);
-        if (this.domainObject.configuration.conditionCollection.length) {
-            this.domainObject.configuration.conditionCollection.forEach((conditionConfigurationId, index) => {
-                this.openmct.objects.get(conditionConfigurationId).then((conditionConfiguration) => {
-                    this.initCondition(conditionConfiguration, index);
-                });
-=======
         this.conditionResults = {};
         this.conditionClassCollection = [];
         if (this.conditionSetDomainObject.configuration.conditionCollection.length) {
             this.conditionSetDomainObject.configuration.conditionCollection.forEach((conditionConfiguration, index) => {
                 this.initCondition(conditionConfiguration, index);
->>>>>>> 55e5c49f
             });
         }
     }
@@ -186,36 +171,18 @@
         this.persistConditions();
     }
 
-<<<<<<< HEAD
-    getCurrentConditionId() {
-        const conditionCollection = this.domainObject.configuration.conditionCollection;
-        let currentConditionIdentifier = conditionCollection[conditionCollection.length-1];
-
-        for (let i = 0; i < conditionCollection.length - 1; i++) {
-            const conditionIdAsString = this.openmct.objects.makeKeyString(conditionCollection[i]);
-            if (this.conditionResults[conditionIdAsString]) {
-=======
-    handleConditionResult(resultObj) {
+    getCurrentCondition() {
         const conditionCollection = this.conditionSetDomainObject.configuration.conditionCollection;
         let currentCondition = conditionCollection[conditionCollection.length-1];
 
-        if (resultObj) {
-            const id = resultObj.id;
-            if (this.findConditionById(id)) {
-                this.conditionResults[id] = resultObj.data.result;
-            }
-            this.updateTimestamp(resultObj.data);
-        }
-
         for (let i = 0; i < conditionCollection.length - 1; i++) {
             if (this.conditionResults[conditionCollection[i].id]) {
->>>>>>> 55e5c49f
                 //first condition to be true wins
                 currentCondition = conditionCollection[i];
                 break;
             }
         }
-        return currentConditionIdentifier;
+        return currentCondition;
     }
 
     updateConditionResults(resultObj) {
@@ -223,31 +190,20 @@
             return;
         }
 
-        let idAsString = this.openmct.objects.makeKeyString(resultObj.id);
-
-        if (this.findConditionById(idAsString)) {
-            this.conditionResults[idAsString] = resultObj.data.result;
+        const id = resultObj.id;
+
+        if (this.findConditionById(id)) {
+            this.conditionResults[id] = resultObj.data.result;
         }
 
         this.updateTimestamp(resultObj.data);
     }
 
-<<<<<<< HEAD
     handleConditionResult(resultObj) {
+        // update conditions results and then calculate the current condition
         this.updateConditionResults(resultObj);
-
-        const currentConditionIdentifier = this.getCurrentConditionId();
-        this.openmct.objects.get(currentConditionIdentifier).then((obj) => {
-            this.emit('conditionSetResultUpdated',
-                Object.assign(
-                    {
-                        output: obj.configuration.output,
-                        id: this.domainObject.identifier,
-                        conditionId: currentConditionIdentifier
-                    },
-                    this.latestTimestamp
-                )
-=======
+        const currentCondition = this.getCurrentCondition();
+
         this.emit('conditionSetResultUpdated',
             Object.assign(
                 {
@@ -256,7 +212,6 @@
                     conditionId: currentCondition.id
                 },
                 this.latestTimestamp
->>>>>>> 55e5c49f
             )
         )
     }
@@ -271,50 +226,41 @@
         });
     }
 
-<<<<<<< HEAD
     requestLADConditionSetOutput() {
-        if (!this.domainObject.configuration.conditionCollection.length) {
+        if (!this.conditionClassCollection.length || this.conditionClassCollection.length === 1) {
             return Promise.resolve([]);
         }
 
         return this.load().then(() => {
-            if (this.conditionCollection && this.conditionCollection.length === 1) {
-                return Promise([]);
-            }
-
-            let ladConditionResults = [];
-
-            // do not request LAD for default collection, which is always last
-            for (let i = 0; i < this.conditionCollection.length - 1; i++) {
-                ladConditionResults.push(this.conditionCollection[i].requestLADConditionResult());
-            }
+            const ladConditionResults = this.conditionClassCollection
+                .filter(condition => !condition.isDefault)
+                .map(condition => condition.requestLADConditionResult());
+            // // do not request LAD for default collection, which is always last
+            // for (let i = 0; i < this.conditionClassCollection.length - 1; i++) {
+            //     ladConditionResults.push(this.conditionClassCollection[i].requestLADConditionResult());
+            // }
+
             return Promise.all(ladConditionResults)
                 .then((results) => {
                     results.forEach(resultObj => { this.updateConditionResults(resultObj); });
-                    const currentConditionIdentifier = this.getCurrentConditionId();
-                    return this.openmct.objects.get(currentConditionIdentifier)
-                        .then(obj => {
-                            // uncomment to see output of lad request (before subscriptions kick in)
-                            // console.log(obj.configuration.output);
-                            return Object.assign(
-                                {
-                                    output: obj.configuration.output,
-                                    id: this.domainObject.identifier,
-                                    conditionId: currentConditionIdentifier
-                                },
-                                this.latestTimestamp
-                            );
-                        });
+                    const currentCondition = this.getCurrentCondition();
+
+                    // uncomment to see output of lad request (before subscriptions kick in)
+                    // console.log(obj.configuration.output);
+                    return Object.assign(
+                        {
+                            output: currentCondition.configuration.output,
+                            id: this.conditionSetDomainObject.identifier,
+                            conditionId: currentCondition.id
+                        },
+                        this.latestTimestamp
+                    );
                 });
         });
     }
 
-    persist() {
-        this.openmct.objects.mutate(this.domainObject, 'configuration.conditionCollection', this.domainObject.configuration.conditionCollection);
-=======
     persistConditions() {
         this.openmct.objects.mutate(this.conditionSetDomainObject, 'configuration.conditionCollection', this.conditionSetDomainObject.configuration.conditionCollection);
->>>>>>> 55e5c49f
     }
 
     destroy() {

/*****************************************************************************
 * Open MCT, Copyright (c) 2014-2024, United States Government
 * as represented by the Administrator of the National Aeronautics and Space
 * Administration. All rights reserved.
 *
 * Open MCT is licensed under the Apache License, Version 2.0 (the
 * "License"); you may not use this file except in compliance with the License.
 * You may obtain a copy of the License at
 * http://www.apache.org/licenses/LICENSE-2.0.
 *
 * Unless required by applicable law or agreed to in writing, software
 * distributed under the License is distributed on an "AS IS" BASIS, WITHOUT
 * WARRANTIES OR CONDITIONS OF ANY KIND, either express or implied. See the
 * License for the specific language governing permissions and limitations
 * under the License.
 *
 * Open MCT includes source code licensed under additional open source
 * licenses. See the Open Source Licenses file (LICENSES.md) included with
 * this source code distribution or the Licensing information page available
 * at runtime from the About dialog for additional information.
 *****************************************************************************/

import { EventEmitter } from 'eventemitter3';
import { v4 as uuid } from 'uuid';

import Condition from './Condition.js';
import HistoricalTelemetryProvider from './HistoricalTelemetryProvider.js';
import { TELEMETRY_VALUE } from './utils/constants.js';
import { getLatestTimestamp } from './utils/time.js';

export default class ConditionManager extends EventEmitter {
  #latestDataTable = new Map();

  /**
   * @param {import('openmct.js').DomainObject} conditionSetDomainObject
   * @param {import('openmct.js').OpenMCT} openmct
   */
  constructor(conditionSetDomainObject, openmct) {
    super();
    this.openmct = openmct;
    this.conditionSetDomainObject = conditionSetDomainObject;
    this.timeSystems = this.openmct.time.getAllTimeSystems();
    this.composition = this.openmct.composition.get(conditionSetDomainObject);
    this.composition.on('add', this.subscribeToTelemetry, this);
    this.composition.on('remove', this.unsubscribeFromTelemetry, this);

    this.shouldEvaluateNewTelemetry = this.shouldEvaluateNewTelemetry.bind(this);

    this.compositionLoad = this.composition.load();
    this.telemetryCollections = {};
    this.telemetryObjects = {};
    this.testData = {
      conditionTestInputs: this.conditionSetDomainObject.configuration.conditionTestData,
      applied: false
    };
    this.initialize();
    this.telemetryBuffer = [];
    this.isProcessing = false;
  }

  subscribeToTelemetry(telemetryObject) {
    const keyString = this.openmct.objects.makeKeyString(telemetryObject.identifier);

    if (this.telemetryCollections[keyString]) {
      return;
    }

    const requestOptions = {
      size: 1,
      strategy: 'latest'
    };

    this.telemetryCollections[keyString] = this.openmct.telemetry.requestCollection(
      telemetryObject,
      requestOptions
    );

    const metadata = this.openmct.telemetry.getMetadata(telemetryObject);
    const telemetryMetaData = metadata ? metadata.valueMetadatas : [];

    this.telemetryObjects[keyString] = { ...telemetryObject, telemetryMetaData };

    this.telemetryCollections[keyString].on(
      'add',
      this.telemetryReceived.bind(this, telemetryObject)
    );
    this.telemetryCollections[keyString].load();

    this.updateConditionTelemetryObjects();
  }

  unsubscribeFromTelemetry(endpointIdentifier) {
    const keyString = this.openmct.objects.makeKeyString(endpointIdentifier);
    if (!this.telemetryCollections[keyString]) {
      return;
    }

    this.telemetryCollections[keyString].destroy();
    this.telemetryCollections[keyString] = null;
    this.telemetryObjects[keyString] = null;
    this.removeConditionTelemetryObjects();

    //force re-computation of condition set result as we might be in a state where
    // there is no telemetry datum coming in for a while or at all.
    const latestTimestamp = getLatestTimestamp(
      {},
      {},
      this.timeSystems,
      this.openmct.time.getTimeSystem()
    );
    this.updateConditionResults({ id: keyString });
    this.updateCurrentCondition(latestTimestamp);

    if (Object.keys(this.telemetryObjects).length === 0) {
      // no telemetry objects
      this.emit('noTelemetryObjects');
    }
  }

  initialize() {
    this.conditions = [];
    if (this.conditionSetDomainObject.configuration.conditionCollection.length) {
      this.conditionSetDomainObject.configuration.conditionCollection.forEach(
        (conditionConfiguration, index) => {
          this.initCondition(conditionConfiguration, index);
        }
      );
    }

    if (Object.keys(this.telemetryObjects).length === 0) {
      // no telemetry objects
      this.emit('noTelemetryObjects');
    }
  }

  updateConditionTelemetryObjects() {
    this.conditions.forEach((condition) => {
      condition.updateTelemetryObjects();
      let index = this.conditionSetDomainObject.configuration.conditionCollection.findIndex(
        (item) => item.id === condition.id
      );
      if (index > -1) {
        //Only assign the summary, don't mutate the domain object
        this.conditionSetDomainObject.configuration.conditionCollection[index].summary =
          this.updateConditionDescription(condition);
      }
    });
  }

  removeConditionTelemetryObjects() {
    let conditionsChanged = false;
    this.conditionSetDomainObject.configuration.conditionCollection.forEach(
      (conditionConfiguration, conditionIndex) => {
        let conditionChanged = false;
        conditionConfiguration.configuration.criteria.forEach((criterion, index) => {
          const isAnyAllTelemetry =
            criterion.telemetry && (criterion.telemetry === 'any' || criterion.telemetry === 'all');
          if (!isAnyAllTelemetry) {
            const found = Object.values(this.telemetryObjects).find((telemetryObject) => {
              return this.openmct.objects.areIdsEqual(
                telemetryObject.identifier,
                criterion.telemetry
              );
            });
            if (!found) {
              criterion.telemetry = '';
              criterion.metadata = '';
              criterion.input = [];
              criterion.operation = '';
              conditionChanged = true;
            }
          } else {
            conditionChanged = true;
          }
        });
        if (conditionChanged) {
          this.updateCondition(conditionConfiguration, conditionIndex);
          conditionsChanged = true;
        }
      }
    );
    if (conditionsChanged) {
      this.persistConditions();
    }
  }

  updateConditionDescription(condition) {
    condition.updateDescription();

    return condition.summary;
  }

  updateCondition(conditionConfiguration) {
    let condition = this.findConditionById(conditionConfiguration.id);
    if (condition) {
      condition.update(conditionConfiguration);
      conditionConfiguration.summary = this.updateConditionDescription(condition);
    }

    let index = this.conditionSetDomainObject.configuration.conditionCollection.findIndex(
      (item) => item.id === conditionConfiguration.id
    );
    if (index > -1) {
      this.conditionSetDomainObject.configuration.conditionCollection[index] =
        conditionConfiguration;
      this.persistConditions();
    }
  }

  initCondition(conditionConfiguration, index) {
    let condition = new Condition(conditionConfiguration, this.openmct, this);
    conditionConfiguration.summary = this.updateConditionDescription(condition);

    if (index !== undefined) {
      this.conditions.splice(index + 1, 0, condition);
    } else {
      this.conditions.unshift(condition);
    }
  }

  createCondition(conditionConfiguration) {
    let conditionObj;
    if (conditionConfiguration) {
      conditionObj = {
        ...conditionConfiguration,
        id: uuid(),
        configuration: {
          ...conditionConfiguration.configuration,
          name: `Copy of ${conditionConfiguration.configuration.name}`
        }
      };
    } else {
      conditionObj = {
        id: uuid(),
        configuration: {
          name: 'Unnamed Condition',
          output: 'false',
          trigger: 'all',
          criteria: [
            {
              id: uuid(),
              telemetry: '',
              operation: '',
              input: [],
              metadata: ''
            }
          ]
        },
        summary: ''
      };
    }

    return conditionObj;
  }

  addCondition() {
    this.createAndSaveCondition();
  }

  cloneCondition(conditionConfiguration, index) {
    let clonedConfig = JSON.parse(JSON.stringify(conditionConfiguration));
    clonedConfig.configuration.criteria.forEach((criterion) => (criterion.id = uuid()));
    this.createAndSaveCondition(index, clonedConfig);
  }

  createAndSaveCondition(index, conditionConfiguration) {
    const newCondition = this.createCondition(conditionConfiguration);
    if (index !== undefined) {
      this.conditionSetDomainObject.configuration.conditionCollection.splice(
        index + 1,
        0,
        newCondition
      );
    } else {
      this.conditionSetDomainObject.configuration.conditionCollection.unshift(newCondition);
    }

    this.initCondition(newCondition, index);
    this.persistConditions();
  }

  removeCondition(id) {
    let index = this.conditions.findIndex((item) => item.id === id);
    if (index > -1) {
      this.conditions[index].destroy();
      this.conditions.splice(index, 1);
    }

    let conditionCollectionIndex =
      this.conditionSetDomainObject.configuration.conditionCollection.findIndex(
        (item) => item.id === id
      );
    if (conditionCollectionIndex > -1) {
      this.conditionSetDomainObject.configuration.conditionCollection.splice(
        conditionCollectionIndex,
        1
      );
      this.persistConditions();
    }
  }

  findConditionById(id) {
    return this.conditions.find((condition) => condition.id === id);
  }

  reorderConditions(reorderPlan) {
    let oldConditions = Array.from(this.conditionSetDomainObject.configuration.conditionCollection);
    let newCollection = [];
    reorderPlan.forEach((reorderEvent) => {
      let item = oldConditions[reorderEvent.oldIndex];
      newCollection.push(item);
    });
    this.conditionSetDomainObject.configuration.conditionCollection = newCollection;
    this.persistConditions();
  }

<<<<<<< HEAD
=======
  getCurrentCondition() {
    const conditionCollection = this.conditionSetDomainObject.configuration.conditionCollection;
    let currentCondition = conditionCollection[conditionCollection.length - 1];

    for (let i = 0; i < conditionCollection.length - 1; i++) {
      const condition = this.findConditionById(conditionCollection[i].id);
      if (condition.result) {
        //first condition to be true wins
        currentCondition = conditionCollection[i];
        break;
      }
    }

    return currentCondition;
  }

  getHistoricalData(options) {
    if (!this.conditionSetDomainObject.configuration.shouldFetchHistorical) {
      return [];
    }
    let historicalTelemetry = new HistoricalTelemetryProvider(
      this.openmct,
      this.telemetryObjects,
      this.conditions,
      this.conditionSetDomainObject,
      options
    );
    const historicalData = historicalTelemetry.getHistoricalData();
    historicalTelemetry = null;
    return historicalData;
  }

>>>>>>> cba2056f
  getCurrentConditionLAD(conditionResults) {
    const conditionCollection = this.conditionSetDomainObject.configuration.conditionCollection;
    let currentCondition = conditionCollection[conditionCollection.length - 1];

    for (let i = 0; i < conditionCollection.length - 1; i++) {
      if (conditionResults[conditionCollection[i].id]) {
        //first condition to be true wins
        currentCondition = conditionCollection[i];
        break;
      }
    }

    return currentCondition;
  }

  async requestLADConditionSetOutput(options) {
    if (!this.conditions.length) {
      return [];
    }

    await this.compositionLoad;

    let latestTimestamp;
    let conditionResults = {};
    let nextLegOptions = { ...options };
    delete nextLegOptions.onPartialResponse;

    const results = await Promise.all(
      this.conditions.map((condition) => condition.requestLADConditionResult(nextLegOptions))
    );

    results.forEach((resultObj) => {
      const {
        id,
        data,
        data: { result }
      } = resultObj;

      if (this.findConditionById(id)) {
        conditionResults[id] = Boolean(result);
      }

      latestTimestamp = getLatestTimestamp(
        latestTimestamp,
        data,
        this.timeSystems,
        this.openmct.time.getTimeSystem()
      );
    });

    if (!Object.values(latestTimestamp).some((timeSystem) => timeSystem)) {
      return [];
    }

    const currentCondition = this.getCurrentConditionLAD(conditionResults);
    let output = currentCondition?.configuration?.output;
    if (output === TELEMETRY_VALUE) {
      const { outputTelemetry, outputMetadata } = currentCondition.configuration;
      const outputTelemetryObject = await this.openmct.objects.get(outputTelemetry);
      const telemetryOptions = {
        size: 1,
        strategy: 'latest',
        timeContext: this.openmct.time.getContextForView([])
      };
      const latestData = await this.openmct.telemetry.request(
        outputTelemetryObject,
        telemetryOptions
      );
      if (latestData?.[0]?.[outputMetadata]) {
        output = latestData?.[0]?.[outputMetadata];
      }
    }

    const currentOutput = {
      output: output,
      id: this.conditionSetDomainObject.identifier,
      conditionId: currentCondition.id,
      ...latestTimestamp
    };

    return [currentOutput];
  }

  isTelemetryUsed(endpoint) {
    const id = this.openmct.objects.makeKeyString(endpoint.identifier);

    for (let condition of this.conditions) {
      if (condition.isTelemetryUsed(id)) {
        return true;
      }
    }

    return false;
  }

  shouldEvaluateNewTelemetry(currentTimestamp) {
    return this.openmct.time.getBounds().end >= currentTimestamp;
  }

  telemetryReceived(endpoint, data) {
    if (!this.isTelemetryUsed(endpoint)) {
      return;
    }

    const datum = data[0];

    const normalizedDatum = this.createNormalizedDatum(datum, endpoint);
    const timeSystemKey = this.openmct.time.getTimeSystem().key;
    const currentTimestamp = normalizedDatum[timeSystemKey];
    const timestamp = {};

    timestamp[timeSystemKey] = currentTimestamp;
    this.#latestDataTable.set(normalizedDatum.id, normalizedDatum);

    if (this.shouldEvaluateNewTelemetry(currentTimestamp)) {
<<<<<<< HEAD
      const matchingCondition = this.updateConditionResults(normalizedDatum.id);
      this.updateCurrentCondition(timestamp, matchingCondition);
=======
      this.updateConditionResults(normalizedDatum);
      this.updateCurrentCondition(timestamp, endpoint, datum);
>>>>>>> cba2056f
    }
  }

  updateConditionResults(keyStringForUpdatedTelemetryObject) {
    //We want to stop when the first condition evaluates to true.
    const matchingCondition = this.conditions.find((condition) => {
      condition.updateResult(this.#latestDataTable, keyStringForUpdatedTelemetryObject);

      return condition.result === true;
    });

    return matchingCondition;
  }

<<<<<<< HEAD
  updateCurrentCondition(timestamp, matchingCondition) {
    const conditionCollection = this.conditionSetDomainObject.configuration.conditionCollection;
    const defaultCondition = conditionCollection[conditionCollection.length - 1];

    const currentCondition = matchingCondition || defaultCondition;

=======
  emitConditionSetResult(currentCondition, timestamp, outputValue, result) {
>>>>>>> cba2056f
    this.emit(
      'conditionSetResultUpdated',
      Object.assign(
        {
          id: this.conditionSetDomainObject.identifier,
          conditionId: currentCondition.id,
          output: outputValue,
          result
        },
        timestamp
      )
    );
  }

<<<<<<< HEAD
  getTestData(metadatum, identifier) {
=======
  updateCurrentCondition(timestamp, telemetryObject, telemetryData) {
    this.telemetryBuffer.push({ timestamp, telemetryObject, telemetryData });

    if (!this.isProcessing) {
      this.processBuffer();
    }
  }

  async processBuffer() {
    this.isProcessing = true;

    while (this.telemetryBuffer.length > 0) {
      const { timestamp, telemetryObject, telemetryData } = this.telemetryBuffer.shift();
      await this.processCondition(timestamp, telemetryObject, telemetryData);
    }

    this.isProcessing = false;
  }

  async processCondition(timestamp, telemetryObject, telemetryData) {
    const currentCondition = this.getCurrentCondition();
    const conditionDetails = this.conditions.filter(
      (condition) => condition.id === currentCondition.id
    )?.[0];
    const conditionResult = currentCondition?.isDefault ? false : conditionDetails?.result;
    let telemetryValue = currentCondition.configuration.output;
    if (currentCondition?.configuration?.outputTelemetry) {
      const selectedOutputIdentifier = currentCondition?.configuration?.outputTelemetry;
      const outputMetadata = currentCondition?.configuration?.outputMetadata;
      const telemetryKeystring = this.openmct.objects.makeKeyString(telemetryObject.identifier);

      if (selectedOutputIdentifier === telemetryKeystring) {
        telemetryValue = telemetryData[outputMetadata];
      } else {
        const outputTelemetryObject = await this.openmct.objects.get(selectedOutputIdentifier);
        const telemetryOptions = {
          size: 1,
          strategy: 'latest',
          start: timestamp?.utc - 1000,
          end: timestamp?.utc + 1000
        };
        const outputTelemetryData = await this.openmct.telemetry.request(
          outputTelemetryObject,
          telemetryOptions
        );
        const outputTelemetryValue =
          outputTelemetryData?.length > 0 ? outputTelemetryData.slice(-1)[0] : null;
        if (outputTelemetryData.length && outputTelemetryValue?.[outputMetadata]) {
          telemetryValue = outputTelemetryValue?.[outputMetadata];
        } else {
          telemetryValue = undefined;
        }
      }
    }

    this.emitConditionSetResult(currentCondition, timestamp, telemetryValue, conditionResult);
  }

  getTestData(metadatum) {
>>>>>>> cba2056f
    let data = undefined;
    if (this.testData.applied) {
      const found = this.testData.conditionTestInputs.find(
        (testInput) =>
          testInput.metadata === metadatum.source &&
          this.openmct.objects.areIdsEqual(testInput.telemetry, identifier)
      );
      if (found) {
        data = found.value;
      }
    }

    return data;
  }

  createNormalizedDatum(telemetryDatum, endpoint) {
    const id = this.openmct.objects.makeKeyString(endpoint.identifier);
    const metadata = this.openmct.telemetry.getMetadata(endpoint).valueMetadatas;

    const normalizedDatum = Object.values(metadata).reduce((datum, metadatum) => {
      const testValue = this.getTestData(metadatum, endpoint.identifier);
      const formatter = this.openmct.telemetry.getValueFormatter(metadatum);
      datum[metadatum.key] =
        testValue !== undefined
          ? formatter.parse(testValue)
          : formatter.parse(telemetryDatum[metadatum.source]);

      return datum;
    }, {});

    normalizedDatum.id = id;

    return normalizedDatum;
  }

  updateTestData(testData) {
    if (!_.isEqual(testData, this.testData)) {
      this.testData = JSON.parse(JSON.stringify(testData));
      this.openmct.objects.mutate(
        this.conditionSetDomainObject,
        'configuration.conditionTestData',
        this.testData.conditionTestInputs
      );
    }
  }

  persistConditions() {
    this.openmct.objects.mutate(
      this.conditionSetDomainObject,
      'configuration.conditionCollection',
      this.conditionSetDomainObject.configuration.conditionCollection
    );
  }

  destroy() {
    this.composition.off('add', this.subscribeToTelemetry, this);
    this.composition.off('remove', this.unsubscribeFromTelemetry, this);
    Object.values(this.telemetryCollections).forEach((telemetryCollection) =>
      telemetryCollection.destroy()
    );

    this.conditions.forEach((condition) => {
      condition.destroy();
    });
  }
}<|MERGE_RESOLUTION|>--- conflicted
+++ resolved
@@ -314,8 +314,6 @@
     this.persistConditions();
   }
 
-<<<<<<< HEAD
-=======
   getCurrentCondition() {
     const conditionCollection = this.conditionSetDomainObject.configuration.conditionCollection;
     let currentCondition = conditionCollection[conditionCollection.length - 1];
@@ -348,7 +346,6 @@
     return historicalData;
   }
 
->>>>>>> cba2056f
   getCurrentConditionLAD(conditionResults) {
     const conditionCollection = this.conditionSetDomainObject.configuration.conditionCollection;
     let currentCondition = conditionCollection[conditionCollection.length - 1];
@@ -464,13 +461,8 @@
     this.#latestDataTable.set(normalizedDatum.id, normalizedDatum);
 
     if (this.shouldEvaluateNewTelemetry(currentTimestamp)) {
-<<<<<<< HEAD
-      const matchingCondition = this.updateConditionResults(normalizedDatum.id);
-      this.updateCurrentCondition(timestamp, matchingCondition);
-=======
       this.updateConditionResults(normalizedDatum);
       this.updateCurrentCondition(timestamp, endpoint, datum);
->>>>>>> cba2056f
     }
   }
 
@@ -485,16 +477,7 @@
     return matchingCondition;
   }
 
-<<<<<<< HEAD
-  updateCurrentCondition(timestamp, matchingCondition) {
-    const conditionCollection = this.conditionSetDomainObject.configuration.conditionCollection;
-    const defaultCondition = conditionCollection[conditionCollection.length - 1];
-
-    const currentCondition = matchingCondition || defaultCondition;
-
-=======
   emitConditionSetResult(currentCondition, timestamp, outputValue, result) {
->>>>>>> cba2056f
     this.emit(
       'conditionSetResultUpdated',
       Object.assign(
@@ -509,9 +492,6 @@
     );
   }
 
-<<<<<<< HEAD
-  getTestData(metadatum, identifier) {
-=======
   updateCurrentCondition(timestamp, telemetryObject, telemetryData) {
     this.telemetryBuffer.push({ timestamp, telemetryObject, telemetryData });
 
@@ -570,8 +550,7 @@
     this.emitConditionSetResult(currentCondition, timestamp, telemetryValue, conditionResult);
   }
 
-  getTestData(metadatum) {
->>>>>>> cba2056f
+  getTestData(metadatum, identifier) {
     let data = undefined;
     if (this.testData.applied) {
       const found = this.testData.conditionTestInputs.find(

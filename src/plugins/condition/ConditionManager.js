--- conflicted
+++ resolved
@@ -37,10 +37,7 @@
         this.compositionLoad = this.composition.load();
         this.subscriptions = {};
         this.telemetryObjects = {};
-        this.testData = {
-            conditionTestData: [],
-            applied: false
-        };
+        this.testData = {conditionTestData: [], applied: false};
         this.initialize();
 
         this.stopObservingForChanges = this.openmct.objects.observe(this.conditionSetDomainObject, '*', (newDomainObject) => {
@@ -53,10 +50,8 @@
         const id = this.openmct.objects.makeKeyString(endpoint.identifier);
         if (this.subscriptions[id]) {
             console.log('subscription already exists');
-
             return;
         }
-
         this.telemetryObjects[id] = Object.assign({}, endpoint, {telemetryMetaData: this.openmct.telemetry.getMetadata(endpoint).valueMetadatas});
         this.subscriptions[id] = this.openmct.telemetry.subscribe(
             endpoint,
@@ -69,7 +64,6 @@
         const id = this.openmct.objects.makeKeyString(endpointIdentifier);
         if (!this.subscriptions[id]) {
             console.log('no subscription to remove');
-
             return;
         }
 
@@ -195,7 +189,6 @@
         } else {
             this.conditionSetDomainObject.configuration.conditionCollection.unshift(newCondition);
         }
-
         this.initCondition(newCondition, index);
         this.persistConditions();
     }
@@ -225,10 +218,10 @@
 
     getCurrentCondition() {
         const conditionCollection = this.conditionSetDomainObject.configuration.conditionCollection;
-        let currentCondition = conditionCollection[conditionCollection.length - 1];
+        let currentCondition = conditionCollection[conditionCollection.length-1];
 
         for (let i = 0; i < conditionCollection.length - 1; i++) {
-            const condition = this.findConditionById(conditionCollection[i].id);
+            const condition = this.findConditionById(conditionCollection[i].id)
             if (condition.result) {
                 //first condition to be true wins
                 currentCondition = conditionCollection[i];
@@ -241,7 +234,7 @@
 
     getCurrentConditionLAD(conditionResults) {
         const conditionCollection = this.conditionSetDomainObject.configuration.conditionCollection;
-        let currentCondition = conditionCollection[conditionCollection.length - 1];
+        let currentCondition = conditionCollection[conditionCollection.length-1];
 
         for (let i = 0; i < conditionCollection.length - 1; i++) {
             if (conditionResults[conditionCollection[i].id]) {
@@ -250,7 +243,6 @@
                 break;
             }
         }
-
         return currentCondition;
     }
 
@@ -270,9 +262,8 @@
                     results.forEach(resultObj => {
                         const { id, data, data: { result } } = resultObj;
                         if (this.findConditionById(id)) {
-                            conditionResults[id] = Boolean(result);
+                            conditionResults[id] = !!result;
                         }
-
                         latestTimestamp = getLatestTimestamp(
                             latestTimestamp,
                             data,
@@ -303,11 +294,7 @@
     isTelemetryUsed(endpoint) {
         const id = this.openmct.objects.makeKeyString(endpoint.identifier);
 
-<<<<<<< HEAD
-        for (const condition of this.conditionClassCollection) {
-=======
         for(const condition of this.conditions) {
->>>>>>> 87d63806
             if (condition.isTelemetryUsed(id)) {
                 return true;
             }
@@ -345,7 +332,7 @@
                 },
                 timestamp
             )
-        );
+        )
     }
 
     getTestData(metadatum) {
@@ -356,7 +343,6 @@
                 data = found.value;
             }
         }
-
         return data;
     }
 
@@ -367,8 +353,7 @@
         const normalizedDatum = Object.values(metadata).reduce((datum, metadatum) => {
             const testValue = this.getTestData(metadatum);
             const formatter = this.openmct.telemetry.getValueFormatter(metadatum);
-            datum[metadatum.key] = testValue !== undefined ? formatter.parse(testValue) : formatter.parse(telemetryDatum[metadatum.source]);
-
+            datum[metadatum.key] = testValue !== undefined ?  formatter.parse(testValue) : formatter.parse(telemetryDatum[metadatum.source]);
             return datum;
         }, {});
 
@@ -392,12 +377,12 @@
         Object.values(this.subscriptions).forEach(unsubscribe => unsubscribe());
         delete this.subscriptions;
 
-        if (this.stopObservingForChanges) {
+        if(this.stopObservingForChanges) {
             this.stopObservingForChanges();
         }
 
         this.conditions.forEach((condition) => {
             condition.destroy();
-        });
+        })
     }
 }
--- conflicted
+++ resolved
@@ -54,16 +54,12 @@
                 domainObject.telemetry = {};
             }
         });
-<<<<<<< HEAD
         openmct.legacyExtension('policies', {
             category: 'view',
             implementation: ConditionSetViewPolicy
         });
         let compositionPolicy = new ConditionSetCompositionPolicy(openmct);
         openmct.composition.addPolicy(compositionPolicy.allow.bind(compositionPolicy));
-=======
-        openmct.composition.addPolicy(new ConditionSetCompositionPolicy(openmct).allow);
->>>>>>> 3a65f75d
         openmct.telemetry.addProvider(new ConditionSetMetadataProvider(openmct));
         openmct.telemetry.addProvider(new ConditionSetTelemetryProvider(openmct));
         openmct.objectViews.addProvider(new ConditionSetViewProvider(openmct));

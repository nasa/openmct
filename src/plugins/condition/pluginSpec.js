--- conflicted
+++ resolved
@@ -795,17 +795,10 @@
                 }
             };
             openmct.$injector = jasmine.createSpyObj('$injector', ['get']);
-<<<<<<< HEAD
-            const mockTransactionService = jasmine.createSpyObj(
-                'transactionService',
-                ['commit']
-            );
-=======
             // const mockTransactionService = jasmine.createSpyObj(
             //     'transactionService',
             //     ['commit']
             // );
->>>>>>> 510d3bd3
             openmct.telemetry = jasmine.createSpyObj('telemetry', ['isTelemetryObject', "subscribe", "getMetadata", "getValueFormatter", "request"]);
             openmct.telemetry.isTelemetryObject.and.returnValue(true);
             openmct.telemetry.subscribe.and.returnValue(function () {});
@@ -817,11 +810,7 @@
             openmct.telemetry.getMetadata.and.returnValue(testTelemetryObject.telemetry);
             openmct.telemetry.request.and.returnValue(Promise.resolve([]));
 
-<<<<<<< HEAD
-            mockTransactionService.commit = async () => {};
-=======
             // mockTransactionService.commit = async () => {};
->>>>>>> 510d3bd3
             const mockIdentifierService = jasmine.createSpyObj(
                 'identifierService',
                 ['parse']
@@ -833,20 +822,12 @@
             });
 
             openmct.$injector = jasmine.createSpyObj('$injector', ['get']);
-<<<<<<< HEAD
-            openmct.$injector.get.withArgs('identifierService').and.returnValue(mockIdentifierService)
-                .withArgs('transactionService').and.returnValue(mockTransactionService);
-
-            const styleRuleManger = new StyleRuleManager(stylesObject, openmct, null, true);
-            spyOn(styleRuleManger, 'subscribeToConditionSet');
-=======
             openmct.$injector.get.withArgs('identifierService').and.returnValue(mockIdentifierService);
             // .withArgs('transactionService').and.returnValue(mockTransactionService);
 
             const styleRuleManger = new StyleRuleManager(stylesObject, openmct, null, true);
             spyOn(styleRuleManger, 'subscribeToConditionSet');
             openmct.editor.edit();
->>>>>>> 510d3bd3
             await openmct.editor.save();
             expect(styleRuleManger.subscribeToConditionSet).toHaveBeenCalledTimes(1);
         });

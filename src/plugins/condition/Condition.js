--- conflicted
+++ resolved
@@ -191,10 +191,6 @@
 
     handleCriterionResult(eventData) {
         const id = eventData.id;
-<<<<<<< HEAD
-        const conditionData = eventData.data;
-=======
->>>>>>> 95f855f9
 
         if (this.findCriterion(id)) {
             this.criteriaResults[id] = eventData.data.result;

--- conflicted
+++ resolved
@@ -69,13 +69,6 @@
             console.log('no data received');
             return;
         }
-<<<<<<< HEAD
-        if (!this.isTelemetryUsed(datum.id)) {
-            return;
-        }
-=======
-
->>>>>>> 7dd81beb
         this.criteria.forEach(criterion => {
             if (this.isAnyOrAllTelemetry(criterion)) {
                 criterion.getResult(datum, this.conditionManager.telemetryObjects);

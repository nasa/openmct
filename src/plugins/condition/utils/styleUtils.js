/*****************************************************************************
 * Open MCT, Copyright (c) 2014-2020, United States Government
 * as represented by the Administrator of the National Aeronautics and Space
 * Administration. All rights reserved.
 *
 * Open MCT is licensed under the Apache License, Version 2.0 (the
 * "License"); you may not use this file except in compliance with the License.
 * You may obtain a copy of the License at
 * http://www.apache.org/licenses/LICENSE-2.0.
 *
 * Unless required by applicable law or agreed to in writing, software
 * distributed under the License is distributed on an "AS IS" BASIS, WITHOUT
 * WARRANTIES OR CONDITIONS OF ANY KIND, either express or implied. See the
 * License for the specific language governing permissions and limitations
 * under the License.
 *
 * Open MCT includes source code licensed under additional open source
 * licenses. See the Open Source Licenses file (LICENSES.md) included with
 * this source code distribution or the Licensing information page available
 * at runtime from the About dialog for additional information.
 *****************************************************************************/
import isEmpty from 'lodash/isEmpty';

const NONE_VALUE = '__no_value';

const styleProps = {
    backgroundColor: {
        svgProperty: 'fill',
        noneValue: NONE_VALUE,
        applicableForType: type => {
            return !type ? true : (type === 'text-view'
                                      || type === 'telemetry-view'
                                      || type === 'box-view'
                                      || type === 'subobject-view');
        }
    },
    border: {
        svgProperty: 'stroke',
        noneValue: NONE_VALUE,
        applicableForType: type => {
            return !type ? true : (type === 'text-view'
                                            || type === 'telemetry-view'
                                            || type === 'box-view'
                                            || type === 'image-view'
                                            || type === 'line-view'
                                            || type === 'subobject-view');
        }
    },
    color: {
        svgProperty: 'color',
        noneValue: NONE_VALUE,
        applicableForType: type => {
            return !type ? true : (type === 'text-view'
                                    || type === 'telemetry-view'
                                    || type === 'subobject-view');
        }
    },
    imageUrl: {
        svgProperty: 'url',
        noneValue: '',
        applicableForType: type => {
            return !type ? false : type === 'image-view';
        }
    }
};

function aggregateStyleValues(accumulator, currentStyle) {
    const styleKeys = Object.keys(currentStyle);
    const properties = Object.keys(styleProps);
    properties.forEach((property) => {
        if (!accumulator[property]) {
            accumulator[property] = [];
        }

        const found = styleKeys.find(key => key === property);
        if (found) {
            accumulator[property].push(currentStyle[found]);
        }
    });

    return accumulator;
}

function getStaticStyleForItem(domainObject, id) {
    let domainObjectStyles = domainObject && domainObject.configuration && domainObject.configuration.objectStyles;
    if (domainObjectStyles) {
        if (id) {
            if(domainObjectStyles[id] && domainObjectStyles[id].staticStyle) {
                return domainObjectStyles[id].staticStyle.style;
            }
        } else if (domainObjectStyles.staticStyle) {
            return domainObjectStyles.staticStyle.style;
        }
    }
}

// Returns a union of styles used by multiple items.
// Styles that are common to all items but don't have the same value are added to the mixedStyles list
export function getConsolidatedStyleValues(multipleItemStyles) {
    let aggregatedStyleValues = multipleItemStyles.reduce(aggregateStyleValues, {});

    let styleValues = {};
    let mixedStyles = [];
    const properties = Object.keys(styleProps);
    properties.forEach((property) => {
        const values = aggregatedStyleValues[property];
        if (values.length) {
            if (values.every(value => value === values[0])) {
                styleValues[property] = values[0];
            } else {
                styleValues[property] = '';
                mixedStyles.push(property);
            }
        }
    });

    return {
        styles: styleValues,
        mixedStyles
    };
<<<<<<< HEAD
}
=======
};

const getStaticStyleForItem = (domainObject, id) => {
    let domainObjectStyles = domainObject && domainObject.configuration && domainObject.configuration.objectStyles;
    if (domainObjectStyles) {
        if (id) {
            if (domainObjectStyles[id] && domainObjectStyles[id].staticStyle) {
                return domainObjectStyles[id].staticStyle.style;
            }
        } else if (domainObjectStyles.staticStyle) {
            return domainObjectStyles.staticStyle.style;
        }
    }
};
>>>>>>> b76d4b76

export function getConditionalStyleForItem(domainObject, id) {
    let domainObjectStyles = domainObject && domainObject.configuration && domainObject.configuration.objectStyles;
    if (domainObjectStyles) {
        if (id) {
            if (domainObjectStyles[id] && domainObjectStyles[id].conditionSetIdentifier) {
                return domainObjectStyles[id].styles;
            }
        } else if (domainObjectStyles.conditionSetIdentifier) {
            return domainObjectStyles.styles;
        }
    }
}

export function getConditionSetIdentifierForItem(domainObject, id) {
    let domainObjectStyles = domainObject && domainObject.configuration && domainObject.configuration.objectStyles;
    if (domainObjectStyles) {
        if (id) {
            if (domainObjectStyles[id] && domainObjectStyles[id].conditionSetIdentifier) {
                return domainObjectStyles[id].conditionSetIdentifier;
            }
        } else if (domainObjectStyles.conditionSetIdentifier) {
            return domainObjectStyles.conditionSetIdentifier;
        }
    }
}

//Returns either existing static styles or uses SVG defaults if available
export function getApplicableStylesForItem(domainObject, item) {
    const type = item && item.type;
    const id = item && item.id;
    let style = {};

    let staticStyle = getStaticStyleForItem(domainObject, id);

    const properties = Object.keys(styleProps);
    properties.forEach(property => {
        const styleProp = styleProps[property];
        if (styleProp.applicableForType(type)) {
            let defaultValue;
            if (staticStyle) {
                defaultValue = staticStyle[property];
            } else if (item) {
                defaultValue = item[styleProp.svgProperty];
            }

            style[property] = defaultValue === undefined ? styleProp.noneValue : defaultValue;
        }
    });

    return style;
}

export function getStylesWithoutNoneValue(style) {
    if (isEmpty(style) || !style) {
        return;
    }

    let styleObj = {};
    const keys = Object.keys(style);
    keys.forEach(key => {
        if ((typeof style[key] === 'string')) {
            if (style[key].indexOf('__no_value') > -1) {
                style[key] = '';
            } else {
                styleObj[key] = style[key];
            }
        }
    });

    return styleObj;
}<|MERGE_RESOLUTION|>--- conflicted
+++ resolved
@@ -85,7 +85,7 @@
     let domainObjectStyles = domainObject && domainObject.configuration && domainObject.configuration.objectStyles;
     if (domainObjectStyles) {
         if (id) {
-            if(domainObjectStyles[id] && domainObjectStyles[id].staticStyle) {
+            if (domainObjectStyles[id] && domainObjectStyles[id].staticStyle) {
                 return domainObjectStyles[id].staticStyle.style;
             }
         } else if (domainObjectStyles.staticStyle) {
@@ -118,24 +118,7 @@
         styles: styleValues,
         mixedStyles
     };
-<<<<<<< HEAD
 }
-=======
-};
-
-const getStaticStyleForItem = (domainObject, id) => {
-    let domainObjectStyles = domainObject && domainObject.configuration && domainObject.configuration.objectStyles;
-    if (domainObjectStyles) {
-        if (id) {
-            if (domainObjectStyles[id] && domainObjectStyles[id].staticStyle) {
-                return domainObjectStyles[id].staticStyle.style;
-            }
-        } else if (domainObjectStyles.staticStyle) {
-            return domainObjectStyles.staticStyle.style;
-        }
-    }
-};
->>>>>>> b76d4b76
 
 export function getConditionalStyleForItem(domainObject, id) {
     let domainObjectStyles = domainObject && domainObject.configuration && domainObject.configuration.objectStyles;

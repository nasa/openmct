--- conflicted
+++ resolved
@@ -20,27 +20,24 @@
  * at runtime from the About dialog for additional information.
  *****************************************************************************/
 
-<<<<<<< HEAD
-=======
-const convertToNumbers = (input) => {
+function convertToNumbers(input) {
     let numberInputs = [];
     input.forEach(inputValue => numberInputs.push(Number(inputValue)));
 
     return numberInputs;
-};
-
-const convertToStrings = (input) => {
+}
+
+function convertToStrings(input) {
     let stringInputs = [];
     input.forEach(inputValue => stringInputs.push(inputValue !== undefined ? inputValue.toString() : ''));
 
     return stringInputs;
-};
-
-const joinValues = (values, length) => {
+}
+
+function joinValues(values, length) {
     return values.slice(0, length).join(', ');
-};
-
->>>>>>> b76d4b76
+}
+
 export const OPERATIONS = [
     {
         name: 'equalTo',
@@ -51,7 +48,7 @@
         appliesTo: ['number'],
         inputCount: 1,
         getDescription: function (values) {
-            return ' is ' + values.slice(0, 1);
+            return ' is ' + joinValues(values, 1);
         }
     },
     {
@@ -63,7 +60,7 @@
         appliesTo: ['number'],
         inputCount: 1,
         getDescription: function (values) {
-            return ' is not ' + values.slice(0, 1);
+            return ' is not ' + joinValues(values, 1);
         }
     },
     {
@@ -75,7 +72,7 @@
         appliesTo: ['number'],
         inputCount: 1,
         getDescription: function (values) {
-            return ' > ' + values.slice(0, 1);
+            return ' > ' + joinValues(values, 1);
         }
     },
     {
@@ -87,7 +84,7 @@
         appliesTo: ['number'],
         inputCount: 1,
         getDescription: function (values) {
-            return ' < ' + values.slice(0, 1);
+            return ' < ' + joinValues(values, 1);
         }
     },
     {
@@ -99,7 +96,7 @@
         appliesTo: ['number'],
         inputCount: 1,
         getDescription: function (values) {
-            return ' >= ' + values.slice(0, 1);
+            return ' >= ' + joinValues(values, 1);
         }
     },
     {
@@ -111,7 +108,7 @@
         appliesTo: ['number'],
         inputCount: 1,
         getDescription: function (values) {
-            return ' <= ' + values.slice(0, 1);
+            return ' <= ' + joinValues(values, 1);
         }
     },
     {
@@ -155,7 +152,7 @@
         appliesTo: ['string'],
         inputCount: 1,
         getDescription: function (values) {
-            return ' contains ' + values.slice(0, 1);
+            return ' contains ' + joinValues(values, 1);
         }
     },
     {
@@ -167,7 +164,7 @@
         appliesTo: ['string'],
         inputCount: 1,
         getDescription: function (values) {
-            return ' does not contain ' + values.slice(0, 1);
+            return ' does not contain ' + joinValues(values, 1);
         }
     },
     {
@@ -179,7 +176,7 @@
         appliesTo: ['string'],
         inputCount: 1,
         getDescription: function (values) {
-            return ' starts with ' + values.slice(0, 1);
+            return ' starts with ' + joinValues(values, 1);
         }
     },
     {
@@ -191,7 +188,7 @@
         appliesTo: ['string'],
         inputCount: 1,
         getDescription: function (values) {
-            return ' ends with ' + values.slice(0, 1);
+            return ' ends with ' + joinValues(values, 1);
         }
     },
     {
@@ -203,7 +200,7 @@
         appliesTo: ['string'],
         inputCount: 1,
         getDescription: function (values) {
-            return ' is exactly ' + values.slice(0, 1);
+            return ' is exactly ' + joinValues(values, 1);
         }
     },
     {
@@ -241,7 +238,7 @@
         appliesTo: ['enum'],
         inputCount: 1,
         getDescription: function (values) {
-            return ' is ' + values.slice(0, 1);
+            return ' is ' + joinValues(values, 1);
         }
     },
     {
@@ -255,7 +252,7 @@
         appliesTo: ['enum'],
         inputCount: 1,
         getDescription: function (values) {
-            return ' is not ' + values.slice(0, 1);
+            return ' is not ' + joinValues(values, 1);
         }
     },
     {
@@ -310,20 +307,6 @@
         }
     }
 ];
-// cast each value in inputArr to number
-function convertToNumbers(inputArr) {
-    let numberInputs = [];
-    inputArr.forEach(inputValue => numberInputs.push(Number(inputValue)));
-    return numberInputs;
-}
-
-
-// cast each value in inputArr to string, or empty string if undefined
-function convertToStrings(inputArr) {
-    let stringInputs = [];
-    inputArr.forEach(inputValue => stringInputs.push(inputValue !== undefined ? inputValue.toString() : ''));
-    return stringInputs;
-}
 
 export const INPUT_TYPES = {
     'string': 'text',

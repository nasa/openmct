--- conflicted
+++ resolved
@@ -50,15 +50,8 @@
     this.openmct.time.on('tick', this.tick);
     this.tick(this.timeTextValue);
   },
-<<<<<<< HEAD
   beforeUnmount() {
-    if (this.unlisten) {
-      this.unlisten();
-    }
-=======
-  beforeDestroy() {
     this.openmct.time.off('tick', this.tick);
->>>>>>> 42b54591
   },
   methods: {
     tick(timestamp) {

--- conflicted
+++ resolved
@@ -23,27 +23,8 @@
 import { v4 as uuid } from 'uuid';
 
 export default class ExportAsJSONAction {
-<<<<<<< HEAD
-    constructor(openmct) {
-        this.openmct = openmct;
-
-        this.name = 'Export as JSON';
-        this.key = 'export.JSON';
-        this.description = '';
-        this.cssClass = "icon-export";
-        this.group = "export";
-        this.priority = 1;
-
-        this.tree = null;
-        this.calls = null;
-        this.idMap = null;
-
-        this.JSONExportService = new JSONExporter();
-    }
-=======
   constructor(openmct) {
     this.openmct = openmct;
->>>>>>> 4cab97cb
 
     this.name = 'Export as JSON';
     this.key = 'export.JSON';
@@ -52,214 +33,6 @@
     this.group = 'export';
     this.priority = 1;
 
-<<<<<<< HEAD
-        return this._isCreatableAndPersistable(domainObject);
-    }
-    /**
-     *
-     * @param {object} objectpath
-     */
-    invoke(objectpath) {
-        this.tree = {};
-        this.calls = 0;
-        this.idMap = {};
-
-        const root = objectpath[0];
-        this.root = this._copy(root);
-
-        const rootId = this._getKeystring(this.root);
-        this.tree[rootId] = this.root;
-
-        this._write(this.root);
-    }
-
-    /**
-     * @private
-     * @param {object} parent
-     */
-    async _write(parent) {
-        this.calls++;
-
-        //conditional object styles are not saved on the composition, so we need to check for them
-        const conditionSetIdentifier = this._getConditionSetIdentifier(parent);
-        const hasItemConditionSetIdentifiers = this._hasItemConditionSetIdentifiers(parent);
-        const composition = this.openmct.composition.get(parent);
-
-        if (composition) {
-            const children = await composition.load();
-
-            children.forEach((child) => {
-                this._exportObject(child, parent);
-            });
-        }
-
-        if (!conditionSetIdentifier && !hasItemConditionSetIdentifiers) {
-            this._decrementCallsAndSave();
-        } else {
-            const conditionSetObjects = [];
-
-            // conditionSetIdentifiers directly in objectStyles object
-            if (conditionSetIdentifier) {
-                conditionSetObjects.push(await this.openmct.objects.get(conditionSetIdentifier));
-            }
-
-            // conditionSetIdentifiers stored on item ids in the objectStyles object
-            if (hasItemConditionSetIdentifiers) {
-                const itemConditionSetIdentifiers = this._getItemConditionSetIdentifiers(parent);
-
-                for (const itemConditionSetIdentifier of itemConditionSetIdentifiers) {
-                    conditionSetObjects.push(await this.openmct.objects.get(itemConditionSetIdentifier));
-                }
-            }
-
-            for (const conditionSetObject of conditionSetObjects) {
-                this._exportObject(conditionSetObject, parent);
-            }
-
-            this._decrementCallsAndSave();
-        }
-    }
-
-    _exportObject(child, parent) {
-        const originalKeyString = this._getKeystring(child);
-        const createable = this._isCreatableAndPersistable(child);
-        const isNotInfinite = !Object.prototype.hasOwnProperty.call(this.tree, originalKeyString);
-
-        if (createable && isNotInfinite) {
-            // for external or linked objects we generate new keys, if they don't exist already
-            if (this._isLinkedObject(child, parent)) {
-                child = this._rewriteLink(child, parent);
-            } else {
-                this.tree[originalKeyString] = child;
-            }
-
-            this._write(child);
-        }
-    }
-
-    /**
-     * @private
-     * @param {object} child
-     * @param {object} parent
-     * @returns {object}
-     */
-    _rewriteLink(child, parent) {
-        const originalKeyString = this._getKeystring(child);
-        const parentKeyString = this._getKeystring(parent);
-        const conditionSetIdentifier = this._getConditionSetIdentifier(parent);
-        const hasItemConditionSetIdentifiers = this._hasItemConditionSetIdentifiers(parent);
-        const existingMappedKeyString = this.idMap[originalKeyString];
-        let copy;
-
-        if (!existingMappedKeyString) {
-            copy = this._copy(child);
-            copy.identifier.key = uuid();
-
-            if (!conditionSetIdentifier && !hasItemConditionSetIdentifiers) {
-                copy.location = parentKeyString;
-            }
-
-            let newKeyString = this._getKeystring(copy);
-            this.idMap[originalKeyString] = newKeyString;
-            this.tree[newKeyString] = copy;
-        } else {
-            copy = this.tree[existingMappedKeyString];
-        }
-
-        if (conditionSetIdentifier || hasItemConditionSetIdentifiers) {
-
-            // update objectStyle object
-            if (conditionSetIdentifier) {
-                const directObjectStylesIdentifier = this.openmct.objects.areIdsEqual(
-                    parent.configuration.objectStyles.conditionSetIdentifier,
-                    child.identifier
-                );
-
-                if (directObjectStylesIdentifier) {
-                    parent.configuration.objectStyles.conditionSetIdentifier = copy.identifier;
-                    this.tree[parentKeyString].configuration.objectStyles.conditionSetIdentifier = copy.identifier;
-                }
-            }
-
-            // update per item id on objectStyle object
-            if (hasItemConditionSetIdentifiers) {
-                for (const itemId in parent.configuration.objectStyles) {
-                    if (parent.configuration.objectStyles[itemId]) {
-                        const itemConditionSetIdentifier = parent.configuration.objectStyles[itemId].conditionSetIdentifier;
-
-                        if (
-                            itemConditionSetIdentifier
-                            && this.openmct.objects.areIdsEqual(itemConditionSetIdentifier, child.identifier)
-                        ) {
-                            parent.configuration.objectStyles[itemId].conditionSetIdentifier = copy.identifier;
-                            this.tree[parentKeyString].configuration.objectStyles[itemId].conditionSetIdentifier = copy.identifier;
-                        }
-                    }
-                }
-            }
-        } else {
-            // just update parent
-            const index = parent.composition.findIndex(identifier => {
-                return this.openmct.objects.areIdsEqual(child.identifier, identifier);
-            });
-
-            parent.composition[index] = copy.identifier;
-            this.tree[parentKeyString].composition[index] = copy.identifier;
-        }
-
-        return copy;
-    }
-
-    /**
-     * @private
-     * @param {object} domainObject
-     * @returns {string} A string representation of the given identifier, including namespace and key
-     */
-    _getKeystring(domainObject) {
-        return this.openmct.objects.makeKeyString(domainObject.identifier);
-    }
-
-    /**
-     * @private
-     * @param {object} domainObject
-     * @returns {boolean}
-     */
-    _isCreatableAndPersistable(domainObject) {
-        const type = this.openmct.types.get(domainObject.type);
-        const isPersistable = this.openmct.objects.isPersistable(domainObject.identifier);
-
-        return type && type.definition.creatable && isPersistable;
-    }
-
-    /**
-     * @private
-     * @param {object} child
-     * @param {object} parent
-     * @returns {boolean}
-     */
-    _isLinkedObject(child, parent) {
-        const rootKeyString = this._getKeystring(this.root);
-        const childKeyString = this._getKeystring(child);
-        const parentKeyString = this._getKeystring(parent);
-
-        return (child.location !== parentKeyString
-            && !Object.keys(this.tree).includes(child.location)
-            && childKeyString !== rootKeyString)
-            || this.idMap[childKeyString] !== undefined;
-    }
-
-    _getConditionSetIdentifier(object) {
-        return object.configuration?.objectStyles?.conditionSetIdentifier;
-    }
-
-    _hasItemConditionSetIdentifiers(parent) {
-        const objectStyles = parent.configuration?.objectStyles;
-
-        for (const itemId in objectStyles) {
-            if (Object.prototype.hasOwnProperty.call(objectStyles[itemId], 'conditionSetIdentifier')) {
-                return true;
-            }
-=======
     this.tree = null;
     this.calls = null;
     this.idMap = null;
@@ -332,65 +105,17 @@
 
         for (const itemConditionSetIdentifier of itemConditionSetIdentifiers) {
           conditionSetObjects.push(await this.openmct.objects.get(itemConditionSetIdentifier));
->>>>>>> 4cab97cb
         }
       }
 
-<<<<<<< HEAD
-        return false;
-    }
-
-    _getItemConditionSetIdentifiers(parent) {
-        const objectStyles = parent.configuration?.objectStyles;
-        let identifiers = new Set();
-
-        if (objectStyles) {
-            Object.keys(objectStyles).forEach(itemId => {
-                if (objectStyles[itemId].conditionSetIdentifier) {
-                    identifiers.add(objectStyles[itemId].conditionSetIdentifier);
-                }
-            });
-        }
-
-        return Array.from(identifiers);
-=======
       for (const conditionSetObject of conditionSetObjects) {
         this._exportObject(conditionSetObject, parent);
       }
 
       this._decrementCallsAndSave();
->>>>>>> 4cab97cb
-    }
-  }
-
-<<<<<<< HEAD
-    /**
-     * @private
-     */
-    _rewriteReferences() {
-        const oldKeyStrings = Object.keys(this.idMap);
-        let treeString = JSON.stringify(this.tree);
-
-        oldKeyStrings.forEach((oldKeyString) => {
-            // this will cover keyStrings, identifiers and identifiers created
-            // by hand that may be structured differently from those created with 'makeKeyString'
-            const newKeyString = this.idMap[oldKeyString];
-            const newIdentifier = JSON.stringify(this.openmct.objects.parseKeyString(newKeyString));
-            const oldIdentifier = this.openmct.objects.parseKeyString(oldKeyString);
-            const oldIdentifierNamespaceFirst = JSON.stringify(oldIdentifier);
-            const oldIdentifierKeyFirst = JSON.stringify({
-                key: oldIdentifier.key,
-                namespace: oldIdentifier.namespace
-            });
-
-            // replace keyStrings
-            treeString = treeString.split(oldKeyString).join(newKeyString);
-
-            // check for namespace first identifiers, replace if necessary
-            if (treeString.includes(oldIdentifierNamespaceFirst)) {
-                treeString = treeString.split(oldIdentifierNamespaceFirst).join(newIdentifier);
-            }
-=======
+    }
+  }
+
   _exportObject(child, parent) {
     const originalKeyString = this._getKeystring(child);
     const createable = this._isCreatableAndPersistable(child);
@@ -407,7 +132,6 @@
       this._write(child);
     }
   }
->>>>>>> 4cab97cb
 
   /**
    * @private
@@ -445,25 +169,6 @@
           parent.configuration.objectStyles.conditionSetIdentifier,
           child.identifier
         );
-<<<<<<< HEAD
-    }
-    /**
-     * @private
-     * @returns {object}
-     */
-    _wrapTree() {
-        return {
-            "openmct": this.tree,
-            "rootId": this._getKeystring(this.root)
-        };
-    }
-
-    _decrementCallsAndSave() {
-        this.calls--;
-        if (this.calls === 0) {
-            this._rewriteReferences();
-            this._saveAs(this._wrapTree());
-=======
 
         if (directObjectStylesIdentifier) {
           parent.configuration.objectStyles.conditionSetIdentifier = copy.identifier;
@@ -567,16 +272,10 @@
       Object.keys(objectStyles).forEach((itemId) => {
         if (objectStyles[itemId].conditionSetIdentifier) {
           identifiers.add(objectStyles[itemId].conditionSetIdentifier);
->>>>>>> 4cab97cb
         }
       });
     }
 
-<<<<<<< HEAD
-    _copy(object) {
-        return JSON.parse(JSON.stringify(object));
-    }
-=======
     return Array.from(identifiers);
   }
 
@@ -643,5 +342,4 @@
   _copy(object) {
     return JSON.parse(JSON.stringify(object));
   }
->>>>>>> 4cab97cb
 }
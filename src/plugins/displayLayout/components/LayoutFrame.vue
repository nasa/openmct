/*****************************************************************************
 * Open MCT, Copyright (c) 2014-2018, United States Government
 * as represented by the Administrator of the National Aeronautics and Space
 * Administration. All rights reserved.
 *
 * Open MCT is licensed under the Apache License, Version 2.0 (the
 * "License"); you may not use this file except in compliance with the License.
 * You may obtain a copy of the License at
 * http://www.apache.org/licenses/LICENSE-2.0.
 *
 * Unless required by applicable law or agreed to in writing, software
 * distributed under the License is distributed on an "AS IS" BASIS, WITHOUT
 * WARRANTIES OR CONDITIONS OF ANY KIND, either express or implied. See the
 * License for the specific language governing permissions and limitations
 * under the License.
 *
 * Open MCT includes source code licensed under additional open source
 * licenses. See the Open Source Licenses file (LICENSES.md) included with
 * this source code distribution or the Licensing information page available
 * at runtime from the About dialog for additional information.
 *****************************************************************************/

<template>
    <div class="l-layout__frame c-frame"
         :class="{
             'no-frame': !item.hasFrame,
             'u-inspectable': inspectable
         }"
         :style="style">

        <slot></slot>

        <div class="c-frame-edit__move"
             @mousedown="startMove([1,1], [0,0], $event)">
        </div>
    </div>
</template>

<style lang="scss">
    @import "~styles/sass-base";

    /******************* FRAME */
    .c-frame {
        display: flex;
        flex-direction: column;

        // Whatever is placed into the slot, make it fill the entirety of the space, obeying padding
        > *:first-child {
            flex: 1 1 auto;
        }
<<<<<<< HEAD

        &:not(.no-frame) {
            background: $colorBodyBg;
            border: $browseFrameBorder;
            padding: $interiorMargin;
        }

        &-edit__move {
            display: none;
=======
    }

    .c-frame-edit {
        // In Layouts, this is the editing rect and handles
        // In Fixed Position, this is a wrapper element
        @include abs();
        display: none;

        &__move {
            @include abs();
            cursor: move;
        }

        &__handle {
            $d: 6px;
            $o: floor($d * -0.5);
            background: $editFrameColorHandleFg;
            box-shadow: $editFrameColorHandleBg 0 0 0 2px;
            display: none; // Set to block via s-selected selector
            position: absolute;
            width: $d; height: $d;
            top: auto; right: auto; bottom: auto; left: auto;

            &:before {
                // Extended hit area
                @include abs(-10px);
                content: '';
                display: block;
                z-index: 0;
            }

            &:hover {
                background: $editUIColor;
            }

            &--nwse {
                cursor: nwse-resize;
            }

            &--nw {
                cursor: nw-resize;
                left: $o; top: $o;
            }

            &--ne {
                cursor: ne-resize;
                right: $o; top: $o;
            }

            &--se {
                cursor: se-resize;
                right: $o; bottom: $o;
            }

            &--sw {
                cursor: sw-resize;
                left: $o; bottom: $o;
            }
        }
    }

    .c-so-view.has-complex-content + .c-frame-edit {
        // Target frames that hold domain objects that include header elements, as opposed to drawing and alpha objects
        // Make the __move element a more affordable drag UI element
        .c-frame-edit__move {
            @include userSelectNone();
            background: $editFrameMovebarColorBg;
            box-shadow: rgba(black, 0.2) 0 1px;
            bottom: auto;
            height: 0; // Height is set on hover on s-selected.c-frame
            opacity: 0.8;
            max-height: 100%;
            overflow: hidden;
            text-align: center;

            &:before {
                // Grippy
                $h: 4px;
                $tbOffset: ($editFrameMovebarH - $h) / 2;
                $lrOffset: 25%;
                @include grippy($editFrameMovebarColorFg);
                content: '';
                display: block;
                position: absolute;
                top: $tbOffset; right: $lrOffset; bottom: $tbOffset; left: $lrOffset;
            }

            &:hover {
                background: $editFrameHovMovebarColorBg;
                &:before { @include grippy($editFrameHovMovebarColorFg); }
            }
>>>>>>> 6f3e2a8f
        }
    }

    .is-editing {
        .c-frame {
<<<<<<< HEAD
            /******************* STYLES FOR C-FRAME WHILE EDITING */
=======
            &.no-frame {
                border: $editFrameBorder; // Base border style for a frame element while editing.
            }

            &-edit {
                display: contents;
            }

            &-edit__move,
            .c-so-view {
                transition: $transOut;
                transition-delay: $moveBarOutDelay;
            }

>>>>>>> 6f3e2a8f
            &:not([s-selected]) {
                &:hover {
                    border: $editFrameBorderHov;
                }
            }

            &[s-selected] {
                // All frames selected while editing
                border: $editFrameSelectedBorder;
                box-shadow: $editFrameSelectedShdw;

                .c-frame-edit__move {
                    cursor: move;
                }
            }
        }

<<<<<<< HEAD
        /******************* DEFAULT STYLES FOR -EDIT__MOVE */
        .c-frame-edit__move {
            @include abs();
            display: block;
        }

        /******************* 0 - 1 ITEM SELECTED */
        .l-layout {
            &:not(.is-multi-selected) .c-frame, // TARGET ALL C-FRAMES WHEN 0 - 1 ITEMS SELECTED
            &.is-multi-selected .c-frame:not([s-selected]) {   // TARGET ONLY NON-SELECTED C-FRAMES WHEN >1 ITEMS SELECTED
                $moveBarOutDelay: 500ms;

                .c-so-view.has-complex-content {
                    transition: $transOut;
                    transition-delay: $moveBarOutDelay;
                    + .c-frame-edit__move {
                        transition: $transOut;
                        transition-delay: $moveBarOutDelay;
                        @include userSelectNone();
                        background: $editFrameMovebarColorBg;
                        box-shadow: rgba(black, 0.2) 0 1px;
                        bottom: auto;
                        height: 0; // Height is set on hover on s-selected.c-frame
                        opacity: 0.8;
                        max-height: 100%;
                        overflow: hidden;
                        text-align: center;

                        &:before {
                            // Grippy
                            $h: 4px;
                            $tbOffset: ($editFrameMovebarH - $h) / 2;
                            $lrOffset: 25%;
                            @include grippy($editFrameMovebarColorFg);
                            content: '';
                            display: block;
                            position: absolute;
                            top: $tbOffset;
                            right: $lrOffset;
                            bottom: $tbOffset;
                            left: $lrOffset;
                        }

                        &:hover {
                            background: $editFrameHovMovebarColorBg;
                            &:before {
                                @include grippy($editFrameHovMovebarColorFg);
                            }
                        }
                    }
=======
        .l-layout__frame[s-selected]:not(.is-resizing) {
            // Show and animate the __move bar for sub-object views with complex content
            > .c-so-view.has-complex-content {
                > .c-so-view__local-controls {
                    transition: transform 250ms ease-in-out;
                    transition-delay: $moveBarOutDelay;
                }
            }

            &:hover > .c-so-view.has-complex-content {
                // Move content down so the __move bar doesn't cover it.
                padding-top: $editFrameMovebarH;
                transition: $transIn;

                > .c-so-view__local-controls {
                    transition: transform 50ms ease-in-out;
                    transform: translateY($editFrameMovebarH);
                }

                &.c-so-view--no-frame {
                    // Move content down with a bit more space
                    padding-top: $editFrameMovebarH + $interiorMarginSm;
>>>>>>> 6f3e2a8f
                }

                &:not(.is-resizing) {
                    // Show and animate the __move bar for sub-object views with complex content
                    // But only do this when Layout is not is-multi-select
                    &:hover > .c-so-view.has-complex-content {
                        // Move content down so the __move bar doesn't cover it.
                        padding-top: $editFrameMovebarH;
                        transition: $transIn;

                        &.c-so-view--no-frame {
                            // Move content down with a bit more space
                            padding-top: $editFrameMovebarH + $interiorMarginSm;
                        }

                        // Show the move bar
                        + .c-frame-edit__move {
                            height: $editFrameMovebarH;
                            transition: $transIn;
                        }
                    }
                }
            }
        }
    }
</style>

<script>
    import LayoutDrag from './../LayoutDrag'

    export default {
        inject: ['openmct'],
        props: {
            item: Object,
            gridSize: Array
        },
        computed: {
            style() {
                let {x, y, width, height} = this.item;
                return {
                    left: (this.gridSize[0] * x) + 'px',
                    top: (this.gridSize[1] * y) + 'px',
                    width: (this.gridSize[0] * width) + 'px',
                    height: (this.gridSize[1] * height) + 'px',
                    minWidth: (this.gridSize[0] * width) + 'px',
                    minHeight: (this.gridSize[1] * height) + 'px'
                };
            },
            inspectable() {
                return this.item.type === 'subobject-view' || this.item.type === 'telemetry-view';
            }
        },
        methods: {
            updatePosition(event) {
                let currentPosition = [event.pageX, event.pageY];
                this.initialPosition = this.initialPosition || currentPosition;
                this.delta = currentPosition.map(function (value, index) {
                    return value - this.initialPosition[index];
                }.bind(this));
            },
            startMove(posFactor, dimFactor, event) {
                document.body.addEventListener('mousemove', this.continueMove);
                document.body.addEventListener('mouseup', this.endMove);
                this.dragPosition = {
                    position: [this.item.x, this.item.y]
                };
                this.updatePosition(event);
                this.activeDrag = new LayoutDrag(this.dragPosition, posFactor, dimFactor, this.gridSize);
                event.preventDefault();
            },
            continueMove(event) {
                event.preventDefault();
                this.updatePosition(event);
                let newPosition = this.activeDrag.getAdjustedPosition(this.delta);

                if (!_.isEqual(newPosition, this.dragPosition)) {
                    this.dragPosition = newPosition;
                    this.$emit('move', this.toGridDelta(this.delta));
                }
            },
            endMove(event) {
                document.body.removeEventListener('mousemove', this.continueMove);
                document.body.removeEventListener('mouseup', this.endMove);
                this.continueMove(event);
                this.$emit('endMove');
                this.dragPosition = undefined;
                this.initialPosition = undefined;
                this.delta = undefined;
                event.preventDefault();
            },
            toGridDelta(pixelDelta) {
                return pixelDelta.map((v, i) => {
                    return Math.round(v / this.gridSize[i]);
                });
            }
        }
    }
</script><|MERGE_RESOLUTION|>--- conflicted
+++ resolved
@@ -48,7 +48,6 @@
         > *:first-child {
             flex: 1 1 auto;
         }
-<<<<<<< HEAD
 
         &:not(.no-frame) {
             background: $colorBodyBg;
@@ -58,122 +57,12 @@
 
         &-edit__move {
             display: none;
-=======
-    }
-
-    .c-frame-edit {
-        // In Layouts, this is the editing rect and handles
-        // In Fixed Position, this is a wrapper element
-        @include abs();
-        display: none;
-
-        &__move {
-            @include abs();
-            cursor: move;
-        }
-
-        &__handle {
-            $d: 6px;
-            $o: floor($d * -0.5);
-            background: $editFrameColorHandleFg;
-            box-shadow: $editFrameColorHandleBg 0 0 0 2px;
-            display: none; // Set to block via s-selected selector
-            position: absolute;
-            width: $d; height: $d;
-            top: auto; right: auto; bottom: auto; left: auto;
-
-            &:before {
-                // Extended hit area
-                @include abs(-10px);
-                content: '';
-                display: block;
-                z-index: 0;
-            }
-
-            &:hover {
-                background: $editUIColor;
-            }
-
-            &--nwse {
-                cursor: nwse-resize;
-            }
-
-            &--nw {
-                cursor: nw-resize;
-                left: $o; top: $o;
-            }
-
-            &--ne {
-                cursor: ne-resize;
-                right: $o; top: $o;
-            }
-
-            &--se {
-                cursor: se-resize;
-                right: $o; bottom: $o;
-            }
-
-            &--sw {
-                cursor: sw-resize;
-                left: $o; bottom: $o;
-            }
-        }
-    }
-
-    .c-so-view.has-complex-content + .c-frame-edit {
-        // Target frames that hold domain objects that include header elements, as opposed to drawing and alpha objects
-        // Make the __move element a more affordable drag UI element
-        .c-frame-edit__move {
-            @include userSelectNone();
-            background: $editFrameMovebarColorBg;
-            box-shadow: rgba(black, 0.2) 0 1px;
-            bottom: auto;
-            height: 0; // Height is set on hover on s-selected.c-frame
-            opacity: 0.8;
-            max-height: 100%;
-            overflow: hidden;
-            text-align: center;
-
-            &:before {
-                // Grippy
-                $h: 4px;
-                $tbOffset: ($editFrameMovebarH - $h) / 2;
-                $lrOffset: 25%;
-                @include grippy($editFrameMovebarColorFg);
-                content: '';
-                display: block;
-                position: absolute;
-                top: $tbOffset; right: $lrOffset; bottom: $tbOffset; left: $lrOffset;
-            }
-
-            &:hover {
-                background: $editFrameHovMovebarColorBg;
-                &:before { @include grippy($editFrameHovMovebarColorFg); }
-            }
->>>>>>> 6f3e2a8f
         }
     }
 
     .is-editing {
         .c-frame {
-<<<<<<< HEAD
             /******************* STYLES FOR C-FRAME WHILE EDITING */
-=======
-            &.no-frame {
-                border: $editFrameBorder; // Base border style for a frame element while editing.
-            }
-
-            &-edit {
-                display: contents;
-            }
-
-            &-edit__move,
-            .c-so-view {
-                transition: $transOut;
-                transition-delay: $moveBarOutDelay;
-            }
-
->>>>>>> 6f3e2a8f
             &:not([s-selected]) {
                 &:hover {
                     border: $editFrameBorderHov;
@@ -191,7 +80,6 @@
             }
         }
 
-<<<<<<< HEAD
         /******************* DEFAULT STYLES FOR -EDIT__MOVE */
         .c-frame-edit__move {
             @include abs();
@@ -242,7 +130,10 @@
                             }
                         }
                     }
-=======
+                }
+            }
+        }
+
         .l-layout__frame[s-selected]:not(.is-resizing) {
             // Show and animate the __move bar for sub-object views with complex content
             > .c-so-view.has-complex-content {
@@ -265,28 +156,12 @@
                 &.c-so-view--no-frame {
                     // Move content down with a bit more space
                     padding-top: $editFrameMovebarH + $interiorMarginSm;
->>>>>>> 6f3e2a8f
-                }
-
-                &:not(.is-resizing) {
-                    // Show and animate the __move bar for sub-object views with complex content
-                    // But only do this when Layout is not is-multi-select
-                    &:hover > .c-so-view.has-complex-content {
-                        // Move content down so the __move bar doesn't cover it.
-                        padding-top: $editFrameMovebarH;
-                        transition: $transIn;
-
-                        &.c-so-view--no-frame {
-                            // Move content down with a bit more space
-                            padding-top: $editFrameMovebarH + $interiorMarginSm;
-                        }
-
-                        // Show the move bar
-                        + .c-frame-edit__move {
-                            height: $editFrameMovebarH;
-                            transition: $transIn;
-                        }
-                    }
+                }
+
+                // Show the move bar
+                + .c-frame-edit .c-frame-edit__move {
+                    height: $editFrameMovebarH;
+                    transition: $transIn;
                 }
             }
         }

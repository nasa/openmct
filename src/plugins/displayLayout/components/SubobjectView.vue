/*****************************************************************************
 * Open MCT, Copyright (c) 2014-2018, United States Government
 * as represented by the Administrator of the National Aeronautics and Space
 * Administration. All rights reserved.
 *
 * Open MCT is licensed under the Apache License, Version 2.0 (the
 * "License"); you may not use this file except in compliance with the License.
 * You may obtain a copy of the License at
 * http://www.apache.org/licenses/LICENSE-2.0.
 *
 * Unless required by applicable law or agreed to in writing, software
 * distributed under the License is distributed on an "AS IS" BASIS, WITHOUT
 * WARRANTIES OR CONDITIONS OF ANY KIND, either express or implied. See the
 * License for the specific language governing permissions and limitations
 * under the License.
 *
 * Open MCT includes source code licensed under additional open source
 * licenses. See the Open Source Licenses file (LICENSES.md) included with
 * this source code distribution or the Licensing information page available
 * at runtime from the About dialog for additional information.
 *****************************************************************************/
<template>
<<<<<<< HEAD
    <layout-frame :item="item"
                  :grid-size="gridSize"
                  @endDrag="(item, updates) => $emit('endDrag', item, updates)"
                  @drilledIn="item => $emit('drilledIn', item)">
        <div class="u-contents">
            <div class="c-so-view__header">
                <div class="c-so-view__header__start">
                    <div class="c-so-view__name icon-object">{{ domainObject && domainObject.name }}</div>
                    <div class="c-so-view__context-actions c-disclosure-button"></div>
                </div>
                <div class="c-so-view__header__end">
                    <div class="c-button icon-expand local-controls--hidden"></div>
                </div>
=======
    <div class="u-contents">
        <div class="c-so-view__header">
            <div class="c-so-view__header__start">
                <div class="c-so-view__header__name"
                     :class="cssClass">
                    {{ item.domainObject.name }}
                </div>
                <context-menu-drop-down
                    :object-path="objectPath">
                </context-menu-drop-down>
            </div>
            <div class="c-so-view__header__end">
                <div class="c-button icon-expand local-controls--hidden"></div>
>>>>>>> c6a181a2
            </div>
            <object-view class="c-so-view__object-view"
                         :object="domainObject"></object-view>
        </div>
    </layout-frame>
</template>

<style lang="scss">
    @import "~styles/sass-base";

    .c-so-view {
        /*************************** HEADER */
        &__header {
            display: flex;
            align-items: center;

            &__start,
            &__end {
                display: flex;
                flex: 1 1 auto;
            }

            &__end {
                justify-content: flex-end;
            }

            &__name {
                @include headerFont(1em);
                display: flex;
                &:before {
                    margin-right: $interiorMarginSm;
                }
            }

            .no-frame & {
                display: none;
            }
        }

        &__name {
            @include ellipsize();
            @include headerFont(1.2em);
            flex: 0 1 auto;

            &:before {
                // Object type icon
                flex: 0 0 auto;
                margin-right: $interiorMarginSm;
                opacity: 0.5;
            }
        }

        /*************************** OBJECT VIEW */
        &__object-view {
            flex: 1 1 auto;
            overflow: auto;

            .c-object-view {
                .u-fills-container {
                    // Expand component types that fill a container
                    @include abs();
                }
            }
        }
    }
</style>

<script>
<<<<<<< HEAD
    import ObjectView from '../../../ui/components/layout/ObjectView.vue'
    import LayoutFrame from './LayoutFrame.vue'

    const MINIMUM_FRAME_SIZE = [320, 180],
          DEFAULT_DIMENSIONS = [10, 10],
          DEFAULT_POSITION = [1, 1],
          DEFAULT_HIDDEN_FRAME_TYPES = ['hyperlink', 'summary-widget'];

    function getDefaultDimensions(gridSize) {
        return MINIMUM_FRAME_SIZE.map((min, index) => {
            return Math.max(
                Math.ceil(min / gridSize[index]),
                DEFAULT_DIMENSIONS[index]
            );
        });
    }

    function hasFrameByDefault(type) {
        return DEFAULT_HIDDEN_FRAME_TYPES.indexOf(type) === -1;
    }
=======
    import ObjectView from '../../../ui/components/layout/ObjectView.vue';
    import contextMenuDropDown from './contextMenuDropDown.vue';
>>>>>>> c6a181a2

    export default {
        makeDefinition(openmct, gridSize, domainObject, position) {
            position = position || DEFAULT_POSITION;
            let defaultDimensions = getDefaultDimensions(gridSize);
            let definition = {
                width: defaultDimensions[0],
                height: defaultDimensions[1],
                x: position[0],
                y: position[1],
                identifier: domainObject.identifier,
                hasFrame: hasFrameByDefault(domainObject.type),
                // inspectable: true
            };
            return definition;
        },
        inject: ['openmct'],
        props: {
            item: Object,
            gridSize: Array,
            initSelect: Boolean,
            index: Number
        },
        computed: {
        },
        data() {
            return {
                domainObject: undefined
            }
        },
        components: {
            ObjectView,
<<<<<<< HEAD
            LayoutFrame
        },
        mounted() {
            this.openmct.objects.get(this.item.identifier)
                .then(domainObject => {
                    this.domainObject = domainObject;
                    let context = {
                        item: domainObject,
                        layoutItem: this.item,
                        index: this.index
                    };

                    this.removeSelectable = this.openmct.selection.selectable(
                        this.$el,
                        context,
                        this.initSelect
                    );
                });
        },
        destroyed() {
            if (this.removeSelectable) {
                this.removeSelectable();
=======
            contextMenuDropDown
        },
        data() {
            let type = this.openmct.types.get(this.item.domainObject.type);

            return {
                cssClass: type.definition.cssClass,
                objectPath: [this.item.domainObject].concat(this.openmct.router.path)
            }
        },
        mounted() {
            if (this.item.config) {
                this.item.config.attachListeners();
            }
        },
        destroyed() {
            if (this.item.config) {
                this.item.config.removeListeners();
>>>>>>> c6a181a2
            }
        }
    }
</script><|MERGE_RESOLUTION|>--- conflicted
+++ resolved
@@ -20,7 +20,6 @@
  * at runtime from the About dialog for additional information.
  *****************************************************************************/
 <template>
-<<<<<<< HEAD
     <layout-frame :item="item"
                   :grid-size="gridSize"
                   @endDrag="(item, updates) => $emit('endDrag', item, updates)"
@@ -28,27 +27,17 @@
         <div class="u-contents">
             <div class="c-so-view__header">
                 <div class="c-so-view__header__start">
-                    <div class="c-so-view__name icon-object">{{ domainObject && domainObject.name }}</div>
-                    <div class="c-so-view__context-actions c-disclosure-button"></div>
+                    <div class="c-so-view__header__name"
+                         :class="cssClass">
+                        {{ domainObject && domainObject.name }}
+                    </div>
+                    <context-menu-drop-down
+                        :object-path="objectPath">
+                    </context-menu-drop-down>
                 </div>
                 <div class="c-so-view__header__end">
                     <div class="c-button icon-expand local-controls--hidden"></div>
                 </div>
-=======
-    <div class="u-contents">
-        <div class="c-so-view__header">
-            <div class="c-so-view__header__start">
-                <div class="c-so-view__header__name"
-                     :class="cssClass">
-                    {{ item.domainObject.name }}
-                </div>
-                <context-menu-drop-down
-                    :object-path="objectPath">
-                </context-menu-drop-down>
-            </div>
-            <div class="c-so-view__header__end">
-                <div class="c-button icon-expand local-controls--hidden"></div>
->>>>>>> c6a181a2
             </div>
             <object-view class="c-so-view__object-view"
                          :object="domainObject"></object-view>
@@ -117,8 +106,8 @@
 </style>
 
 <script>
-<<<<<<< HEAD
     import ObjectView from '../../../ui/components/layout/ObjectView.vue'
+    import contextMenuDropDown from './contextMenuDropDown.vue';
     import LayoutFrame from './LayoutFrame.vue'
 
     const MINIMUM_FRAME_SIZE = [320, 180],
@@ -138,25 +127,19 @@
     function hasFrameByDefault(type) {
         return DEFAULT_HIDDEN_FRAME_TYPES.indexOf(type) === -1;
     }
-=======
-    import ObjectView from '../../../ui/components/layout/ObjectView.vue';
-    import contextMenuDropDown from './contextMenuDropDown.vue';
->>>>>>> c6a181a2
 
     export default {
         makeDefinition(openmct, gridSize, domainObject, position) {
             position = position || DEFAULT_POSITION;
             let defaultDimensions = getDefaultDimensions(gridSize);
-            let definition = {
+            return {
                 width: defaultDimensions[0],
                 height: defaultDimensions[1],
                 x: position[0],
                 y: position[1],
                 identifier: domainObject.identifier,
-                hasFrame: hasFrameByDefault(domainObject.type),
-                // inspectable: true
+                hasFrame: hasFrameByDefault(domainObject.type)
             };
-            return definition;
         },
         inject: ['openmct'],
         props: {
@@ -165,16 +148,18 @@
             initSelect: Boolean,
             index: Number
         },
-        computed: {
-        },
         data() {
+            let type = this.openmct.types.get(this.item.domainObject.type);
+
             return {
-                domainObject: undefined
+                domainObject: undefined,
+                cssClass: type.definition.cssClass,
+                objectPath: [this.item.domainObject].concat(this.openmct.router.path)
             }
         },
         components: {
             ObjectView,
-<<<<<<< HEAD
+            ContextMenuDropDown,
             LayoutFrame
         },
         mounted() {
@@ -186,7 +171,6 @@
                         layoutItem: this.item,
                         index: this.index
                     };
-
                     this.removeSelectable = this.openmct.selection.selectable(
                         this.$el,
                         context,
@@ -197,26 +181,6 @@
         destroyed() {
             if (this.removeSelectable) {
                 this.removeSelectable();
-=======
-            contextMenuDropDown
-        },
-        data() {
-            let type = this.openmct.types.get(this.item.domainObject.type);
-
-            return {
-                cssClass: type.definition.cssClass,
-                objectPath: [this.item.domainObject].concat(this.openmct.router.path)
-            }
-        },
-        mounted() {
-            if (this.item.config) {
-                this.item.config.attachListeners();
-            }
-        },
-        destroyed() {
-            if (this.item.config) {
-                this.item.config.removeListeners();
->>>>>>> c6a181a2
             }
         }
     }

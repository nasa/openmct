/*****************************************************************************
 * Open MCT, Copyright (c) 2014-2018, United States Government
 * as represented by the Administrator of the National Aeronautics and Space
 * Administration. All rights reserved.
 *
 * Open MCT is licensed under the Apache License, Version 2.0 (the
 * "License"); you may not use this file except in compliance with the License.
 * You may obtain a copy of the License at
 * http://www.apache.org/licenses/LICENSE-2.0.
 *
 * Unless required by applicable law or agreed to in writing, software
 * distributed under the License is distributed on an "AS IS" BASIS, WITHOUT
 * WARRANTIES OR CONDITIONS OF ANY KIND, either express or implied. See the
 * License for the specific language governing permissions and limitations
 * under the License.
 *
 * Open MCT includes source code licensed under additional open source
 * licenses. See the Open Source Licenses file (LICENSES.md) included with
 * this source code distribution or the Licensing information page available
 * at runtime from the About dialog for additional information.
 *****************************************************************************/

<template>
<layout-frame
    :item="item"
    :grid-size="gridSize"
    @move="(gridDelta) => $emit('move', gridDelta)"
    @endMove="() => $emit('endMove')"
>
    <div
        class="c-image-view"
        :class="[styleClass]"
        :style="style"
    ></div>
</layout-frame>
</template>

<script>
import LayoutFrame from './LayoutFrame.vue'
<<<<<<< HEAD
import conditionalStylesMixin from "../mixins/objectlStyles-mixin";
=======
import conditionalStylesMixin from "../mixins/objectStyles-mixin";
>>>>>>> 250fee12

export default {
    makeDefinition(openmct, gridSize, element) {
        return {
            stroke: 'transparent',
            x: 1,
            y: 1,
            width: 10,
            height: 5,
            url: element.url
        };
    },
    inject: ['openmct'],
    components: {
        LayoutFrame
    },
    mixins: [conditionalStylesMixin],
    props: {
        item: {
            type: Object,
            required: true
        },
        gridSize: {
            type: Array,
            required: true,
            validator: (arr) => arr && arr.length === 2
                && arr.every(el => typeof el === 'number')
        },
        index: {
            type: Number,
            required: true
        },
        initSelect: Boolean
    },
    computed: {
        style() {
            return {
                backgroundImage: this.itemStyle ? ('url(' + this.itemStyle.imageUrl + ')') : 'url(' + this.item.url + ')',
                border: (this.itemStyle && this.itemStyle.border) ? this.itemStyle.border : ('1px solid ' + this.item.stroke)
            };
        },
        styleClass() {
            return this.itemStyle && this.itemStyle.isStyleInvisible;
        }
    },
    watch: {
        index(newIndex) {
            if (!this.context) {
                return;
            }

            this.context.index = newIndex;
        }
    },
    mounted() {
        this.context = {
            layoutItem: this.item,
            index: this.index
        };
        this.removeSelectable = this.openmct.selection.selectable(
            this.$el, this.context, this.initSelect);
    },
    destroyed() {
        if (this.removeSelectable) {
            this.removeSelectable();
        }
    }
}
</script><|MERGE_RESOLUTION|>--- conflicted
+++ resolved
@@ -37,11 +37,7 @@
 
 <script>
 import LayoutFrame from './LayoutFrame.vue'
-<<<<<<< HEAD
-import conditionalStylesMixin from "../mixins/objectlStyles-mixin";
-=======
 import conditionalStylesMixin from "../mixins/objectStyles-mixin";
->>>>>>> 250fee12
 
 export default {
     makeDefinition(openmct, gridSize, element) {

/*****************************************************************************
 * Open MCT, Copyright (c) 2014-2021, United States Government
 * as represented by the Administrator of the National Aeronautics and Space
 * Administration. All rights reserved.
 *
 * Open MCT is licensed under the Apache License, Version 2.0 (the
 * "License"); you may not use this file except in compliance with the License.
 * You may obtain a copy of the License at
 * http://www.apache.org/licenses/LICENSE-2.0.
 *
 * Unless required by applicable law or agreed to in writing, software
 * distributed under the License is distributed on an "AS IS" BASIS, WITHOUT
 * WARRANTIES OR CONDITIONS OF ANY KIND, either express or implied. See the
 * License for the specific language governing permissions and limitations
 * under the License.
 *
 * Open MCT includes source code licensed under additional open source
 * licenses. See the Open Source Licenses file (LICENSES.md) included with
 * this source code distribution or the Licensing information page available
 * at runtime from the About dialog for additional information.
 *****************************************************************************/

<template>
<layout-frame
    :item="item"
    :grid-size="gridSize"
    :is-editing="isEditing"
    @move="(gridDelta) => $emit('move', gridDelta)"
    @endMove="() => $emit('endMove')"
>
    <div
        v-if="domainObject"
        class="c-telemetry-view u-style-receiver"
        :class="[statusClass]"
        :style="styleObject"
        :data-font-size="item.fontSize"
        :data-font="item.font"
        @contextmenu.prevent="showContextMenu"
    >
        <div class="is-status__indicator"
             :title="`This item is ${status}`"
        ></div>
        <div
            v-if="showLabel"
            class="c-telemetry-view__label"
        >
            <div class="c-telemetry-view__label-text">
                {{ domainObject.name }}
            </div>
        </div>

        <div
            v-if="showValue"
            :title="fieldName"
            class="c-telemetry-view__value"
            :class="[telemetryClass]"
        >
            <div class="c-telemetry-view__value-text">
                {{ telemetryValue }}
                <span
                    v-if="unit && item.showUnits"
                    class="c-telemetry-view__value-text__unit"
                >
                    {{ unit }}
                </span>
            </div>
        </div>
    </div>
</layout-frame>
</template>

<script>
import LayoutFrame from './LayoutFrame.vue';
import conditionalStylesMixin from "../mixins/objectStyles-mixin";
import { getDefaultNotebook, getNotebookSectionAndPage } from '@/plugins/notebook/utils/notebook-storage.js';

const DEFAULT_TELEMETRY_DIMENSIONS = [10, 5];
const DEFAULT_POSITION = [1, 1];
const CONTEXT_MENU_ACTIONS = ['copyToClipboard', 'copyToNotebook', 'viewHistoricalData'];

export default {
    makeDefinition(openmct, gridSize, domainObject, position) {
        let metadata = openmct.telemetry.getMetadata(domainObject);
        position = position || DEFAULT_POSITION;

        return {
            identifier: domainObject.identifier,
            x: position[0],
            y: position[1],
            width: DEFAULT_TELEMETRY_DIMENSIONS[0],
            height: DEFAULT_TELEMETRY_DIMENSIONS[1],
            displayMode: 'all',
            value: metadata.getDefaultDisplayValue(),
            stroke: "",
            fill: "",
            color: "",
            fontSize: 'default',
            font: 'default'
        };
    },
    components: {
        LayoutFrame
    },
    mixins: [conditionalStylesMixin],
    inject: ['openmct', 'objectPath', 'currentView'],
    props: {
        item: {
            type: Object,
            required: true
        },
        gridSize: {
            type: Array,
            required: true,
            validator: (arr) => arr && arr.length === 2
                && arr.every(el => typeof el === 'number')
        },
        initSelect: Boolean,
        index: {
            type: Number,
            required: true
        },
        isEditing: {
            type: Boolean,
            required: true
        }
    },
    data() {
        return {
            currentObjectPath: undefined,
            datum: undefined,
            domainObject: undefined,
            formats: undefined,
            viewKey: `alphanumeric-format-${Math.random()}`,
            status: '',
            mutablePromise: undefined
        };
    },
    computed: {
        statusClass() {
            return (this.status) ? `is-status--${this.status}` : '';
        },
        showLabel() {
            let displayMode = this.item.displayMode;

            return displayMode === 'all' || displayMode === 'label';
        },
        showValue() {
            let displayMode = this.item.displayMode;

            return displayMode === 'all' || displayMode === 'value';
        },
        unit() {
            let value = this.item.value;
            let unit = this.metadata.value(value).unit;

            return unit;
        },
        styleObject() {
            let size;
            //for legacy size support
            if (!this.item.fontSize) {
                size = this.item.size;
            }

            return Object.assign({}, {
                size
            }, this.itemStyle);
        },
        fieldName() {
            return this.valueMetadata && this.valueMetadata.name;
        },
        valueMetadata() {
            return this.datum && this.metadata.value(this.item.value);
        },
        formatter() {
            if (this.item.format) {
                return this.customStringformatter;
            }

            return this.formats[this.item.value];
        },
        telemetryValue() {
            if (!this.datum) {
                return;
            }

            return this.formatter && this.formatter.format(this.datum);
        },
        telemetryClass() {
            if (!this.datum) {
                return;
            }

            let alarm = this.limitEvaluator && this.limitEvaluator.evaluate(this.datum, this.valueMetadata);

            return alarm && alarm.cssClass;
        }
    },
    watch: {
        index(newIndex) {
            if (!this.context) {
                return;
            }

            this.context.index = newIndex;
        },
        item(newItem) {
            if (!this.context) {
                return;
            }

            this.context.layoutItem = newItem;
        }
    },
    mounted() {
        if (this.openmct.objects.supportsMutation(this.item.identifier)) {
            this.mutablePromise = this.openmct.objects.getMutable(this.item.identifier)
                .then(this.setObject);
        } else {
            this.openmct.objects.get(this.item.identifier)
                .then(this.setObject);
        }

        this.openmct.time.on("bounds", this.refreshData);

        this.status = this.openmct.status.get(this.item.identifier);
        this.removeStatusListener = this.openmct.status.observe(this.item.identifier, this.setStatus);
    },
    beforeDestroy() {
        this.removeSubscription();
        this.removeStatusListener();

        if (this.removeSelectable) {
            this.removeSelectable();
        }

        this.openmct.time.off("bounds", this.refreshData);

        if (this.mutablePromise) {
            this.mutablePromise.then(() => {
                this.openmct.objects.destroyMutable(this.domainObject);
            });
        } else if (this.domainObject.isMutable) {
            this.openmct.objects.destroyMutable(this.domainObject);
        }
    },
    methods: {
        formattedValueForCopy() {
            const timeFormatterKey = this.openmct.time.timeSystem().key;
            const timeFormatter = this.formats[timeFormatterKey];
            const unit = this.unit ? ` ${this.unit}` : '';

            return `At ${timeFormatter.format(this.datum)} ${this.domainObject.name} had a value of ${this.telemetryValue}${unit}`;
        },
        requestHistoricalData() {
            let bounds = this.openmct.time.bounds();
            let options = {
                start: bounds.start,
                end: bounds.end,
                size: 1,
                strategy: 'latest'
            };
            this.openmct.telemetry.request(this.domainObject, options)
                .then(data => {
                    if (data.length > 0) {
                        this.updateView(data[data.length - 1]);
                    }
                });
        },
        subscribeToObject() {
            this.subscription = this.openmct.telemetry.subscribe(this.domainObject, function (datum) {
                const key = this.openmct.time.timeSystem().key;
                const datumTimeStamp = datum[key];
                if (this.openmct.time.clock() !== undefined
                    || (datumTimeStamp
                        && (this.openmct.time.bounds().end >= datumTimeStamp))
                ) {
                    this.updateView(datum);
                }
            }.bind(this));
        },
        updateView(datum) {
            this.datum = datum;
        },
        removeSubscription() {
            if (this.subscription) {
                this.subscription();
                this.subscription = undefined;
            }
        },
        refreshData(bounds, isTick) {
            if (!isTick) {
                this.datum = undefined;
                this.requestHistoricalData(this.domainObject);
            }
        },
        setObject(domainObject) {
            this.domainObject = domainObject;
            this.mutablePromise = undefined;
            this.keyString = this.openmct.objects.makeKeyString(domainObject.identifier);
            this.metadata = this.openmct.telemetry.getMetadata(this.domainObject);
            this.limitEvaluator = this.openmct.telemetry.limitEvaluator(this.domainObject);
            this.formats = this.openmct.telemetry.getFormatMap(this.metadata);

            const valueMetadata = this.metadata.value(this.item.value);
            this.customStringformatter = this.openmct.telemetry.customStringFormatter(valueMetadata, this.item.format);

            this.requestHistoricalData();
            this.subscribeToObject();

            this.currentObjectPath = this.objectPath.slice();
            this.currentObjectPath.unshift(this.domainObject);

            this.context = {
                item: domainObject,
                layoutItem: this.item,
                index: this.index,
                updateTelemetryFormat: this.updateTelemetryFormat,
                toggleUnits: this.toggleUnits,
                showUnits: this.showUnits
            };
            this.removeSelectable = this.openmct.selection.selectable(
                this.$el, this.context, this.immediatelySelect || this.initSelect);
            delete this.immediatelySelect;
        },
        updateTelemetryFormat(format) {
            this.customStringformatter.setFormat(format);

            this.$emit('formatChanged', this.item, format);
        },
        updateViewContext() {
            this.$emit('contextClick', {
                viewHistoricalData: true,
                formattedValueForCopy: this.formattedValueForCopy
            });
        },
        async getContextMenuActions() {
            const defaultNotebook = getDefaultNotebook();
<<<<<<< HEAD
            const domainObject = defaultNotebook && await this.openmct.objects.get(defaultNotebook.identifier);
            const actionCollection = this.openmct.actions.get(this.currentObjectPath, this.getView());
            const actionsObject = actionCollection.getActionsObject();

            if (defaultNotebook) {
                const { section, page } = getNotebookSectionAndPage(domainObject, defaultNotebook.defaultSectionId, defaultNotebook.defaultPageId);
                if (section && page) {
                    const defaultPath = domainObject && `${domainObject.name} - ${section.name} - ${page.name}`;
                    actionsObject.copyToNotebook.name = `Copy to Notebook ${defaultPath}`;
                }
            } else {
                actionsObject.copyToNotebook = undefined;
                delete actionsObject.copyToNotebook;
=======
            const domainObject = defaultNotebook && await this.openmct.objects.get(defaultNotebook.notebookMeta.identifier);

            let defaultNotebookName;
            if (defaultNotebook) {
                const defaultPath = domainObject && `${domainObject.name} - ${defaultNotebook.section.name} - ${defaultNotebook.page.name}`;
                defaultNotebookName = `Copy to Notebook ${defaultPath}`;
>>>>>>> 5c15e53a
            }

            return CONTEXT_MENU_ACTIONS
                .map(actionKey => {
                    const action = this.openmct.actions.getAction(actionKey);
                    if (action.key === 'copyToNotebook') {
                        action.name = defaultNotebookName;
                    }

                    return action;
                })
                .filter(action => action.name !== undefined);
        },
        async showContextMenu(event) {
            this.updateViewContext();
            const contextMenuActions = await this.getContextMenuActions();
            const menuItems = this.openmct.menus.actionsToMenuItems(contextMenuActions, this.currentObjectPath, this.currentView);
            this.openmct.menus.showMenu(event.x, event.y, menuItems);
        },
        setStatus(status) {
            this.status = status;
        }
    }
};

</script><|MERGE_RESOLUTION|>--- conflicted
+++ resolved
@@ -336,28 +336,15 @@
         },
         async getContextMenuActions() {
             const defaultNotebook = getDefaultNotebook();
-<<<<<<< HEAD
-            const domainObject = defaultNotebook && await this.openmct.objects.get(defaultNotebook.identifier);
-            const actionCollection = this.openmct.actions.get(this.currentObjectPath, this.getView());
-            const actionsObject = actionCollection.getActionsObject();
-
+
+            let defaultNotebookName;
             if (defaultNotebook) {
+                const domainObject = await this.openmct.objects.get(defaultNotebook.identifier);
                 const { section, page } = getNotebookSectionAndPage(domainObject, defaultNotebook.defaultSectionId, defaultNotebook.defaultPageId);
                 if (section && page) {
                     const defaultPath = domainObject && `${domainObject.name} - ${section.name} - ${page.name}`;
-                    actionsObject.copyToNotebook.name = `Copy to Notebook ${defaultPath}`;
+                    defaultNotebookName = `Copy to Notebook ${defaultPath}`;
                 }
-            } else {
-                actionsObject.copyToNotebook = undefined;
-                delete actionsObject.copyToNotebook;
-=======
-            const domainObject = defaultNotebook && await this.openmct.objects.get(defaultNotebook.notebookMeta.identifier);
-
-            let defaultNotebookName;
-            if (defaultNotebook) {
-                const defaultPath = domainObject && `${domainObject.name} - ${defaultNotebook.section.name} - ${defaultNotebook.page.name}`;
-                defaultNotebookName = `Copy to Notebook ${defaultPath}`;
->>>>>>> 5c15e53a
             }
 
             return CONTEXT_MENU_ACTIONS

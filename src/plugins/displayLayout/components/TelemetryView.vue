<!--
 Open MCT, Copyright (c) 2014-2024, United States Government
 as represented by the Administrator of the National Aeronautics and Space
 Administration. All rights reserved.

 Open MCT is licensed under the Apache License, Version 2.0 (the
 "License"); you may not use this file except in compliance with the License.
 You may obtain a copy of the License at
 http://www.apache.org/licenses/LICENSE-2.0.

 Unless required by applicable law or agreed to in writing, software
 distributed under the License is distributed on an "AS IS" BASIS, WITHOUT
 WARRANTIES OR CONDITIONS OF ANY KIND, either express or implied. See the
 License for the specific language governing permissions and limitations
 under the License.

 Open MCT includes source code licensed under additional open source
 licenses. See the Open Source Licenses file (LICENSES.md) included with
 this source code distribution or the Licensing information page available
 at runtime from the About dialog for additional information.
-->

<template>
  <LayoutFrame
    :item="item"
    :grid-size="gridSize"
    :is-editing="isEditing"
    @move="move"
    @end-move="endMove"
  >
    <template #content>
      <div
        v-if="domainObject"
        ref="telemetryViewWrapper"
        class="c-telemetry-view u-style-receiver"
        :class="[itemClasses]"
        :style="styleObject"
        :data-font-size="item.fontSize"
        :data-font="item.font"
        aria-label="Alpha-numeric telemetry"
        @contextmenu.prevent="showContextMenu"
        @mouseover.ctrl="showToolTip"
        @mouseleave="hideToolTip"
      >
        <div class="is-status__indicator"></div>
        <div v-if="showLabel" class="c-telemetry-view__label">
          <div
            class="c-telemetry-view__label-text"
            :aria-label="`Alpha-numeric telemetry name for ${domainObject.name}`"
          >
            {{ domainObject.name }}
          </div>
        </div>

        <div
          v-if="showValue"
          :aria-label="`Alpha-numeric telemetry value of ${telemetryValue}`"
          :title="fieldName"
          class="c-telemetry-view__value"
          :class="[telemetryClass]"
        >
          <div class="c-telemetry-view__value-text">
            {{ telemetryValue }}
            <span v-if="unit && item.showUnits" class="c-telemetry-view__value-text__unit">
              {{ unit }}
            </span>
          </div>
        </div>
      </div>
    </template>
  </LayoutFrame>
</template>

<script>
import { COPY_TO_CLIPBOARD_ACTION_KEY } from '@/plugins/displayLayout/actions/CopyToClipboardAction.js';
import { COPY_TO_NOTEBOOK_ACTION_KEY } from '@/plugins/notebook/actions/CopyToNotebookAction.js';
import {
  getDefaultNotebook,
  getNotebookSectionAndPage
} from '@/plugins/notebook/utils/notebook-storage.js';
import stalenessMixin from '@/ui/mixins/staleness-mixin';
import { VIEW_HISTORICAL_DATA_ACTION_KEY } from '@/ui/preview/ViewHistoricalDataAction.js';

import tooltipHelpers from '../../../api/tooltips/tooltipMixins.js';
import conditionalStylesMixin from '../mixins/objectStyles-mixin.js';
import LayoutFrame from './LayoutFrame.vue';

const DEFAULT_TELEMETRY_DIMENSIONS = [10, 5];
const DEFAULT_POSITION = [1, 1];
const CONTEXT_MENU_ACTIONS = [
<<<<<<< HEAD
  'copyToClipboard',
  'copyToNotebook',
  'viewHistoricalData',
  'renderWhenVisible'
=======
  COPY_TO_CLIPBOARD_ACTION_KEY,
  COPY_TO_NOTEBOOK_ACTION_KEY,
  VIEW_HISTORICAL_DATA_ACTION_KEY
>>>>>>> e664afd4
];

export default {
  makeDefinition(openmct, gridSize, domainObject, position) {
    let metadata = openmct.telemetry.getMetadata(domainObject);
    position = position || DEFAULT_POSITION;

    return {
      identifier: domainObject.identifier,
      x: position[0],
      y: position[1],
      width: DEFAULT_TELEMETRY_DIMENSIONS[0],
      height: DEFAULT_TELEMETRY_DIMENSIONS[1],
      displayMode: 'all',
      value: metadata.getDefaultDisplayValue()?.key,
      stroke: '',
      fill: '',
      color: '',
      fontSize: 'default',
      font: 'default'
    };
  },
  components: {
    LayoutFrame
  },
  mixins: [conditionalStylesMixin, stalenessMixin, tooltipHelpers],
  inject: ['openmct', 'objectPath', 'currentView', 'renderWhenVisible'],
  props: {
    item: {
      type: Object,
      required: true
    },
    gridSize: {
      type: Array,
      required: true,
      validator: (arr) => arr && arr.length === 2 && arr.every((el) => typeof el === 'number')
    },
    initSelect: Boolean,
    index: {
      type: Number,
      required: true
    },
    isEditing: {
      type: Boolean,
      required: true
    }
  },
  emits: ['move', 'end-move', 'format-changed', 'context-click'],
  data() {
    return {
      currentObjectPath: undefined,
      datum: undefined,
      domainObject: undefined,
      formats: undefined,
      viewKey: `alphanumeric-format-${Math.random()}`,
      status: '',
      mutablePromise: undefined
    };
  },
  computed: {
    itemClasses() {
      let classes = [];

      if (this.status) {
        classes.push(`is-status--${this.status}`);
      }

      if (this.isStale) {
        classes.push('is-stale');
      }

      return classes;
    },
    showLabel() {
      let displayMode = this.item.displayMode;

      return displayMode === 'all' || displayMode === 'label';
    },
    showValue() {
      let displayMode = this.item.displayMode;

      return displayMode === 'all' || displayMode === 'value';
    },
    unit() {
      let value = this.item.value;
      let unit = this.metadata ? this.metadata.value(value).unit : '';

      return unit;
    },
    styleObject() {
      let size;
      //for legacy size support
      if (!this.item.fontSize) {
        size = this.item.size;
      }

      return Object.assign(
        {},
        {
          size
        },
        this.itemStyle
      );
    },
    fieldName() {
      return this.valueMetadata && this.valueMetadata.name;
    },
    valueMetadata() {
      return this.datum && this.metadata.value(this.item.value);
    },
    formatter() {
      if (this.item.format) {
        return this.customStringformatter;
      }

      return this.formats[this.item.value];
    },
    telemetryValue() {
      if (!this.datum) {
        return '---';
      }

      return this.formatter && this.formatter.format(this.datum);
    },
    telemetryClass() {
      if (!this.datum) {
        return;
      }

      let alarm =
        this.limitEvaluator && this.limitEvaluator.evaluate(this.datum, this.valueMetadata);

      return alarm && alarm.cssClass;
    }
  },
  watch: {
    index(newIndex) {
      if (!this.context) {
        return;
      }

      this.context.index = newIndex;
    },
    item(newItem) {
      if (!this.context) {
        return;
      }

      this.context.layoutItem = newItem;
    }
  },
  mounted() {
    this.getAndSetObject();

    this.status = this.openmct.status.get(this.item.identifier);
    this.removeStatusListener = this.openmct.status.observe(this.item.identifier, this.setStatus);

    this.setupClockChangedEvent((domainObject) => {
      this.triggerUnsubscribeFromStaleness(domainObject);
      this.subscribeToStaleness(domainObject);
    });
  },
  async beforeUnmount() {
    this.removeStatusListener();

    if (this.removeSelectable) {
      this.removeSelectable();
    }

    if (this.telemetryCollection) {
      this.telemetryCollection.off('add', this.setLatestValues);
      this.telemetryCollection.off('clear', this.refreshData);

      this.telemetryCollection.destroy();
    }

    if (this.mutablePromise) {
      await this.mutablePromise();
      this.openmct.objects.destroyMutable(this.domainObject);
    } else if (this?.domainObject?.isMutable) {
      this.openmct.objects.destroyMutable(this.domainObject);
    }
  },
  methods: {
    async getAndSetObject() {
      let foundObject = null;
      if (this.openmct.objects.supportsMutation(this.item.identifier)) {
        this.mutablePromise = this.openmct.objects.getMutable(this.item.identifier);
        foundObject = await this.mutablePromise;
      } else {
        foundObject = await this.openmct.objects.get(this.item.identifier);
      }
      this.setObject(foundObject);
      await this.$nextTick();
    },
    formattedValueForCopy() {
      const timeFormatterKey = this.openmct.time.getTimeSystem().key;
      const timeFormatter = this.formats[timeFormatterKey];
      const unit = this.unit ? ` ${this.unit}` : '';

      return `At ${timeFormatter.format(this.datum)} ${this.domainObject.name} had a value of ${
        this.telemetryValue
      }${unit}`;
    },
    setLatestValues(data) {
      this.latestDatum = data[data.length - 1];
      this.updateView();
    },
    updateView() {
      if (!this.updatingView) {
        this.updatingView = this.renderWhenVisible(() => {
          this.datum = this.latestDatum;
          this.updatingView = false;
        });
      }
    },
    refreshData(bounds, isTick) {
      if (!isTick) {
        this.latestDatum = undefined;
        this.updateView();
      }
    },
    setObject(domainObject) {
      this.domainObject = domainObject;
      this.mutablePromise = undefined;
      this.keyString = this.openmct.objects.makeKeyString(domainObject.identifier);
      this.metadata = this.openmct.telemetry.getMetadata(this.domainObject);
      this.limitEvaluator = this.openmct.telemetry.limitEvaluator(this.domainObject);
      this.formats = this.openmct.telemetry.getFormatMap(this.metadata);

      this.timeContext = this.openmct.time.getContextForView(this.objectPath);

      const valueMetadata = this.metadata ? this.metadata.value(this.item.value) : {};
      this.customStringformatter = this.openmct.telemetry.customStringFormatter(
        valueMetadata,
        this.item.format
      );

      this.telemetryCollection = this.openmct.telemetry.requestCollection(this.domainObject, {
        size: 1,
        strategy: 'latest',
        timeContext: this.timeContext
      });
      this.telemetryCollection.on('add', this.setLatestValues);
      this.telemetryCollection.on('clear', this.refreshData);
      this.telemetryCollection.load();

      this.currentObjectPath = this.objectPath.slice();
      this.currentObjectPath.unshift(this.domainObject);

      this.context = {
        item: domainObject,
        layoutItem: this.item,
        index: this.index,
        updateTelemetryFormat: this.updateTelemetryFormat,
        toggleUnits: this.toggleUnits,
        showUnits: this.showUnits
      };
      this.removeSelectable = this.openmct.selection.selectable(
        this.$el,
        this.context,
        this.immediatelySelect || this.initSelect
      );
      delete this.immediatelySelect;
      this.subscribeToStaleness(this.domainObject);
    },
    updateTelemetryFormat(format) {
      this.customStringformatter.setFormat(format);

      this.$emit('format-changed', this.item, format);
    },
    updateViewContext() {
      this.$emit('context-click', {
        viewHistoricalData: true,
        formattedValueForCopy: this.formattedValueForCopy
      });
    },
    async getContextMenuActions() {
      const defaultNotebook = getDefaultNotebook();

      let defaultNotebookName;
      if (defaultNotebook) {
        const domainObject = await this.openmct.objects.get(defaultNotebook.identifier);
        const { section, page } = getNotebookSectionAndPage(
          domainObject,
          defaultNotebook.defaultSectionId,
          defaultNotebook.defaultPageId
        );
        if (section && page) {
          const defaultPath =
            domainObject && `${domainObject.name} - ${section.name} - ${page.name}`;
          defaultNotebookName = `Copy to Notebook ${defaultPath}`;
        }
      }

      return CONTEXT_MENU_ACTIONS.map((actionKey) => {
        const action = this.openmct.actions.getAction(actionKey);
        if (action.key === COPY_TO_NOTEBOOK_ACTION_KEY) {
          action.name = defaultNotebookName;
        }

        return action;
      }).filter((action) => action.name !== undefined);
    },
    async showContextMenu(event) {
      this.updateViewContext();
      const contextMenuActions = await this.getContextMenuActions();
      const menuItems = this.openmct.menus.actionsToMenuItems(
        contextMenuActions,
        this.currentObjectPath,
        this.currentView
      );
      this.openmct.menus.showMenu(event.x, event.y, menuItems);
    },
    setStatus(status) {
      this.status = status;
    },
    async showToolTip() {
      const { BELOW } = this.openmct.tooltips.TOOLTIP_LOCATIONS;
      this.buildToolTip(await this.getObjectPath(), BELOW, 'telemetryViewWrapper');
    },
    move(gridDelta) {
      this.$emit('move', gridDelta);
    },
    endMove() {
      this.$emit('end-move');
    }
  }
};
</script><|MERGE_RESOLUTION|>--- conflicted
+++ resolved
@@ -88,16 +88,9 @@
 const DEFAULT_TELEMETRY_DIMENSIONS = [10, 5];
 const DEFAULT_POSITION = [1, 1];
 const CONTEXT_MENU_ACTIONS = [
-<<<<<<< HEAD
-  'copyToClipboard',
-  'copyToNotebook',
-  'viewHistoricalData',
-  'renderWhenVisible'
-=======
   COPY_TO_CLIPBOARD_ACTION_KEY,
   COPY_TO_NOTEBOOK_ACTION_KEY,
   VIEW_HISTORICAL_DATA_ACTION_KEY
->>>>>>> e664afd4
 ];
 
 export default {

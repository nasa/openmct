--- conflicted
+++ resolved
@@ -25,13 +25,8 @@
     :item="item"
     :grid-size="gridSize"
     :is-editing="isEditing"
-<<<<<<< HEAD
-    @move="(gridDelta) => $emit('move', gridDelta)"
-    @end-move="() => $emit('end-move')"
-=======
     @move="move"
-    @endMove="endMove"
->>>>>>> ff2c8b35
+    @end-move="endMove"
   >
     <template #content>
       <div
@@ -401,7 +396,7 @@
       this.$emit('move', gridDelta);
     },
     endMove() {
-      this.$emit('endMove');
+      this.$emit('end-move');
     }
   }
 };

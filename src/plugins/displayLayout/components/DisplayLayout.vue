--- conflicted
+++ resolved
@@ -74,16 +74,6 @@
 
 <script>
 import uuid from 'uuid';
-<<<<<<< HEAD
-
-import SubobjectView from './SubobjectView.vue';
-import TelemetryView from './TelemetryView.vue';
-import BoxView from './BoxView.vue';
-import TextView from './TextView.vue';
-import LineView from './LineView.vue';
-import ImageView from './ImageView.vue';
-import EditMarquee from './EditMarquee.vue';
-=======
 import SubobjectView from './SubobjectView.vue'
 import TelemetryView from './TelemetryView.vue'
 import BoxView from './BoxView.vue'
@@ -116,7 +106,6 @@
         });
     }
 }
->>>>>>> 87d63806
 
 const ITEM_TYPE_VIEW_MAP = {
     'subobject-view': SubobjectView,
@@ -162,7 +151,6 @@
     },
     data() {
         let domainObject = JSON.parse(JSON.stringify(this.domainObject));
-
         return {
             internalDomainObject: domainObject,
             initSelectIndex: undefined,
@@ -185,12 +173,7 @@
             let selectionPath = this.selection[0];
             let singleSelectedLine = this.selection.length === 1 &&
                     selectionPath[0].context.layoutItem && selectionPath[0].context.layoutItem.type === 'line-view';
-<<<<<<< HEAD
-
-            return selectionPath && selectionPath.length > 1 && !singleSelectedLine;
-=======
             return this.isEditing && selectionPath && selectionPath.length > 1 && !singleSelectedLine;
->>>>>>> 87d63806
         }
     },
     inject: ['openmct', 'options', 'objectPath'],
@@ -227,9 +210,7 @@
                 if ($event) {
                     $event.stopImmediatePropagation();
                 }
-
                 this.dragInProgress = false;
-
                 return;
             }
         },
@@ -799,5 +780,5 @@
             this.initSelectIndex = this.layoutItems.length - 1; //restore selection
         }
     }
-};
+}
 </script>
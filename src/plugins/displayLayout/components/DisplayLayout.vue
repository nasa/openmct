/*****************************************************************************
 * Open MCT, Copyright (c) 2014-2020, United States Government
 * as represented by the Administrator of the National Aeronautics and Space
 * Administration. All rights reserved.
 *
 * Open MCT is licensed under the Apache License, Version 2.0 (the
 * "License"); you may not use this file except in compliance with the License.
 * You may obtain a copy of the License at
 * http://www.apache.org/licenses/LICENSE-2.0.
 *
 * Unless required by applicable law or agreed to in writing, software
 * distributed under the License is distributed on an "AS IS" BASIS, WITHOUT
 * WARRANTIES OR CONDITIONS OF ANY KIND, either express or implied. See the
 * License for the specific language governing permissions and limitations
 * under the License.
 *
 * Open MCT includes source code licensed under additional open source
 * licenses. See the Open Source Licenses file (LICENSES.md) included with
 * this source code distribution or the Licensing information page available
 * at runtime from the About dialog for additional information.
 *****************************************************************************/

<template>
<div
    class="l-layout"
    :class="{
        'is-multi-selected': selectedLayoutItems.length > 1,
        'allow-editing': isEditing
    }"
    @dragover="handleDragOver"
    @click.capture="bypassSelection"
    @drop="handleDrop"
>
    <display-layout-grid
        v-if="isEditing"
<<<<<<< HEAD
        class="l-layout__grid-holder c-grid"
    >
        <div
            v-if="gridSize[0] >= 3"
            class="c-grid__x l-grid l-grid-x"
            :style="[{ backgroundSize: gridSize[0] + 'px 100%' }]"
        ></div>
        <div
            v-if="gridSize[1] >= 3"
            class="c-grid__y l-grid l-grid-y"
            :style="[{ backgroundSize: '100%' + gridSize[1] + 'px' }]"
        ></div>
    </div>
    <div
        v-if="layoutDimensions[0] > 0 && layoutDimensions[1] > 0"
        class="l-layout__dimensions"
        :style="layoutDimensionsStyle"
    >
        <div class="l-layout__dimensions-vals">
            {{ layoutDimensions[0]}},{{ layoutDimensions[1]}}
        </div>
    </div>
=======
        :grid-size="gridSize"
        :show-grid="showGrid"
    />

>>>>>>> 463c4467
    <component
        :is="item.type"
        v-for="(item, index) in layoutItems"
        :key="item.id"
        :ref="`layout-item-${item.id}`"
        :item="item"
        :grid-size="gridSize"
        :init-select="initSelectIndex === index"
        :index="index"
        :multi-select="selectedLayoutItems.length > 1"
        :is-editing="isEditing"
        @move="move"
        @endMove="endMove"
        @endLineResize="endLineResize"
        @formatChanged="updateTelemetryFormat"
    />
    <edit-marquee
        v-if="showMarquee"
        :grid-size="gridSize"
        :selected-layout-items="selectedLayoutItems"
        @endResize="endResize"
    />
</div>
</template>

<script>
import uuid from 'uuid';
import SubobjectView from './SubobjectView.vue';
import TelemetryView from './TelemetryView.vue';
import BoxView from './BoxView.vue';
import TextView from './TextView.vue';
import LineView from './LineView.vue';
import ImageView from './ImageView.vue';
import EditMarquee from './EditMarquee.vue';
import DisplayLayoutGrid from './DisplayLayoutGrid.vue';
import _ from 'lodash';

const TELEMETRY_IDENTIFIER_FUNCTIONS = {
    'table': (domainObject) => {
        return Promise.resolve(domainObject.composition);
    },
    'telemetry.plot.overlay': (domainObject) => {
        return Promise.resolve(domainObject.composition);
    },
    'telemetry.plot.stacked': (domainObject, openmct) => {
        let composition = openmct.composition.get(domainObject);

        return composition.load().then((objects) => {
            let identifiers = [];
            objects.forEach(object => {
                if (object.type === 'telemetry.plot.overlay') {
                    identifiers.push(...object.composition);
                } else {
                    identifiers.push(object.identifier);
                }
            });

            return Promise.resolve(identifiers);
        });
    }
};

const ITEM_TYPE_VIEW_MAP = {
    'subobject-view': SubobjectView,
    'telemetry-view': TelemetryView,
    'box-view': BoxView,
    'line-view': LineView,
    'text-view': TextView,
    'image-view': ImageView
};
const ORDERS = {
    top: Number.POSITIVE_INFINITY,
    up: 1,
    down: -1,
    bottom: Number.NEGATIVE_INFINITY
};
const DRAG_OBJECT_TRANSFER_PREFIX = 'openmct/domain-object/';
const DUPLICATE_OFFSET = 3;

let components = ITEM_TYPE_VIEW_MAP;
components['edit-marquee'] = EditMarquee;
components['display-layout-grid'] = DisplayLayoutGrid;

function getItemDefinition(itemType, ...options) {
    let itemView = ITEM_TYPE_VIEW_MAP[itemType];

    if (!itemView) {
        throw `Invalid itemType: ${itemType}`;
    }

    return itemView.makeDefinition(...options);
}

export default {
    components: components,
    inject: ['openmct', 'options', 'objectPath'],
    props: {
        domainObject: {
            type: Object,
            required: true
        },
        isEditing: {
            type: Boolean,
            required: true
        }
    },
    data() {
        let domainObject = JSON.parse(JSON.stringify(this.domainObject));

        return {
            internalDomainObject: domainObject,
            initSelectIndex: undefined,
            selection: [],
            showGrid: true
        };
    },
    computed: {
        gridSize() {
            return this.internalDomainObject.configuration.layoutGrid;
        },
        layoutItems() {
            return this.internalDomainObject.configuration.items;
        },
        selectedLayoutItems() {
            return this.layoutItems.filter(item => {
                return this.itemIsInCurrentSelection(item);
            });
        },
        layoutDimensions() {
            console.log(this.internalDomainObject.configuration.layoutDimensions);
            return this.internalDomainObject.configuration.layoutDimensions;
        },
        layoutDimensionsStyle() {
            const width = `${this.layoutDimensions[0]}px`;
            const height = `${this.layoutDimensions[1]}px`;

            return {
                width,
                height
            };
        },
        showMarquee() {
            let selectionPath = this.selection[0];
            let singleSelectedLine = this.selection.length === 1
                    && selectionPath[0].context.layoutItem && selectionPath[0].context.layoutItem.type === 'line-view';

            return this.isEditing && selectionPath && selectionPath.length > 1 && !singleSelectedLine;
        }
    },
    watch: {
        isEditing(value) {
            if (value) {
                this.showGrid = value;
            }
        }
    },
    mounted() {
        this.unlisten = this.openmct.objects.observe(this.internalDomainObject, '*', function (obj) {
            this.internalDomainObject = JSON.parse(JSON.stringify(obj));
        }.bind(this));
        this.openmct.selection.on('change', this.setSelection);
        this.initializeItems();
        this.composition = this.openmct.composition.get(this.internalDomainObject);
        this.composition.on('add', this.addChild);
        this.composition.on('remove', this.removeChild);
        this.composition.load();
    },
    destroyed: function () {
        this.openmct.selection.off('change', this.setSelection);
        this.composition.off('add', this.addChild);
        this.composition.off('remove', this.removeChild);
        this.unlisten();
    },
    methods: {
        addElement(itemType, element) {
            this.addItem(itemType + '-view', element);
        },
        setSelection(selection) {
            this.selection = selection;
        },
        itemIsInCurrentSelection(item) {
            return this.selection.some(selectionPath =>
                selectionPath[0].context.layoutItem && selectionPath[0].context.layoutItem.id === item.id);
        },
        bypassSelection($event) {
            if (this.dragInProgress) {
                if ($event) {
                    $event.stopImmediatePropagation();
                }

                this.dragInProgress = false;

                return;
            }
        },
        endLineResize(item, updates) {
            this.dragInProgress = true;
            let index = this.layoutItems.indexOf(item);
            Object.assign(item, updates);
            this.mutate(`configuration.items[${index}]`, item);
        },
        endResize(scaleWidth, scaleHeight, marqueeStart, marqueeOffset) {
            this.dragInProgress = true;
            this.layoutItems.forEach(item => {
                if (this.itemIsInCurrentSelection(item)) {
                    let itemXInMarqueeSpace = item.x - marqueeStart.x;
                    let itemXInMarqueeSpaceAfterScale = Math.round(itemXInMarqueeSpace * scaleWidth);
                    item.x = itemXInMarqueeSpaceAfterScale + marqueeOffset.x + marqueeStart.x;

                    let itemYInMarqueeSpace = item.y - marqueeStart.y;
                    let itemYInMarqueeSpaceAfterScale = Math.round(itemYInMarqueeSpace * scaleHeight);
                    item.y = itemYInMarqueeSpaceAfterScale + marqueeOffset.y + marqueeStart.y;

                    if (item.x2) {
                        let itemX2InMarqueeSpace = item.x2 - marqueeStart.x;
                        let itemX2InMarqueeSpaceAfterScale = Math.round(itemX2InMarqueeSpace * scaleWidth);
                        item.x2 = itemX2InMarqueeSpaceAfterScale + marqueeOffset.x + marqueeStart.x;
                    } else {
                        item.width = Math.round(item.width * scaleWidth);
                    }

                    if (item.y2) {
                        let itemY2InMarqueeSpace = item.y2 - marqueeStart.y;
                        let itemY2InMarqueeSpaceAfterScale = Math.round(itemY2InMarqueeSpace * scaleHeight);
                        item.y2 = itemY2InMarqueeSpaceAfterScale + marqueeOffset.y + marqueeStart.y;
                    } else {
                        item.height = Math.round(item.height * scaleHeight);
                    }
                }
            });
            this.mutate("configuration.items", this.layoutItems);
        },
        move(gridDelta) {
            this.dragInProgress = true;

            if (!this.initialPositions) {
                this.initialPositions = {};
                _.cloneDeep(this.selectedLayoutItems).forEach(selectedItem => {
                    if (selectedItem.type === 'line-view') {
                        this.initialPositions[selectedItem.id] = [selectedItem.x, selectedItem.y, selectedItem.x2, selectedItem.y2];
                        this.startingMinX2 = this.startingMinX2 !== undefined ? Math.min(this.startingMinX2, selectedItem.x2) : selectedItem.x2;
                        this.startingMinY2 = this.startingMinY2 !== undefined ? Math.min(this.startingMinY2, selectedItem.y2) : selectedItem.y2;
                    } else {
                        this.initialPositions[selectedItem.id] = [selectedItem.x, selectedItem.y];
                    }

                    this.startingMinX = this.startingMinX !== undefined ? Math.min(this.startingMinX, selectedItem.x) : selectedItem.x;
                    this.startingMinY = this.startingMinY !== undefined ? Math.min(this.startingMinY, selectedItem.y) : selectedItem.y;
                });
            }

            this.layoutItems.forEach(item => {
                if (this.initialPositions[item.id]) {
                    this.updateItemPosition(item, gridDelta);
                }
            });
        },
        updateItemPosition(item, gridDelta) {
            let startingPosition = this.initialPositions[item.id];
            let [startingX, startingY, startingX2, startingY2] = startingPosition;

            if (this.startingMinX + gridDelta[0] >= 0) {
                if (item.x2 !== undefined) {
                    if (this.startingMinX2 + gridDelta[0] >= 0) {
                        item.x = startingX + gridDelta[0];
                    }
                } else {
                    item.x = startingX + gridDelta[0];
                }
            }

            if (this.startingMinY + gridDelta[1] >= 0) {
                if (item.y2 !== undefined) {
                    if (this.startingMinY2 + gridDelta[1] >= 0) {
                        item.y = startingY + gridDelta[1];
                    }
                } else {
                    item.y = startingY + gridDelta[1];
                }
            }

            if (item.x2 !== undefined && this.startingMinX2 + gridDelta[0] >= 0 && this.startingMinX + gridDelta[0] >= 0) {
                item.x2 = startingX2 + gridDelta[0];
            }

            if (item.y2 !== undefined && this.startingMinY2 + gridDelta[1] >= 0 && this.startingMinY + gridDelta[1] >= 0) {
                item.y2 = startingY2 + gridDelta[1];
            }
        },
        endMove() {
            this.mutate('configuration.items', this.layoutItems);
            this.initialPositions = undefined;
            this.startingMinX = undefined;
            this.startingMinY = undefined;
            this.startingMinX2 = undefined;
            this.startingMinY2 = undefined;
        },
        mutate(path, value) {
            this.openmct.objects.mutate(this.internalDomainObject, path, value);
        },
        handleDrop($event) {
            if (!$event.dataTransfer.types.includes('openmct/domain-object-path')) {
                return;
            }

            $event.preventDefault();

            let domainObject = JSON.parse($event.dataTransfer.getData('openmct/domain-object-path'))[0];
            let elementRect = this.$el.getBoundingClientRect();
            let droppedObjectPosition = [
                Math.floor(($event.pageX - elementRect.left) / this.gridSize[0]),
                Math.floor(($event.pageY - elementRect.top) / this.gridSize[1])
            ];

            if (this.isTelemetry(domainObject)) {
                this.addItem('telemetry-view', domainObject, droppedObjectPosition);
            } else {
                let keyString = this.openmct.objects.makeKeyString(domainObject.identifier);

                if (!this.objectViewMap[keyString]) {
                    this.addItem('subobject-view', domainObject, droppedObjectPosition);
                } else {
                    let prompt = this.openmct.overlays.dialog({
                        iconClass: 'alert',
                        message: "This item is already in layout and will not be added again.",
                        buttons: [
                            {
                                label: 'OK',
                                callback: function () {
                                    prompt.dismiss();
                                }
                            }
                        ]
                    });
                }
            }
        },
        containsObject(identifier) {
            return _.get(this.internalDomainObject, 'composition')
                .some(childId => this.openmct.objects.areIdsEqual(childId, identifier));
        },
        handleDragOver($event) {
            if (this.internalDomainObject.locked) {
                return;
            }

            // Get the ID of the dragged object
            let draggedKeyString = $event.dataTransfer.types
                .filter(type => type.startsWith(DRAG_OBJECT_TRANSFER_PREFIX))
                .map(type => type.substring(DRAG_OBJECT_TRANSFER_PREFIX.length))[0];

            // If the layout already contains the given object, then shortcut the default dragover behavior and
            // potentially allow drop. Display layouts allow drag drop of duplicate telemetry objects.
            if (this.containsObject(draggedKeyString)) {
                $event.preventDefault();
            }
        },
        isTelemetry(domainObject) {
            if (this.openmct.telemetry.isTelemetryObject(domainObject)
                    && !this.options.showAsView.includes(domainObject.type)) {
                return true;
            } else {
                return false;
            }
        },
        addItem(itemType, ...options) {
            let item = getItemDefinition(itemType, this.openmct, this.gridSize, ...options);
            item.type = itemType;
            item.id = uuid();
            this.trackItem(item);
            this.layoutItems.push(item);
            this.openmct.objects.mutate(this.internalDomainObject, "configuration.items", this.layoutItems);
            this.initSelectIndex = this.layoutItems.length - 1;
        },
        trackItem(item) {
            if (!item.identifier) {
                return;
            }

            let keyString = this.openmct.objects.makeKeyString(item.identifier);

            if (item.type === "telemetry-view") {
                let count = this.telemetryViewMap[keyString] || 0;
                this.telemetryViewMap[keyString] = ++count;
            } else if (item.type === "subobject-view") {
                let count = this.objectViewMap[keyString] || 0;
                this.objectViewMap[keyString] = ++count;
            }
        },
        removeItem(selectedItems) {
            let indices = [];
            this.initSelectIndex = -1;
            selectedItems.forEach(selectedItem => {
                indices.push(selectedItem[0].context.index);
                this.untrackItem(selectedItem[0].context.layoutItem);
            });
            _.pullAt(this.layoutItems, indices);
            this.mutate("configuration.items", this.layoutItems);
            this.$el.click();
        },
        untrackItem(item) {
            if (!item.identifier) {
                return;
            }

            let keyString = this.openmct.objects.makeKeyString(item.identifier);
            let telemetryViewCount = this.telemetryViewMap[keyString];
            let objectViewCount = this.objectViewMap[keyString];

            if (item.type === 'telemetry-view') {
                telemetryViewCount = --this.telemetryViewMap[keyString];

                if (telemetryViewCount === 0) {
                    delete this.telemetryViewMap[keyString];
                }
            } else if (item.type === 'subobject-view') {
                objectViewCount = --this.objectViewMap[keyString];

                if (objectViewCount === 0) {
                    delete this.objectViewMap[keyString];
                }
            }

            if (!telemetryViewCount && !objectViewCount) {
                this.removeFromComposition(keyString);
            }
        },
        removeFromComposition(keyString) {
            let composition = _.get(this.internalDomainObject, 'composition');
            composition = composition.filter(identifier => {
                return this.openmct.objects.makeKeyString(identifier) !== keyString;
            });
            this.mutate("composition", composition);
        },
        initializeItems() {
            this.telemetryViewMap = {};
            this.objectViewMap = {};
            this.layoutItems.forEach(this.trackItem);
        },
        isItemAlreadyTracked(child) {
            let found = false;
            let keyString = this.openmct.objects.makeKeyString(child.identifier);

            this.layoutItems.forEach(item => {
                if (item.identifier) {
                    let itemKeyString = this.openmct.objects.makeKeyString(item.identifier);

                    if (itemKeyString === keyString) {
                        found = true;

                        return;
                    }
                }
            });

            if (found) {
                return true;
            } else if (this.isTelemetry(child)) {
                return this.telemetryViewMap[keyString] && this.objectViewMap[keyString];
            } else {
                return this.objectViewMap[keyString];
            }
        },
        addChild(child) {
            if (this.isItemAlreadyTracked(child)) {
                return;
            }

            let type;

            if (this.isTelemetry(child)) {
                type = 'telemetry-view';
            } else {
                type = 'subobject-view';
            }

            this.addItem(type, child);
        },
        removeChild(identifier) {
            let keyString = this.openmct.objects.makeKeyString(identifier);

            if (this.objectViewMap[keyString]) {
                delete this.objectViewMap[keyString];
                this.removeFromConfiguration(keyString);
            } else if (this.telemetryViewMap[keyString]) {
                delete this.telemetryViewMap[keyString];
                this.removeFromConfiguration(keyString);
            }
        },
        removeFromConfiguration(keyString) {
            let layoutItems = this.layoutItems.filter(item => {
                if (!item.identifier) {
                    return true;
                } else {
                    return this.openmct.objects.makeKeyString(item.identifier) !== keyString;
                }
            });
            this.mutate("configuration.items", layoutItems);
            this.$el.click();
        },
        orderItem(position, selectedItems) {
            let delta = ORDERS[position];
            let indices = [];
            let items = [];

            Object.assign(items, this.layoutItems);
            this.selectedLayoutItems.forEach(selectedItem => {
                indices.push(this.layoutItems.indexOf(selectedItem));
            });
            indices.sort((a, b) => a - b);

            if (position === 'top' || position === 'up') {
                indices.reverse();
            }

            if (position === 'top' || position === 'bottom') {
                this.moveToTopOrBottom(position, indices, items, delta);
            } else {
                this.moveUpOrDown(position, indices, items, delta);
            }

            this.mutate('configuration.items', this.layoutItems);
        },
        moveUpOrDown(position, indices, items, delta) {
            let previousItemIndex = -1;
            let newIndex = -1;

            indices.forEach((itemIndex, index) => {
                let isAdjacentItemSelected = position === 'up'
                    ? itemIndex + 1 === previousItemIndex
                    : itemIndex - 1 === previousItemIndex;

                if (index > 0 && isAdjacentItemSelected) {
                    if (position === 'up') {
                        newIndex -= 1;
                    } else {
                        newIndex += 1;
                    }
                } else {
                    newIndex = Math.max(Math.min(itemIndex + delta, this.layoutItems.length - 1), 0);
                }

                previousItemIndex = itemIndex;
                this.updateItemOrder(newIndex, itemIndex, items);
            });
        },
        moveToTopOrBottom(position, indices, items, delta) {
            let newIndex = -1;

            indices.forEach((itemIndex, index) => {
                if (index === 0) {
                    newIndex = Math.max(Math.min(itemIndex + delta, this.layoutItems.length - 1), 0);
                } else {
                    if (position === 'top') {
                        newIndex -= 1;
                    } else {
                        newIndex += 1;
                    }
                }

                this.updateItemOrder(newIndex, itemIndex, items);
            });
        },
        updateItemOrder(newIndex, itemIndex, items) {
            if (newIndex !== itemIndex) {
                this.layoutItems.splice(itemIndex, 1);
                this.layoutItems.splice(newIndex, 0, items[itemIndex]);
            }
        },
        updateTelemetryFormat(item, format) {
            let index = this.layoutItems.findIndex((layoutItem) => {
                return layoutItem.id === item.id;
            });

            item.format = format;
            this.mutate(`configuration.items[${index}]`, item);
        },
        createNewDomainObject(domainObject, composition, viewType, nameExtension, model) {
            let identifier = {
                key: uuid(),
                namespace: this.internalDomainObject.identifier.namespace
            };
            let type = this.openmct.types.get(viewType);
            let parentKeyString = this.openmct.objects.makeKeyString(this.internalDomainObject.identifier);
            let objectName = nameExtension ? `${domainObject.name}-${nameExtension}` : domainObject.name;
            let object = {};

            if (model) {
                object = _.cloneDeep(model);
            } else {
                object.type = viewType;
                type.definition.initialize(object);
                object.composition.push(...composition);
            }

            if (object.modified || object.persisted) {
                object.modified = undefined;
                object.persisted = undefined;
                delete object.modified;
                delete object.persisted;
            }

            object.name = objectName;
            object.identifier = identifier;
            object.location = parentKeyString;

            let savedResolve;
            this.openmct.objects.save(object).then(() => {
                savedResolve(object);
            });

            return new Promise((resolve) => {
                savedResolve = resolve;
            });
        },
        convertToTelemetryView(identifier, position) {
            this.openmct.objects.get(identifier).then((domainObject) => {
                this.composition.add(domainObject);
                this.addItem('telemetry-view', domainObject, position);
            });
        },
        dispatchMultipleSelection(selectItemsArray) {
            let event = new MouseEvent('click', {
                bubbles: true,
                shiftKey: true,
                cancelable: true,
                view: window
            });

            selectItemsArray.forEach((id) => {
                let refId = `layout-item-${id}`;
                let component = this.$refs[refId] && this.$refs[refId][0];

                if (component) {
                    component.immediatelySelect = event;
                    component.$el.dispatchEvent(event);
                }
            });
        },
        duplicateItem(selectedItems) {
            let objectStyles = this.internalDomainObject.configuration.objectStyles || {};
            let selectItemsArray = [];
            let newDomainObjectsArray = [];

            selectedItems.forEach(selectedItem => {
                let layoutItem = selectedItem[0].context.layoutItem;
                let domainObject = selectedItem[0].context.item;
                let layoutItemStyle = objectStyles[layoutItem.id];
                let copy = _.cloneDeep(layoutItem);

                copy.id = uuid();
                selectItemsArray.push(copy.id);

                let offsetKeys = ['x', 'y'];

                if (copy.type === 'line-view') {
                    offsetKeys = offsetKeys.concat(['x2', 'y2']);
                }

                if (copy.type === 'subobject-view') {
                    this.createNewDomainObject(domainObject, domainObject.composition, domainObject.type, 'duplicate', domainObject).then((newDomainObject) => {
                        newDomainObjectsArray.push(newDomainObject);
                        copy.identifier = newDomainObject.identifier;
                    });
                }

                offsetKeys.forEach(key => {
                    copy[key] += DUPLICATE_OFFSET;
                });

                if (layoutItemStyle) {
                    objectStyles[copy.id] = layoutItemStyle;
                }

                this.trackItem(copy);
                this.layoutItems.push(copy);
            });

            this.$nextTick(() => {
                this.openmct.objects.mutate(this.internalDomainObject, "configuration.items", this.layoutItems);
                this.openmct.objects.mutate(this.internalDomainObject, "configuration.objectStyles", objectStyles);
                this.$el.click(); //clear selection;

                newDomainObjectsArray.forEach(domainObject => {
                    this.composition.add(domainObject);
                });
                this.dispatchMultipleSelection(selectItemsArray);
            });
        },
        mergeMultipleTelemetryViews(selection, viewType) {
            let identifiers = selection.map(selectedItem => {
                return selectedItem[0].context.layoutItem.identifier;
            });
            let firstDomainObject = selection[0][0].context.item;
            let firstLayoutItem = selection[0][0].context.layoutItem;
            let position = [firstLayoutItem.x, firstLayoutItem.y];
            let mockDomainObject = {
                name: 'Merged Telemetry Views',
                identifier: firstDomainObject.identifier
            };
            this.createNewDomainObject(mockDomainObject, identifiers, viewType).then((newDomainObject) => {
                this.composition.add(newDomainObject);
                this.addItem('subobject-view', newDomainObject, position);
                this.removeItem(selection);
                this.initSelectIndex = this.layoutItems.length - 1;
            });
        },
        mergeMultipleOverlayPlots(selection, viewType) {
            let overlayPlots = selection.map(selectedItem => selectedItem[0].context.item);
            let overlayPlotIdentifiers = overlayPlots.map(overlayPlot => overlayPlot.identifier);
            let firstOverlayPlot = overlayPlots[0];
            let firstLayoutItem = selection[0][0].context.layoutItem;
            let position = [firstLayoutItem.x, firstLayoutItem.y];
            let mockDomainObject = {
                name: 'Merged Overlay Plots',
                identifier: firstOverlayPlot.identifier
            };
            this.createNewDomainObject(mockDomainObject, overlayPlotIdentifiers, viewType).then((newDomainObject) => {
                let newDomainObjectKeyString = this.openmct.objects.makeKeyString(newDomainObject.identifier);
                let internalDomainObjectKeyString = this.openmct.objects.makeKeyString(this.internalDomainObject.identifier);

                this.composition.add(newDomainObject);
                this.addItem('subobject-view', newDomainObject, position);

                overlayPlots.forEach(overlayPlot => {
                    if (overlayPlot.location === internalDomainObjectKeyString) {
                        this.openmct.objects.mutate(overlayPlot, 'location', newDomainObjectKeyString);
                    }
                });

                this.removeItem(selection);
                this.initSelectIndex = this.layoutItems.length - 1;
            });
        },
        getTelemetryIdentifiers(domainObject) {
            let method = TELEMETRY_IDENTIFIER_FUNCTIONS[domainObject.type];

            if (method) {
                return method(domainObject, this.openmct);
            } else {
                throw 'No method identified for domainObject type';
            }
        },
        switchViewType(context, viewType, selection) {
            let domainObject = context.item;
            let layoutItem = context.layoutItem;
            let position = [layoutItem.x, layoutItem.y];
            let layoutType = 'subobject-view';

            if (layoutItem.type === 'telemetry-view') {
                this.createNewDomainObject(domainObject, [domainObject.identifier], viewType).then((newDomainObject) => {
                    this.composition.add(newDomainObject);
                    this.addItem(layoutType, newDomainObject, position);
                });
            } else {
                this.getTelemetryIdentifiers(domainObject).then((identifiers) => {
                    if (viewType === 'telemetry-view') {
                        identifiers.forEach((identifier, index) => {
                            let positionX = position[0] + (index * DUPLICATE_OFFSET);
                            let positionY = position[1] + (index * DUPLICATE_OFFSET);

                            this.convertToTelemetryView(identifier, [positionX, positionY]);
                        });
                    } else {
                        this.createNewDomainObject(domainObject, identifiers, viewType).then((newDomainObject) => {
                            this.composition.add(newDomainObject);
                            this.addItem(layoutType, newDomainObject, position);
                        });
                    }
                });
            }

            this.removeItem(selection);
            this.initSelectIndex = this.layoutItems.length - 1; //restore selection
        },
        toggleGrid() {
            this.showGrid = !this.showGrid;
        }
    }
};
</script><|MERGE_RESOLUTION|>--- conflicted
+++ resolved
@@ -31,9 +31,8 @@
     @click.capture="bypassSelection"
     @drop="handleDrop"
 >
-    <display-layout-grid
+    <div
         v-if="isEditing"
-<<<<<<< HEAD
         class="l-layout__grid-holder c-grid"
     >
         <div
@@ -53,15 +52,9 @@
         :style="layoutDimensionsStyle"
     >
         <div class="l-layout__dimensions-vals">
-            {{ layoutDimensions[0]}},{{ layoutDimensions[1]}}
+            {{ layoutDimensions[0] }},{{ layoutDimensions[1] }}
         </div>
     </div>
-=======
-        :grid-size="gridSize"
-        :show-grid="showGrid"
-    />
-
->>>>>>> 463c4467
     <component
         :is="item.type"
         v-for="(item, index) in layoutItems"

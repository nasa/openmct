--- conflicted
+++ resolved
@@ -31,29 +31,15 @@
                  v-if="gridSize[0] >= 3"
                  :style="[{ backgroundSize: gridSize[0] + 'px 100%' }]">
             </div>
-<<<<<<< HEAD
             <div class="c-grid__y l-grid l-grid-y"
                  v-if="gridSize[1] >= 3"
                  :style="[{ backgroundSize: '100%' + gridSize[1] + 'px' }]"></div>
-=======
-            <component v-for="(item, index) in layoutItems"
-                :is="item.type"
-                :item="item"
-                :key="item.id"
-                :gridSize="item.useGrid ? gridSize : [1, 1]"
-                :initSelect="initSelectIndex === index"
-                :index="index"
-                @drilledIn="updateDrilledIn"
-                @endDrag="endDrag"
-                >
-            </component>
->>>>>>> abcc5cb0
         </div>
         <component v-for="(item, index) in layoutItems"
                    :is="item.type"
                    :item="item"
                    :key="item.id"
-                   :gridSize="gridSize"
+                   :gridSize="item.useGrid ? gridSize : [1, 1]"
                    :initSelect="initSelectIndex === index"
                    :index="index"
                    @endDrag="endDrag"
@@ -165,8 +151,6 @@
             addElement(itemType, element) {
                 this.addItem(itemType + '-view', element);
             },
-<<<<<<< HEAD
-=======
             setSelection(selection) {
                 if (selection.length === 0) {
                     return;
@@ -224,7 +208,6 @@
                     }
                 });
             },
->>>>>>> abcc5cb0
             bypassSelection($event) {
                 if (this.dragInProgress) {
                     if ($event) {
@@ -392,10 +375,7 @@
             this.unlisten = this.openmct.objects.observe(this.internalDomainObject, '*', function (obj) {
                 this.internalDomainObject = JSON.parse(JSON.stringify(obj));
             }.bind(this));
-<<<<<<< HEAD
-=======
             this.openmct.selection.on('change', this.setSelection);
->>>>>>> abcc5cb0
             this.initializeItems();
             this.composition = this.openmct.composition.get(this.internalDomainObject);
             this.composition.on('add', this.addChild);
@@ -403,6 +383,7 @@
             this.composition.load();
         },
         destroyed: function () {
+            this.openmct.off('change', this.setSelection);
             this.composition.off('add', this.addChild);
             this.composition.off('remove', this.removeChild);
             this.unlisten();
@@ -412,5 +393,4 @@
             }
         }
     }
-
 </script>
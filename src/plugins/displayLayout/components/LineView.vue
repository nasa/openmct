--- conflicted
+++ resolved
@@ -199,23 +199,6 @@
             return 3;
         },
         linePosition() {
-<<<<<<< HEAD
-            return this.vectorQuadrant % 2 !== 0 ?
-                // odd vectorQuadrant slopes up
-                {
-                    x1: '0%',
-                    y1: '100%',
-                    x2: '100%',
-                    y2: '0%'
-                } :
-                // even vectorQuadrant slopes down
-                {
-                    x1: '0%',
-                    y1: '0%',
-                    x2: '100%',
-                    y2: '100%'
-                };
-=======
             let pos = {};
             switch(this.vectorQuadrant) {
             case 1:
@@ -237,7 +220,6 @@
                 break;
             }
             return pos;
->>>>>>> e667b22b
         }
     },
     watch: {

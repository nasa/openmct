--- conflicted
+++ resolved
@@ -29,10 +29,7 @@
         function isTelemetryObject(selectionPath) {
             let selectedObject = selectionPath[0].context.item;
             let parentObject = selectionPath[1].context.item;
-<<<<<<< HEAD
-=======
             let selectedLayoutItem = selectionPath[0].context.layoutItem;
->>>>>>> 87d63806
 
             return parentObject &&
                 parentObject.type === 'layout' &&
@@ -55,7 +52,6 @@
             },
             view: function (domainObject, objectPath) {
                 let component;
-
                 return {
                     show: function (element) {
                         component = new Vue({
@@ -74,12 +70,12 @@
                         component.$destroy();
                         component = undefined;
                     }
-                };
+                }
             },
             priority: function () {
                 return 1;
             }
-        };
+        }
     }
 
     return AlphanumericFormatViewProvider;

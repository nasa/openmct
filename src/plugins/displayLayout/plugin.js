--- conflicted
+++ resolved
@@ -20,21 +20,12 @@
  * at runtime from the About dialog for additional information.
  *****************************************************************************/
 
-<<<<<<< HEAD
-import Layout from './components/DisplayLayout.vue';
-import Vue from 'vue';
-import objectUtils from '../../api/objects/object-utils.js';
-import DisplayLayoutType from './DisplayLayoutType.js';
-import DisplayLayoutToolbar from './DisplayLayoutToolbar.js';
-import AlphaNumericFormatViewProvider from './AlphanumericFormatViewProvider.js';
-=======
 import Layout from './components/DisplayLayout.vue'
 import Vue from 'vue'
 import objectUtils from 'objectUtils'
 import DisplayLayoutType from './DisplayLayoutType.js'
 import DisplayLayoutToolbar from './DisplayLayoutToolbar.js'
 import AlphaNumericFormatViewProvider from './AlphanumericFormatViewProvider.js'
->>>>>>> 87d63806
 
 export default function DisplayLayoutPlugin(options) {
     return function (openmct) {
@@ -48,7 +39,6 @@
             },
             view: function (domainObject, objectPath) {
                 let component;
-
                 return {
                     show(container) {
                         component = new Vue({
@@ -77,10 +67,6 @@
                             supportsMultiSelect: true,
                             addElement: component && component.$refs.displayLayout.addElement,
                             removeItem: component && component.$refs.displayLayout.removeItem,
-<<<<<<< HEAD
-                            orderItem: component && component.$refs.displayLayout.orderItem
-                        };
-=======
                             orderItem: component && component.$refs.displayLayout.orderItem,
                             duplicateItem: component && component.$refs.displayLayout.duplicateItem,
                             switchViewType: component && component.$refs.displayLayout.switchViewType,
@@ -90,7 +76,6 @@
                     },
                     onEditModeChange: function (isEditing) {
                         component.isEditing = isEditing;
->>>>>>> 87d63806
                     },
                     destroy() {
                         component.$destroy();
@@ -112,5 +97,5 @@
             }
         });
         DisplayLayoutPlugin._installed = true;
-    };
+    }
 }
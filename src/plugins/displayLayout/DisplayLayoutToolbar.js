/*****************************************************************************
 * Open MCT, Copyright (c) 2014-2020, United States Government
 * as represented by the Administrator of the National Aeronautics and Space
 * Administration. All rights reserved.
 *
 * Open MCT is licensed under the Apache License, Version 2.0 (the
 * "License"); you may not use this file except in compliance with the License.
 * You may obtain a copy of the License at
 * http://www.apache.org/licenses/LICENSE-2.0.
 *
 * Unless required by applicable law or agreed to in writing, software
 * distributed under the License is distributed on an "AS IS" BASIS, WITHOUT
 * WARRANTIES OR CONDITIONS OF ANY KIND, either express or implied. See the
 * License for the specific language governing permissions and limitations
 * under the License.
 *
 * Open MCT includes source code licensed under additional open source
 * licenses. See the Open Source Licenses file (LICENSES.md) included with
 * this source code distribution or the Licensing information page available
 * at runtime from the About dialog for additional information.
 *****************************************************************************/

define(['lodash'], function (_) {
    function DisplayLayoutToolbar(openmct) {
        return {
            name: "Display Layout Toolbar",
            key: "layout",
            description: "A toolbar for objects inside a display layout.",
            forSelection: function (selection) {
                if (!selection || selection.length === 0) {
                    return false;
                }

                let selectionPath = selection[0];
                let selectedObject = selectionPath[0];
                let selectedParent = selectionPath[1];

                // Apply the layout toolbar if the selected object is inside a layout, or the main layout is selected.
                return (selectedParent && selectedParent.context.item && selectedParent.context.item.type === 'layout')
                    || (selectedObject.context.item && selectedObject.context.item.type === 'layout');
            },
            toolbar: function (selectedObjects) {
                const DIALOG_FORM = {
                        'text': {
                            name: "Text Element Properties",
                            sections: [
                                {
                                    rows: [
                                        {
                                            key: "text",
                                            control: "textfield",
                                            name: "Text",
                                            required: true
                                        }
                                    ]
                                }
                            ]
                        },
                        'image': {
                            name: "Image Properties",
                            sections: [
                                {
                                    rows: [
                                        {
                                            key: "url",
                                            control: "textfield",
                                            name: "Image URL",
                                            "cssClass": "l-input-lg",
                                            required: true
                                        }
                                    ]
                                }
                            ]
                        }
                    },
                    VIEW_TYPES = {
                        'telemetry-view': {
                            value: 'telemetry-view',
                            name: 'Alphanumeric',
                            class: 'icon-alphanumeric'
                        },
                        'telemetry.plot.overlay': {
                            value: 'telemetry.plot.overlay',
                            name: 'Overlay Plot',
                            class: "icon-plot-overlay"
                        },
                        'telemetry.plot.stacked': {
                            value: "telemetry.plot.stacked",
                            name: "Stacked Plot",
                            class: "icon-plot-stacked"
                        },
                        'table': {
                            value: 'table',
                            name: 'Table',
                            class: 'icon-tabular-realtime'
                        }
                    },
                    APPLICABLE_VIEWS = {
                        'telemetry-view': [
                            VIEW_TYPES['telemetry.plot.overlay'],
                            VIEW_TYPES['telemetry.plot.stacked'],
                            VIEW_TYPES.table
                        ],
                        'telemetry.plot.overlay': [
                            VIEW_TYPES['telemetry.plot.stacked'],
                            VIEW_TYPES.table,
                            VIEW_TYPES['telemetry-view']
                        ],
                        'telemetry.plot.stacked': [
                            VIEW_TYPES['telemetry.plot.overlay'],
                            VIEW_TYPES.table,
                            VIEW_TYPES['telemetry-view']
                        ],
                        'table': [
                            VIEW_TYPES['telemetry.plot.overlay'],
                            VIEW_TYPES['telemetry.plot.stacked'],
                            VIEW_TYPES['telemetry-view']
                        ],
                        'telemetry-view-multi': [
                            VIEW_TYPES['telemetry.plot.overlay'],
                            VIEW_TYPES['telemetry.plot.stacked'],
                            VIEW_TYPES.table
                        ],
                        'telemetry.plot.overlay-multi': [
                            VIEW_TYPES['telemetry.plot.stacked']
                        ]
                    };
                let self = this;

                function getUserInput(form) {
                    return openmct.$injector.get('dialogService').getUserInput(form, {});
                }

                function getPath(selectionPath) {
                    return `configuration.items[${selectionPath[0].context.index}]`;
                }

                function getAllOfType(selection, specificType) {
                    return selection.filter(selectionPath => {
                        let type = selectionPath[0].context.layoutItem.type;

                        return type === specificType;
                    });
                }

                function getAllTypes(selection) {
                    return selection.filter(selectionPath => {
                        let type = selectionPath[0].context.layoutItem.type;

                        return type === 'text-view'
                            || type === 'telemetry-view'
                            || type === 'box-view'
                            || type === 'image-view'
                            || type === 'line-view'
                            || type === 'subobject-view';
                    });
                }

                function getAddButton(selection, selectionPath) {
                    if (selection.length === 1) {
                        selectionPath = selectionPath || selection[0];

                        return {
                            control: "menu",
                            domainObject: selectionPath[0].context.item,
                            method: function (option) {
                                let name = option.name.toLowerCase();
                                let form = DIALOG_FORM[name];
                                if (form) {
                                    getUserInput(form)
                                        .then(element => selectionPath[0].context.addElement(name, element));
                                } else {
                                    selectionPath[0].context.addElement(name);
                                }
                            },
                            key: "add",
                            icon: "icon-plus",
                            label: "Add",
                            options: [
                                {
                                    "name": "Box",
                                    "class": "icon-box-round-corners"
                                },
                                {
                                    "name": "Line",
                                    "class": "icon-line-horz"
                                },
                                {
                                    "name": "Text",
                                    "class": "icon-font"
                                },
                                {
                                    "name": "Image",
                                    "class": "icon-image"
                                }
                            ]
                        };
                    }
                }

                function getToggleFrameButton(selectedParent, selection) {
                    return {
                        control: "toggle-button",
                        domainObject: selectedParent,
                        applicableSelectedItems: selection.filter(selectionPath =>
                            selectionPath[0].context.layoutItem.type === 'subobject-view'
                        ),
                        property: function (selectionPath) {
                            return getPath(selectionPath) + ".hasFrame";
                        },
                        options: [
                            {
                                value: false,
                                icon: 'icon-frame-show',
                                title: "Frame visible"
                            },
                            {
                                value: true,
                                icon: 'icon-frame-hide',
                                title: "Frame hidden"
                            }
                        ]
                    };
                }

                function getRemoveButton(selectedParent, selectionPath, selection) {
                    return {
                        control: "button",
                        domainObject: selectedParent,
                        icon: "icon-trash",
                        title: "Delete the selected object",
                        method: function () {
                            let removeItem = selectionPath[1].context.removeItem;
                            let prompt = openmct.overlays.dialog({
                                iconClass: 'alert',
                                message: `Warning! This action will remove this item from the Display Layout. Do you want to continue?`,
                                buttons: [
                                    {
                                        label: 'Ok',
                                        emphasis: 'true',
                                        callback: function () {
                                            removeItem(getAllTypes(selection));
                                            prompt.dismiss();
                                        }
                                    },
                                    {
                                        label: 'Cancel',
                                        callback: function () {
                                            prompt.dismiss();
                                        }
                                    }
                                ]
                            });
                        }
                    };
                }

                function getStackOrder(selectedParent, selectionPath) {
                    return {
                        control: "menu",
                        domainObject: selectedParent,
                        icon: "icon-layers",
                        title: "Move the selected object above or below other objects",
                        options: [
                            {
                                name: "Move to Top",
                                value: "top",
                                class: "icon-arrow-double-up"
                            },
                            {
                                name: "Move Up",
                                value: "up",
                                class: "icon-arrow-up"
                            },
                            {
                                name: "Move Down",
                                value: "down",
                                class: "icon-arrow-down"
                            },
                            {
                                name: "Move to Bottom",
                                value: "bottom",
                                class: "icon-arrow-double-down"
                            }
                        ],
                        method: function (option) {
                            selectionPath[1].context.orderItem(option.value, getAllTypes(selectedObjects));
                        }
                    };
                }

                function getXInput(selectedParent, selection) {
                    if (selection.length === 1) {
                        return {
                            control: "input",
                            type: "number",
                            domainObject: selectedParent,
                            applicableSelectedItems: getAllTypes(selection),
                            property: function (selectionPath) {
                                return getPath(selectionPath) + ".x";
                            },
                            label: "X:",
                            title: "X position"
                        };
                    }
                }

                function getYInput(selectedParent, selection) {
                    if (selection.length === 1) {
                        return {
                            control: "input",
                            type: "number",
                            domainObject: selectedParent,
                            applicableSelectedItems: getAllTypes(selection),
                            property: function (selectionPath) {
                                return getPath(selectionPath) + ".y";
                            },
                            label: "Y:",
                            title: "Y position"
                        };
                    }
                }

                function getWidthInput(selectedParent, selection) {
                    if (selection.length === 1) {
                        return {
                            control: 'input',
                            type: 'number',
                            domainObject: selectedParent,
                            applicableSelectedItems: getAllTypes(selection),
                            property: function (selectionPath) {
                                return getPath(selectionPath) + ".width";
                            },
                            label: 'W:',
                            title: 'Resize object width'
                        };
                    }
                }

                function getHeightInput(selectedParent, selection) {
                    if (selection.length === 1) {
                        return {
                            control: 'input',
                            type: 'number',
                            domainObject: selectedParent,
                            applicableSelectedItems: getAllTypes(selection),
                            property: function (selectionPath) {
                                return getPath(selectionPath) + ".height";
                            },
                            label: 'H:',
                            title: 'Resize object height'
                        };
                    }
                }

                function getX2Input(selectedParent, selection) {
                    if (selection.length === 1) {
                        return {
                            control: "input",
                            type: "number",
                            domainObject: selectedParent,
                            applicableSelectedItems: selection.filter(selectionPath => {
                                return selectionPath[0].context.layoutItem.type === 'line-view';
                            }),
                            property: function (selectionPath) {
                                return getPath(selectionPath) + ".x2";
                            },
                            label: "X2:",
                            title: "X2 position"
                        };
                    }
                }

                function getY2Input(selectedParent, selection) {
                    if (selection.length === 1) {
                        return {
                            control: "input",
                            type: "number",
                            domainObject: selectedParent,
                            applicableSelectedItems: selection.filter(selectionPath => {
                                return selectionPath[0].context.layoutItem.type === 'line-view';
                            }),
                            property: function (selectionPath) {
                                return getPath(selectionPath) + ".y2";
                            },
                            label: "Y2:",
                            title: "Y2 position"
                        };
                    }
                }

                function getTextSizeMenu(selectedParent, selection) {
                    const TEXT_SIZE = [8, 9, 10, 11, 12, 13, 14, 15, 16, 20, 24, 30, 36, 48, 72, 96, 128];

                    return {
                        control: "select-menu",
                        domainObject: selectedParent,
                        applicableSelectedItems: selection.filter(selectionPath => {
                            let type = selectionPath[0].context.layoutItem.type;

                            return type === 'text-view' || type === 'telemetry-view';
                        }),
                        property: function (selectionPath) {
                            return getPath(selectionPath) + ".size";
                        },
                        title: "Set text size",
                        options: TEXT_SIZE.map(size => {
                            return {
                                value: size + "px"
                            };
                        })
                    };
                }

                function getTextButton(selectedParent, selection) {
                    return {
                        control: "button",
                        domainObject: selectedParent,
                        applicableSelectedItems: selection.filter(selectionPath => {
                            return selectionPath[0].context.layoutItem.type === 'text-view';
                        }),
                        property: function (selectionPath) {
                            return getPath(selectionPath);
                        },
                        icon: "icon-font",
                        title: "Edit text properties",
                        dialog: DIALOG_FORM.text
                    };
                }

                function getTelemetryValueMenu(selectionPath, selection) {
                    if (selection.length === 1) {
                        return {
                            control: "select-menu",
                            domainObject: selectionPath[1].context.item,
                            applicableSelectedItems: selection.filter(path => {
                                return path[0].context.layoutItem.type === 'telemetry-view';
                            }),
                            property: function (path) {
                                return getPath(path) + ".value";
                            },
                            title: "Set value",
                            options: openmct.telemetry.getMetadata(selectionPath[0].context.item).values().map(value => {
                                return {
                                    name: value.name,
                                    value: value.key
                                };
                            })
                        };
                    }
                }

                function getDisplayModeMenu(selectedParent, selection) {
                    if (selection.length === 1) {
                        return {
                            control: "select-menu",
                            domainObject: selectedParent,
                            applicableSelectedItems: selection.filter(selectionPath => {
                                return selectionPath[0].context.layoutItem.type === 'telemetry-view';
                            }),
                            property: function (selectionPath) {
                                return getPath(selectionPath) + ".displayMode";
                            },
                            title: "Set display mode",
                            options: [
                                {
                                    name: 'Label + Value',
                                    value: 'all'
                                },
                                {
                                    name: "Label only",
                                    value: "label"
                                },
                                {
                                    name: "Value only",
                                    value: "value"
                                }
                            ]
                        };
                    }
                }

                function getDuplicateButton(selectedParent, selectionPath, selection) {
                    return {
                        control: "button",
                        domainObject: selectedParent,
                        icon: "icon-duplicate",
                        title: "Duplicate the selected object",
                        method: function () {
                            let duplicateItem = selectionPath[1].context.duplicateItem;

                            duplicateItem(selection);
                        }
                    };
                }

                function getPropertyFromPath(object, path) {
                    let splitPath = path.split('.'),
                        property = Object.assign({}, object);

                    while (splitPath.length && property) {
                        property = property[splitPath.shift()];
                    }

                    return property;
                }

                function areAllViews(type, path, selection) {
                    let allTelemetry = true;

                    selection.forEach(selectedItem => {
                        let selectedItemContext = selectedItem[0].context;

                        if (getPropertyFromPath(selectedItemContext, path) !== type) {
                            allTelemetry = false;
                        }
                    });

                    return allTelemetry;
                }

                function getToggleUnitsButton(selectedParent, selection) {
                    let applicableItems = getAllOfType(selection, 'telemetry-view');
                    applicableItems = unitsOnly(applicableItems);
                    if (!applicableItems.length) {
                        return;
                    }

                    return {
                        control: "toggle-button",
                        domainObject: selectedParent,
                        applicableSelectedItems: applicableItems,
                        property: function (selectionPath) {
                            return getPath(selectionPath) + '.showUnits';
                        },
                        options: [
                            {
                                value: true,
                                icon: 'icon-eye-open',
                                title: "Show units"
                            },
                            {
                                value: false,
                                icon: 'icon-eye-disabled',
                                title: "Hide units"
                            }
                        ]
                    };
                }

                function unitsOnly(items) {
                    let results = items.filter((item) => {
                        let currentItem = item[0];
<<<<<<< HEAD
                        let metadata = self.openmct.telemetry.getMetadata(currentItem.context.item);
=======
                        let metadata = openmct.telemetry.getMetadata(currentItem.context.item);
                        if (!metadata) {
                            return false;
                        }

>>>>>>> e32f465f
                        let hasUnits = metadata
                            .valueMetadatas
                            .filter((metadatum) => metadatum.unit)
                            .length;

                        return hasUnits > 0;
                    });

                    return results;
                }

                function getViewSwitcherMenu(selectedParent, selectionPath, selection) {
                    if (selection.length === 1) {
                        let displayLayoutContext = selectionPath[1].context,
                            selectedItemContext = selectionPath[0].context,
                            selectedItemType = selectedItemContext.item.type;

                        if (selectedItemContext.layoutItem.type === 'telemetry-view') {
                            selectedItemType = 'telemetry-view';
                        }

                        let viewOptions = APPLICABLE_VIEWS[selectedItemType];

                        if (viewOptions) {
                            return {
                                control: "menu",
                                domainObject: selectedParent,
                                icon: "icon-object",
                                title: "Switch the way this telemetry is displayed",
                                options: viewOptions,
                                method: function (option) {
                                    displayLayoutContext.switchViewType(selectedItemContext, option.value, selection);
                                }
                            };
                        }
                    } else if (selection.length > 1) {
                        if (areAllViews('telemetry-view', 'layoutItem.type', selection)) {
                            let displayLayoutContext = selectionPath[1].context;

                            return {
                                control: "menu",
                                domainObject: selectedParent,
                                icon: "icon-object",
                                title: "Merge into a telemetry table or plot",
                                options: APPLICABLE_VIEWS['telemetry-view-multi'],
                                method: function (option) {
                                    displayLayoutContext.mergeMultipleTelemetryViews(selection, option.value);
                                }
                            };
                        } else if (areAllViews('telemetry.plot.overlay', 'item.type', selection)) {
                            let displayLayoutContext = selectionPath[1].context;

                            return {
                                control: "menu",
                                domainObject: selectedParent,
                                icon: "icon-object",
                                title: "Merge into a stacked plot",
                                options: APPLICABLE_VIEWS['telemetry.plot.overlay-multi'],
                                method: function (option) {
                                    displayLayoutContext.mergeMultipleOverlayPlots(selection, option.value);
                                }
                            };
                        }
                    }
                }

                function getSeparator() {
                    return {
                        control: "separator"
                    };
                }

                function isMainLayoutSelected(selectionPath) {
                    let selectedObject = selectionPath[0].context.item;

                    return selectedObject && selectedObject.type === 'layout'
                        && !selectionPath[0].context.layoutItem;
                }

                if (isMainLayoutSelected(selectedObjects[0])) {
                    return [getAddButton(selectedObjects)];
                }

                let toolbar = {
                    'add-menu': [],
                    'text': [],
                    'url': [],
                    'viewSwitcher': [],
                    'toggle-frame': [],
                    'display-mode': [],
                    'telemetry-value': [],
                    'style': [],
                    'text-style': [],
                    'position': [],
                    'duplicate': [],
                    'unit-toggle': [],
                    'remove': []
                };

                selectedObjects.forEach(selectionPath => {
                    let selectedParent = selectionPath[1].context.item;
                    let layoutItem = selectionPath[0].context.layoutItem;

                    if (!layoutItem || selectedParent.locked) {
                        return;
                    }

                    if (layoutItem.type === 'subobject-view') {
                        if (toolbar['add-menu'].length === 0 && selectionPath[0].context.item.type === 'layout') {
                            toolbar['add-menu'] = [getAddButton(selectedObjects, selectionPath)];
                        }

                        if (toolbar['toggle-frame'].length === 0) {
                            toolbar['toggle-frame'] = [getToggleFrameButton(selectedParent, selectedObjects)];
                        }

                        if (toolbar.position.length === 0) {
                            toolbar.position = [
                                getStackOrder(selectedParent, selectionPath),
                                getXInput(selectedParent, selectedObjects),
                                getYInput(selectedParent, selectedObjects),
                                getHeightInput(selectedParent, selectedObjects),
                                getWidthInput(selectedParent, selectedObjects)
                            ];
                        }

                        if (toolbar.remove.length === 0) {
                            toolbar.remove = [getRemoveButton(selectedParent, selectionPath, selectedObjects)];
                        }

                        if (toolbar.viewSwitcher.length === 0) {
                            toolbar.viewSwitcher = [getViewSwitcherMenu(selectedParent, selectionPath, selectedObjects)];
                        }
                    } else if (layoutItem.type === 'telemetry-view') {
                        if (toolbar['display-mode'].length === 0) {
                            toolbar['display-mode'] = [getDisplayModeMenu(selectedParent, selectedObjects)];
                        }

                        if (toolbar['telemetry-value'].length === 0) {
                            toolbar['telemetry-value'] = [getTelemetryValueMenu(selectionPath, selectedObjects)];
                        }

                        if (toolbar['text-style'].length === 0) {
                            toolbar['text-style'] = [
                                getTextSizeMenu(selectedParent, selectedObjects)
                            ];
                        }

                        if (toolbar.position.length === 0) {
                            toolbar.position = [
                                getStackOrder(selectedParent, selectionPath),
                                getXInput(selectedParent, selectedObjects),
                                getYInput(selectedParent, selectedObjects),
                                getHeightInput(selectedParent, selectedObjects),
                                getWidthInput(selectedParent, selectedObjects)
                            ];
                        }

                        if (toolbar.remove.length === 0) {
                            toolbar.remove = [getRemoveButton(selectedParent, selectionPath, selectedObjects)];
                        }

                        if (toolbar.viewSwitcher.length === 0) {
                            toolbar.viewSwitcher = [getViewSwitcherMenu(selectedParent, selectionPath, selectedObjects)];
                        }

                        if (toolbar['unit-toggle'].length === 0) {
                            let toggleUnitsButton = getToggleUnitsButton(selectedParent, selectedObjects);
                            if (toggleUnitsButton) {
                                toolbar['unit-toggle'] = [toggleUnitsButton];
                            }
                        }
                    } else if (layoutItem.type === 'text-view') {
                        if (toolbar['text-style'].length === 0) {
                            toolbar['text-style'] = [
                                getTextSizeMenu(selectedParent, selectedObjects)
                            ];
                        }

                        if (toolbar.position.length === 0) {
                            toolbar.position = [
                                getStackOrder(selectedParent, selectionPath),
                                getXInput(selectedParent, selectedObjects),
                                getYInput(selectedParent, selectedObjects),
                                getHeightInput(selectedParent, selectedObjects),
                                getWidthInput(selectedParent, selectedObjects)
                            ];
                        }

                        if (toolbar.text.length === 0) {
                            toolbar.text = [getTextButton(selectedParent, selectedObjects)];
                        }

                        if (toolbar.remove.length === 0) {
                            toolbar.remove = [getRemoveButton(selectedParent, selectionPath, selectedObjects)];
                        }
                    } else if (layoutItem.type === 'box-view') {
                        if (toolbar.position.length === 0) {
                            toolbar.position = [
                                getStackOrder(selectedParent, selectionPath),
                                getXInput(selectedParent, selectedObjects),
                                getYInput(selectedParent, selectedObjects),
                                getHeightInput(selectedParent, selectedObjects),
                                getWidthInput(selectedParent, selectedObjects)
                            ];
                        }

                        if (toolbar.remove.length === 0) {
                            toolbar.remove = [getRemoveButton(selectedParent, selectionPath, selectedObjects)];
                        }
                    } else if (layoutItem.type === 'image-view') {
                        if (toolbar.position.length === 0) {
                            toolbar.position = [
                                getStackOrder(selectedParent, selectionPath),
                                getXInput(selectedParent, selectedObjects),
                                getYInput(selectedParent, selectedObjects),
                                getHeightInput(selectedParent, selectedObjects),
                                getWidthInput(selectedParent, selectedObjects)
                            ];
                        }

                        if (toolbar.remove.length === 0) {
                            toolbar.remove = [getRemoveButton(selectedParent, selectionPath, selectedObjects)];
                        }
                    } else if (layoutItem.type === 'line-view') {
                        if (toolbar.position.length === 0) {
                            toolbar.position = [
                                getStackOrder(selectedParent, selectionPath),
                                getXInput(selectedParent, selectedObjects),
                                getYInput(selectedParent, selectedObjects),
                                getX2Input(selectedParent, selectedObjects),
                                getY2Input(selectedParent, selectedObjects)
                            ];
                        }

                        if (toolbar.remove.length === 0) {
                            toolbar.remove = [getRemoveButton(selectedParent, selectionPath, selectedObjects)];
                        }
                    }

                    if (toolbar.duplicate.length === 0) {
                        toolbar.duplicate = [getDuplicateButton(selectedParent, selectionPath, selectedObjects)];
                    }
                });

                let toolbarArray = Object.values(toolbar);

                return _.flatten(toolbarArray.reduce((accumulator, group, index) => {
                    group = group.filter(control => control !== undefined);

                    if (group.length > 0) {
                        accumulator.push(group);

                        if (index < toolbarArray.length - 1) {
                            accumulator.push(getSeparator());
                        }
                    }

                    return accumulator;
                }, []));
            }
        };
    }

    return DisplayLayoutToolbar;
});<|MERGE_RESOLUTION|>--- conflicted
+++ resolved
@@ -551,15 +551,11 @@
                 function unitsOnly(items) {
                     let results = items.filter((item) => {
                         let currentItem = item[0];
-<<<<<<< HEAD
-                        let metadata = self.openmct.telemetry.getMetadata(currentItem.context.item);
-=======
                         let metadata = openmct.telemetry.getMetadata(currentItem.context.item);
                         if (!metadata) {
                             return false;
                         }
 
->>>>>>> e32f465f
                         let hasUnits = metadata
                             .valueMetadatas
                             .filter((metadatum) => metadatum.unit)

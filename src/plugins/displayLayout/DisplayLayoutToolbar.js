/*****************************************************************************
 * Open MCT, Copyright (c) 2014-2023, United States Government
 * as represented by the Administrator of the National Aeronautics and Space
 * Administration. All rights reserved.
 *
 * Open MCT is licensed under the Apache License, Version 2.0 (the
 * "License"); you may not use this file except in compliance with the License.
 * You may obtain a copy of the License at
 * http://www.apache.org/licenses/LICENSE-2.0.
 *
 * Unless required by applicable law or agreed to in writing, software
 * distributed under the License is distributed on an "AS IS" BASIS, WITHOUT
 * WARRANTIES OR CONDITIONS OF ANY KIND, either express or implied. See the
 * License for the specific language governing permissions and limitations
 * under the License.
 *
 * Open MCT includes source code licensed under additional open source
 * licenses. See the Open Source Licenses file (LICENSES.md) included with
 * this source code distribution or the Licensing information page available
 * at runtime from the About dialog for additional information.
 *****************************************************************************/

import _ from 'lodash';

<<<<<<< HEAD
export default function DisplayLayoutToolbar(openmct) {
  return {
    name: 'Display Layout Toolbar',
    key: 'layout',
    description: 'A toolbar for objects inside a display layout.',
    forSelection: function (selection) {
      if (!selection || selection.length === 0) {
        return false;
      }

      let selectionPath = selection[0];
      let selectedObject = selectionPath[0];
      let selectedParent = selectionPath[1];

      // Apply the layout toolbar if the selected object is inside a layout, or the main layout is selected.
      return (
        (selectedParent &&
          selectedParent.context.item &&
          selectedParent.context.item.type === 'layout') ||
        (selectedObject.context.item && selectedObject.context.item.type === 'layout')
      );
    },
    toolbar: function (selectedObjects) {
      const DIALOG_FORM = {
        text: {
          title: 'Text Element Properties',
          sections: [
            {
              rows: [
                {
                  key: 'text',
                  control: 'textfield',
                  name: 'Text',
                  required: true,
                  cssClass: 'l-input-lg'
                }
              ]
            }
          ]
        },
        image: {
          title: 'Image Properties',
          sections: [
            {
              rows: [
                {
                  key: 'url',
                  control: 'textfield',
                  name: 'Image URL',
                  cssClass: 'l-input-lg',
                  required: true
                }
              ]
            }
          ]
        }
      };
      const VIEW_TYPES = {
        'telemetry-view': {
          value: 'telemetry-view',
          name: 'Alphanumeric',
          class: 'icon-alphanumeric'
        },
        'telemetry.plot.overlay': {
          value: 'telemetry.plot.overlay',
          name: 'Overlay Plot',
          class: 'icon-plot-overlay'
        },
        'telemetry.plot.stacked': {
          value: 'telemetry.plot.stacked',
          name: 'Stacked Plot',
          class: 'icon-plot-stacked'
        },
        table: {
          value: 'table',
          name: 'Table',
          class: 'icon-tabular-scrolling'
        }
      };
      const APPLICABLE_VIEWS = {
        'telemetry-view': [
          VIEW_TYPES['telemetry.plot.overlay'],
          VIEW_TYPES['telemetry.plot.stacked'],
          VIEW_TYPES.table
        ],
        'telemetry.plot.overlay': [
          VIEW_TYPES['telemetry.plot.stacked'],
          VIEW_TYPES.table,
          VIEW_TYPES['telemetry-view']
        ],
        'telemetry.plot.stacked': [
          VIEW_TYPES['telemetry.plot.overlay'],
          VIEW_TYPES.table,
          VIEW_TYPES['telemetry-view']
        ],
        table: [
          VIEW_TYPES['telemetry.plot.overlay'],
          VIEW_TYPES['telemetry.plot.stacked'],
          VIEW_TYPES['telemetry-view']
        ],
        'telemetry-view-multi': [
          VIEW_TYPES['telemetry.plot.overlay'],
          VIEW_TYPES['telemetry.plot.stacked'],
          VIEW_TYPES.table
        ],
        'telemetry.plot.overlay-multi': [VIEW_TYPES['telemetry.plot.stacked']]
      };

      function getPath(selectionPath) {
        return `configuration.items[${selectionPath[0].context.index}]`;
      }

      function getAllOfType(selection, specificType) {
        return selection.filter((selectionPath) => {
          let type = selectionPath[0].context.layoutItem.type;

          return type === specificType;
        });
      }

      function getAllTypes(selection) {
        return selection.filter((selectionPath) => {
          let type = selectionPath[0].context.layoutItem.type;

          return (
            type === 'text-view' ||
            type === 'telemetry-view' ||
            type === 'box-view' ||
            type === 'ellipse-view' ||
            type === 'image-view' ||
            type === 'line-view' ||
            type === 'subobject-view'
          );
        });
      }

      function getAddButton(selection, selectionPath) {
        if (selection.length === 1) {
          selectionPath = selectionPath || selection[0];

          return {
            control: 'menu',
            domainObject: selectionPath[0].context.item,
            method(option) {
              let name = option.name.toLowerCase();
              let form = DIALOG_FORM[name];
              if (form) {
                showForm(form, name, selectionPath);
              } else {
                selectionPath[0].context.addElement(name);
              }
            },
            key: 'add',
            icon: 'icon-plus',
            label: 'Add',
            options: [
              {
                name: 'Box',
                class: 'icon-box-round-corners'
              },
              {
                name: 'Ellipse',
                class: 'icon-circle'
              },
              {
                name: 'Line',
                class: 'icon-line-horz'
              },
              {
                name: 'Text',
                class: 'icon-font'
              },
              {
                name: 'Image',
                class: 'icon-image'
              }
            ]
          };
        }
      }

      function getToggleFrameButton(selectedParent, selection) {
        return {
          control: 'toggle-button',
          domainObject: selectedParent,
          applicableSelectedItems: selection.filter(
            (selectionPath) => selectionPath[0].context.layoutItem.type === 'subobject-view'
          ),
          property: function (selectionPath) {
            return getPath(selectionPath) + '.hasFrame';
          },
          options: [
            {
              value: false,
              icon: 'icon-frame-hide',
              title: 'Frame visible',
              label: 'Hide frame'
            },
            {
              value: true,
              icon: 'icon-frame-show',
              title: 'Frame hidden',
              label: 'Show frame'
            }
          ]
        };
      }

      function getRemoveButton(selectedParent, selectionPath, selection) {
        return {
          control: 'button',
          domainObject: selectedParent,
          icon: 'icon-trash',
          title: 'Delete the selected object',
          method() {
            let removeItem = selectionPath[1].context.removeItem;
            let prompt = openmct.overlays.dialog({
              iconClass: 'alert',
              message: `Warning! This action will remove this item from the Display Layout. Do you want to continue?`,
              buttons: [
                {
                  label: 'OK',
                  emphasis: 'true',
                  callback: function () {
                    removeItem(getAllTypes(selection));
                    prompt.dismiss();
                  }
                },
                {
                  label: 'Cancel',
                  callback: function () {
                    prompt.dismiss();
                  }
                }
              ]
            });
          }
        };
      }

      function getStackOrder(selectedParent, selectionPath) {
        return {
          control: 'menu',
          domainObject: selectedParent,
          icon: 'icon-layers',
          title: 'Move the selected object above or below other objects',
          options: [
            {
              name: 'Move to Top',
              value: 'top',
              class: 'icon-arrow-double-up'
            },
            {
              name: 'Move Up',
              value: 'up',
              class: 'icon-arrow-up'
            },
            {
              name: 'Move Down',
              value: 'down',
              class: 'icon-arrow-down'
            },
            {
              name: 'Move to Bottom',
              value: 'bottom',
              class: 'icon-arrow-double-down'
            }
          ],
          method(option) {
            selectionPath[1].context.orderItem(option.value, getAllTypes(selectedObjects));
          }
        };
      }

      function getXInput(selectedParent, selection) {
        if (selection.length === 1) {
          return {
            control: 'input',
            type: 'number',
            domainObject: selectedParent,
            applicableSelectedItems: getAllTypes(selection),
            property: function (selectionPath) {
              return getPath(selectionPath) + '.x';
            },
            label: 'X:',
            title: 'X position'
          };
        }
      }

      function getYInput(selectedParent, selection) {
        if (selection.length === 1) {
          return {
            control: 'input',
            type: 'number',
            domainObject: selectedParent,
            applicableSelectedItems: getAllTypes(selection),
            property: function (selectionPath) {
              return getPath(selectionPath) + '.y';
            },
            label: 'Y:',
            title: 'Y position'
          };
        }
      }

      function getWidthInput(selectedParent, selection) {
        if (selection.length === 1) {
          return {
            control: 'input',
            type: 'number',
            domainObject: selectedParent,
            applicableSelectedItems: getAllTypes(selection),
            property: function (selectionPath) {
              return getPath(selectionPath) + '.width';
            },
            label: 'W:',
            title: 'Resize object width'
          };
        }
      }

      function getHeightInput(selectedParent, selection) {
        if (selection.length === 1) {
          return {
            control: 'input',
            type: 'number',
            domainObject: selectedParent,
            applicableSelectedItems: getAllTypes(selection),
            property: function (selectionPath) {
              return getPath(selectionPath) + '.height';
            },
            label: 'H:',
            title: 'Resize object height'
          };
        }
      }

      function getX2Input(selectedParent, selection) {
        if (selection.length === 1) {
          return {
            control: 'input',
            type: 'number',
            domainObject: selectedParent,
            applicableSelectedItems: selection.filter((selectionPath) => {
              return selectionPath[0].context.layoutItem.type === 'line-view';
            }),
            property: function (selectionPath) {
              return getPath(selectionPath) + '.x2';
            },
            label: 'X2:',
            title: 'X2 position'
          };
        }
      }

      function getY2Input(selectedParent, selection) {
        if (selection.length === 1) {
          return {
            control: 'input',
            type: 'number',
            domainObject: selectedParent,
            applicableSelectedItems: selection.filter((selectionPath) => {
              return selectionPath[0].context.layoutItem.type === 'line-view';
            }),
            property: function (selectionPath) {
              return getPath(selectionPath) + '.y2';
            },
            label: 'Y2:',
            title: 'Y2 position'
          };
        }
      }

      function getTextButton(selectedParent, selection) {
        return {
          control: 'button',
          domainObject: selectedParent,
          applicableSelectedItems: selection.filter((selectionPath) => {
            return selectionPath[0].context.layoutItem.type === 'text-view';
          }),
          property: function (selectionPath) {
            return getPath(selectionPath);
          },
          icon: 'icon-pencil',
          title: 'Edit text properties',
          label: 'Edit text',
          dialog: DIALOG_FORM.text
        };
      }

      function getTelemetryValueMenu(selectionPath, selection) {
        if (selection.length === 1) {
          return {
            control: 'select-menu',
            domainObject: selectionPath[1].context.item,
            applicableSelectedItems: selection.filter((path) => {
              return path[0].context.layoutItem.type === 'telemetry-view';
            }),
            property: function (path) {
              return getPath(path) + '.value';
            },
            title: 'Set value',
            options: openmct.telemetry
              .getMetadata(selectionPath[0].context.item)
              .values()
              .map((value) => {
                return {
                  name: value.name,
                  value: value.key
                };
              })
          };
        }
      }

      function getDisplayModeMenu(selectedParent, selection) {
        if (selection.length === 1) {
          return {
            control: 'select-menu',
            domainObject: selectedParent,
            applicableSelectedItems: selection.filter((selectionPath) => {
              return selectionPath[0].context.layoutItem.type === 'telemetry-view';
            }),
            property: function (selectionPath) {
              return getPath(selectionPath) + '.displayMode';
            },
            title: 'Set display mode',
            options: [
              {
                name: 'Label + Value',
                value: 'all'
              },
              {
                name: 'Label only',
                value: 'label'
              },
              {
                name: 'Value only',
                value: 'value'
              }
            ]
          };
        }
      }

      function getDuplicateButton(selectedParent, selectionPath, selection) {
        return {
          control: 'button',
          domainObject: selectedParent,
          icon: 'icon-duplicate',
          title: 'Duplicate the selected object',
          method() {
            let duplicateItem = selectionPath[1].context.duplicateItem;

            duplicateItem(selection);
          }
        };
      }

      function getPropertyFromPath(object, path) {
        let splitPath = path.split('.');
        let property = Object.assign({}, object);

        while (splitPath.length && property) {
          property = property[splitPath.shift()];
        }

        return property;
      }

      function areAllViews(type, path, selection) {
        let allTelemetry = true;

        selection.forEach((selectedItem) => {
          let selectedItemContext = selectedItem[0].context;

          if (getPropertyFromPath(selectedItemContext, path) !== type) {
            allTelemetry = false;
          }
        });

        return allTelemetry;
      }

      function getToggleUnitsButton(selectedParent, selection) {
        let applicableItems = getAllOfType(selection, 'telemetry-view');
        applicableItems = unitsOnly(applicableItems);
        if (!applicableItems.length) {
          return;
        }

        return {
          control: 'toggle-button',
          domainObject: selectedParent,
          applicableSelectedItems: applicableItems,
          property: function (selectionPath) {
            return getPath(selectionPath) + '.showUnits';
          },
          options: [
            {
              value: true,
              icon: 'icon-eye-open',
              title: 'Show units',
              label: 'Show units'
            },
            {
              value: false,
              icon: 'icon-eye-disabled',
              title: 'Hide units',
              label: 'Hide units'
            }
          ]
        };
      }

      function unitsOnly(items) {
        let results = items.filter((item) => {
          let currentItem = item[0];
          let metadata = openmct.telemetry.getMetadata(currentItem.context.item);
          if (!metadata) {
            return false;
          }

          let hasUnits = metadata.valueMetadatas.filter((metadatum) => metadatum.unit).length;

          return hasUnits > 0;
        });

        return results;
      }

      function getViewSwitcherMenu(selectedParent, selectionPath, selection) {
        if (selection.length === 1) {
          let displayLayoutContext = selectionPath[1].context;
          let selectedItemContext = selectionPath[0].context;
          let selectedItemType = selectedItemContext.item.type;

          if (selectedItemContext.layoutItem.type === 'telemetry-view') {
            selectedItemType = 'telemetry-view';
          }

          let viewOptions = APPLICABLE_VIEWS[selectedItemType];

          if (viewOptions) {
            return {
              control: 'menu',
              domainObject: selectedParent,
              icon: 'icon-object',
              title: 'Switch the way this telemetry is displayed',
              label: 'View type',
              options: viewOptions,
              method(option) {
                displayLayoutContext.switchViewType(selectedItemContext, option.value, selection);
              }
            };
          }
        } else if (selection.length > 1) {
          if (areAllViews('telemetry-view', 'layoutItem.type', selection)) {
            let displayLayoutContext = selectionPath[1].context;

            return {
              control: 'menu',
              domainObject: selectedParent,
              icon: 'icon-object',
              title: 'Merge into a telemetry table or plot',
              label: 'View type',
              options: APPLICABLE_VIEWS['telemetry-view-multi'],
              method(option) {
                displayLayoutContext.mergeMultipleTelemetryViews(selection, option.value);
              }
            };
          } else if (areAllViews('telemetry.plot.overlay', 'item.type', selection)) {
            let displayLayoutContext = selectionPath[1].context;

            return {
              control: 'menu',
              domainObject: selectedParent,
              icon: 'icon-object',
              title: 'Merge into a stacked plot',
              options: APPLICABLE_VIEWS['telemetry.plot.overlay-multi'],
              method(option) {
                displayLayoutContext.mergeMultipleOverlayPlots(selection, option.value);
              }
            };
          }
        }
      }

      function getToggleGridButton(selection, selectionPath) {
        const ICON_GRID_SHOW = 'icon-grid-on';
        const ICON_GRID_HIDE = 'icon-grid-off';

        let displayLayoutContext;

        if (selection.length === 1 && selectionPath === undefined) {
          displayLayoutContext = selection[0][0].context;
        } else {
          displayLayoutContext = selectionPath[1].context;
        }

        return {
          control: 'button',
          domainObject: displayLayoutContext.item,
          icon: ICON_GRID_SHOW,
          method() {
            displayLayoutContext.toggleGrid();

            this.icon = this.icon === ICON_GRID_SHOW ? ICON_GRID_HIDE : ICON_GRID_SHOW;
          },
          secondary: true
        };
      }

      function getSeparator() {
        return {
          control: 'separator'
        };
      }

      function isMainLayoutSelected(selectionPath) {
        let selectedObject = selectionPath[0].context.item;

        return (
          selectedObject && selectedObject.type === 'layout' && !selectionPath[0].context.layoutItem
        );
      }

      function showForm(formStructure, name, selectionPath) {
        openmct.forms.showForm(formStructure).then((changes) => {
          selectionPath[0].context.addElement(name, changes);
        });
      }

      if (isMainLayoutSelected(selectedObjects[0])) {
        return [getToggleGridButton(selectedObjects), getAddButton(selectedObjects)];
      }

      let toolbar = {
        'add-menu': [],
        text: [],
        url: [],
        viewSwitcher: [],
        'toggle-frame': [],
        'display-mode': [],
        'telemetry-value': [],
        style: [],
        'unit-toggle': [],
        position: [],
        duplicate: [],
        remove: [],
        'toggle-grid': []
      };

      selectedObjects.forEach((selectionPath) => {
        let selectedParent = selectionPath[1].context.item;
        let layoutItem = selectionPath[0].context.layoutItem;

        if (!layoutItem || selectedParent.locked) {
          return;
        }

        if (layoutItem.type === 'subobject-view') {
          if (toolbar['add-menu'].length === 0 && selectionPath[0].context.item.type === 'layout') {
            toolbar['add-menu'] = [getAddButton(selectedObjects, selectionPath)];
          }

          if (toolbar['toggle-frame'].length === 0) {
            toolbar['toggle-frame'] = [getToggleFrameButton(selectedParent, selectedObjects)];
          }

          if (toolbar.position.length === 0) {
            toolbar.position = [
              getStackOrder(selectedParent, selectionPath),
              getSeparator(),
              getXInput(selectedParent, selectedObjects),
              getYInput(selectedParent, selectedObjects),
              getHeightInput(selectedParent, selectedObjects),
              getWidthInput(selectedParent, selectedObjects)
            ];
          }

          if (toolbar.remove.length === 0) {
            toolbar.remove = [getRemoveButton(selectedParent, selectionPath, selectedObjects)];
          }

          if (toolbar.viewSwitcher.length === 0) {
            toolbar.viewSwitcher = [
              getViewSwitcherMenu(selectedParent, selectionPath, selectedObjects)
            ];
          }
        } else if (layoutItem.type === 'telemetry-view') {
          if (toolbar['display-mode'].length === 0) {
            toolbar['display-mode'] = [getDisplayModeMenu(selectedParent, selectedObjects)];
          }

          if (toolbar['telemetry-value'].length === 0) {
            toolbar['telemetry-value'] = [getTelemetryValueMenu(selectionPath, selectedObjects)];
          }

          if (toolbar['unit-toggle'].length === 0) {
            let toggleUnitsButton = getToggleUnitsButton(selectedParent, selectedObjects);
            if (toggleUnitsButton) {
              toolbar['unit-toggle'] = [toggleUnitsButton];
            }
          }

          if (toolbar.position.length === 0) {
            toolbar.position = [
              getStackOrder(selectedParent, selectionPath),
              getSeparator(),
              getXInput(selectedParent, selectedObjects),
              getYInput(selectedParent, selectedObjects),
              getHeightInput(selectedParent, selectedObjects),
              getWidthInput(selectedParent, selectedObjects)
            ];
          }

          if (toolbar.remove.length === 0) {
            toolbar.remove = [getRemoveButton(selectedParent, selectionPath, selectedObjects)];
          }

          if (toolbar.viewSwitcher.length === 0) {
            toolbar.viewSwitcher = [
              getViewSwitcherMenu(selectedParent, selectionPath, selectedObjects)
            ];
          }
        } else if (layoutItem.type === 'text-view') {
          if (toolbar.position.length === 0) {
            toolbar.position = [
              getStackOrder(selectedParent, selectionPath),
              getSeparator(),
              getXInput(selectedParent, selectedObjects),
              getYInput(selectedParent, selectedObjects),
              getHeightInput(selectedParent, selectedObjects),
              getWidthInput(selectedParent, selectedObjects)
            ];
          }

          if (toolbar.text.length === 0) {
            toolbar.text = [getTextButton(selectedParent, selectedObjects)];
          }

          if (toolbar.remove.length === 0) {
            toolbar.remove = [getRemoveButton(selectedParent, selectionPath, selectedObjects)];
          }
        } else if (layoutItem.type === 'box-view' || layoutItem.type === 'ellipse-view') {
          if (toolbar.position.length === 0) {
            toolbar.position = [
              getStackOrder(selectedParent, selectionPath),
              getSeparator(),
              getXInput(selectedParent, selectedObjects),
              getYInput(selectedParent, selectedObjects),
              getHeightInput(selectedParent, selectedObjects),
              getWidthInput(selectedParent, selectedObjects)
            ];
          }

          if (toolbar.remove.length === 0) {
            toolbar.remove = [getRemoveButton(selectedParent, selectionPath, selectedObjects)];
          }
        } else if (layoutItem.type === 'image-view') {
          if (toolbar.position.length === 0) {
            toolbar.position = [
              getStackOrder(selectedParent, selectionPath),
              getSeparator(),
              getXInput(selectedParent, selectedObjects),
              getYInput(selectedParent, selectedObjects),
              getHeightInput(selectedParent, selectedObjects),
              getWidthInput(selectedParent, selectedObjects)
            ];
          }

          if (toolbar.remove.length === 0) {
            toolbar.remove = [getRemoveButton(selectedParent, selectionPath, selectedObjects)];
          }
        } else if (layoutItem.type === 'line-view') {
          if (toolbar.position.length === 0) {
            toolbar.position = [
              getStackOrder(selectedParent, selectionPath),
              getSeparator(),
              getXInput(selectedParent, selectedObjects),
              getYInput(selectedParent, selectedObjects),
              getX2Input(selectedParent, selectedObjects),
              getY2Input(selectedParent, selectedObjects)
            ];
          }

          if (toolbar.remove.length === 0) {
            toolbar.remove = [getRemoveButton(selectedParent, selectionPath, selectedObjects)];
          }
        }

        if (toolbar.duplicate.length === 0) {
          toolbar.duplicate = [getDuplicateButton(selectedParent, selectionPath, selectedObjects)];
        }

        if (toolbar['toggle-grid'].length === 0) {
          toolbar['toggle-grid'] = [getToggleGridButton(selectedObjects, selectionPath)];
        }
      });

      let toolbarArray = Object.values(toolbar);

      return _.flatten(
        toolbarArray.reduce((accumulator, group, index) => {
          group = group.filter((control) => control !== undefined);

          if (group.length > 0) {
            accumulator.push(group);

            if (index < toolbarArray.length - 1) {
              accumulator.push(getSeparator());
            }
          }

          return accumulator;
        }, [])
      );
    }
  };
=======
const CONTEXT_ACTION = 'contextAction';
const CONTEXT_ACTIONS = Object.freeze({
  ADD_ELEMENT: 'addElement',
  REMOVE_ITEM: 'removeItem',
  DUPLICATE_ITEM: 'duplicateItem',
  ORDER_ITEM: 'orderItem',
  SWITCH_VIEW_TYPE: 'switchViewType',
  MERGE_MULTIPLE_TELEMETRY_VIEWS: 'mergeMultipleTelemetryViews',
  MERGE_MULTIPLE_OVERLAY_PLOTS: 'mergeMultipleOverlayPlots',
  TOGGLE_GRID: 'toggleGrid'
});

const DIALOG_FORM = {
  text: {
    title: 'Text Element Properties',
    sections: [
      {
        rows: [
          {
            key: 'text',
            control: 'textfield',
            name: 'Text',
            required: true,
            cssClass: 'l-input-lg'
          }
        ]
      }
    ]
  },
  image: {
    title: 'Image Properties',
    sections: [
      {
        rows: [
          {
            key: 'url',
            control: 'textfield',
            name: 'Image URL',
            cssClass: 'l-input-lg',
            required: true
          }
        ]
      }
    ]
  }
};
const VIEW_TYPES = {
  'telemetry-view': {
    value: 'telemetry-view',
    name: 'Alphanumeric',
    class: 'icon-alphanumeric'
  },
  'telemetry.plot.overlay': {
    value: 'telemetry.plot.overlay',
    name: 'Overlay Plot',
    class: 'icon-plot-overlay'
  },
  'telemetry.plot.stacked': {
    value: 'telemetry.plot.stacked',
    name: 'Stacked Plot',
    class: 'icon-plot-stacked'
  },
  table: {
    value: 'table',
    name: 'Table',
    class: 'icon-tabular-scrolling'
  }
};
const APPLICABLE_VIEWS = {
  'telemetry-view': [
    VIEW_TYPES['telemetry.plot.overlay'],
    VIEW_TYPES['telemetry.plot.stacked'],
    VIEW_TYPES.table
  ],
  'telemetry.plot.overlay': [
    VIEW_TYPES['telemetry.plot.stacked'],
    VIEW_TYPES.table,
    VIEW_TYPES['telemetry-view']
  ],
  'telemetry.plot.stacked': [
    VIEW_TYPES['telemetry.plot.overlay'],
    VIEW_TYPES.table,
    VIEW_TYPES['telemetry-view']
  ],
  table: [
    VIEW_TYPES['telemetry.plot.overlay'],
    VIEW_TYPES['telemetry.plot.stacked'],
    VIEW_TYPES['telemetry-view']
  ],
  'telemetry-view-multi': [
    VIEW_TYPES['telemetry.plot.overlay'],
    VIEW_TYPES['telemetry.plot.stacked'],
    VIEW_TYPES.table
  ],
  'telemetry.plot.overlay-multi': [VIEW_TYPES['telemetry.plot.stacked']]
};

export default class DisplayLayoutToolbar {
  #openmct;

  constructor(openmct) {
    this.#openmct = openmct;
    this.name = 'Display Layout Toolbar';
    this.key = 'layout';
    this.description = 'A toolbar for objects inside a display layout.';
  }

  forSelection(selection) {
    if (!selection || selection.length === 0) {
      return false;
    }

    let selectionPath = selection[0];
    let selectedObject = selectionPath[0];
    let selectedParent = selectionPath[1];

    // Apply the layout toolbar if the selected object is inside a layout, or the main layout is selected.
    return (
      (selectedParent &&
        selectedParent.context.item &&
        selectedParent.context.item.type === 'layout') ||
      (selectedObject.context.item && selectedObject.context.item.type === 'layout')
    );
  }

  #getPath(selectionPath) {
    return `configuration.items[${selectionPath[0].context.index}]`;
  }

  #getAllOfType(selection, specificType) {
    return selection.filter((selectionPath) => {
      let type = selectionPath[0].context.layoutItem.type;

      return type === specificType;
    });
  }

  #getAllTypes(selection) {
    return selection.filter((selectionPath) => {
      let type = selectionPath[0].context.layoutItem.type;

      return (
        type === 'text-view' ||
        type === 'telemetry-view' ||
        type === 'box-view' ||
        type === 'ellipse-view' ||
        type === 'image-view' ||
        type === 'line-view' ||
        type === 'subobject-view'
      );
    });
  }

  #getAddButton(selection, selectionPath) {
    if (selection.length === 1) {
      selectionPath = selectionPath || selection[0];
      const domainObject = selectionPath[0].context.item;
      const keyString = this.#openmct.objects.makeKeyString(domainObject.identifier);

      return {
        control: 'menu',
        domainObject,
        method: (option) => {
          let name = option.name.toLowerCase();
          let form = DIALOG_FORM[name];
          if (form) {
            this.#showForm(form, name, selection);
          } else {
            this.#openmct.objectViews.emit(
              `${CONTEXT_ACTION}:${keyString}`,
              CONTEXT_ACTIONS.ADD_ELEMENT,
              name,
              selection
            );
          }
        },
        key: 'add',
        icon: 'icon-plus',
        label: 'Add Drawing Object',
        options: [
          {
            name: 'Box',
            class: 'icon-box-round-corners'
          },
          {
            name: 'Ellipse',
            class: 'icon-circle'
          },
          {
            name: 'Line',
            class: 'icon-line-horz'
          },
          {
            name: 'Text',
            class: 'icon-font'
          },
          {
            name: 'Image',
            class: 'icon-image'
          }
        ]
      };
    }
  }

  #getToggleFrameButton(selectedParent, selection) {
    return {
      control: 'toggle-button',
      domainObject: selectedParent,
      applicableSelectedItems: selection.filter(
        (selectionPath) => selectionPath[0].context.layoutItem.type === 'subobject-view'
      ),
      property: (selectionPath) => {
        return this.#getPath(selectionPath) + '.hasFrame';
      },
      options: [
        {
          value: false,
          icon: 'icon-frame-hide',
          title: 'Frame visible',
          label: 'Hide frame'
        },
        {
          value: true,
          icon: 'icon-frame-show',
          title: 'Frame hidden',
          label: 'Show frame'
        }
      ]
    };
  }

  #getRemoveButton(selectedParent, selectionPath, selection) {
    const domainObject = selectedParent;
    const keyString = this.#openmct.objects.makeKeyString(domainObject.identifier);
    return {
      control: 'button',
      domainObject,
      icon: 'icon-trash',
      title: 'Delete the selected object',
      method: () => {
        let prompt = this.#openmct.overlays.dialog({
          iconClass: 'alert',
          message: `Warning! This action will remove this item from the Display Layout. Do you want to continue?`,
          buttons: [
            {
              label: 'OK',
              emphasis: 'true',
              callback: () => {
                this.#openmct.objectViews.emit(
                  `${CONTEXT_ACTION}:${keyString}`,
                  CONTEXT_ACTIONS.REMOVE_ITEM,
                  this.#getAllTypes(selection),
                  selection
                );
                prompt.dismiss();
              }
            },
            {
              label: 'Cancel',
              callback: function () {
                prompt.dismiss();
              }
            }
          ]
        });
      }
    };
  }

  #getStackOrder(selectedParent, selectionPath, selectedObjects) {
    const domainObject = selectedParent;
    const keyString = this.#openmct.objects.makeKeyString(domainObject.identifier);
    return {
      control: 'menu',
      domainObject,
      icon: 'icon-layers',
      title: 'Move the selected object above or below other objects',
      options: [
        {
          name: 'Move to Top',
          value: 'top',
          class: 'icon-arrow-double-up'
        },
        {
          name: 'Move Up',
          value: 'up',
          class: 'icon-arrow-up'
        },
        {
          name: 'Move Down',
          value: 'down',
          class: 'icon-arrow-down'
        },
        {
          name: 'Move to Bottom',
          value: 'bottom',
          class: 'icon-arrow-double-down'
        }
      ],
      method: (option) => {
        this.#openmct.objectViews.emit(
          `${CONTEXT_ACTION}:${keyString}`,
          CONTEXT_ACTIONS.ORDER_ITEM,
          option.value,
          this.#getAllTypes(selectedObjects)
        );
      }
    };
  }

  #getXInput(selectedParent, selection) {
    if (selection.length === 1) {
      return {
        control: 'input',
        type: 'number',
        domainObject: selectedParent,
        applicableSelectedItems: this.#getAllTypes(selection),
        property: (selectionPath) => {
          return this.#getPath(selectionPath) + '.x';
        },
        label: 'X:',
        title: 'X position'
      };
    }
  }

  #getYInput(selectedParent, selection) {
    if (selection.length === 1) {
      return {
        control: 'input',
        type: 'number',
        domainObject: selectedParent,
        applicableSelectedItems: this.#getAllTypes(selection),
        property: (selectionPath) => {
          return this.#getPath(selectionPath) + '.y';
        },
        label: 'Y:',
        title: 'Y position'
      };
    }
  }

  #getWidthInput(selectedParent, selection) {
    if (selection.length === 1) {
      return {
        control: 'input',
        type: 'number',
        domainObject: selectedParent,
        applicableSelectedItems: this.#getAllTypes(selection),
        property: (selectionPath) => {
          return this.#getPath(selectionPath) + '.width';
        },
        label: 'W:',
        title: 'Resize object width'
      };
    }
  }

  #getHeightInput(selectedParent, selection) {
    if (selection.length === 1) {
      return {
        control: 'input',
        type: 'number',
        domainObject: selectedParent,
        applicableSelectedItems: this.#getAllTypes(selection),
        property: (selectionPath) => {
          return this.#getPath(selectionPath) + '.height';
        },
        label: 'H:',
        title: 'Resize object height'
      };
    }
  }

  #getX2Input(selectedParent, selection) {
    if (selection.length === 1) {
      return {
        control: 'input',
        type: 'number',
        domainObject: selectedParent,
        applicableSelectedItems: selection.filter((selectionPath) => {
          return selectionPath[0].context.layoutItem.type === 'line-view';
        }),
        property: (selectionPath) => {
          return this.#getPath(selectionPath) + '.x2';
        },
        label: 'X2:',
        title: 'X2 position'
      };
    }
  }

  #getY2Input(selectedParent, selection) {
    if (selection.length === 1) {
      return {
        control: 'input',
        type: 'number',
        domainObject: selectedParent,
        applicableSelectedItems: selection.filter((selectionPath) => {
          return selectionPath[0].context.layoutItem.type === 'line-view';
        }),
        property: (selectionPath) => {
          return this.#getPath(selectionPath) + '.y2';
        },
        label: 'Y2:',
        title: 'Y2 position'
      };
    }
  }

  #getTextButton(selectedParent, selection) {
    return {
      control: 'button',
      domainObject: selectedParent,
      applicableSelectedItems: selection.filter((selectionPath) => {
        return selectionPath[0].context.layoutItem.type === 'text-view';
      }),
      property: (selectionPath) => {
        return this.#getPath(selectionPath);
      },
      icon: 'icon-pencil',
      title: 'Edit text properties',
      label: 'Edit text',
      dialog: DIALOG_FORM.text
    };
  }

  #getTelemetryValueMenu(selectionPath, selection) {
    if (selection.length === 1) {
      return {
        control: 'select-menu',
        domainObject: selectionPath[1].context.item,
        applicableSelectedItems: selection.filter((path) => {
          return path[0].context.layoutItem.type === 'telemetry-view';
        }),
        property: (path) => {
          return this.#getPath(path) + '.value';
        },
        title: 'Set value',
        options: this.#openmct.telemetry
          .getMetadata(selectionPath[0].context.item)
          .values()
          .map((value) => {
            return {
              name: value.name,
              value: value.key
            };
          })
      };
    }
  }

  #getDisplayModeMenu(selectedParent, selection) {
    if (selection.length === 1) {
      return {
        control: 'select-menu',
        domainObject: selectedParent,
        applicableSelectedItems: selection.filter((selectionPath) => {
          return selectionPath[0].context.layoutItem.type === 'telemetry-view';
        }),
        property: (selectionPath) => {
          return this.#getPath(selectionPath) + '.displayMode';
        },
        title: 'Set display mode',
        options: [
          {
            name: 'Label + Value',
            value: 'all'
          },
          {
            name: 'Label only',
            value: 'label'
          },
          {
            name: 'Value only',
            value: 'value'
          }
        ]
      };
    }
  }

  #getDuplicateButton(selectedParent, selectionPath, selection) {
    const domainObject = selectedParent;
    const keyString = this.#openmct.objects.makeKeyString(domainObject.identifier);
    return {
      control: 'button',
      domainObject,
      icon: 'icon-duplicate',
      title: 'Duplicate the selected object',
      method: () => {
        this.#openmct.objectViews.emit(
          `${CONTEXT_ACTION}:${keyString}`,
          CONTEXT_ACTIONS.DUPLICATE_ITEM,
          selection
        );
      }
    };
  }

  #getPropertyFromPath(object, path) {
    let splitPath = path.split('.');
    let property = Object.assign({}, object);

    while (splitPath.length && property) {
      property = property[splitPath.shift()];
    }

    return property;
  }

  #areAllViews(type, path, selection) {
    let allTelemetry = true;

    selection.forEach((selectedItem) => {
      let selectedItemContext = selectedItem[0].context;

      if (this.#getPropertyFromPath(selectedItemContext, path) !== type) {
        allTelemetry = false;
      }
    });

    return allTelemetry;
  }

  #getToggleUnitsButton(selectedParent, selection) {
    let applicableItems = this.#getAllOfType(selection, 'telemetry-view');
    applicableItems = this.#unitsOnly(applicableItems);
    if (!applicableItems.length) {
      return;
    }

    return {
      control: 'toggle-button',
      domainObject: selectedParent,
      applicableSelectedItems: applicableItems,
      property: (selectionPath) => {
        return this.#getPath(selectionPath) + '.showUnits';
      },
      options: [
        {
          value: true,
          icon: 'icon-eye-open',
          title: 'Show units',
          label: 'Show units'
        },
        {
          value: false,
          icon: 'icon-eye-disabled',
          title: 'Hide units',
          label: 'Hide units'
        }
      ]
    };
  }

  #unitsOnly(items) {
    let results = items.filter((item) => {
      let currentItem = item[0];
      let metadata = this.#openmct.telemetry.getMetadata(currentItem.context.item);
      if (!metadata) {
        return false;
      }

      let hasUnits = metadata.valueMetadatas.filter((metadatum) => metadatum.unit).length;

      return hasUnits > 0;
    });

    return results;
  }

  #getViewSwitcherMenu(selectedParent, selectionPath, selection) {
    if (selection.length === 1) {
      let selectedItemContext = selectionPath[0].context;
      let selectedItemType = selectedItemContext.item.type;

      if (selectedItemContext.layoutItem.type === 'telemetry-view') {
        selectedItemType = 'telemetry-view';
      }

      let viewOptions = APPLICABLE_VIEWS[selectedItemType];

      if (viewOptions) {
        const domainObject = selectedParent;
        const keyString = this.#openmct.objects.makeKeyString(domainObject.identifier);
        return {
          control: 'menu',
          domainObject,
          icon: 'icon-object',
          title: 'Switch the way this telemetry is displayed',
          label: 'View type',
          options: viewOptions,
          method: (option) => {
            this.#openmct.objectViews.emit(
              `${CONTEXT_ACTION}:${keyString}`,
              CONTEXT_ACTIONS.SWITCH_VIEW_TYPE,
              selectedItemContext,
              option.value,
              selection
            );
          }
        };
      }
    } else if (selection.length > 1) {
      const domainObject = selectedParent;
      const keyString = this.#openmct.objects.makeKeyString(domainObject.identifier);
      if (this.#areAllViews('telemetry-view', 'layoutItem.type', selection)) {
        return {
          control: 'menu',
          domainObject,
          icon: 'icon-object',
          title: 'Merge into a telemetry table or plot',
          label: 'View type',
          options: APPLICABLE_VIEWS['telemetry-view-multi'],
          method: (option) => {
            this.#openmct.objectViews.emit(
              `${CONTEXT_ACTION}:${keyString}`,
              CONTEXT_ACTIONS.MERGE_MULTIPLE_TELEMETRY_VIEWS,
              selection,
              option.value
            );
          }
        };
      } else if (this.#areAllViews('telemetry.plot.overlay', 'item.type', selection)) {
        return {
          control: 'menu',
          domainObject,
          icon: 'icon-object',
          title: 'Merge into a stacked plot',
          options: APPLICABLE_VIEWS['telemetry.plot.overlay-multi'],
          method: (option) => {
            this.#openmct.objectViews.emit(
              `${CONTEXT_ACTION}:${keyString}`,
              CONTEXT_ACTIONS.MERGE_MULTIPLE_OVERLAY_PLOTS,
              selection,
              option.value
            );
          }
        };
      }
    }
  }

  #getToggleGridButton(selection, selectionPath) {
    const ICON_GRID_SHOW = 'icon-grid-on';
    const ICON_GRID_HIDE = 'icon-grid-off';

    let displayLayoutContext;

    if (selection.length === 1 && selectionPath === undefined) {
      displayLayoutContext = selection[0][0].context;
    } else {
      displayLayoutContext = selectionPath[1].context;
    }

    const domainObject = displayLayoutContext.item;
    const keyString = this.#openmct.objects.makeKeyString(domainObject.identifier);

    return {
      control: 'button',
      domainObject,
      icon: ICON_GRID_SHOW,
      method: () => {
        this.#openmct.objectViews.emit(
          `${CONTEXT_ACTION}:${keyString}`,
          CONTEXT_ACTIONS.TOGGLE_GRID
        );

        this.icon = this.icon === ICON_GRID_SHOW ? ICON_GRID_HIDE : ICON_GRID_SHOW;
      },
      secondary: true
    };
  }

  #getSeparator() {
    return {
      control: 'separator'
    };
  }

  #isMainLayoutSelected(selectionPath) {
    let selectedObject = selectionPath[0].context.item;

    return (
      selectedObject && selectedObject.type === 'layout' && !selectionPath[0].context.layoutItem
    );
  }

  #showForm(formStructure, name, selection) {
    const domainObject = selection[0][0].context.item;
    const keyString = this.#openmct.objects.makeKeyString(domainObject.identifier);
    this.#openmct.forms.showForm(formStructure).then((changes) => {
      this.#openmct.objectViews.emit(
        `${CONTEXT_ACTION}:${keyString}`,
        CONTEXT_ACTIONS.ADD_ELEMENT,
        name,
        changes,
        selection
      );
    });
  }

  toolbar(selectedObjects) {
    if (this.#isMainLayoutSelected(selectedObjects[0])) {
      return [this.#getToggleGridButton(selectedObjects), this.#getAddButton(selectedObjects)];
    }

    let toolbar = {
      'add-menu': [],
      text: [],
      url: [],
      viewSwitcher: [],
      'toggle-frame': [],
      'display-mode': [],
      'telemetry-value': [],
      style: [],
      'unit-toggle': [],
      position: [],
      duplicate: [],
      remove: [],
      'toggle-grid': []
    };

    selectedObjects.forEach((selectionPath) => {
      let selectedParent = selectionPath[1].context.item;
      let layoutItem = selectionPath[0].context.layoutItem;

      if (!layoutItem || selectedParent.locked) {
        return;
      }

      if (layoutItem.type === 'subobject-view') {
        if (toolbar['add-menu'].length === 0 && selectionPath[0].context.item.type === 'layout') {
          toolbar['add-menu'] = [this.#getAddButton(selectedObjects, selectionPath)];
        }

        if (toolbar['toggle-frame'].length === 0) {
          toolbar['toggle-frame'] = [this.#getToggleFrameButton(selectedParent, selectedObjects)];
        }

        if (toolbar.position.length === 0) {
          toolbar.position = [
            this.#getStackOrder(selectedParent, selectionPath, selectedObjects),
            this.#getSeparator(),
            this.#getXInput(selectedParent, selectedObjects),
            this.#getYInput(selectedParent, selectedObjects),
            this.#getHeightInput(selectedParent, selectedObjects),
            this.#getWidthInput(selectedParent, selectedObjects)
          ];
        }

        if (toolbar.remove.length === 0) {
          toolbar.remove = [this.#getRemoveButton(selectedParent, selectionPath, selectedObjects)];
        }

        if (toolbar.viewSwitcher.length === 0) {
          toolbar.viewSwitcher = [
            this.#getViewSwitcherMenu(selectedParent, selectionPath, selectedObjects)
          ];
        }
      } else if (layoutItem.type === 'telemetry-view') {
        if (toolbar['display-mode'].length === 0) {
          toolbar['display-mode'] = [this.#getDisplayModeMenu(selectedParent, selectedObjects)];
        }

        if (toolbar['telemetry-value'].length === 0) {
          toolbar['telemetry-value'] = [
            this.#getTelemetryValueMenu(selectionPath, selectedObjects)
          ];
        }

        if (toolbar['unit-toggle'].length === 0) {
          let toggleUnitsButton = this.#getToggleUnitsButton(selectedParent, selectedObjects);
          if (toggleUnitsButton) {
            toolbar['unit-toggle'] = [toggleUnitsButton];
          }
        }

        if (toolbar.position.length === 0) {
          toolbar.position = [
            this.#getStackOrder(selectedParent, selectionPath, selectedObjects),
            this.#getSeparator(),
            this.#getXInput(selectedParent, selectedObjects),
            this.#getYInput(selectedParent, selectedObjects),
            this.#getHeightInput(selectedParent, selectedObjects),
            this.#getWidthInput(selectedParent, selectedObjects)
          ];
        }

        if (toolbar.remove.length === 0) {
          toolbar.remove = [this.#getRemoveButton(selectedParent, selectionPath, selectedObjects)];
        }

        if (toolbar.viewSwitcher.length === 0) {
          toolbar.viewSwitcher = [
            this.#getViewSwitcherMenu(selectedParent, selectionPath, selectedObjects)
          ];
        }
      } else if (layoutItem.type === 'text-view') {
        if (toolbar.position.length === 0) {
          toolbar.position = [
            this.#getStackOrder(selectedParent, selectionPath, selectedObjects),
            this.#getSeparator(),
            this.#getXInput(selectedParent, selectedObjects),
            this.#getYInput(selectedParent, selectedObjects),
            this.#getHeightInput(selectedParent, selectedObjects),
            this.#getWidthInput(selectedParent, selectedObjects)
          ];
        }

        if (toolbar.text.length === 0) {
          toolbar.text = [this.#getTextButton(selectedParent, selectedObjects)];
        }

        if (toolbar.remove.length === 0) {
          toolbar.remove = [this.#getRemoveButton(selectedParent, selectionPath, selectedObjects)];
        }
      } else if (layoutItem.type === 'box-view' || layoutItem.type === 'ellipse-view') {
        if (toolbar.position.length === 0) {
          toolbar.position = [
            this.#getStackOrder(selectedParent, selectionPath, selectedObjects),
            this.#getSeparator(),
            this.#getXInput(selectedParent, selectedObjects),
            this.#getYInput(selectedParent, selectedObjects),
            this.#getHeightInput(selectedParent, selectedObjects),
            this.#getWidthInput(selectedParent, selectedObjects)
          ];
        }

        if (toolbar.remove.length === 0) {
          toolbar.remove = [this.#getRemoveButton(selectedParent, selectionPath, selectedObjects)];
        }
      } else if (layoutItem.type === 'image-view') {
        if (toolbar.position.length === 0) {
          toolbar.position = [
            this.#getStackOrder(selectedParent, selectionPath, selectedObjects),
            this.#getSeparator(),
            this.#getXInput(selectedParent, selectedObjects),
            this.#getYInput(selectedParent, selectedObjects),
            this.#getHeightInput(selectedParent, selectedObjects),
            this.#getWidthInput(selectedParent, selectedObjects)
          ];
        }

        if (toolbar.remove.length === 0) {
          toolbar.remove = [this.#getRemoveButton(selectedParent, selectionPath, selectedObjects)];
        }
      } else if (layoutItem.type === 'line-view') {
        if (toolbar.position.length === 0) {
          toolbar.position = [
            this.#getStackOrder(selectedParent, selectionPath),
            this.#getSeparator(),
            this.#getXInput(selectedParent, selectedObjects),
            this.#getYInput(selectedParent, selectedObjects),
            this.#getX2Input(selectedParent, selectedObjects),
            this.#getY2Input(selectedParent, selectedObjects)
          ];
        }

        if (toolbar.remove.length === 0) {
          toolbar.remove = [this.#getRemoveButton(selectedParent, selectionPath, selectedObjects)];
        }
      }

      if (toolbar.duplicate.length === 0) {
        toolbar.duplicate = [
          this.#getDuplicateButton(selectedParent, selectionPath, selectedObjects)
        ];
      }

      if (toolbar['toggle-grid'].length === 0) {
        toolbar['toggle-grid'] = [this.#getToggleGridButton(selectedObjects, selectionPath)];
      }
    });

    let toolbarArray = Object.values(toolbar);

    return _.flatten(
      toolbarArray.reduce((accumulator, group, index) => {
        group = group.filter((control) => control !== undefined);

        if (group.length > 0) {
          accumulator.push(group);

          if (index < toolbarArray.length - 1) {
            accumulator.push(this.#getSeparator());
          }
        }

        return accumulator;
      }, [])
    );
  }
>>>>>>> 715a4486
}<|MERGE_RESOLUTION|>--- conflicted
+++ resolved
@@ -22,829 +22,6 @@
 
 import _ from 'lodash';
 
-<<<<<<< HEAD
-export default function DisplayLayoutToolbar(openmct) {
-  return {
-    name: 'Display Layout Toolbar',
-    key: 'layout',
-    description: 'A toolbar for objects inside a display layout.',
-    forSelection: function (selection) {
-      if (!selection || selection.length === 0) {
-        return false;
-      }
-
-      let selectionPath = selection[0];
-      let selectedObject = selectionPath[0];
-      let selectedParent = selectionPath[1];
-
-      // Apply the layout toolbar if the selected object is inside a layout, or the main layout is selected.
-      return (
-        (selectedParent &&
-          selectedParent.context.item &&
-          selectedParent.context.item.type === 'layout') ||
-        (selectedObject.context.item && selectedObject.context.item.type === 'layout')
-      );
-    },
-    toolbar: function (selectedObjects) {
-      const DIALOG_FORM = {
-        text: {
-          title: 'Text Element Properties',
-          sections: [
-            {
-              rows: [
-                {
-                  key: 'text',
-                  control: 'textfield',
-                  name: 'Text',
-                  required: true,
-                  cssClass: 'l-input-lg'
-                }
-              ]
-            }
-          ]
-        },
-        image: {
-          title: 'Image Properties',
-          sections: [
-            {
-              rows: [
-                {
-                  key: 'url',
-                  control: 'textfield',
-                  name: 'Image URL',
-                  cssClass: 'l-input-lg',
-                  required: true
-                }
-              ]
-            }
-          ]
-        }
-      };
-      const VIEW_TYPES = {
-        'telemetry-view': {
-          value: 'telemetry-view',
-          name: 'Alphanumeric',
-          class: 'icon-alphanumeric'
-        },
-        'telemetry.plot.overlay': {
-          value: 'telemetry.plot.overlay',
-          name: 'Overlay Plot',
-          class: 'icon-plot-overlay'
-        },
-        'telemetry.plot.stacked': {
-          value: 'telemetry.plot.stacked',
-          name: 'Stacked Plot',
-          class: 'icon-plot-stacked'
-        },
-        table: {
-          value: 'table',
-          name: 'Table',
-          class: 'icon-tabular-scrolling'
-        }
-      };
-      const APPLICABLE_VIEWS = {
-        'telemetry-view': [
-          VIEW_TYPES['telemetry.plot.overlay'],
-          VIEW_TYPES['telemetry.plot.stacked'],
-          VIEW_TYPES.table
-        ],
-        'telemetry.plot.overlay': [
-          VIEW_TYPES['telemetry.plot.stacked'],
-          VIEW_TYPES.table,
-          VIEW_TYPES['telemetry-view']
-        ],
-        'telemetry.plot.stacked': [
-          VIEW_TYPES['telemetry.plot.overlay'],
-          VIEW_TYPES.table,
-          VIEW_TYPES['telemetry-view']
-        ],
-        table: [
-          VIEW_TYPES['telemetry.plot.overlay'],
-          VIEW_TYPES['telemetry.plot.stacked'],
-          VIEW_TYPES['telemetry-view']
-        ],
-        'telemetry-view-multi': [
-          VIEW_TYPES['telemetry.plot.overlay'],
-          VIEW_TYPES['telemetry.plot.stacked'],
-          VIEW_TYPES.table
-        ],
-        'telemetry.plot.overlay-multi': [VIEW_TYPES['telemetry.plot.stacked']]
-      };
-
-      function getPath(selectionPath) {
-        return `configuration.items[${selectionPath[0].context.index}]`;
-      }
-
-      function getAllOfType(selection, specificType) {
-        return selection.filter((selectionPath) => {
-          let type = selectionPath[0].context.layoutItem.type;
-
-          return type === specificType;
-        });
-      }
-
-      function getAllTypes(selection) {
-        return selection.filter((selectionPath) => {
-          let type = selectionPath[0].context.layoutItem.type;
-
-          return (
-            type === 'text-view' ||
-            type === 'telemetry-view' ||
-            type === 'box-view' ||
-            type === 'ellipse-view' ||
-            type === 'image-view' ||
-            type === 'line-view' ||
-            type === 'subobject-view'
-          );
-        });
-      }
-
-      function getAddButton(selection, selectionPath) {
-        if (selection.length === 1) {
-          selectionPath = selectionPath || selection[0];
-
-          return {
-            control: 'menu',
-            domainObject: selectionPath[0].context.item,
-            method(option) {
-              let name = option.name.toLowerCase();
-              let form = DIALOG_FORM[name];
-              if (form) {
-                showForm(form, name, selectionPath);
-              } else {
-                selectionPath[0].context.addElement(name);
-              }
-            },
-            key: 'add',
-            icon: 'icon-plus',
-            label: 'Add',
-            options: [
-              {
-                name: 'Box',
-                class: 'icon-box-round-corners'
-              },
-              {
-                name: 'Ellipse',
-                class: 'icon-circle'
-              },
-              {
-                name: 'Line',
-                class: 'icon-line-horz'
-              },
-              {
-                name: 'Text',
-                class: 'icon-font'
-              },
-              {
-                name: 'Image',
-                class: 'icon-image'
-              }
-            ]
-          };
-        }
-      }
-
-      function getToggleFrameButton(selectedParent, selection) {
-        return {
-          control: 'toggle-button',
-          domainObject: selectedParent,
-          applicableSelectedItems: selection.filter(
-            (selectionPath) => selectionPath[0].context.layoutItem.type === 'subobject-view'
-          ),
-          property: function (selectionPath) {
-            return getPath(selectionPath) + '.hasFrame';
-          },
-          options: [
-            {
-              value: false,
-              icon: 'icon-frame-hide',
-              title: 'Frame visible',
-              label: 'Hide frame'
-            },
-            {
-              value: true,
-              icon: 'icon-frame-show',
-              title: 'Frame hidden',
-              label: 'Show frame'
-            }
-          ]
-        };
-      }
-
-      function getRemoveButton(selectedParent, selectionPath, selection) {
-        return {
-          control: 'button',
-          domainObject: selectedParent,
-          icon: 'icon-trash',
-          title: 'Delete the selected object',
-          method() {
-            let removeItem = selectionPath[1].context.removeItem;
-            let prompt = openmct.overlays.dialog({
-              iconClass: 'alert',
-              message: `Warning! This action will remove this item from the Display Layout. Do you want to continue?`,
-              buttons: [
-                {
-                  label: 'OK',
-                  emphasis: 'true',
-                  callback: function () {
-                    removeItem(getAllTypes(selection));
-                    prompt.dismiss();
-                  }
-                },
-                {
-                  label: 'Cancel',
-                  callback: function () {
-                    prompt.dismiss();
-                  }
-                }
-              ]
-            });
-          }
-        };
-      }
-
-      function getStackOrder(selectedParent, selectionPath) {
-        return {
-          control: 'menu',
-          domainObject: selectedParent,
-          icon: 'icon-layers',
-          title: 'Move the selected object above or below other objects',
-          options: [
-            {
-              name: 'Move to Top',
-              value: 'top',
-              class: 'icon-arrow-double-up'
-            },
-            {
-              name: 'Move Up',
-              value: 'up',
-              class: 'icon-arrow-up'
-            },
-            {
-              name: 'Move Down',
-              value: 'down',
-              class: 'icon-arrow-down'
-            },
-            {
-              name: 'Move to Bottom',
-              value: 'bottom',
-              class: 'icon-arrow-double-down'
-            }
-          ],
-          method(option) {
-            selectionPath[1].context.orderItem(option.value, getAllTypes(selectedObjects));
-          }
-        };
-      }
-
-      function getXInput(selectedParent, selection) {
-        if (selection.length === 1) {
-          return {
-            control: 'input',
-            type: 'number',
-            domainObject: selectedParent,
-            applicableSelectedItems: getAllTypes(selection),
-            property: function (selectionPath) {
-              return getPath(selectionPath) + '.x';
-            },
-            label: 'X:',
-            title: 'X position'
-          };
-        }
-      }
-
-      function getYInput(selectedParent, selection) {
-        if (selection.length === 1) {
-          return {
-            control: 'input',
-            type: 'number',
-            domainObject: selectedParent,
-            applicableSelectedItems: getAllTypes(selection),
-            property: function (selectionPath) {
-              return getPath(selectionPath) + '.y';
-            },
-            label: 'Y:',
-            title: 'Y position'
-          };
-        }
-      }
-
-      function getWidthInput(selectedParent, selection) {
-        if (selection.length === 1) {
-          return {
-            control: 'input',
-            type: 'number',
-            domainObject: selectedParent,
-            applicableSelectedItems: getAllTypes(selection),
-            property: function (selectionPath) {
-              return getPath(selectionPath) + '.width';
-            },
-            label: 'W:',
-            title: 'Resize object width'
-          };
-        }
-      }
-
-      function getHeightInput(selectedParent, selection) {
-        if (selection.length === 1) {
-          return {
-            control: 'input',
-            type: 'number',
-            domainObject: selectedParent,
-            applicableSelectedItems: getAllTypes(selection),
-            property: function (selectionPath) {
-              return getPath(selectionPath) + '.height';
-            },
-            label: 'H:',
-            title: 'Resize object height'
-          };
-        }
-      }
-
-      function getX2Input(selectedParent, selection) {
-        if (selection.length === 1) {
-          return {
-            control: 'input',
-            type: 'number',
-            domainObject: selectedParent,
-            applicableSelectedItems: selection.filter((selectionPath) => {
-              return selectionPath[0].context.layoutItem.type === 'line-view';
-            }),
-            property: function (selectionPath) {
-              return getPath(selectionPath) + '.x2';
-            },
-            label: 'X2:',
-            title: 'X2 position'
-          };
-        }
-      }
-
-      function getY2Input(selectedParent, selection) {
-        if (selection.length === 1) {
-          return {
-            control: 'input',
-            type: 'number',
-            domainObject: selectedParent,
-            applicableSelectedItems: selection.filter((selectionPath) => {
-              return selectionPath[0].context.layoutItem.type === 'line-view';
-            }),
-            property: function (selectionPath) {
-              return getPath(selectionPath) + '.y2';
-            },
-            label: 'Y2:',
-            title: 'Y2 position'
-          };
-        }
-      }
-
-      function getTextButton(selectedParent, selection) {
-        return {
-          control: 'button',
-          domainObject: selectedParent,
-          applicableSelectedItems: selection.filter((selectionPath) => {
-            return selectionPath[0].context.layoutItem.type === 'text-view';
-          }),
-          property: function (selectionPath) {
-            return getPath(selectionPath);
-          },
-          icon: 'icon-pencil',
-          title: 'Edit text properties',
-          label: 'Edit text',
-          dialog: DIALOG_FORM.text
-        };
-      }
-
-      function getTelemetryValueMenu(selectionPath, selection) {
-        if (selection.length === 1) {
-          return {
-            control: 'select-menu',
-            domainObject: selectionPath[1].context.item,
-            applicableSelectedItems: selection.filter((path) => {
-              return path[0].context.layoutItem.type === 'telemetry-view';
-            }),
-            property: function (path) {
-              return getPath(path) + '.value';
-            },
-            title: 'Set value',
-            options: openmct.telemetry
-              .getMetadata(selectionPath[0].context.item)
-              .values()
-              .map((value) => {
-                return {
-                  name: value.name,
-                  value: value.key
-                };
-              })
-          };
-        }
-      }
-
-      function getDisplayModeMenu(selectedParent, selection) {
-        if (selection.length === 1) {
-          return {
-            control: 'select-menu',
-            domainObject: selectedParent,
-            applicableSelectedItems: selection.filter((selectionPath) => {
-              return selectionPath[0].context.layoutItem.type === 'telemetry-view';
-            }),
-            property: function (selectionPath) {
-              return getPath(selectionPath) + '.displayMode';
-            },
-            title: 'Set display mode',
-            options: [
-              {
-                name: 'Label + Value',
-                value: 'all'
-              },
-              {
-                name: 'Label only',
-                value: 'label'
-              },
-              {
-                name: 'Value only',
-                value: 'value'
-              }
-            ]
-          };
-        }
-      }
-
-      function getDuplicateButton(selectedParent, selectionPath, selection) {
-        return {
-          control: 'button',
-          domainObject: selectedParent,
-          icon: 'icon-duplicate',
-          title: 'Duplicate the selected object',
-          method() {
-            let duplicateItem = selectionPath[1].context.duplicateItem;
-
-            duplicateItem(selection);
-          }
-        };
-      }
-
-      function getPropertyFromPath(object, path) {
-        let splitPath = path.split('.');
-        let property = Object.assign({}, object);
-
-        while (splitPath.length && property) {
-          property = property[splitPath.shift()];
-        }
-
-        return property;
-      }
-
-      function areAllViews(type, path, selection) {
-        let allTelemetry = true;
-
-        selection.forEach((selectedItem) => {
-          let selectedItemContext = selectedItem[0].context;
-
-          if (getPropertyFromPath(selectedItemContext, path) !== type) {
-            allTelemetry = false;
-          }
-        });
-
-        return allTelemetry;
-      }
-
-      function getToggleUnitsButton(selectedParent, selection) {
-        let applicableItems = getAllOfType(selection, 'telemetry-view');
-        applicableItems = unitsOnly(applicableItems);
-        if (!applicableItems.length) {
-          return;
-        }
-
-        return {
-          control: 'toggle-button',
-          domainObject: selectedParent,
-          applicableSelectedItems: applicableItems,
-          property: function (selectionPath) {
-            return getPath(selectionPath) + '.showUnits';
-          },
-          options: [
-            {
-              value: true,
-              icon: 'icon-eye-open',
-              title: 'Show units',
-              label: 'Show units'
-            },
-            {
-              value: false,
-              icon: 'icon-eye-disabled',
-              title: 'Hide units',
-              label: 'Hide units'
-            }
-          ]
-        };
-      }
-
-      function unitsOnly(items) {
-        let results = items.filter((item) => {
-          let currentItem = item[0];
-          let metadata = openmct.telemetry.getMetadata(currentItem.context.item);
-          if (!metadata) {
-            return false;
-          }
-
-          let hasUnits = metadata.valueMetadatas.filter((metadatum) => metadatum.unit).length;
-
-          return hasUnits > 0;
-        });
-
-        return results;
-      }
-
-      function getViewSwitcherMenu(selectedParent, selectionPath, selection) {
-        if (selection.length === 1) {
-          let displayLayoutContext = selectionPath[1].context;
-          let selectedItemContext = selectionPath[0].context;
-          let selectedItemType = selectedItemContext.item.type;
-
-          if (selectedItemContext.layoutItem.type === 'telemetry-view') {
-            selectedItemType = 'telemetry-view';
-          }
-
-          let viewOptions = APPLICABLE_VIEWS[selectedItemType];
-
-          if (viewOptions) {
-            return {
-              control: 'menu',
-              domainObject: selectedParent,
-              icon: 'icon-object',
-              title: 'Switch the way this telemetry is displayed',
-              label: 'View type',
-              options: viewOptions,
-              method(option) {
-                displayLayoutContext.switchViewType(selectedItemContext, option.value, selection);
-              }
-            };
-          }
-        } else if (selection.length > 1) {
-          if (areAllViews('telemetry-view', 'layoutItem.type', selection)) {
-            let displayLayoutContext = selectionPath[1].context;
-
-            return {
-              control: 'menu',
-              domainObject: selectedParent,
-              icon: 'icon-object',
-              title: 'Merge into a telemetry table or plot',
-              label: 'View type',
-              options: APPLICABLE_VIEWS['telemetry-view-multi'],
-              method(option) {
-                displayLayoutContext.mergeMultipleTelemetryViews(selection, option.value);
-              }
-            };
-          } else if (areAllViews('telemetry.plot.overlay', 'item.type', selection)) {
-            let displayLayoutContext = selectionPath[1].context;
-
-            return {
-              control: 'menu',
-              domainObject: selectedParent,
-              icon: 'icon-object',
-              title: 'Merge into a stacked plot',
-              options: APPLICABLE_VIEWS['telemetry.plot.overlay-multi'],
-              method(option) {
-                displayLayoutContext.mergeMultipleOverlayPlots(selection, option.value);
-              }
-            };
-          }
-        }
-      }
-
-      function getToggleGridButton(selection, selectionPath) {
-        const ICON_GRID_SHOW = 'icon-grid-on';
-        const ICON_GRID_HIDE = 'icon-grid-off';
-
-        let displayLayoutContext;
-
-        if (selection.length === 1 && selectionPath === undefined) {
-          displayLayoutContext = selection[0][0].context;
-        } else {
-          displayLayoutContext = selectionPath[1].context;
-        }
-
-        return {
-          control: 'button',
-          domainObject: displayLayoutContext.item,
-          icon: ICON_GRID_SHOW,
-          method() {
-            displayLayoutContext.toggleGrid();
-
-            this.icon = this.icon === ICON_GRID_SHOW ? ICON_GRID_HIDE : ICON_GRID_SHOW;
-          },
-          secondary: true
-        };
-      }
-
-      function getSeparator() {
-        return {
-          control: 'separator'
-        };
-      }
-
-      function isMainLayoutSelected(selectionPath) {
-        let selectedObject = selectionPath[0].context.item;
-
-        return (
-          selectedObject && selectedObject.type === 'layout' && !selectionPath[0].context.layoutItem
-        );
-      }
-
-      function showForm(formStructure, name, selectionPath) {
-        openmct.forms.showForm(formStructure).then((changes) => {
-          selectionPath[0].context.addElement(name, changes);
-        });
-      }
-
-      if (isMainLayoutSelected(selectedObjects[0])) {
-        return [getToggleGridButton(selectedObjects), getAddButton(selectedObjects)];
-      }
-
-      let toolbar = {
-        'add-menu': [],
-        text: [],
-        url: [],
-        viewSwitcher: [],
-        'toggle-frame': [],
-        'display-mode': [],
-        'telemetry-value': [],
-        style: [],
-        'unit-toggle': [],
-        position: [],
-        duplicate: [],
-        remove: [],
-        'toggle-grid': []
-      };
-
-      selectedObjects.forEach((selectionPath) => {
-        let selectedParent = selectionPath[1].context.item;
-        let layoutItem = selectionPath[0].context.layoutItem;
-
-        if (!layoutItem || selectedParent.locked) {
-          return;
-        }
-
-        if (layoutItem.type === 'subobject-view') {
-          if (toolbar['add-menu'].length === 0 && selectionPath[0].context.item.type === 'layout') {
-            toolbar['add-menu'] = [getAddButton(selectedObjects, selectionPath)];
-          }
-
-          if (toolbar['toggle-frame'].length === 0) {
-            toolbar['toggle-frame'] = [getToggleFrameButton(selectedParent, selectedObjects)];
-          }
-
-          if (toolbar.position.length === 0) {
-            toolbar.position = [
-              getStackOrder(selectedParent, selectionPath),
-              getSeparator(),
-              getXInput(selectedParent, selectedObjects),
-              getYInput(selectedParent, selectedObjects),
-              getHeightInput(selectedParent, selectedObjects),
-              getWidthInput(selectedParent, selectedObjects)
-            ];
-          }
-
-          if (toolbar.remove.length === 0) {
-            toolbar.remove = [getRemoveButton(selectedParent, selectionPath, selectedObjects)];
-          }
-
-          if (toolbar.viewSwitcher.length === 0) {
-            toolbar.viewSwitcher = [
-              getViewSwitcherMenu(selectedParent, selectionPath, selectedObjects)
-            ];
-          }
-        } else if (layoutItem.type === 'telemetry-view') {
-          if (toolbar['display-mode'].length === 0) {
-            toolbar['display-mode'] = [getDisplayModeMenu(selectedParent, selectedObjects)];
-          }
-
-          if (toolbar['telemetry-value'].length === 0) {
-            toolbar['telemetry-value'] = [getTelemetryValueMenu(selectionPath, selectedObjects)];
-          }
-
-          if (toolbar['unit-toggle'].length === 0) {
-            let toggleUnitsButton = getToggleUnitsButton(selectedParent, selectedObjects);
-            if (toggleUnitsButton) {
-              toolbar['unit-toggle'] = [toggleUnitsButton];
-            }
-          }
-
-          if (toolbar.position.length === 0) {
-            toolbar.position = [
-              getStackOrder(selectedParent, selectionPath),
-              getSeparator(),
-              getXInput(selectedParent, selectedObjects),
-              getYInput(selectedParent, selectedObjects),
-              getHeightInput(selectedParent, selectedObjects),
-              getWidthInput(selectedParent, selectedObjects)
-            ];
-          }
-
-          if (toolbar.remove.length === 0) {
-            toolbar.remove = [getRemoveButton(selectedParent, selectionPath, selectedObjects)];
-          }
-
-          if (toolbar.viewSwitcher.length === 0) {
-            toolbar.viewSwitcher = [
-              getViewSwitcherMenu(selectedParent, selectionPath, selectedObjects)
-            ];
-          }
-        } else if (layoutItem.type === 'text-view') {
-          if (toolbar.position.length === 0) {
-            toolbar.position = [
-              getStackOrder(selectedParent, selectionPath),
-              getSeparator(),
-              getXInput(selectedParent, selectedObjects),
-              getYInput(selectedParent, selectedObjects),
-              getHeightInput(selectedParent, selectedObjects),
-              getWidthInput(selectedParent, selectedObjects)
-            ];
-          }
-
-          if (toolbar.text.length === 0) {
-            toolbar.text = [getTextButton(selectedParent, selectedObjects)];
-          }
-
-          if (toolbar.remove.length === 0) {
-            toolbar.remove = [getRemoveButton(selectedParent, selectionPath, selectedObjects)];
-          }
-        } else if (layoutItem.type === 'box-view' || layoutItem.type === 'ellipse-view') {
-          if (toolbar.position.length === 0) {
-            toolbar.position = [
-              getStackOrder(selectedParent, selectionPath),
-              getSeparator(),
-              getXInput(selectedParent, selectedObjects),
-              getYInput(selectedParent, selectedObjects),
-              getHeightInput(selectedParent, selectedObjects),
-              getWidthInput(selectedParent, selectedObjects)
-            ];
-          }
-
-          if (toolbar.remove.length === 0) {
-            toolbar.remove = [getRemoveButton(selectedParent, selectionPath, selectedObjects)];
-          }
-        } else if (layoutItem.type === 'image-view') {
-          if (toolbar.position.length === 0) {
-            toolbar.position = [
-              getStackOrder(selectedParent, selectionPath),
-              getSeparator(),
-              getXInput(selectedParent, selectedObjects),
-              getYInput(selectedParent, selectedObjects),
-              getHeightInput(selectedParent, selectedObjects),
-              getWidthInput(selectedParent, selectedObjects)
-            ];
-          }
-
-          if (toolbar.remove.length === 0) {
-            toolbar.remove = [getRemoveButton(selectedParent, selectionPath, selectedObjects)];
-          }
-        } else if (layoutItem.type === 'line-view') {
-          if (toolbar.position.length === 0) {
-            toolbar.position = [
-              getStackOrder(selectedParent, selectionPath),
-              getSeparator(),
-              getXInput(selectedParent, selectedObjects),
-              getYInput(selectedParent, selectedObjects),
-              getX2Input(selectedParent, selectedObjects),
-              getY2Input(selectedParent, selectedObjects)
-            ];
-          }
-
-          if (toolbar.remove.length === 0) {
-            toolbar.remove = [getRemoveButton(selectedParent, selectionPath, selectedObjects)];
-          }
-        }
-
-        if (toolbar.duplicate.length === 0) {
-          toolbar.duplicate = [getDuplicateButton(selectedParent, selectionPath, selectedObjects)];
-        }
-
-        if (toolbar['toggle-grid'].length === 0) {
-          toolbar['toggle-grid'] = [getToggleGridButton(selectedObjects, selectionPath)];
-        }
-      });
-
-      let toolbarArray = Object.values(toolbar);
-
-      return _.flatten(
-        toolbarArray.reduce((accumulator, group, index) => {
-          group = group.filter((control) => control !== undefined);
-
-          if (group.length > 0) {
-            accumulator.push(group);
-
-            if (index < toolbarArray.length - 1) {
-              accumulator.push(getSeparator());
-            }
-          }
-
-          return accumulator;
-        }, [])
-      );
-    }
-  };
-=======
 const CONTEXT_ACTION = 'contextAction';
 const CONTEXT_ACTIONS = Object.freeze({
   ADD_ELEMENT: 'addElement',
@@ -1740,5 +917,4 @@
       }, [])
     );
   }
->>>>>>> 715a4486
 }
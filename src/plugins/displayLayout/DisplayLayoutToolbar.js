--- conflicted
+++ resolved
@@ -498,7 +498,6 @@
                     }
                 }
 
-<<<<<<< HEAD
                 function getAvailableFontSizeOptions(selection) {
                     let sizeOptions = 'big';
 
@@ -629,29 +628,6 @@
                             options: FONTS
                         }
                     }
-=======
-                function getTextSizeMenu(selectedParent, selection) {
-                    const TEXT_SIZE = [8, 9, 10, 11, 12, 13, 14, 15, 16, 20, 24, 30, 36, 48, 72, 96, 128];
-
-                    return {
-                        control: "select-menu",
-                        domainObject: selectedParent,
-                        applicableSelectedItems: selection.filter(selectionPath => {
-                            let type = selectionPath[0].context.layoutItem.type;
-
-                            return type === 'text-view' || type === 'telemetry-view';
-                        }),
-                        property: function (selectionPath) {
-                            return getPath(selectionPath) + ".size";
-                        },
-                        title: "Set text size",
-                        options: TEXT_SIZE.map(size => {
-                            return {
-                                value: size + "px"
-                            };
-                        })
-                    };
->>>>>>> e32f465f
                 }
 
                 function getTextButton(selectedParent, selection) {
@@ -932,11 +908,13 @@
                         if (toolbar.viewSwitcher.length === 0) {
                             toolbar.viewSwitcher = [getViewSwitcherMenu(selectedParent, selectionPath, selectedObjects)];
                         }
+
                         if (toolbar['font-size'].length === 0) {
                             toolbar['font-size'] = [
                                 getFontSizeMenu(selectedParent, selectedObjects)
                             ];
                         }
+
                         if (toolbar['font-family'].length === 0) {
                             toolbar['font-family'] = [
                                 getFontMenu(selectedParent, selectedObjects)
@@ -950,21 +928,16 @@
                         if (toolbar['telemetry-value'].length === 0) {
                             toolbar['telemetry-value'] = [getTelemetryValueMenu(selectionPath, selectedObjects)];
                         }
-<<<<<<< HEAD
+
                         if (toolbar['font-size'].length === 0) {
                             toolbar['font-size'] = [
                                 getFontSizeMenu(selectedParent, selectedObjects)
                             ];
                         }
+
                         if (toolbar['font-family'].length === 0) {
                             toolbar['font-family'] = [
                                 getFontMenu(selectedParent, selectedObjects)
-=======
-
-                        if (toolbar['text-style'].length === 0) {
-                            toolbar['text-style'] = [
-                                getTextSizeMenu(selectedParent, selectedObjects)
->>>>>>> e32f465f
                             ];
                         }
 

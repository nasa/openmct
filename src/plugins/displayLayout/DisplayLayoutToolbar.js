/*****************************************************************************
 * Open MCT, Copyright (c) 2014-2020, United States Government
 * as represented by the Administrator of the National Aeronautics and Space
 * Administration. All rights reserved.
 *
 * Open MCT is licensed under the Apache License, Version 2.0 (the
 * "License"); you may not use this file except in compliance with the License.
 * You may obtain a copy of the License at
 * http://www.apache.org/licenses/LICENSE-2.0.
 *
 * Unless required by applicable law or agreed to in writing, software
 * distributed under the License is distributed on an "AS IS" BASIS, WITHOUT
 * WARRANTIES OR CONDITIONS OF ANY KIND, either express or implied. See the
 * License for the specific language governing permissions and limitations
 * under the License.
 *
 * Open MCT includes source code licensed under additional open source
 * licenses. See the Open Source Licenses file (LICENSES.md) included with
 * this source code distribution or the Licensing information page available
 * at runtime from the About dialog for additional information.
 *****************************************************************************/

define(['lodash'], function (_) {
    function DisplayLayoutToolbar(openmct) {
        return {
            name: "Display Layout Toolbar",
            key: "layout",
            description: "A toolbar for objects inside a display layout.",
            forSelection: function (selection) {
                if (!selection || selection.length === 0) {
                    return false;
                }

                let selectionPath = selection[0];
                let selectedObject = selectionPath[0];
                let selectedParent = selectionPath[1];

                // Apply the layout toolbar if the selected object is inside a layout, or the main layout is selected.
                return (selectedParent && selectedParent.context.item && selectedParent.context.item.type === 'layout')
                    || (selectedObject.context.item && selectedObject.context.item.type === 'layout');
            },
            toolbar: function (selectedObjects) {
                const DIALOG_FORM = {
                    'text': {
                        name: "Text Element Properties",
                        sections: [
                            {
                                rows: [
                                    {
                                        key: "text",
                                        control: "textfield",
                                        name: "Text",
                                        required: true
                                    }
                                ]
                            }
                        ]
                    },
                    'image': {
                        name: "Image Properties",
                        sections: [
                            {
                                rows: [
                                    {
                                        key: "url",
                                        control: "textfield",
                                        name: "Image URL",
                                        "cssClass": "l-input-lg",
                                        required: true
                                    }
                                ]
                            }
                        ]
<<<<<<< HEAD
                    },
                    SMALL_FONT_SIZES = [
                        {
                            name: 'Default Size',
                            value: 'default'
                        },
                        {
                            name: '8px',
                            value: '8'
                        },
                        {
                            name: '9px',
                            value: '9'
                        },
                        {
                            name: '10px',
                            value: '10'
                        },
                        {
                            name: '11px',
                            value: '11'
                        },
                        {
                            name: '12px',
                            value: '12'
                        },
                        {
                            name: '13px',
                            value: '13'
                        },
                        {
                            name: '14px',
                            value: '14'
                        },
                        {
                            name: '16px',
                            value: '16'
                        },
                        {
                            name: '18px',
                            value: '18'
                        },
                        {
                            name: '20px',
                            value: '20'
                        },
                        {
                            name: '24px',
                            value: '24'
                        }
                    ],
                    LARGE_FONT_SIZES = [
                        {
                            name: '28px',
                            value: '28'
                        },
                        {
                            name: '32px',
                            value: '32'
                        },
                        {
                            name: '36px',
                            value: '36'
                        },
                        {
                            name: '42px',
                            value: '42'
                        },
                        {
                            name: '48px',
                            value: '48'
                        },
                        {
                            name: '72px',
                            value: '72'
                        },
                        {
                            name: '96px',
                            value: '96'
                        },
                        {
                            name: '128px',
                            value: '128'
                        }
                    ],
                    FONTS = [
                        {
                            name: 'Default',
                            value: 'default'
                        },
                        {
                            name: 'Bold',
                            value: 'default-bold'
                        },
                        {
                            name: 'Narrow',
                            value: 'narrow'
                        },
                        {
                            name: 'Narrow Bold',
                            value: 'narrow-bold'
                        },
                        {
                            name: 'Monospace',
                            value: 'monospace'
                        },
                        {
                            name: 'Monospace Bold',
                            value: 'monospace-bold'
                        }
                    ]
=======
                    }
                };

                const VIEW_TYPES = {
                    'telemetry-view': {
                        value: 'telemetry-view',
                        name: 'Alphanumeric',
                        class: 'icon-alphanumeric'
                    },
                    'telemetry.plot.overlay': {
                        value: 'telemetry.plot.overlay',
                        name: 'Overlay Plot',
                        class: "icon-plot-overlay"
                    },
                    'telemetry.plot.stacked': {
                        value: "telemetry.plot.stacked",
                        name: "Stacked Plot",
                        class: "icon-plot-stacked"
                    },
                    'table': {
                        value: 'table',
                        name: 'Table',
                        class: 'icon-tabular-realtime'
                    }
                };

                const APPLICABLE_VIEWS = {
                    'telemetry-view': [
                        VIEW_TYPES['telemetry.plot.overlay'],
                        VIEW_TYPES['telemetry.plot.stacked'],
                        VIEW_TYPES.table
                    ],
                    'telemetry.plot.overlay': [
                        VIEW_TYPES['telemetry.plot.stacked'],
                        VIEW_TYPES.table,
                        VIEW_TYPES['telemetry-view']
                    ],
                    'telemetry.plot.stacked': [
                        VIEW_TYPES['telemetry.plot.overlay'],
                        VIEW_TYPES.table,
                        VIEW_TYPES['telemetry-view']
                    ],
                    'table': [
                        VIEW_TYPES['telemetry.plot.overlay'],
                        VIEW_TYPES['telemetry.plot.stacked'],
                        VIEW_TYPES['telemetry-view']
                    ],
                    'telemetry-view-multi': [
                        VIEW_TYPES['telemetry.plot.overlay'],
                        VIEW_TYPES['telemetry.plot.stacked'],
                        VIEW_TYPES.table
                    ],
                    'telemetry.plot.overlay-multi': [
                        VIEW_TYPES['telemetry.plot.stacked']
                    ]
                };
>>>>>>> d4269e25

                function getUserInput(form) {
                    return openmct.$injector.get('dialogService').getUserInput(form, {});
                }

                function getPath(selectionPath) {
                    return `configuration.items[${selectionPath[0].context.index}]`;
                }

                function getAllOfType(selection, specificType) {
                    return selection.filter(selectionPath => {
                        let type = selectionPath[0].context.layoutItem.type;

                        return type === specificType;
                    });
                }

                function getAllTypes(selection) {
                    return selection.filter(selectionPath => {
                        let type = selectionPath[0].context.layoutItem.type;

                        return type === 'text-view'
                            || type === 'telemetry-view'
                            || type === 'box-view'
                            || type === 'image-view'
                            || type === 'line-view'
                            || type === 'subobject-view';
                    });
                }

                function getAddButton(selection, selectionPath) {
                    if (selection.length === 1) {
                        selectionPath = selectionPath || selection[0];

                        return {
                            control: "menu",
                            domainObject: selectionPath[0].context.item,
                            method: function (option) {
                                let name = option.name.toLowerCase();
                                let form = DIALOG_FORM[name];
                                if (form) {
                                    getUserInput(form)
                                        .then(element => selectionPath[0].context.addElement(name, element));
                                } else {
                                    selectionPath[0].context.addElement(name);
                                }
                            },
                            key: "add",
                            icon: "icon-plus",
                            label: "Add",
                            options: [
                                {
                                    "name": "Box",
                                    "class": "icon-box-round-corners"
                                },
                                {
                                    "name": "Line",
                                    "class": "icon-line-horz"
                                },
                                {
                                    "name": "Text",
                                    "class": "icon-font"
                                },
                                {
                                    "name": "Image",
                                    "class": "icon-image"
                                }
                            ]
                        };
                    }
                }

                function getToggleFrameButton(selectedParent, selection) {
                    return {
                        control: "toggle-button",
                        domainObject: selectedParent,
                        applicableSelectedItems: selection.filter(selectionPath =>
                            selectionPath[0].context.layoutItem.type === 'subobject-view'
                        ),
                        property: function (selectionPath) {
                            return getPath(selectionPath) + ".hasFrame";
                        },
                        options: [
                            {
                                value: false,
                                icon: 'icon-frame-show',
                                title: "Frame visible"
                            },
                            {
                                value: true,
                                icon: 'icon-frame-hide',
                                title: "Frame hidden"
                            }
                        ]
                    };
                }

                function getRemoveButton(selectedParent, selectionPath, selection) {
                    return {
                        control: "button",
                        domainObject: selectedParent,
                        icon: "icon-trash",
                        title: "Delete the selected object",
                        method: function () {
                            let removeItem = selectionPath[1].context.removeItem;
                            let prompt = openmct.overlays.dialog({
                                iconClass: 'alert',
                                message: `Warning! This action will remove this item from the Display Layout. Do you want to continue?`,
                                buttons: [
                                    {
                                        label: 'Ok',
                                        emphasis: 'true',
                                        callback: function () {
                                            removeItem(getAllTypes(selection));
                                            prompt.dismiss();
                                        }
                                    },
                                    {
                                        label: 'Cancel',
                                        callback: function () {
                                            prompt.dismiss();
                                        }
                                    }
                                ]
                            });
                        }
                    };
                }

                function getStackOrder(selectedParent, selectionPath) {
                    return {
                        control: "menu",
                        domainObject: selectedParent,
                        icon: "icon-layers",
                        title: "Move the selected object above or below other objects",
                        options: [
                            {
                                name: "Move to Top",
                                value: "top",
                                class: "icon-arrow-double-up"
                            },
                            {
                                name: "Move Up",
                                value: "up",
                                class: "icon-arrow-up"
                            },
                            {
                                name: "Move Down",
                                value: "down",
                                class: "icon-arrow-down"
                            },
                            {
                                name: "Move to Bottom",
                                value: "bottom",
                                class: "icon-arrow-double-down"
                            }
                        ],
                        method: function (option) {
                            selectionPath[1].context.orderItem(option.value, getAllTypes(selectedObjects));
                        }
                    };
                }

                function getXInput(selectedParent, selection) {
                    if (selection.length === 1) {
                        return {
                            control: "input",
                            type: "number",
                            domainObject: selectedParent,
                            applicableSelectedItems: getAllTypes(selection),
                            property: function (selectionPath) {
                                return getPath(selectionPath) + ".x";
                            },
                            label: "X:",
                            title: "X position"
                        };
                    }
                }

                function getYInput(selectedParent, selection) {
                    if (selection.length === 1) {
                        return {
                            control: "input",
                            type: "number",
                            domainObject: selectedParent,
                            applicableSelectedItems: getAllTypes(selection),
                            property: function (selectionPath) {
                                return getPath(selectionPath) + ".y";
                            },
                            label: "Y:",
                            title: "Y position"
                        };
                    }
                }

                function getWidthInput(selectedParent, selection) {
                    if (selection.length === 1) {
                        return {
                            control: 'input',
                            type: 'number',
                            domainObject: selectedParent,
                            applicableSelectedItems: getAllTypes(selection),
                            property: function (selectionPath) {
                                return getPath(selectionPath) + ".width";
                            },
                            label: 'W:',
                            title: 'Resize object width'
                        };
                    }
                }

                function getHeightInput(selectedParent, selection) {
                    if (selection.length === 1) {
                        return {
                            control: 'input',
                            type: 'number',
                            domainObject: selectedParent,
                            applicableSelectedItems: getAllTypes(selection),
                            property: function (selectionPath) {
                                return getPath(selectionPath) + ".height";
                            },
                            label: 'H:',
                            title: 'Resize object height'
                        };
                    }
                }

                function getX2Input(selectedParent, selection) {
                    if (selection.length === 1) {
                        return {
                            control: "input",
                            type: "number",
                            domainObject: selectedParent,
                            applicableSelectedItems: selection.filter(selectionPath => {
                                return selectionPath[0].context.layoutItem.type === 'line-view';
                            }),
                            property: function (selectionPath) {
                                return getPath(selectionPath) + ".x2";
                            },
                            label: "X2:",
                            title: "X2 position"
                        };
                    }
                }

                function getY2Input(selectedParent, selection) {
                    if (selection.length === 1) {
                        return {
                            control: "input",
                            type: "number",
                            domainObject: selectedParent,
                            applicableSelectedItems: selection.filter(selectionPath => {
                                return selectionPath[0].context.layoutItem.type === 'line-view';
                            }),
                            property: function (selectionPath) {
                                return getPath(selectionPath) + ".y2";
                            },
                            label: "Y2:",
                            title: "Y2 position"
                        };
                    }
                }

                function getAvailableFontSizeOptions(selection) {
                    let sizeOptions = 'big';

                    selection.forEach(selectable => {
                        if (selectable[0].context.item) {
                            if (selectable[0].context.item.type.includes('plot') ||
                            selectable[0].context.item.type.includes('table')) {
                                sizeOptions = 'small';
                            }
                        }
                    });

                    if (sizeOptions === 'small') {
                        return SMALL_FONT_SIZES;
                    } else {
                        return SMALL_FONT_SIZES.concat(LARGE_FONT_SIZES);
                    }
                }

                function getFontSizeMenu(selectedParent, selection) {

                    if (selection.length === 1) {
                        let primary = selection[0][0];
                        let type = primary.context.layoutItem.type;

                        if (type === 'subobject-view') {
                            let objectType = primary.context.item.type;

                            if (objectType === 'layout' ||
                                objectType === 'flexible-layout' ||
                                objectType === 'tabs') {
                                return;
                            }
                        }

                        return {
                            control: 'select-menu',
                            domainObject: selectedParent,
                            icon: "icon-font-size",
                            applicableSelectedItems: selection,
                            property: (selectionPath) => {
                                return getPath(selectionPath) + '.fontSize';
                            },
                            title: "Set font size",
                            options: getAvailableFontSizeOptions(selection)
                        };
                    } else {
                        return {
                            control: 'select-menu',
                            domainObject: selectedParent,
                            icon: "icon-font-size",
                            applicableSelectedItems: selection.filter(selectionPath => {
                                let type = selectionPath[0].context.layoutItem.type;

                                if (type === 'line-view' || type === 'box-view') {
                                    return false;
                                } else if (type === 'subobject-view') {
                                    let objectType = selectionPath[0].context.item.type;

                                    if (objectType === 'layout' ||
                                        objectType === 'flexible-layout' ||
                                        objectType === 'tabs') {
                                        return false;
                                    }
                                }
                                return true;
                            }),
                            property: (selectionPath) => {
                                return getPath(selectionPath) + '.fontSize';
                            },
                            title: "Set font size",
                            options: getAvailableFontSizeOptions(selection)
                        }
                    }
                }

                function getFontMenu(selectedParent, selection) {
                    if (selection.length === 1) {
                        let primary = selection[0][0];
                        let type = primary.context.layoutItem.type;

                        if (type === 'subobject-view') {
                            let objectType = primary.context.item.type;

                            if (objectType === 'layout' ||
                                objectType === 'flexible-layout' ||
                                objectType === 'tabs') {
                                return;
                            }
                        }

                        return {
                            control: 'select-menu',
                            domainObject: selectedParent,
                            icon: "icon-font",
                            applicableSelectedItems: selection,
                            property: (selectionPath) => {
                                return getPath(selectionPath) + '.font';
                            },
                            title: "Set font style",
                            options: FONTS
                        }
                    } else {
                        return {
                            control: 'select-menu',
                            domainObject: selectedParent,
                            icon: "icon-font",
                            applicableSelectedItems: selection.filter(selectionPath => {
                                let type = selectionPath[0].context.layoutItem.type;

                                if (type === 'line-view' || type === 'box-view') {
                                    return false;
                                } else if (type === 'subobject-view') {
                                    let objectType = selectionPath[0].context.item.type;

                                    if (objectType === 'layout' ||
                                    objectType === 'flexible-layout' ||
                                    objectType === 'tabs') {
                                        return false;
                                    }
                                }
                                return true;
                            }),
                            property: (selectionPath) => {
                                return getPath(selectionPath) + '.font';
                            },
                            title: "Set font style",
                            options: FONTS
                        }
                    }
                }

                function getTextButton(selectedParent, selection) {
                    return {
                        control: "button",
                        domainObject: selectedParent,
                        applicableSelectedItems: selection.filter(selectionPath => {
                            return selectionPath[0].context.layoutItem.type === 'text-view';
                        }),
                        property: function (selectionPath) {
                            return getPath(selectionPath);
                        },
                        icon: "icon-pencil",
                        title: "Edit text properties",
                        dialog: DIALOG_FORM.text
                    };
                }

                function getTelemetryValueMenu(selectionPath, selection) {
                    if (selection.length === 1) {
                        return {
                            control: "select-menu",
                            domainObject: selectionPath[1].context.item,
                            applicableSelectedItems: selection.filter(path => {
                                return path[0].context.layoutItem.type === 'telemetry-view';
                            }),
                            property: function (path) {
                                return getPath(path) + ".value";
                            },
                            title: "Set value",
                            options: openmct.telemetry.getMetadata(selectionPath[0].context.item).values().map(value => {
                                return {
                                    name: value.name,
                                    value: value.key
                                };
                            })
                        };
                    }
                }

                function getDisplayModeMenu(selectedParent, selection) {
                    if (selection.length === 1) {
                        return {
                            control: "select-menu",
                            domainObject: selectedParent,
                            applicableSelectedItems: selection.filter(selectionPath => {
                                return selectionPath[0].context.layoutItem.type === 'telemetry-view';
                            }),
                            property: function (selectionPath) {
                                return getPath(selectionPath) + ".displayMode";
                            },
                            title: "Set display mode",
                            options: [
                                {
                                    name: 'Label + Value',
                                    value: 'all'
                                },
                                {
                                    name: "Label only",
                                    value: "label"
                                },
                                {
                                    name: "Value only",
                                    value: "value"
                                }
                            ]
                        };
                    }
                }

                function getDuplicateButton(selectedParent, selectionPath, selection) {
                    return {
                        control: "button",
                        domainObject: selectedParent,
                        icon: "icon-duplicate",
                        title: "Duplicate the selected object",
                        method: function () {
                            let duplicateItem = selectionPath[1].context.duplicateItem;

                            duplicateItem(selection);
                        }
                    };
                }

                function getPropertyFromPath(object, path) {
                    let splitPath = path.split('.');
                    let property = Object.assign({}, object);

                    while (splitPath.length && property) {
                        property = property[splitPath.shift()];
                    }

                    return property;
                }

                function areAllViews(type, path, selection) {
                    let allTelemetry = true;

                    selection.forEach(selectedItem => {
                        let selectedItemContext = selectedItem[0].context;

                        if (getPropertyFromPath(selectedItemContext, path) !== type) {
                            allTelemetry = false;
                        }
                    });

                    return allTelemetry;
                }

                function getToggleUnitsButton(selectedParent, selection) {
                    let applicableItems = getAllOfType(selection, 'telemetry-view');
                    applicableItems = unitsOnly(applicableItems);
                    if (!applicableItems.length) {
                        return;
                    }

                    return {
                        control: "toggle-button",
                        domainObject: selectedParent,
                        applicableSelectedItems: applicableItems,
                        property: function (selectionPath) {
                            return getPath(selectionPath) + '.showUnits';
                        },
                        options: [
                            {
                                value: true,
                                icon: 'icon-eye-open',
                                title: "Show units"
                            },
                            {
                                value: false,
                                icon: 'icon-eye-disabled',
                                title: "Hide units"
                            }
                        ]
                    };
                }

                function unitsOnly(items) {
                    let results = items.filter((item) => {
                        let currentItem = item[0];
                        let metadata = openmct.telemetry.getMetadata(currentItem.context.item);
                        if (!metadata) {
                            return false;
                        }

                        let hasUnits = metadata
                            .valueMetadatas
                            .filter((metadatum) => metadatum.unit)
                            .length;

                        return hasUnits > 0;
                    });

                    return results;
                }

                function getViewSwitcherMenu(selectedParent, selectionPath, selection) {
                    if (selection.length === 1) {
                        let displayLayoutContext = selectionPath[1].context;
                        let selectedItemContext = selectionPath[0].context;
                        let selectedItemType = selectedItemContext.item.type;

                        if (selectedItemContext.layoutItem.type === 'telemetry-view') {
                            selectedItemType = 'telemetry-view';
                        }

                        let viewOptions = APPLICABLE_VIEWS[selectedItemType];

                        if (viewOptions) {
                            return {
                                control: "menu",
                                domainObject: selectedParent,
                                icon: "icon-object",
                                title: "Switch the way this telemetry is displayed",
                                options: viewOptions,
                                method: function (option) {
                                    displayLayoutContext.switchViewType(selectedItemContext, option.value, selection);
                                }
                            };
                        }
                    } else if (selection.length > 1) {
                        if (areAllViews('telemetry-view', 'layoutItem.type', selection)) {
                            let displayLayoutContext = selectionPath[1].context;

                            return {
                                control: "menu",
                                domainObject: selectedParent,
                                icon: "icon-object",
                                title: "Merge into a telemetry table or plot",
                                options: APPLICABLE_VIEWS['telemetry-view-multi'],
                                method: function (option) {
                                    displayLayoutContext.mergeMultipleTelemetryViews(selection, option.value);
                                }
                            };
                        } else if (areAllViews('telemetry.plot.overlay', 'item.type', selection)) {
                            let displayLayoutContext = selectionPath[1].context;

                            return {
                                control: "menu",
                                domainObject: selectedParent,
                                icon: "icon-object",
                                title: "Merge into a stacked plot",
                                options: APPLICABLE_VIEWS['telemetry.plot.overlay-multi'],
                                method: function (option) {
                                    displayLayoutContext.mergeMultipleOverlayPlots(selection, option.value);
                                }
                            };
                        }
                    }
                }

                function getSeparator() {
                    return {
                        control: "separator"
                    };
                }

                function isMainLayoutSelected(selectionPath) {
                    let selectedObject = selectionPath[0].context.item;

                    return selectedObject && selectedObject.type === 'layout'
                        && !selectionPath[0].context.layoutItem;
                }

                if (isMainLayoutSelected(selectedObjects[0])) {
                    return [getAddButton(selectedObjects)];
                }

                let toolbar = {
                    'add-menu': [],
                    'text': [],
                    'url': [],
                    'viewSwitcher': [],
                    'toggle-frame': [],
                    'display-mode': [],
                    'telemetry-value': [],
                    'style': [],
                    'font-size': [],
                    'font-family': [],
                    'position': [],
                    'duplicate': [],
                    'unit-toggle': [],
                    'remove': []
                };

                selectedObjects.forEach(selectionPath => {
                    let selectedParent = selectionPath[1].context.item;
                    let layoutItem = selectionPath[0].context.layoutItem;

                    if (!layoutItem || selectedParent.locked) {
                        return;
                    }

                    if (layoutItem.type === 'subobject-view') {
                        if (toolbar['add-menu'].length === 0 && selectionPath[0].context.item.type === 'layout') {
                            toolbar['add-menu'] = [getAddButton(selectedObjects, selectionPath)];
                        }

                        if (toolbar['toggle-frame'].length === 0) {
                            toolbar['toggle-frame'] = [getToggleFrameButton(selectedParent, selectedObjects)];
                        }

                        if (toolbar.position.length === 0) {
                            toolbar.position = [
                                getStackOrder(selectedParent, selectionPath),
                                getXInput(selectedParent, selectedObjects),
                                getYInput(selectedParent, selectedObjects),
                                getHeightInput(selectedParent, selectedObjects),
                                getWidthInput(selectedParent, selectedObjects)
                            ];
                        }

                        if (toolbar.remove.length === 0) {
                            toolbar.remove = [getRemoveButton(selectedParent, selectionPath, selectedObjects)];
                        }

                        if (toolbar.viewSwitcher.length === 0) {
                            toolbar.viewSwitcher = [getViewSwitcherMenu(selectedParent, selectionPath, selectedObjects)];
                        }

                        if (toolbar['font-size'].length === 0) {
                            toolbar['font-size'] = [
                                getFontSizeMenu(selectedParent, selectedObjects)
                            ];
                        }

                        if (toolbar['font-family'].length === 0) {
                            toolbar['font-family'] = [
                                getFontMenu(selectedParent, selectedObjects)
                            ];
                        }
                    } else if (layoutItem.type === 'telemetry-view') {
                        if (toolbar['display-mode'].length === 0) {
                            toolbar['display-mode'] = [getDisplayModeMenu(selectedParent, selectedObjects)];
                        }

                        if (toolbar['telemetry-value'].length === 0) {
                            toolbar['telemetry-value'] = [getTelemetryValueMenu(selectionPath, selectedObjects)];
                        }

                        if (toolbar['font-size'].length === 0) {
                            toolbar['font-size'] = [
                                getFontSizeMenu(selectedParent, selectedObjects)
                            ];
                        }

                        if (toolbar['font-family'].length === 0) {
                            toolbar['font-family'] = [
                                getFontMenu(selectedParent, selectedObjects)
                            ];
                        }

                        if (toolbar.position.length === 0) {
                            toolbar.position = [
                                getStackOrder(selectedParent, selectionPath),
                                getXInput(selectedParent, selectedObjects),
                                getYInput(selectedParent, selectedObjects),
                                getHeightInput(selectedParent, selectedObjects),
                                getWidthInput(selectedParent, selectedObjects)
                            ];
                        }

                        if (toolbar.remove.length === 0) {
                            toolbar.remove = [getRemoveButton(selectedParent, selectionPath, selectedObjects)];
                        }

                        if (toolbar.viewSwitcher.length === 0) {
                            toolbar.viewSwitcher = [getViewSwitcherMenu(selectedParent, selectionPath, selectedObjects)];
                        }

                        if (toolbar['unit-toggle'].length === 0) {
                            let toggleUnitsButton = getToggleUnitsButton(selectedParent, selectedObjects);
                            if (toggleUnitsButton) {
                                toolbar['unit-toggle'] = [toggleUnitsButton];
                            }
                        }
                    } else if (layoutItem.type === 'text-view') {
                        if (toolbar['font-size'].length === 0) {
                            toolbar['font-size'] = [
                                getFontSizeMenu(selectedParent, selectedObjects)
                            ];
                        }
                        if (toolbar['font-family'].length === 0) {
                            toolbar['font-family'] = [
                                getFontMenu(selectedParent, selectedObjects)
                            ];
                        }

                        if (toolbar.position.length === 0) {
                            toolbar.position = [
                                getStackOrder(selectedParent, selectionPath),
                                getXInput(selectedParent, selectedObjects),
                                getYInput(selectedParent, selectedObjects),
                                getHeightInput(selectedParent, selectedObjects),
                                getWidthInput(selectedParent, selectedObjects)
                            ];
                        }

                        if (toolbar.text.length === 0) {
                            toolbar.text = [getTextButton(selectedParent, selectedObjects)];
                        }

                        if (toolbar.remove.length === 0) {
                            toolbar.remove = [getRemoveButton(selectedParent, selectionPath, selectedObjects)];
                        }
                    } else if (layoutItem.type === 'box-view') {
                        if (toolbar.position.length === 0) {
                            toolbar.position = [
                                getStackOrder(selectedParent, selectionPath),
                                getXInput(selectedParent, selectedObjects),
                                getYInput(selectedParent, selectedObjects),
                                getHeightInput(selectedParent, selectedObjects),
                                getWidthInput(selectedParent, selectedObjects)
                            ];
                        }

                        if (toolbar.remove.length === 0) {
                            toolbar.remove = [getRemoveButton(selectedParent, selectionPath, selectedObjects)];
                        }
                    } else if (layoutItem.type === 'image-view') {
                        if (toolbar.position.length === 0) {
                            toolbar.position = [
                                getStackOrder(selectedParent, selectionPath),
                                getXInput(selectedParent, selectedObjects),
                                getYInput(selectedParent, selectedObjects),
                                getHeightInput(selectedParent, selectedObjects),
                                getWidthInput(selectedParent, selectedObjects)
                            ];
                        }

                        if (toolbar.remove.length === 0) {
                            toolbar.remove = [getRemoveButton(selectedParent, selectionPath, selectedObjects)];
                        }
                    } else if (layoutItem.type === 'line-view') {
                        if (toolbar.position.length === 0) {
                            toolbar.position = [
                                getStackOrder(selectedParent, selectionPath),
                                getXInput(selectedParent, selectedObjects),
                                getYInput(selectedParent, selectedObjects),
                                getX2Input(selectedParent, selectedObjects),
                                getY2Input(selectedParent, selectedObjects)
                            ];
                        }

                        if (toolbar.remove.length === 0) {
                            toolbar.remove = [getRemoveButton(selectedParent, selectionPath, selectedObjects)];
                        }
                    }

                    if (toolbar.duplicate.length === 0) {
                        toolbar.duplicate = [getDuplicateButton(selectedParent, selectionPath, selectedObjects)];
                    }
                });

                let toolbarArray = Object.values(toolbar);

                return _.flatten(toolbarArray.reduce((accumulator, group, index) => {
                    group = group.filter(control => control !== undefined);

                    if (group.length > 0) {
                        accumulator.push(group);

                        if (index < toolbarArray.length - 1) {
                            accumulator.push(getSeparator());
                        }
                    }

                    return accumulator;
                }, []));
            }
        };
    }

    return DisplayLayoutToolbar;
});<|MERGE_RESOLUTION|>--- conflicted
+++ resolved
@@ -41,38 +41,90 @@
             },
             toolbar: function (selectedObjects) {
                 const DIALOG_FORM = {
-                    'text': {
-                        name: "Text Element Properties",
-                        sections: [
-                            {
-                                rows: [
-                                    {
-                                        key: "text",
-                                        control: "textfield",
-                                        name: "Text",
-                                        required: true
-                                    }
-                                ]
-                            }
+                        'text': {
+                            name: "Text Element Properties",
+                            sections: [
+                                {
+                                    rows: [
+                                        {
+                                            key: "text",
+                                            control: "textfield",
+                                            name: "Text",
+                                            required: true
+                                        }
+                                    ]
+                                }
+                            ]
+                        },
+                        'image': {
+                            name: "Image Properties",
+                            sections: [
+                                {
+                                    rows: [
+                                        {
+                                            key: "url",
+                                            control: "textfield",
+                                            name: "Image URL",
+                                            "cssClass": "l-input-lg",
+                                            required: true
+                                        }
+                                    ]
+                                }
+                            ]
+                        }
+                    },
+                    VIEW_TYPES = {
+                        'telemetry-view': {
+                            value: 'telemetry-view',
+                            name: 'Alphanumeric',
+                            class: 'icon-alphanumeric'
+                        },
+                        'telemetry.plot.overlay': {
+                            value: 'telemetry.plot.overlay',
+                            name: 'Overlay Plot',
+                            class: "icon-plot-overlay"
+                        },
+                        'telemetry.plot.stacked': {
+                            value: "telemetry.plot.stacked",
+                            name: "Stacked Plot",
+                            class: "icon-plot-stacked"
+                        },
+                        'table': {
+                            value: 'table',
+                            name: 'Table',
+                            class: 'icon-tabular-realtime'
+                        }
+                    },
+                    APPLICABLE_VIEWS = {
+                        'telemetry-view': [
+                            VIEW_TYPES['telemetry.plot.overlay'],
+                            VIEW_TYPES['telemetry.plot.stacked'],
+                            VIEW_TYPES.table
+                        ],
+                        'telemetry.plot.overlay': [
+                            VIEW_TYPES['telemetry.plot.stacked'],
+                            VIEW_TYPES.table,
+                            VIEW_TYPES['telemetry-view']
+                        ],
+                        'telemetry.plot.stacked': [
+                            VIEW_TYPES['telemetry.plot.overlay'],
+                            VIEW_TYPES.table,
+                            VIEW_TYPES['telemetry-view']
+                        ],
+                        'table': [
+                            VIEW_TYPES['telemetry.plot.overlay'],
+                            VIEW_TYPES['telemetry.plot.stacked'],
+                            VIEW_TYPES['telemetry-view']
+                        ],
+                        'telemetry-view-multi': [
+                            VIEW_TYPES['telemetry.plot.overlay'],
+                            VIEW_TYPES['telemetry.plot.stacked'],
+                            VIEW_TYPES.table
+                        ],
+                        'telemetry.plot.overlay-multi': [
+                            VIEW_TYPES['telemetry.plot.stacked']
                         ]
                     },
-                    'image': {
-                        name: "Image Properties",
-                        sections: [
-                            {
-                                rows: [
-                                    {
-                                        key: "url",
-                                        control: "textfield",
-                                        name: "Image URL",
-                                        "cssClass": "l-input-lg",
-                                        required: true
-                                    }
-                                ]
-                            }
-                        ]
-<<<<<<< HEAD
-                    },
                     SMALL_FONT_SIZES = [
                         {
                             name: 'Default Size',
@@ -183,64 +235,6 @@
                             value: 'monospace-bold'
                         }
                     ]
-=======
-                    }
-                };
-
-                const VIEW_TYPES = {
-                    'telemetry-view': {
-                        value: 'telemetry-view',
-                        name: 'Alphanumeric',
-                        class: 'icon-alphanumeric'
-                    },
-                    'telemetry.plot.overlay': {
-                        value: 'telemetry.plot.overlay',
-                        name: 'Overlay Plot',
-                        class: "icon-plot-overlay"
-                    },
-                    'telemetry.plot.stacked': {
-                        value: "telemetry.plot.stacked",
-                        name: "Stacked Plot",
-                        class: "icon-plot-stacked"
-                    },
-                    'table': {
-                        value: 'table',
-                        name: 'Table',
-                        class: 'icon-tabular-realtime'
-                    }
-                };
-
-                const APPLICABLE_VIEWS = {
-                    'telemetry-view': [
-                        VIEW_TYPES['telemetry.plot.overlay'],
-                        VIEW_TYPES['telemetry.plot.stacked'],
-                        VIEW_TYPES.table
-                    ],
-                    'telemetry.plot.overlay': [
-                        VIEW_TYPES['telemetry.plot.stacked'],
-                        VIEW_TYPES.table,
-                        VIEW_TYPES['telemetry-view']
-                    ],
-                    'telemetry.plot.stacked': [
-                        VIEW_TYPES['telemetry.plot.overlay'],
-                        VIEW_TYPES.table,
-                        VIEW_TYPES['telemetry-view']
-                    ],
-                    'table': [
-                        VIEW_TYPES['telemetry.plot.overlay'],
-                        VIEW_TYPES['telemetry.plot.stacked'],
-                        VIEW_TYPES['telemetry-view']
-                    ],
-                    'telemetry-view-multi': [
-                        VIEW_TYPES['telemetry.plot.overlay'],
-                        VIEW_TYPES['telemetry.plot.stacked'],
-                        VIEW_TYPES.table
-                    ],
-                    'telemetry.plot.overlay-multi': [
-                        VIEW_TYPES['telemetry.plot.stacked']
-                    ]
-                };
->>>>>>> d4269e25
 
                 function getUserInput(form) {
                     return openmct.$injector.get('dialogService').getUserInput(form, {});

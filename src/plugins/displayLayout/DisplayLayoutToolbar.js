--- conflicted
+++ resolved
@@ -28,9 +28,6 @@
             key: "layout",
             description: "A toolbar for objects inside a display layout.",
             forSelection: function (selection) {
-                // Apply the layout toolbar if the selected object
-                // is inside a layout, or the main layout is selected.
-<<<<<<< HEAD
                 if (!selection || selection.length === 0) {
                     return false;
                 }
@@ -39,14 +36,9 @@
                 let selectedObject = selectionPath[0];
                 let selectedParent = selectionPath[1];
 
-                return (openmct.editor.isEditing() &&
-                    ((selectedParent && selectedParent.context.item && selectedParent.context.item.type === 'layout') ||
-                    (selectedObject.context.item && selectedObject.context.item.type === 'layout')));
-=======
-                return (selection &&
-                    ((selection[1] && selection[1].context.item && selection[1].context.item.type === 'layout') ||
-                        (selection[0].context.item && selection[0].context.item.type === 'layout')));
->>>>>>> 350d3c92
+                // Apply the layout toolbar if the selected object is inside a layout, or the main layout is selected.
+                return (selectedParent && selectedParent.context.item && selectedParent.context.item.type === 'layout') ||
+                    (selectedObject.context.item && selectedObject.context.item.type === 'layout');
             },
             toolbar: function (selection) {
                 const DIALOG_FORM = {

/*****************************************************************************
* Open MCT, Copyright (c) 2014-2022, United States Government
* as represented by the Administrator of the National Aeronautics and Space
* Administration. All rights reserved.
*
* Open MCT is licensed under the Apache License, Version 2.0 (the
* "License"); you may not use this file except in compliance with the License.
* You may obtain a copy of the License at
* http://www.apache.org/licenses/LICENSE-2.0.
*
* Unless required by applicable law or agreed to in writing, software
* distributed under the License is distributed on an "AS IS" BASIS, WITHOUT
* WARRANTIES OR CONDITIONS OF ANY KIND, either express or implied. See the
* License for the specific language governing permissions and limitations
* under the License.
*
* Open MCT includes source code licensed under additional open source
* licenses. See the Open Source Licenses file (LICENSES.md) included with
* this source code distribution or the Licensing information page available
* at runtime from the About dialog for additional information.
*****************************************************************************/
<template>
<div
    class="c-gauge__wrapper js-gauge-wrapper"
    :class="`c-gauge--${gaugeType}`"
    :title="gaugeTitle"
>
    <template v-if="typeDial">
        <svg
            class="c-gauge c-dial"
            viewBox="0 0 10 10"
        >
            <g class="c-dial__masks">
                <mask id="gaugeValueMask">
                    <path
                        d="M1.8926 8.1074C1.09734 7.31215 0.605469 6.21352 0.605469 5C0.605469 2.57297 2.57297 0.605469 5 0.605469C7.42703 0.605469 9.39453 2.57297 9.39453 5C9.39453 6.21352 8.90266 7.31215 8.1074 8.1074L7.14066 7.14066C7.6885 6.59281 8.02734 5.83598 8.02734 5C8.02734 3.32804 6.67196 1.97266 5 1.97266C3.32804 1.97266 1.97266 3.32804 1.97266 5C1.97266 5.83598 2.3115 6.59281 2.85934 7.14066L1.8926 8.1074Z"
                        fill="white"
                    />
                </mask>
                <mask id="gaugeBgMask">
                    <path
                        d="M8.53553 8.53553C9.44036 7.63071 10 6.38071 10 5C10 2.23858 7.76142 0 5 0C2.23858 0 0 2.23858 0 5C0 6.38071 0.559644 7.63071 1.46447 8.53553L2.85934 7.14066C2.3115 6.59281 1.97266 5.83598 1.97266 5C1.97266 3.32804 3.32804 1.97266 5 1.97266C6.67196 1.97266 8.02734 3.32804 8.02734 5C8.02734 5.83598 7.6885 6.59281 7.14066 7.14066L8.53553 8.53553Z"
                        fill="white"
                    />
                </mask>
            </g>

            <g
                class="c-dial__graphics"
                mask="url(#gaugeBgMask)"
            >
                <rect
                    class="c-dial__bg"
                    x="0"
                    y="0"
                    width="10"
                    height="10"
                />
                <g
                    v-if="isDialLowLimit"
                    class="c-dial__limit-low"
                    :style="`transform: rotate(${dialLowLimitDeg}deg)`"
                >
                    <rect
                        v-if="isDialLowLimitLow"
                        class="c-dial__low-limit__low"
                        x="5"
                        y="5"
                        width="5"
                        height="5"
                    />
                    <rect
                        v-if="isDialLowLimitMid"
                        class="c-dial__low-limit__mid"
                        x="5"
                        y="0"
                        width="5"
                        height="5"
                    />
                    <rect
                        v-if="isDialLowLimitHigh"
                        class="c-dial__low-limit__high"
                        x="0"
                        y="0"
                        width="5"
                        height="5"
                    />
                </g>
                <g
                    v-if="isDialHighLimit"
                    class="c-dial__limit-high"
                    :style="`transform: rotate(${dialHighLimitDeg}deg)`"
                >
                    <rect
                        v-if="isDialHighLimitLow"
                        class="c-dial__high-limit__low"
                        x="0"
                        y="5"
                        width="5"
                        height="5"
                    />
                    <rect
                        v-if="isDialHighLimitMid"
                        class="c-dial__high-limit__mid"
                        x="0"
                        y="0"
                        width="5"
                        height="5"
                    />
                    <rect
                        v-if="isDialHighLimitHigh"
                        class="c-dial__high-limit__high"
                        x="5"
                        y="0"
                        width="5"
                        height="5"
                    />
                </g>
            </g>

            <g
                class="c-dial__graphics"
                mask="url(#gaugeValueMask)"
            >
                <g
                    v-if="typeFilledDial"
                    class="c-dial__filled-value"
                    :style="`transform: rotate(${degValueFilledDial}deg)`"
                >
                    <rect
                        v-if="isDialFilledValueLow"
                        class="c-dial__filled-value__low"
                        x="5"
                        y="5"
                        width="5"
                        height="5"
                    />
                    <rect
                        v-if="isDialFilledValueMid"
                        class="c-dial__filled-value__mid"
                        x="5"
                        y="0"
                        width="5"
                        height="5"
                    />
                    <rect
                        v-if="isDialFilledValueHigh"
                        class="c-dial__filled-value__high"
                        x="0"
                        y="0"
                        width="5"
                        height="5"
                    />
                </g>
                <g
                    v-if="valueInBounds && typeNeedleDial"
                    class="c-dial__needle-value"
                    :style="`transform: rotate(${degValue}deg)`"
                >
                    <path d="M4.90234 9.39453L5.09766 9.39453L5.30146 8.20874C6.93993 8.05674 8.22265 6.67817 8.22266 5C8.22266 3.22018 6.77982 1.77734 5 1.77734C3.22018 1.77734 1.77734 3.22018 1.77734 5C1.77734 6.67817 3.06007 8.05674 4.69854 8.20874L4.90234 9.39453Z" />
                </g>
                <path
                    id="dialTextPath"
                    class="c-dial__range-msg-path"
                    d="M8.3501 5.0001C8.3501 6.85025 6.85025 8.3501 5.0001 8.3501C3.14994 8.3501 1.6501 6.85025 1.6501 5.0001C1.6501 3.14994 3.14994 1.6501 5.0001 1.6501C6.85025 1.6501 8.3501 3.14994 8.3501 5.0001Z"
                    fill="none"
                    style="transform-origin: center; transform: rotate(182deg)"
                />
            </g>
            <g class="c-dial__text">
                <text
<<<<<<< HEAD
=======
                    v-if="displayUnits"
>>>>>>> 0e1cc5dc
                    x="50%"
                    y="70%"
                    text-anchor="middle"
                    class="c-gauge__units"
                    font-size="8%"
                >{{ units }}</text>

                <g
                    v-if="displayMinMax"
                    class="c-dial__range-text js-gauge-dial-range"
                    :font-size="rangeFontSize"
                >
                    <text
                        transform="translate(1.5 8.7) rotate(-45)"
                        dominant-baseline="hanging"
                    >{{ rangeLow }}</text>
                    <text
                        transform="translate(8.4 8.7) rotate(45)"
                        dominant-baseline="hanging"
                        text-anchor="end"
                    >{{ rangeHigh }}</text>
                </g>
            </g>

            <svg
                v-if="!valueInBounds && valueExpected"
                xmlns="http://www.w3.org/2000/svg"
                viewBox="0 0 512 512"
                xml:space="preserve"
                class="c-dial__value-oor-indicator"
                x="45%"
                y="80%"
                width="1"
                height="1"
            ><path
                d="M448 0H64C28.7.1.1 28.7 0 64v384c.1 35.3 28.7 63.9 64 64h384c35.3-.1 63.9-28.7 64-64V64c-.1-35.3-28.7-63.9-64-64zM288 448h-64v-64h64v64zm10.9-192L280 352h-48l-18.9-96V64H299v192h-.1z"
            /></svg>

            <svg
                class="c-gauge__current-value-text-wrapper"
                :viewBox="curValViewBox"
                preserveAspectRatio="xMidYMid meet"
            >
                <rect
                    class="svg-viewbox-debug"
                    x="0"
                    y="0"
                    width="100%"
                    height="100%"
                />
                <text
                    class="c-dial__current-value-text js-dial-current-value"
                    font-size="3.5"
                    lengthAdjust="spacing"
                    text-anchor="middle"
                    dominant-baseline="middle"
                    x="50%"
                    y="50%"
                >
                    <template v-if="displayCurVal">
                        <tspan>{{ curVal }}</tspan>
                    </template>
                </text>
            </svg>

        </svg>
    </template>

    <template v-if="typeMeter">
        <div class="c-meter">
            <div
                v-if="displayMinMax"
                class="c-gauge__range c-meter__range js-gauge-meter-range"
            >
                <div class="c-meter__range__high">{{ rangeHigh }}</div>
                <div class="c-meter__range__low">{{ rangeLow }}</div>
            </div>
            <div class="c-meter__bg">
                <div
                    v-if="!valueInBounds && valueExpected"
                    class="c-meter__value-oor-indicator"
                ><svg
                    xmlns="http://www.w3.org/2000/svg"
                    viewBox="0 0 512 512"
                    :preserveAspectRatio="meterOutOfRangeIndicatorAspectRatio"
                ><path
                    d="M448 0H64C28.7.1.1 28.7 0 64v384c.1 35.3 28.7 63.9 64 64h384c35.3-.1 63.9-28.7 64-64V64c-.1-35.3-28.7-63.9-64-64zM288 448h-64v-64h64v64zm10.9-192L280 352h-48l-18.9-96V64H299v192h-.1z"
                /></svg></div>

                <template v-if="typeMeterVertical">
                    <div
                        v-if="valueExpected"
                        class="c-meter__value"
                        :class="{'c-meter__value-needle' : typeNeedleMeter }"
                        :style="`transform: translateY(${meterValueToPerc}%)`"
                    ></div>

                    <div
                        v-if="isMeterLimitHigh"
                        class="c-meter__limit-high"
                        :style="`height: ${meterHighLimitPerc}%`"
                    ></div>

                    <div
                        v-if="isMeterLimitLow"
                        class="c-meter__limit-low"
                        :style="`height: ${meterLowLimitPerc}%`"
                    ></div>
                </template>

                <template v-if="typeMeterHorizontal">
                    <div
                        v-if="valueExpected"
                        class="c-meter__value"
                        :class="{'c-meter__value-needle' : typeNeedleMeter }"
                        :style="`transform: translateX(${meterValueToPerc * -1}%)`"
                    ></div>

                    <div
                        v-if="isMeterLimitHigh"
                        class="c-meter__limit-high"
                        :style="`width: ${meterHighLimitPerc}%`"
                    ></div>

                    <div
                        v-if="isMeterLimitLow"
                        class="c-meter__limit-low"
                        :style="`width: ${meterLowLimitPerc}%`"
                    ></div>
                </template>

                <svg
                    class="c-gauge__current-value-text-wrapper"
                    :viewBox="curValViewBox"
                    preserveAspectRatio="xMidYMid meet"
                >
                    <rect
                        class="svg-viewbox-debug"
                        x="0"
                        y="0"
                        width="100%"
                        height="100%"
                    />
                    <text
                        class="c-meter__current-value-text js-gauge-current-value"
                        font-size="4"
                        lengthAdjust="spacing"
                        text-anchor="middle"
                        :dominant-baseline="meterTextBaseline"
                        x="50%"
                        y="50%"
                    >
                        <template v-if="displayCurVal">
                            <tspan>{{ curVal }}</tspan>
                            <tspan
                                v-if="typeMeterHorizontal && displayUnits"
                                class="c-gauge__units"
                                font-size="80%"
                            >{{ units }}</tspan>
                            <tspan
                                v-if="typeMeterVertical && displayUnits"
                                x="50%"
                                dy="3.5"
                                class="c-gauge__units"
                                font-size="80%"
                            >{{ units }}</tspan>
                        </template>
                    </text>
                </svg>
            </div>
        </div>
    </template>
</div>
</template>

<script>
import { DIAL_VALUE_DEG_OFFSET, getLimitDegree } from '../gauge-limit-util';

const LIMIT_PADDING_IN_PERCENT = 10;
const DEFAULT_CURRENT_VALUE = '--';

export default {
    name: 'Gauge',
    inject: ['openmct', 'domainObject', 'composition'],
    data() {
        let gaugeController = this.domainObject.configuration.gaugeController;

        return {
            curVal: DEFAULT_CURRENT_VALUE,
            digits: 3,
            precision: gaugeController.precision,
            displayMinMax: gaugeController.isDisplayMinMax,
            displayCurVal: gaugeController.isDisplayCurVal,
            displayUnits: gaugeController.isDisplayUnits,
            limitHigh: gaugeController.limitHigh,
            limitLow: gaugeController.limitLow,
            rangeHigh: gaugeController.max,
            rangeLow: gaugeController.min,
            gaugeType: gaugeController.gaugeType,
            showUnits: gaugeController.showUnits,
            activeTimeSystem: this.openmct.time.timeSystem(),
            units: ''
        };
    },
    computed: {
        degValue() {
            return this.percentToDegrees(this.valToPercent(this.curVal));
        },
        degValueFilledDial() {
            if (this.curVal > this.rangeHigh) {
                return this.percentToDegrees(100);
            }

            return this.percentToDegrees(this.valToPercent(this.curVal));
        },
        dialHighLimitDeg() {
            return this.percentToDegrees(this.valToPercent(this.limitHigh));
        },
        dialLowLimitDeg() {
            return this.percentToDegrees(this.valToPercent(this.limitLow));
        },
        meterOutOfRangeIndicatorAspectRatio() {
            return this.typeMeterVertical ? 'xMidYMax meet' : 'xMinYMid meet';
        },
        meterTextBaseline() {
            return this.typeMeterVertical ? 'auto' : 'middle';
        },
        curValViewBox() {
            const DIGITS_RATIO = 3;
            const VIEWBOX_STR = '0 0 X 10';

            return VIEWBOX_STR.replace('X', this.digits * DIGITS_RATIO);
        },
        rangeFontSize() {
            const CHAR_THRESHOLD = 3;
            const START_PERC = 8.5;
            const REDUCE_PERC = 0.8;
            const RANGE_CHARS_MAX = Math.max(this.rangeLow.toString().length, this.rangeHigh.toString().length);

            return this.fontSizeFromChars(RANGE_CHARS_MAX, CHAR_THRESHOLD, START_PERC, REDUCE_PERC);
        },
        isDialLowLimit() {
            return this.limitLow.toString().length > 0 && this.dialLowLimitDeg < getLimitDegree('low', 'max');
        },
        isDialLowLimitLow() {
            return this.dialLowLimitDeg >= getLimitDegree('low', 'q1');
        },
        isDialLowLimitMid() {
            return this.dialLowLimitDeg >= getLimitDegree('low', 'q2');
        },
        isDialLowLimitHigh() {
            return this.dialLowLimitDeg >= getLimitDegree('low', 'q3');
        },
        isDialHighLimit() {
            return this.limitHigh.toString().length > 0 && this.dialHighLimitDeg < getLimitDegree('high', 'max');
        },
        isDialHighLimitLow() {
            return this.dialHighLimitDeg <= getLimitDegree('high', 'max');
        },
        isDialHighLimitMid() {
            return this.dialHighLimitDeg <= getLimitDegree('high', 'q2');
        },
        isDialHighLimitHigh() {
            return this.dialHighLimitDeg <= getLimitDegree('high', 'q3');
        },
        isDialFilledValueLow() {
            return this.degValue >= getLimitDegree('low', 'q1');
        },
        isDialFilledValueMid() {
            return this.degValue >= getLimitDegree('low', 'q2');
        },
        isDialFilledValueHigh() {
            return this.degValue >= getLimitDegree('low', 'q3');
        },
        isMeterLimitHigh() {
            return this.limitHigh.toString().length > 0 && this.meterHighLimitPerc > 0;
        },
        isMeterLimitLow() {
            return this.limitLow.toString().length > 0 && this.meterLowLimitPerc > 0;
        },
        gaugeTitle() {
            return this.valueInBounds ? 'Gauge' : 'Value is currently out of range and cannot be graphically displayed';
        },
        typeDial() {
            return this.matchGaugeType('dial');
        },
        typeFilledDial() {
            return this.matchGaugeType('dial-filled');
        },
        typeNeedleDial() {
            return this.matchGaugeType('dial-needle');
        },
        typeMeter() {
            return this.matchGaugeType('meter');
        },
        typeMeterHorizontal() {
            return this.matchGaugeType('horizontal');
        },
        typeMeterVertical() {
            return this.matchGaugeType('vertical');
        },
        typeMeterInverted() {
            return this.matchGaugeType('inverted');
        },
        typeFilledMeter() {
            return true; // Stubbing in for future capability
        },
        typeNeedleMeter() {
            return false; // Stubbing in for future capability
        },
        meterValueToPerc() {
            const meterDirection = (this.typeMeterInverted) ? -1 : 1;

            if (this.typeFilledMeter) {
                // Filled meter is a filled rectangle that is transformed along a vertical or horizontal axis
                // So never move it below the low range more than 100%, or above the high range more than 0%
                if (this.curVal <= this.rangeLow) {
                    return meterDirection * 100;
                }

                if (this.curVal >= this.rangeHigh) {
                    return 0;
                }
            }

            return this.valToPercentMeter(this.curVal) * meterDirection;
        },
        meterHighLimitPerc() {
            return this.valToPercentMeter(this.limitHigh);
        },
        meterLowLimitPerc() {
            return 100 - this.valToPercentMeter(this.limitLow);
        },
        valueExpected() {
            if (this.curVal === undefined || Object.is(this.curVal, 'null')) {
                return false;
            }

            return this.curVal.toString().indexOf(DEFAULT_CURRENT_VALUE) === -1;
        },
        valueInBounds() {
            return (this.curVal >= this.rangeLow && this.curVal <= this.rangeHigh);
        },
        timeFormatter() {
            const timeSystem = this.activeTimeSystem;
            const metadataValue = this.metadata.value(timeSystem.key) || { format: timeSystem.key };

            return this.openmct.telemetry.getValueFormatter(metadataValue);
        }
    },
    watch: {
        curVal(newCurValue) {
            if (this.digits < newCurValue.toString().length) {
                this.digits = newCurValue.toString().length;
            }
        }
    },
    mounted() {
        this.composition.on('add', this.addedToComposition);
        this.composition.on('remove', this.removeTelemetryObject);

        this.composition.load();

        this.openmct.time.on('bounds', this.refreshData);
        this.openmct.time.on('timeSystem', this.setTimeSystem);
    },
    destroyed() {
        this.composition.off('add', this.addedToComposition);
        this.composition.off('remove', this.removeTelemetryObject);

        if (this.unsubscribe) {
            this.unsubscribe();
        }

        this.openmct.time.off('bounds', this.refreshData);
        this.openmct.time.off('timeSystem', this.setTimeSystem);
    },
    methods: {
        getLimitDegree: getLimitDegree,
        addTelemetryObjectAndSubscribe(domainObject) {
            this.telemetryObject = domainObject;
            this.request();
            this.subscribe();
        },
        addedToComposition(domainObject) {
            if (this.telemetryObject) {
                this.confirmRemoval(domainObject);
            } else {
                this.addTelemetryObjectAndSubscribe(domainObject);
            }
        },
        confirmRemoval(domainObject) {
            const dialog = this.openmct.overlays.dialog({
                iconClass: 'alert',
                message: 'This action will replace the current telemetry source. Do you want to continue?',
                buttons: [
                    {
                        label: 'Ok',
                        emphasis: true,
                        callback: () => {
                            this.removeFromComposition();
                            this.removeTelemetryObject();
                            this.addTelemetryObjectAndSubscribe(domainObject);
                            dialog.dismiss();
                        }
                    },
                    {
                        label: 'Cancel',
                        callback: () => {
                            this.removeFromComposition(domainObject);
                            dialog.dismiss();
                        }
                    }
                ]
            });
        },
        fontSizeFromChars(charNum, charThreshold, startPerc, reducePerc) {
            const fs = (charNum <= charThreshold) ? startPerc : (startPerc - ((charNum - charThreshold) * reducePerc));

            return fs.toString() + "%";
        },
        matchGaugeType(str) {
            return this.gaugeType.indexOf(str) !== -1;
        },
        percentToDegrees(vPercent) {
            return this.round(((vPercent / 100) * 270) + DIAL_VALUE_DEG_OFFSET, 2);
        },
        removeFromComposition(telemetryObject = this.telemetryObject) {
            let composition = this.domainObject.composition.filter(id =>
                !this.openmct.objects.areIdsEqual(id, telemetryObject.identifier)
            );

            this.openmct.objects.mutate(this.domainObject, 'composition', composition);
        },
        refreshData(bounds, isTick) {
            if (!isTick) {
                this.request();
            }
        },
        removeTelemetryObject() {
            if (this.unsubscribe) {
                this.unsubscribe();
                this.unsubscribe = null;
            }

            this.curVal = DEFAULT_CURRENT_VALUE;
            this.formats = null;
            this.limitHigh = '';
            this.limitLow = '';
            this.metadata = null;
            this.rangeHigh = null;
            this.rangeLow = null;
            this.valueKey = null;
        },
        request(domainObject = this.telemetryObject) {
            this.metadata = this.openmct.telemetry.getMetadata(domainObject);
            this.formats = this.openmct.telemetry.getFormatMap(this.metadata);
            const LimitEvaluator = this.openmct.telemetry.getLimits(domainObject);
            LimitEvaluator.limits().then(this.updateLimits);

            this.valueKey = this
                .metadata
                .valuesForHints(['range'])[0].source;

            this.openmct
                .telemetry
                .request(domainObject, { strategy: 'latest' })
                .then(values => {
                    const length = values.length;
                    this.updateValue(values[length - 1]);
                });

            this.units = this.metadata.value(this.valueKey).unit || '';
        },
        round(val, decimals = this.precision) {
            let precision = Math.pow(10, decimals);

            return Math.round(val * precision) / precision;
        },
        setTimeSystem(timeSystem) {
            this.activeTimeSystem = timeSystem;
        },
        subscribe(domainObject = this.telemetryObject) {
            this.unsubscribe = this.openmct
                .telemetry
                .subscribe(domainObject, this.updateValue.bind(this));
        },
        updateLimits(telemetryLimit) {
            if (!telemetryLimit || !this.domainObject.configuration.gaugeController.isUseTelemetryLimits) {
                return;
            }

            let limits = {
                high: 0,
                low: 0
            };
            if (telemetryLimit.CRITICAL) {
                limits = telemetryLimit.CRITICAL;
            } else if (telemetryLimit.DISTRESS) {
                limits = telemetryLimit.DISTRESS;
            } else if (telemetryLimit.SEVERE) {
                limits = telemetryLimit.SEVERE;
            } else if (telemetryLimit.WARNING) {
                limits = telemetryLimit.WARNING;
            } else if (telemetryLimit.WATCH) {
                limits = telemetryLimit.WATCH;
            } else {
                this.openmct.notifications.error('No limits definition for given telemetry, hiding low and high limits');
                this.displayMinMax = false;
                this.limitHigh = '';
                this.limitLow = '';

                return;
            }

            this.limitHigh = this.round(limits.high[this.valueKey]);
            this.limitLow = this.round(limits.low[this.valueKey]);
            this.rangeHigh = this.round(this.limitHigh + this.limitHigh * LIMIT_PADDING_IN_PERCENT / 100);
            this.rangeLow = this.round(this.limitLow - Math.abs(this.limitLow * LIMIT_PADDING_IN_PERCENT / 100));

            this.displayMinMax = this.domainObject.configuration.gaugeController.isDisplayMinMax;
        },
        updateValue(datum) {
            this.datum = datum;

            if (this.isRendering) {
                return;
            }

            const { start, end } = this.openmct.time.bounds();
            const parsedValue = this.timeFormatter.parse(this.datum);

            const beforeStartOfBounds = parsedValue < start;
            const afterEndOfBounds = parsedValue > end;
            if (afterEndOfBounds || beforeStartOfBounds) {
                return;
            }

            this.isRendering = true;
            requestAnimationFrame(() => {
                this.isRendering = false;

                this.curVal = this.round(this.formats[this.valueKey].format(this.datum), this.precision);
            });
        },
        valToPercent(vValue) {
            // Used by dial
            if (vValue >= this.rangeHigh && this.typeFilledDial) {
                // For filled dial, clip values over the high range to prevent over-rotation
                return 100;
            }

            return ((vValue - this.rangeLow) / (this.rangeHigh - this.rangeLow)) * 100;
        },
        valToPercentMeter(vValue) {
            return this.round((this.rangeHigh - vValue) / (this.rangeHigh - this.rangeLow) * 100, 2);
        }
    }
};
</script><|MERGE_RESOLUTION|>--- conflicted
+++ resolved
@@ -169,10 +169,7 @@
             </g>
             <g class="c-dial__text">
                 <text
-<<<<<<< HEAD
-=======
                     v-if="displayUnits"
->>>>>>> 0e1cc5dc
                     x="50%"
                     y="70%"
                     text-anchor="middle"

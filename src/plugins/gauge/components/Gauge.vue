/*****************************************************************************
* Open MCT, Copyright (c) 2014-2022, United States Government
* as represented by the Administrator of the National Aeronautics and Space
* Administration. All rights reserved.
*
* Open MCT is licensed under the Apache License, Version 2.0 (the
* "License"); you may not use this file except in compliance with the License.
* You may obtain a copy of the License at
* http://www.apache.org/licenses/LICENSE-2.0.
*
* Unless required by applicable law or agreed to in writing, software
* distributed under the License is distributed on an "AS IS" BASIS, WITHOUT
* WARRANTIES OR CONDITIONS OF ANY KIND, either express or implied. See the
* License for the specific language governing permissions and limitations
* under the License.
*
* Open MCT includes source code licensed under additional open source
* licenses. See the Open Source Licenses file (LICENSES.md) included with
* this source code distribution or the Licensing information page available
* at runtime from the About dialog for additional information.
*****************************************************************************/
<template>
<div
    class="c-gauge__wrapper js-gauge-wrapper"
    :class="`c-gauge--${gaugeType}`"
>
    <template v-if="typeDial">
        <svg
            width="0"
            height="0"
            class="c-dial__clip-paths"
        >
            <defs>
                <clipPath
                    id="gaugeBgMask"
                    clipPathUnits="objectBoundingBox"
                >
                    <path d="M0.853553 0.853553C0.944036 0.763071 1 0.638071 1 0.5C1 0.223858 0.776142 0 0.5 0C0.223858 0 0 0.223858 0 0.5C0 0.638071 0.0559644 0.763071 0.146447 0.853553L0.285934 0.714066C0.23115 0.659281 0.197266 0.583598 0.197266 0.5C0.197266 0.332804 0.332804 0.197266 0.5 0.197266C0.667196 0.197266 0.802734 0.332804 0.802734 0.5C0.802734 0.583598 0.76885 0.659281 0.714066 0.714066L0.853553 0.853553Z" />
                </clipPath>
                <clipPath
                    id="gaugeValueMask"
                    clipPathUnits="objectBoundingBox"
                >
                    <path d="M0.18926 0.81074C0.109735 0.731215 0.0605469 0.621351 0.0605469 0.5C0.0605469 0.257298 0.257298 0.0605469 0.5 0.0605469C0.742702 0.0605469 0.939453 0.257298 0.939453 0.5C0.939453 0.621351 0.890265 0.731215 0.81074 0.81074L0.714066 0.714066C0.76885 0.659281 0.802734 0.583599 0.802734 0.5C0.802734 0.332804 0.667196 0.197266 0.5 0.197266C0.332804 0.197266 0.197266 0.332804 0.197266 0.5C0.197266 0.583599 0.23115 0.659281 0.285934 0.714066L0.18926 0.81074Z" />
                </clipPath>
            </defs>
        </svg>

        <svg
            class="c-dial__range c-gauge__range js-gauge-dial-range"
            viewBox="0 0 512 512"
        >
            <text
                v-if="displayMinMax"
                font-size="35"
                transform="translate(105 455) rotate(-45)"
            >{{ rangeLow }}</text>
            <text
                v-if="displayMinMax"
                font-size="35"
                transform="translate(407 455) rotate(45)"
                text-anchor="end"
            >{{ rangeHigh }}</text>
        </svg>

        <svg
<<<<<<< HEAD
            class="c-dial__current-value-text-wrapper"
            viewBox="0 0 512 512"
        >
            <svg
                v-if="displayCurVal"
                class="c-dial__current-value-text-sizer"
                :viewBox="curValViewBox"
            >
                <text
                    class="c-dial__current-value-text js-dial-current-value"
                    lengthAdjust="spacing"
                    text-anchor="middle"
                    style="transform: translate(50%, 70%)"
                >{{ curVal }}</text>
=======
            v-if="displayCurVal"
            class="c-dial__current-value-text-wrapper"
            viewBox="0 0 512 512"
        >
            <svg
                class="c-dial__current-value-text-sizer"
                :viewBox="curValViewBox"
            >
                <text
                    class="c-dial__current-value-text js-dial-current-value"
                    lengthAdjust="spacing"
                    text-anchor="middle"
                    style="transform: translate(50%, 70%)"
                >{{ curVal }}</text>
            </svg>
            <svg
                class="c-gauge__units c-dial__units"
                viewBox="0 0 50 100"
            >
                <text
                    class="c-dial__units-text"
                    lengthAdjust="spacing"
                    text-anchor="middle"
                    style="transform: translate(50%, 72%)"
                >{{ units }}</text>
>>>>>>> bdb1867c
            </svg>
        </svg>

        <svg
            class="c-dial__bg"
            viewBox="0 0 10 10"
        >
<<<<<<< HEAD

            <g
                v-if="limitLow !== null && dialLowLimitDeg < getLimitDegree('low', 'max')"
=======
            <g
                v-if="isDialLowLimit"
>>>>>>> bdb1867c
                class="c-dial__limit-low"
                :style="`transform: rotate(${dialLowLimitDeg}deg)`"
            >
                <rect
<<<<<<< HEAD
                    v-if="dialLowLimitDeg >= getLimitDegree('low', 'q1')"
=======
                    v-if="isDialLowLimitLow"
>>>>>>> bdb1867c
                    class="c-dial__low-limit__low"
                    x="5"
                    y="5"
                    width="5"
                    height="5"
                />
                <rect
<<<<<<< HEAD
                    v-if="dialLowLimitDeg >= getLimitDegree('low', 'q2')"
=======
                    v-if="isDialLowLimitMid"
>>>>>>> bdb1867c
                    class="c-dial__low-limit__mid"
                    x="5"
                    y="0"
                    width="5"
                    height="5"
                />
                <rect
<<<<<<< HEAD
                    v-if="dialLowLimitDeg >= getLimitDegree('low', 'q3')"
=======
                    v-if="isDialLowLimitHigh"
>>>>>>> bdb1867c
                    class="c-dial__low-limit__high"
                    x="0"
                    y="0"
                    width="5"
                    height="5"
                />
            </g>

            <g
<<<<<<< HEAD
                v-if="limitHigh !== null && dialHighLimitDeg < getLimitDegree('high', 'max')"
=======
                v-if="isDialHighLimit"
>>>>>>> bdb1867c
                class="c-dial__limit-high"
                :style="`transform: rotate(${dialHighLimitDeg}deg)`"
            >
                <rect
<<<<<<< HEAD
                    v-if="dialHighLimitDeg <= getLimitDegree('high', 'max')"
=======
                    v-if="isDialHighLimitLow"
>>>>>>> bdb1867c
                    class="c-dial__high-limit__low"
                    x="0"
                    y="5"
                    width="5"
                    height="5"
                />
                <rect
<<<<<<< HEAD
                    v-if="dialHighLimitDeg <= getLimitDegree('high', 'q2')"
=======
                    v-if="isDialHighLimitMid"
>>>>>>> bdb1867c
                    class="c-dial__high-limit__mid"
                    x="0"
                    y="0"
                    width="5"
                    height="5"
                />
                <rect
<<<<<<< HEAD
                    v-if="dialHighLimitDeg <= getLimitDegree('high', 'q3')"
=======
                    v-if="isDialHighLimitHigh"
>>>>>>> bdb1867c
                    class="c-dial__high-limit__high"
                    x="5"
                    y="0"
                    width="5"
                    height="5"
                />
            </g>
        </svg>

        <svg
            v-if="typeFilledDial"
            class="c-dial__filled-value-wrapper"
            viewBox="0 0 10 10"
        >
            <g
                class="c-dial__filled-value"
                :style="`transform: rotate(${degValueFilledDial}deg)`"
            >
                <rect
<<<<<<< HEAD
                    v-if="degValue >= getLimitDegree('low', 'q1')"
=======
                    v-if="isDialFilledValueLow"
>>>>>>> bdb1867c
                    class="c-dial__filled-value__low"
                    x="5"
                    y="5"
                    width="5"
                    height="5"
                />
                <rect
<<<<<<< HEAD
                    v-if="degValue >= getLimitDegree('low', 'q2')"
=======
                    v-if="isDialFilledValueMid"
>>>>>>> bdb1867c
                    class="c-dial__filled-value__mid"
                    x="5"
                    y="0"
                    width="5"
                    height="5"
                />
                <rect
<<<<<<< HEAD
                    v-if="degValue >= getLimitDegree('low', 'q3')"
=======
                    v-if="isDialFilledValueHigh"
>>>>>>> bdb1867c
                    class="c-dial__filled-value__high"
                    x="0"
                    y="0"
                    width="5"
                    height="5"
                />
            </g>
        </svg>

        <svg
            v-if="valueInBounds && typeNeedleDial"
            class="c-dial__needle-value-wrapper"
            viewBox="0 0 10 10"
        >
            <g
                class="c-dial__needle-value"
                :style="`transform: rotate(${degValue}deg)`"
            >
                <path d="M4.90234 9.39453L5.09766 9.39453L5.30146 8.20874C6.93993 8.05674 8.22265 6.67817 8.22266 5C8.22266 3.22018 6.77982 1.77734 5 1.77734C3.22018 1.77734 1.77734 3.22018 1.77734 5C1.77734 6.67817 3.06007 8.05674 4.69854 8.20874L4.90234 9.39453Z" />
            </g>
        </svg>
    </template>

    <template v-if="typeMeter">
        <div class="c-meter">
            <div
                v-if="displayMinMax"
                class="c-gauge__range c-meter__range js-gauge-meter-range"
            >
                <div class="c-meter__range__high">{{ rangeHigh }}</div>
                <div class="c-meter__range__low">{{ rangeLow }}</div>
            </div>
            <div class="c-meter__bg">
                <template v-if="typeMeterVertical">
                    <div
                        class="c-meter__value"
                        :style="`transform: translateY(${meterValueToPerc}%)`"
                    ></div>

                    <div
<<<<<<< HEAD
                        v-if="limitHigh !== null && meterHighLimitPerc > 0"
=======
                        v-if="isMeterLimitHigh"
>>>>>>> bdb1867c
                        class="c-meter__limit-high"
                        :style="`height: ${meterHighLimitPerc}%`"
                    ></div>

                    <div
<<<<<<< HEAD
                        v-if="limitLow !== null && meterLowLimitPerc > 0"
=======
                        v-if="isMeterLimitLow"
>>>>>>> bdb1867c
                        class="c-meter__limit-low"
                        :style="`height: ${meterLowLimitPerc}%`"
                    ></div>
                </template>

                <template v-if="typeMeterHorizontal">
                    <div
                        class="c-meter__value"
                        :style="`transform: translateX(${meterValueToPerc * -1}%)`"
                    ></div>

                    <div
<<<<<<< HEAD
                        v-if="limitHigh !== null && meterHighLimitPerc > 0"
=======
                        v-if="isMeterLimitHigh"
>>>>>>> bdb1867c
                        class="c-meter__limit-high"
                        :style="`width: ${meterHighLimitPerc}%`"
                    ></div>

                    <div
<<<<<<< HEAD
                        v-if="limitLow !== null && meterLowLimitPerc > 0"
=======
                        v-if="isMeterLimitLow"
>>>>>>> bdb1867c
                        class="c-meter__limit-low"
                        :style="`width: ${meterLowLimitPerc}%`"
                    ></div>
                </template>

                <svg
                    class="c-meter__current-value-text-wrapper"
                    viewBox="0 0 512 512"
                >
                    <svg
                        v-if="displayCurVal"
                        class="c-meter__current-value-text-sizer"
                        :viewBox="curValViewBox"
                        preserveAspectRatio="xMidYMid meet"
                    >
                        <text
                            class="c-dial__current-value-text js-meter-current-value"
<<<<<<< HEAD
                            lengthAdjust="spacing"
                            text-anchor="middle"
                            style="transform: translate(50%, 70%)"
                        >{{ curVal }}</text>
=======
                            lengthAdjust="spacing"
                            text-anchor="middle"
                            style="transform: translate(50%, 70%)"
                        >
                            <tspan>{{ curVal }}</tspan>
                            <tspan
                                v-if="typeMeterHorizontal && displayUnits"
                                class="c-gauge__units"
                                font-size="10"
                            >{{ units }}</tspan>
                        </text>
                        <text
                            v-if="typeMeterVertical && displayUnits"
                            dy="12"
                            class="c-gauge__units"
                            font-size="10"
                            lengthAdjust="spacing"
                            text-anchor="middle"
                            style="transform: translate(50%, 70%)"
                        >{{ units }}</text>
>>>>>>> bdb1867c
                    </svg>
                </svg>
            </div>
        </div>
    </template>
</div>
</template>

<script>
import { DIAL_VALUE_DEG_OFFSET, getLimitDegree } from '../gauge-limit-util';

const LIMIT_PADDING_IN_PERCENT = 10;
const DEFAULT_CURRENT_VALUE = '--';

export default {
    name: 'Gauge',
    inject: ['openmct', 'domainObject', 'composition'],
    data() {
        let gaugeController = this.domainObject.configuration.gaugeController;

        return {
            curVal: DEFAULT_CURRENT_VALUE,
            digits: 3,
            precision: gaugeController.precision,
            displayMinMax: gaugeController.isDisplayMinMax,
            displayCurVal: gaugeController.isDisplayCurVal,
            displayUnits: gaugeController.isDisplayUnits,
            limitHigh: gaugeController.limitHigh,
            limitLow: gaugeController.limitLow,
            rangeHigh: gaugeController.max,
            rangeLow: gaugeController.min,
            gaugeType: gaugeController.gaugeType,
            showUnits: gaugeController.showUnits,
            activeTimeSystem: this.openmct.time.timeSystem(),
            units: ''
        };
    },
    computed: {
        degValue() {
            return this.percentToDegrees(this.valToPercent(this.curVal));
        },
        degValueFilledDial() {
            if (this.curVal > this.rangeHigh) {
                return this.percentToDegrees(100);
            }

            return this.percentToDegrees(this.valToPercent(this.curVal));
        },
        dialHighLimitDeg() {
            return this.percentToDegrees(this.valToPercent(this.limitHigh));
        },
        dialLowLimitDeg() {
            return this.percentToDegrees(this.valToPercent(this.limitLow));
        },
        curValViewBox() {
            const DIGITS_RATIO = 10;
            const VIEWBOX_STR = '0 0 X 15';

            return VIEWBOX_STR.replace('X', this.digits * DIGITS_RATIO);
        },
        isDialLowLimit() {
            return this.limitLow.length > 0 && this.dialLowLimitDeg < getLimitDegree('low', 'max');
        },
        isDialLowLimitLow() {
            return this.dialLowLimitDeg >= getLimitDegree('low', 'q1');
        },
        isDialLowLimitMid() {
            return this.dialLowLimitDeg >= getLimitDegree('low', 'q2');
        },
        isDialLowLimitHigh() {
            return this.dialLowLimitDeg >= getLimitDegree('low', 'q3');
        },
        isDialHighLimit() {
            return this.limitHigh.length > 0 && this.dialHighLimitDeg < getLimitDegree('high', 'max');
        },
        isDialHighLimitLow() {
            return this.dialHighLimitDeg <= getLimitDegree('high', 'max');
        },
        isDialHighLimitMid() {
            return this.dialHighLimitDeg <= getLimitDegree('high', 'q2');
        },
        isDialHighLimitHigh() {
            return this.dialHighLimitDeg <= getLimitDegree('high', 'q3');
        },
        isDialFilledValueLow() {
            return this.degValue >= getLimitDegree('low', 'q1');
        },
        isDialFilledValueMid() {
            return this.degValue >= getLimitDegree('low', 'q2');
        },
        isDialFilledValueHigh() {
            return this.degValue >= getLimitDegree('low', 'q3');
        },
        isMeterLimitHigh() {
            return this.limitHigh.length > 0 && this.meterHighLimitPerc > 0;
        },
        isMeterLimitLow() {
            return this.limitLow.length > 0 && this.meterLowLimitPerc > 0;
        },
        typeDial() {
            return this.matchGaugeType('dial');
        },
        typeFilledDial() {
            return this.matchGaugeType('dial-filled');
        },
        typeNeedleDial() {
            return this.matchGaugeType('dial-needle');
        },
        typeMeter() {
            return this.matchGaugeType('meter');
        },
        typeMeterHorizontal() {
            return this.matchGaugeType('horizontal');
        },
        typeMeterVertical() {
            return this.matchGaugeType('vertical');
        },
        typeMeterInverted() {
            return this.matchGaugeType('inverted');
        },
        meterValueToPerc() {
            const meterDirection = (this.typeMeterInverted) ? -1 : 1;

            if (this.curVal <= this.rangeLow) {
                return meterDirection * 100;
            }

            if (this.curVal >= this.rangeHigh) {
                return 0;
            }

            return this.valToPercentMeter(this.curVal) * meterDirection;
        },
        meterHighLimitPerc() {
            return this.valToPercentMeter(this.limitHigh);
        },
        meterLowLimitPerc() {
            return 100 - this.valToPercentMeter(this.limitLow);
        },
        valueInBounds() {
            return (this.curVal >= this.rangeLow && this.curVal <= this.rangeHigh);
        },
        timeFormatter() {
            const timeSystem = this.activeTimeSystem;
            const metadataValue = this.metadata.value(timeSystem.key) || { format: timeSystem.key };

            return this.openmct.telemetry.getValueFormatter(metadataValue);
        }
    },
    watch: {
        curVal(newCurValue) {
            if (this.digits < newCurValue.toString().length) {
                this.digits = newCurValue.toString().length;
            }
        }
    },
    mounted() {
        this.composition.on('add', this.addedToComposition);
        this.composition.on('remove', this.removeTelemetryObject);

        this.composition.load();

        this.openmct.time.on('bounds', this.refreshData);
        this.openmct.time.on('timeSystem', this.setTimeSystem);
    },
    destroyed() {
        this.composition.off('add', this.addedToComposition);
        this.composition.off('remove', this.removeTelemetryObject);

        if (this.unsubscribe) {
            this.unsubscribe();
        }

        this.openmct.time.off('bounds', this.refreshData);
        this.openmct.time.off('timeSystem', this.setTimeSystem);
    },
    methods: {
        getLimitDegree: getLimitDegree,
        addTelemetryObjectAndSubscribe(domainObject) {
            this.telemetryObject = domainObject;
            this.request();
            this.subscribe();
        },
        addedToComposition(domainObject) {
            if (this.telemetryObject) {
                this.confirmRemoval(domainObject);
            } else {
                this.addTelemetryObjectAndSubscribe(domainObject);
            }
        },
        confirmRemoval(domainObject) {
            const dialog = this.openmct.overlays.dialog({
                iconClass: 'alert',
                message: 'This action will replace the current telemetry source. Do you want to continue?',
                buttons: [
                    {
                        label: 'Ok',
                        emphasis: true,
                        callback: () => {
                            this.removeFromComposition();
                            this.removeTelemetryObject();
                            this.addTelemetryObjectAndSubscribe(domainObject);
                            dialog.dismiss();
                        }
                    },
                    {
                        label: 'Cancel',
                        callback: () => {
                            this.removeFromComposition(domainObject);
                            dialog.dismiss();
                        }
                    }
                ]
            });
        },
        matchGaugeType(str) {
            return this.gaugeType.indexOf(str) !== -1;
        },
        percentToDegrees(vPercent) {
            return this.round(((vPercent / 100) * 270) + DIAL_VALUE_DEG_OFFSET, 2);
        },
        removeFromComposition(telemetryObject = this.telemetryObject) {
            let composition = this.domainObject.composition.filter(id =>
                !this.openmct.objects.areIdsEqual(id, telemetryObject.identifier)
            );

            this.openmct.objects.mutate(this.domainObject, 'composition', composition);
        },
        refreshData(bounds, isTick) {
            if (!isTick) {
                this.request();
            }
        },
        removeTelemetryObject() {
            if (this.unsubscribe) {
                this.unsubscribe();
                this.unsubscribe = null;
            }

            this.curVal = DEFAULT_CURRENT_VALUE;
            this.formats = null;
            this.limitHigh = '';
            this.limitLow = '';
            this.metadata = null;
            this.rangeHigh = null;
            this.rangeLow = null;
            this.valueKey = null;
        },
        request(domainObject = this.telemetryObject) {
            this.metadata = this.openmct.telemetry.getMetadata(domainObject);
            this.formats = this.openmct.telemetry.getFormatMap(this.metadata);
            const LimitEvaluator = this.openmct.telemetry.getLimits(domainObject);
            LimitEvaluator.limits().then(this.updateLimits);

            this.valueKey = this
                .metadata
                .valuesForHints(['range'])[0].source;

            this.openmct
                .telemetry
                .request(domainObject, { strategy: 'latest' })
                .then(values => {
                    const length = values.length;
                    this.updateValue(values[length - 1]);
                });

            this.units = this.metadata.value(this.valueKey).unit || '';
        },
        round(val, decimals = this.precision) {
            let precision = Math.pow(10, decimals);

            return Math.round(val * precision) / precision;
        },
        setTimeSystem(timeSystem) {
            this.activeTimeSystem = timeSystem;
        },
        subscribe(domainObject = this.telemetryObject) {
            this.unsubscribe = this.openmct
                .telemetry
                .subscribe(domainObject, this.updateValue.bind(this));
        },
        updateLimits(telemetryLimit) {
            if (!telemetryLimit || !this.domainObject.configuration.gaugeController.isUseTelemetryLimits) {
                return;
            }

            let limits = {
                high: 0,
                low: 0
            };
            if (telemetryLimit.CRITICAL) {
                limits = telemetryLimit.CRITICAL;
            } else if (telemetryLimit.DISTRESS) {
                limits = telemetryLimit.DISTRESS;
            } else if (telemetryLimit.SEVERE) {
                limits = telemetryLimit.SEVERE;
            } else if (telemetryLimit.WARNING) {
                limits = telemetryLimit.WARNING;
            } else if (telemetryLimit.WATCH) {
                limits = telemetryLimit.WATCH;
            } else {
                this.openmct.notifications.error('No limits definition for given telemetry, hiding low and high limits');
                this.displayMinMax = false;
                this.limitHigh = '';
                this.limitLow = '';

                return;
            }

            this.limitHigh = this.round(limits.high[this.valueKey]);
            this.limitLow = this.round(limits.low[this.valueKey]);
            this.rangeHigh = this.round(this.limitHigh + this.limitHigh * LIMIT_PADDING_IN_PERCENT / 100);
            this.rangeLow = this.round(this.limitLow - Math.abs(this.limitLow * LIMIT_PADDING_IN_PERCENT / 100));

            this.displayMinMax = this.domainObject.configuration.gaugeController.isDisplayMinMax;
        },
        updateValue(datum) {
            this.datum = datum;

            if (this.isRendering) {
                return;
            }

            const { start, end } = this.openmct.time.bounds();
            const parsedValue = this.timeFormatter.parse(this.datum);

            const beforeStartOfBounds = parsedValue < start;
            const afterEndOfBounds = parsedValue > end;
            if (afterEndOfBounds || beforeStartOfBounds) {
                return;
            }

            this.isRendering = true;
            requestAnimationFrame(() => {
                this.isRendering = false;

                this.curVal = this.round(this.formats[this.valueKey].format(this.datum), this.precision);
            });
        },
        valToPercent(vValue) {
            // Used by dial
            if (vValue >= this.rangeHigh && this.typeFilledDial) {
                // For filled dial, clip values over the high range to prevent over-rotation
                return 100;
            }

            return ((vValue - this.rangeLow) / (this.rangeHigh - this.rangeLow)) * 100;
        },
        valToPercentMeter(vValue) {
            return this.round((this.rangeHigh - vValue) / (this.rangeHigh - this.rangeLow) * 100, 2);
        }
    }
};
</script><|MERGE_RESOLUTION|>--- conflicted
+++ resolved
@@ -64,22 +64,6 @@
         </svg>
 
         <svg
-<<<<<<< HEAD
-            class="c-dial__current-value-text-wrapper"
-            viewBox="0 0 512 512"
-        >
-            <svg
-                v-if="displayCurVal"
-                class="c-dial__current-value-text-sizer"
-                :viewBox="curValViewBox"
-            >
-                <text
-                    class="c-dial__current-value-text js-dial-current-value"
-                    lengthAdjust="spacing"
-                    text-anchor="middle"
-                    style="transform: translate(50%, 70%)"
-                >{{ curVal }}</text>
-=======
             v-if="displayCurVal"
             class="c-dial__current-value-text-wrapper"
             viewBox="0 0 512 512"
@@ -105,7 +89,6 @@
                     text-anchor="middle"
                     style="transform: translate(50%, 72%)"
                 >{{ units }}</text>
->>>>>>> bdb1867c
             </svg>
         </svg>
 
@@ -113,23 +96,13 @@
             class="c-dial__bg"
             viewBox="0 0 10 10"
         >
-<<<<<<< HEAD
-
-            <g
-                v-if="limitLow !== null && dialLowLimitDeg < getLimitDegree('low', 'max')"
-=======
             <g
                 v-if="isDialLowLimit"
->>>>>>> bdb1867c
                 class="c-dial__limit-low"
                 :style="`transform: rotate(${dialLowLimitDeg}deg)`"
             >
                 <rect
-<<<<<<< HEAD
-                    v-if="dialLowLimitDeg >= getLimitDegree('low', 'q1')"
-=======
                     v-if="isDialLowLimitLow"
->>>>>>> bdb1867c
                     class="c-dial__low-limit__low"
                     x="5"
                     y="5"
@@ -137,11 +110,7 @@
                     height="5"
                 />
                 <rect
-<<<<<<< HEAD
-                    v-if="dialLowLimitDeg >= getLimitDegree('low', 'q2')"
-=======
                     v-if="isDialLowLimitMid"
->>>>>>> bdb1867c
                     class="c-dial__low-limit__mid"
                     x="5"
                     y="0"
@@ -149,11 +118,7 @@
                     height="5"
                 />
                 <rect
-<<<<<<< HEAD
-                    v-if="dialLowLimitDeg >= getLimitDegree('low', 'q3')"
-=======
                     v-if="isDialLowLimitHigh"
->>>>>>> bdb1867c
                     class="c-dial__low-limit__high"
                     x="0"
                     y="0"
@@ -163,20 +128,12 @@
             </g>
 
             <g
-<<<<<<< HEAD
-                v-if="limitHigh !== null && dialHighLimitDeg < getLimitDegree('high', 'max')"
-=======
                 v-if="isDialHighLimit"
->>>>>>> bdb1867c
                 class="c-dial__limit-high"
                 :style="`transform: rotate(${dialHighLimitDeg}deg)`"
             >
                 <rect
-<<<<<<< HEAD
-                    v-if="dialHighLimitDeg <= getLimitDegree('high', 'max')"
-=======
                     v-if="isDialHighLimitLow"
->>>>>>> bdb1867c
                     class="c-dial__high-limit__low"
                     x="0"
                     y="5"
@@ -184,11 +141,7 @@
                     height="5"
                 />
                 <rect
-<<<<<<< HEAD
-                    v-if="dialHighLimitDeg <= getLimitDegree('high', 'q2')"
-=======
                     v-if="isDialHighLimitMid"
->>>>>>> bdb1867c
                     class="c-dial__high-limit__mid"
                     x="0"
                     y="0"
@@ -196,11 +149,7 @@
                     height="5"
                 />
                 <rect
-<<<<<<< HEAD
-                    v-if="dialHighLimitDeg <= getLimitDegree('high', 'q3')"
-=======
                     v-if="isDialHighLimitHigh"
->>>>>>> bdb1867c
                     class="c-dial__high-limit__high"
                     x="5"
                     y="0"
@@ -220,11 +169,7 @@
                 :style="`transform: rotate(${degValueFilledDial}deg)`"
             >
                 <rect
-<<<<<<< HEAD
-                    v-if="degValue >= getLimitDegree('low', 'q1')"
-=======
                     v-if="isDialFilledValueLow"
->>>>>>> bdb1867c
                     class="c-dial__filled-value__low"
                     x="5"
                     y="5"
@@ -232,11 +177,7 @@
                     height="5"
                 />
                 <rect
-<<<<<<< HEAD
-                    v-if="degValue >= getLimitDegree('low', 'q2')"
-=======
                     v-if="isDialFilledValueMid"
->>>>>>> bdb1867c
                     class="c-dial__filled-value__mid"
                     x="5"
                     y="0"
@@ -244,11 +185,7 @@
                     height="5"
                 />
                 <rect
-<<<<<<< HEAD
-                    v-if="degValue >= getLimitDegree('low', 'q3')"
-=======
                     v-if="isDialFilledValueHigh"
->>>>>>> bdb1867c
                     class="c-dial__filled-value__high"
                     x="0"
                     y="0"
@@ -289,21 +226,13 @@
                     ></div>
 
                     <div
-<<<<<<< HEAD
                         v-if="limitHigh !== null && meterHighLimitPerc > 0"
-=======
-                        v-if="isMeterLimitHigh"
->>>>>>> bdb1867c
                         class="c-meter__limit-high"
                         :style="`height: ${meterHighLimitPerc}%`"
                     ></div>
 
                     <div
-<<<<<<< HEAD
                         v-if="limitLow !== null && meterLowLimitPerc > 0"
-=======
-                        v-if="isMeterLimitLow"
->>>>>>> bdb1867c
                         class="c-meter__limit-low"
                         :style="`height: ${meterLowLimitPerc}%`"
                     ></div>
@@ -316,21 +245,13 @@
                     ></div>
 
                     <div
-<<<<<<< HEAD
                         v-if="limitHigh !== null && meterHighLimitPerc > 0"
-=======
-                        v-if="isMeterLimitHigh"
->>>>>>> bdb1867c
                         class="c-meter__limit-high"
                         :style="`width: ${meterHighLimitPerc}%`"
                     ></div>
 
                     <div
-<<<<<<< HEAD
                         v-if="limitLow !== null && meterLowLimitPerc > 0"
-=======
-                        v-if="isMeterLimitLow"
->>>>>>> bdb1867c
                         class="c-meter__limit-low"
                         :style="`width: ${meterLowLimitPerc}%`"
                     ></div>
@@ -348,12 +269,6 @@
                     >
                         <text
                             class="c-dial__current-value-text js-meter-current-value"
-<<<<<<< HEAD
-                            lengthAdjust="spacing"
-                            text-anchor="middle"
-                            style="transform: translate(50%, 70%)"
-                        >{{ curVal }}</text>
-=======
                             lengthAdjust="spacing"
                             text-anchor="middle"
                             style="transform: translate(50%, 70%)"
@@ -374,7 +289,6 @@
                             text-anchor="middle"
                             style="transform: translate(50%, 70%)"
                         >{{ units }}</text>
->>>>>>> bdb1867c
                     </svg>
                 </svg>
             </div>

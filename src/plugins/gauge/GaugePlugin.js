/*****************************************************************************
 * Open MCT, Copyright (c) 2014-2023, United States Government
 * as represented by the Administrator of the National Aeronautics and Space
 * Administration. All rights reserved.
 *
 * Open MCT is licensed under the Apache License, Version 2.0 (the
 * "License"); you may not use this file except in compliance with the License.
 * You may obtain a copy of the License at
 * http://www.apache.org/licenses/LICENSE-2.0.
 *
 * Unless required by applicable law or agreed to in writing, software
 * distributed under the License is distributed on an "AS IS" BASIS, WITHOUT
 * WARRANTIES OR CONDITIONS OF ANY KIND, either express or implied. See the
 * License for the specific language governing permissions and limitations
 * under the License.
 *
 * Open MCT includes source code licensed under additional open source
 * licenses. See the Open Source Licenses file (LICENSES.md) included with
 * this source code distribution or the Licensing information page available
 * at runtime from the About dialog for additional information.
 *****************************************************************************/

import mount from 'utils/mount';

import GaugeFormController from './components/GaugeFormController.vue';
<<<<<<< HEAD
import GaugeCompositionPolicy from "./GaugeCompositionPolicy";
import Vue from 'vue';
=======
import GaugeViewProvider from './GaugeViewProvider';
>>>>>>> 13311b9f

export const GAUGE_TYPES = [
  ['Filled Dial', 'dial-filled'],
  ['Needle Dial', 'dial-needle'],
  ['Vertical Meter', 'meter-vertical'],
  ['Vertical Meter Inverted', 'meter-vertical-inverted'],
  ['Horizontal Meter', 'meter-horizontal']
];

export default function () {
<<<<<<< HEAD
    return function install(openmct) {
        openmct.objectViews.addProvider(new GaugeViewProvider(openmct));

        openmct.forms.addNewFormControl('gauge-controller', getGaugeFormController(openmct));
        openmct.types.addType('gauge', {
            name: "Gauge",
            creatable: true,
            description: "Graphically visualize a telemetry element's current value between a minimum and maximum.",
            cssClass: 'icon-gauge',
            initialize(domainObject) {
                domainObject.composition = [];
                domainObject.configuration = {
                    gaugeController: {
                        gaugeType: GAUGE_TYPES[0][1],
                        isDisplayMinMax: true,
                        isDisplayCurVal: true,
                        isDisplayUnits: true,
                        isUseTelemetryLimits: true,
                        limitLow: 10,
                        limitHigh: 90,
                        max: 100,
                        min: 0,
                        precision: 2
                    }
                };
            },
            form: [
                {
                    name: "Gauge type",
                    options: GAUGE_TYPES.map(type => {
                        return {
                            name: type[0],
                            value: type[1]
                        };
                    }),
                    control: "select",
                    cssClass: "l-input-sm",
                    key: "gaugeController",
                    property: [
                        "configuration",
                        "gaugeController",
                        "gaugeType"
                    ]
                },
                {
                    name: "Display current value",
                    control: "toggleSwitch",
                    cssClass: "l-input",
                    key: "isDisplayCurVal",
                    property: [
                        "configuration",
                        "gaugeController",
                        "isDisplayCurVal"
                    ]
                },
                {
                    name: "Display units",
                    control: "toggleSwitch",
                    cssClass: "l-input",
                    key: "isDisplayUnits",
                    property: [
                        "configuration",
                        "gaugeController",
                        "isDisplayUnits"
                    ]
                },
                {
                    name: "Display range values",
                    control: "toggleSwitch",
                    cssClass: "l-input",
                    key: "isDisplayMinMax",
                    property: [
                        "configuration",
                        "gaugeController",
                        "isDisplayMinMax"
                    ]
                },
                {
                    name: "Float precision",
                    control: "numberfield",
                    cssClass: "l-input-sm",
                    key: "precision",
                    property: [
                        "configuration",
                        "gaugeController",
                        "precision"
                    ]
                },
                {
                    name: "Value ranges and limits",
                    control: "gauge-controller",
                    cssClass: "l-input",
                    key: "gaugeController",
                    required: false,
                    hideFromInspector: true,
                    property: [
                        "configuration",
                        "gaugeController"
                    ],
                    validate: ({ value }, callback) => {
                        if (value.isUseTelemetryLimits) {
                            return true;
                        }

                        const { min, max, limitLow, limitHigh } = value;
                        const valid = {
                            min: true,
                            max: true,
                            limitLow: true,
                            limitHigh: true
                        };

                        if (min === '') {
                            valid.min = false;
                        }

                        if (max === '') {
                            valid.max = false;
                        }

                        if (max < min) {
                            valid.min = false;
                            valid.max = false;
                        }

                        if (limitLow !== '') {
                            valid.limitLow = min <= limitLow && limitLow < max;
                        }

                        if (limitHigh !== '') {
                            valid.limitHigh = min < limitHigh && limitHigh <= max;
                        }

                        if (valid.limitLow && valid.limitHigh
                                && limitLow !== '' && limitHigh !== ''
                                && limitLow > limitHigh) {
                            valid.limitLow = false;
                            valid.limitHigh = false;
                        }

                        if (callback) {
                            callback(valid);
                        }

                        return valid.min && valid.max && valid.limitLow && valid.limitHigh;
                    }
                }
            ]
        });
        openmct.composition.addPolicy(new GaugeCompositionPolicy(openmct).allow);
    };
=======
  return function install(openmct) {
    openmct.objectViews.addProvider(new GaugeViewProvider(openmct));
>>>>>>> 13311b9f

    openmct.forms.addNewFormControl('gauge-controller', getGaugeFormController(openmct));
    openmct.types.addType('gauge', {
      name: 'Gauge',
      creatable: true,
      description:
        "Graphically visualize a telemetry element's current value between a minimum and maximum.",
      cssClass: 'icon-gauge',
      initialize(domainObject) {
        domainObject.composition = [];
        domainObject.configuration = {
          gaugeController: {
            gaugeType: GAUGE_TYPES[0][1],
            isDisplayMinMax: true,
            isDisplayCurVal: true,
            isDisplayUnits: true,
            isUseTelemetryLimits: true,
            limitLow: 10,
            limitHigh: 90,
            max: 100,
            min: 0,
            precision: 2
          }
        };
      },
      form: [
        {
          name: 'Gauge type',
          options: GAUGE_TYPES.map((type) => {
            return {
              name: type[0],
              value: type[1]
            };
          }),
          control: 'select',
          cssClass: 'l-input-sm',
          key: 'gaugeController',
          property: ['configuration', 'gaugeController', 'gaugeType']
        },
        {
          name: 'Display current value',
          control: 'toggleSwitch',
          cssClass: 'l-input',
          key: 'isDisplayCurVal',
          property: ['configuration', 'gaugeController', 'isDisplayCurVal']
        },
        {
          name: 'Display units',
          control: 'toggleSwitch',
          cssClass: 'l-input',
          key: 'isDisplayUnits',
          property: ['configuration', 'gaugeController', 'isDisplayUnits']
        },
        {
          name: 'Display range values',
          control: 'toggleSwitch',
          cssClass: 'l-input',
          key: 'isDisplayMinMax',
          property: ['configuration', 'gaugeController', 'isDisplayMinMax']
        },
        {
          name: 'Float precision',
          control: 'numberfield',
          cssClass: 'l-input-sm',
          key: 'precision',
          property: ['configuration', 'gaugeController', 'precision']
        },
        {
          name: 'Value ranges and limits',
          control: 'gauge-controller',
          cssClass: 'l-input',
          key: 'gaugeController',
          required: false,
          hideFromInspector: true,
          property: ['configuration', 'gaugeController'],
          validate: ({ value }, callback) => {
            if (value.isUseTelemetryLimits) {
              return true;
            }

            const { min, max, limitLow, limitHigh } = value;
            const valid = {
              min: true,
              max: true,
              limitLow: true,
              limitHigh: true
            };

            if (min === '') {
              valid.min = false;
            }

            if (max === '') {
              valid.max = false;
            }

            if (max < min) {
              valid.min = false;
              valid.max = false;
            }

            if (limitLow !== '') {
              valid.limitLow = min <= limitLow && limitLow < max;
            }

            if (limitHigh !== '') {
              valid.limitHigh = min < limitHigh && limitHigh <= max;
            }

            if (
              valid.limitLow &&
              valid.limitHigh &&
              limitLow !== '' &&
              limitHigh !== '' &&
              limitLow > limitHigh
            ) {
              valid.limitLow = false;
              valid.limitHigh = false;
            }

            if (callback) {
              callback(valid);
            }

            return valid.min && valid.max && valid.limitLow && valid.limitHigh;
          }
        }
      ]
    });
  };

  function getGaugeFormController(openmct) {
    let destroyComponent;

    return {
      show(element, model, onChange) {
        const { vNode, destroy } = mount(
          {
            el: element,
            components: {
              GaugeFormController
            },
            provide: {
              openmct
            },
            data() {
              return {
                model,
                onChange
              };
            },
            template: `<GaugeFormController :model="model" @on-change="onChange"></GaugeFormController>`
          },
          {
            app: openmct.app,
            element
          }
        );
        destroyComponent = destroy;

        return vNode.componentInstance;
      },
      destroy() {
        destroyComponent();
      }
    };
  }
}<|MERGE_RESOLUTION|>--- conflicted
+++ resolved
@@ -23,12 +23,8 @@
 import mount from 'utils/mount';
 
 import GaugeFormController from './components/GaugeFormController.vue';
-<<<<<<< HEAD
+import GaugeViewProvider from './GaugeViewProvider';
 import GaugeCompositionPolicy from "./GaugeCompositionPolicy";
-import Vue from 'vue';
-=======
-import GaugeViewProvider from './GaugeViewProvider';
->>>>>>> 13311b9f
 
 export const GAUGE_TYPES = [
   ['Filled Dial', 'dial-filled'],
@@ -39,162 +35,8 @@
 ];
 
 export default function () {
-<<<<<<< HEAD
-    return function install(openmct) {
-        openmct.objectViews.addProvider(new GaugeViewProvider(openmct));
-
-        openmct.forms.addNewFormControl('gauge-controller', getGaugeFormController(openmct));
-        openmct.types.addType('gauge', {
-            name: "Gauge",
-            creatable: true,
-            description: "Graphically visualize a telemetry element's current value between a minimum and maximum.",
-            cssClass: 'icon-gauge',
-            initialize(domainObject) {
-                domainObject.composition = [];
-                domainObject.configuration = {
-                    gaugeController: {
-                        gaugeType: GAUGE_TYPES[0][1],
-                        isDisplayMinMax: true,
-                        isDisplayCurVal: true,
-                        isDisplayUnits: true,
-                        isUseTelemetryLimits: true,
-                        limitLow: 10,
-                        limitHigh: 90,
-                        max: 100,
-                        min: 0,
-                        precision: 2
-                    }
-                };
-            },
-            form: [
-                {
-                    name: "Gauge type",
-                    options: GAUGE_TYPES.map(type => {
-                        return {
-                            name: type[0],
-                            value: type[1]
-                        };
-                    }),
-                    control: "select",
-                    cssClass: "l-input-sm",
-                    key: "gaugeController",
-                    property: [
-                        "configuration",
-                        "gaugeController",
-                        "gaugeType"
-                    ]
-                },
-                {
-                    name: "Display current value",
-                    control: "toggleSwitch",
-                    cssClass: "l-input",
-                    key: "isDisplayCurVal",
-                    property: [
-                        "configuration",
-                        "gaugeController",
-                        "isDisplayCurVal"
-                    ]
-                },
-                {
-                    name: "Display units",
-                    control: "toggleSwitch",
-                    cssClass: "l-input",
-                    key: "isDisplayUnits",
-                    property: [
-                        "configuration",
-                        "gaugeController",
-                        "isDisplayUnits"
-                    ]
-                },
-                {
-                    name: "Display range values",
-                    control: "toggleSwitch",
-                    cssClass: "l-input",
-                    key: "isDisplayMinMax",
-                    property: [
-                        "configuration",
-                        "gaugeController",
-                        "isDisplayMinMax"
-                    ]
-                },
-                {
-                    name: "Float precision",
-                    control: "numberfield",
-                    cssClass: "l-input-sm",
-                    key: "precision",
-                    property: [
-                        "configuration",
-                        "gaugeController",
-                        "precision"
-                    ]
-                },
-                {
-                    name: "Value ranges and limits",
-                    control: "gauge-controller",
-                    cssClass: "l-input",
-                    key: "gaugeController",
-                    required: false,
-                    hideFromInspector: true,
-                    property: [
-                        "configuration",
-                        "gaugeController"
-                    ],
-                    validate: ({ value }, callback) => {
-                        if (value.isUseTelemetryLimits) {
-                            return true;
-                        }
-
-                        const { min, max, limitLow, limitHigh } = value;
-                        const valid = {
-                            min: true,
-                            max: true,
-                            limitLow: true,
-                            limitHigh: true
-                        };
-
-                        if (min === '') {
-                            valid.min = false;
-                        }
-
-                        if (max === '') {
-                            valid.max = false;
-                        }
-
-                        if (max < min) {
-                            valid.min = false;
-                            valid.max = false;
-                        }
-
-                        if (limitLow !== '') {
-                            valid.limitLow = min <= limitLow && limitLow < max;
-                        }
-
-                        if (limitHigh !== '') {
-                            valid.limitHigh = min < limitHigh && limitHigh <= max;
-                        }
-
-                        if (valid.limitLow && valid.limitHigh
-                                && limitLow !== '' && limitHigh !== ''
-                                && limitLow > limitHigh) {
-                            valid.limitLow = false;
-                            valid.limitHigh = false;
-                        }
-
-                        if (callback) {
-                            callback(valid);
-                        }
-
-                        return valid.min && valid.max && valid.limitLow && valid.limitHigh;
-                    }
-                }
-            ]
-        });
-        openmct.composition.addPolicy(new GaugeCompositionPolicy(openmct).allow);
-    };
-=======
   return function install(openmct) {
     openmct.objectViews.addProvider(new GaugeViewProvider(openmct));
->>>>>>> 13311b9f
 
     openmct.forms.addNewFormControl('gauge-controller', getGaugeFormController(openmct));
     openmct.types.addType('gauge', {
@@ -324,6 +166,7 @@
         }
       ]
     });
+    openmct.composition.addPolicy(new GaugeCompositionPolicy(openmct).allow);
   };
 
   function getGaugeFormController(openmct) {

/*****************************************************************************
 * Open MCT, Copyright (c) 2014-2024, United States Government
 * as represented by the Administrator of the National Aeronautics and Space
 * Administration. All rights reserved.
 *
 * Open MCT is licensed under the Apache License, Version 2.0 (the
 * "License"); you may not use this file except in compliance with the License.
 * You may obtain a copy of the License at
 * http://www.apache.org/licenses/LICENSE-2.0.
 *
 * Unless required by applicable law or agreed to in writing, software
 * distributed under the License is distributed on an "AS IS" BASIS, WITHOUT
 * WARRANTIES OR CONDITIONS OF ANY KIND, either express or implied. See the
 * License for the specific language governing permissions and limitations
 * under the License.
 *
 * Open MCT includes source code licensed under additional open source
 * licenses. See the Open Source Licenses file (LICENSES.md) included with
 * this source code distribution or the Licensing information page available
 * at runtime from the About dialog for additional information.
 *****************************************************************************/
import Tabs from './tabs.js';

<<<<<<< HEAD
import Tabs from './tabs';

export default function plugin(options) {
  return function install(openmct) {
    const eagerLoad = options?.eagerLoad ?? false;

    openmct.objectViews.addProvider(new Tabs(openmct));

=======
export default function plugin() {
  return function install(openmct) {
    openmct.objectViews.addProvider(new Tabs(openmct));

>>>>>>> 3ff2f029
    openmct.types.addType('tabs', {
      name: 'Tabs View',
      description: 'Quickly navigate between multiple objects of any type using tabs.',
      creatable: true,
      cssClass: 'icon-tabs-view',
      initialize(domainObject) {
        domainObject.composition = [];
<<<<<<< HEAD
        domainObject.keep_alive = eagerLoad;
=======
        domainObject.keep_alive = true;
>>>>>>> 3ff2f029
      },
      form: [
        {
          key: 'keep_alive',
          name: 'Eager Load Tabs',
<<<<<<< HEAD
          control: 'toggleSwitch',
=======
          control: 'select',
>>>>>>> 3ff2f029
          options: [
            {
              name: 'True',
              value: true
            },
            {
              name: 'False',
              value: false
            }
          ],
          required: true,
          cssClass: 'l-input'
        }
      ]
    });
  };
}<|MERGE_RESOLUTION|>--- conflicted
+++ resolved
@@ -21,21 +21,12 @@
  *****************************************************************************/
 import Tabs from './tabs.js';
 
-<<<<<<< HEAD
-import Tabs from './tabs';
-
 export default function plugin(options) {
   return function install(openmct) {
     const eagerLoad = options?.eagerLoad ?? false;
 
     openmct.objectViews.addProvider(new Tabs(openmct));
 
-=======
-export default function plugin() {
-  return function install(openmct) {
-    openmct.objectViews.addProvider(new Tabs(openmct));
-
->>>>>>> 3ff2f029
     openmct.types.addType('tabs', {
       name: 'Tabs View',
       description: 'Quickly navigate between multiple objects of any type using tabs.',
@@ -43,21 +34,13 @@
       cssClass: 'icon-tabs-view',
       initialize(domainObject) {
         domainObject.composition = [];
-<<<<<<< HEAD
         domainObject.keep_alive = eagerLoad;
-=======
-        domainObject.keep_alive = true;
->>>>>>> 3ff2f029
       },
       form: [
         {
           key: 'keep_alive',
           name: 'Eager Load Tabs',
-<<<<<<< HEAD
           control: 'toggleSwitch',
-=======
-          control: 'select',
->>>>>>> 3ff2f029
           options: [
             {
               name: 'True',

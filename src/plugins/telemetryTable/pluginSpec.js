--- conflicted
+++ resolved
@@ -240,11 +240,7 @@
 
         });
 
-<<<<<<< HEAD
-        it("Renders a row for every telemetry datum returned", () => {
-=======
         it("Renders a row for every telemetry datum returned", (done) => {
->>>>>>> 510d3bd3
             let rows = element.querySelectorAll('table.c-telemetry-table__body tr');
             Vue.nextTick(() => {
                 expect(rows.length).toBe(3);

/*****************************************************************************
 * Open MCT, Copyright (c) 2014-2018, United States Government
 * as represented by the Administrator of the National Aeronautics and Space
 * Administration. All rights reserved.
 *
 * Open MCT is licensed under the Apache License, Version 2.0 (the
 * "License"); you may not use this file except in compliance with the License.
 * You may obtain a copy of the License at
 * http://www.apache.org/licenses/LICENSE-2.0.
 *
 * Unless required by applicable law or agreed to in writing, software
 * distributed under the License is distributed on an "AS IS" BASIS, WITHOUT
 * WARRANTIES OR CONDITIONS OF ANY KIND, either express or implied. See the
 * License for the specific language governing permissions and limitations
 * under the License.
 *
 * Open MCT includes source code licensed under additional open source
 * licenses. See the Open Source Licenses file (LICENSES.md) included with
 * this source code distribution or the Licensing information page available
 * at runtime from the About dialog for additional information.
 *****************************************************************************/
import TablePlugin from './plugin.js';
import Vue from 'vue';
import {
    createOpenMct,
<<<<<<< HEAD
    createMouseEvent,
    spyOnBuiltins,
    resetApplicationState
} from 'testTools';
=======
    createMouseEvent
} from 'testUtils';
>>>>>>> 02b53758

describe("the plugin", () => {
    let openmct;
    let tablePlugin;
    let element;
    let child;

    beforeEach((done) => {
        openmct = createOpenMct();

        // Table Plugin is actually installed by default, but because installing it
        // again is harmless it is left here as an examplar for non-default plugins.
        tablePlugin = new TablePlugin();
        openmct.install(tablePlugin);

        spyOn(openmct.telemetry, 'request').and.returnValue(Promise.resolve([]));

        element = document.createElement('div');
        child = document.createElement('div');
        element.appendChild(child);

        openmct.time.timeSystem('utc', {start: 0, end: 4});

        spyOnBuiltins(['requestAnimationFrame']);
        window.requestAnimationFrame.and.callFake((callBack) => {
            callBack();
        });

        openmct.on('start', done);
        openmct.startHeadless();
    });

    afterEach(() => {
        resetApplicationState();
    });

    describe("defines a table object", function () {
        it("that is creatable", () => {
            let tableType = openmct.types.get('table');
            expect(tableType.definition.creatable).toBe(true);
        });
    })

    it("provides a table view for objects with telemetry", () => {
        const testTelemetryObject = {
            id:"test-object",
            type: "test-object",
            telemetry: {
                values: [{
                    key: "some-key"
                }]
            }
        };

        const applicableViews = openmct.objectViews.get(testTelemetryObject);
        let tableView = applicableViews.find((viewProvider) => viewProvider.key === 'table');
        expect(tableView).toBeDefined();
    });

    describe("The table view", () => {
        let testTelemetryObject;
        let applicableViews;
        let tableViewProvider;
        let tableView;

        beforeEach(() => {
            testTelemetryObject = {
                identifier:{ namespace: "", key: "test-object"},
                type: "test-object",
                name: "Test Object",
                telemetry: {
                    values: [{
                        key: "utc",
                        format: "utc",
                        name: "Time",
                        hints: {
                            domain: 1
                        }
                    },{
                        key: "some-key",
                        name: "Some attribute",
                        hints: {
                            range: 1
                        }
                    }, {
                        key: "some-other-key",
                        name: "Another attribute",
                        hints: {
                            range: 2
                        }
                    }]
                }
            };
            const testTelemetry = [
                {
                    'utc': 1,
                    'some-key': 'some-value 1',
                    'some-other-key' : 'some-other-value 1'
                },
                {
                    'utc': 2,
                    'some-key': 'some-value 2',
                    'some-other-key' : 'some-other-value 2'
                },
                {
                    'utc': 3,
                    'some-key': 'some-value 3',
                    'some-other-key' : 'some-other-value 3'
                }
            ];
            let telemetryPromiseResolve;
            let telemetryPromise = new Promise((resolve) => {
                telemetryPromiseResolve = resolve;
            });
            openmct.telemetry.request.and.callFake(() => {
                telemetryPromiseResolve(testTelemetry);
                return telemetryPromise;
            });

            applicableViews = openmct.objectViews.get(testTelemetryObject);
            tableViewProvider = applicableViews.find((viewProvider) => viewProvider.key === 'table');
            tableView = tableViewProvider.view(testTelemetryObject, [testTelemetryObject]);
            tableView.show(child, true);

            return telemetryPromise.then(() => Vue.nextTick());
        });

        it("Renders a row for every telemetry datum returned",() => {
            let rows = element.querySelectorAll('table.c-telemetry-table__body tr');
            expect(rows.length).toBe(3);
        });


        it("Renders a column for every item in telemetry metadata",() => {
            let headers = element.querySelectorAll('span.c-telemetry-table__headers__label');
            expect(headers.length).toBe(3);
            expect(headers[0].innerText).toBe('Time');
            expect(headers[1].innerText).toBe('Some attribute');
            expect(headers[2].innerText).toBe('Another attribute');
        });

        it("Supports column reordering via drag and drop",() => {
            let columns = element.querySelectorAll('tr.c-telemetry-table__headers__labels th');
            let fromColumn = columns[0];
            let toColumn = columns[1];
            let fromColumnText = fromColumn.querySelector('span.c-telemetry-table__headers__label').innerText;
            let toColumnText = toColumn.querySelector('span.c-telemetry-table__headers__label').innerText;

            let dragStartEvent = createMouseEvent('dragstart');
            let dragOverEvent = createMouseEvent('dragover');
            let dropEvent = createMouseEvent('drop');

            dragStartEvent.dataTransfer =
                dragOverEvent.dataTransfer =
                    dropEvent.dataTransfer = new DataTransfer();

            fromColumn.dispatchEvent(dragStartEvent);
            toColumn.dispatchEvent(dragOverEvent);
            toColumn.dispatchEvent(dropEvent);

            return Vue.nextTick().then(() => {
                columns = element.querySelectorAll('tr.c-telemetry-table__headers__labels th');
                let firstColumn = columns[0];
                let secondColumn = columns[1];
                let firstColumnText = firstColumn.querySelector('span.c-telemetry-table__headers__label').innerText;
                let secondColumnText = secondColumn.querySelector('span.c-telemetry-table__headers__label').innerText;

                expect(fromColumnText).not.toEqual(firstColumnText);
                expect(fromColumnText).toEqual(secondColumnText);
                expect(toColumnText).not.toEqual(secondColumnText);
                expect(toColumnText).toEqual(firstColumnText);
            });
        });
    });
});<|MERGE_RESOLUTION|>--- conflicted
+++ resolved
@@ -23,15 +23,10 @@
 import Vue from 'vue';
 import {
     createOpenMct,
-<<<<<<< HEAD
     createMouseEvent,
     spyOnBuiltins,
     resetApplicationState
-} from 'testTools';
-=======
-    createMouseEvent
 } from 'testUtils';
->>>>>>> 02b53758
 
 describe("the plugin", () => {
     let openmct;

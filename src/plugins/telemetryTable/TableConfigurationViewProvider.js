--- conflicted
+++ resolved
@@ -45,13 +45,8 @@
             },
             view: function (selection) {
                 let component;
-<<<<<<< HEAD
                 let domainObject = selection[0][0].context.item;
-                const tableConfiguration = new TelemetryTableConfiguration(domainObject, openmct);
-=======
-                let domainObject = selection[0].context.item;
                 let tableConfiguration = new TelemetryTableConfiguration(domainObject, openmct);
->>>>>>> 0f2918ef
                 return {
                     show: function (element) {
                         component = new Vue({

/*****************************************************************************
 * Open MCT, Copyright (c) 2014-2024, United States Government
 * as represented by the Administrator of the National Aeronautics and Space
 * Administration. All rights reserved.
 *
 * Open MCT is licensed under the Apache License, Version 2.0 (the
 * "License"); you may not use this file except in compliance with the License.
 * You may obtain a copy of the License at
 * http://www.apache.org/licenses/LICENSE-2.0.
 *
 * Unless required by applicable law or agreed to in writing, software
 * distributed under the License is distributed on an "AS IS" BASIS, WITHOUT
 * WARRANTIES OR CONDITIONS OF ANY KIND, either express or implied. See the
 * License for the specific language governing permissions and limitations
 * under the License.
 *
 * Open MCT includes source code licensed under additional open source
 * licenses. See the Open Source Licenses file (LICENSES.md) included with
 * this source code distribution or the Licensing information page available
 * at runtime from the About dialog for additional information.
 *****************************************************************************/

import EventEmitter from 'EventEmitter';
import _ from 'lodash';

export default class TelemetryTableConfiguration extends EventEmitter {
  constructor(domainObject, openmct) {
    super();

    this.domainObject = domainObject;
    this.openmct = openmct;
    this.columns = {};

    this.removeColumnsForObject = this.removeColumnsForObject.bind(this);
    this.objectMutated = this.objectMutated.bind(this);

<<<<<<< HEAD
    getConfiguration() {
      let configuration = this.domainObject.configuration || {};
      configuration.hiddenColumns = configuration.hiddenColumns || {};
      configuration.columnWidths = configuration.columnWidths || {};
      configuration.columnOrder = configuration.columnOrder || [];
      configuration.cellFormat = configuration.cellFormat || {};
      configuration.autosize = configuration.autosize === undefined ? true : configuration.autosize;
      // anything that doesn't have a telemetryMode existed before the change and should stay as it was for consistency
      configuration.telemetryMode = configuration.telemetryMode ?? 'unlimited';
      configuration.persistModeChange = configuration.persistModeChange ?? true;
      configuration.rowLimit = configuration.rowLimit ?? 50;
=======
    this.unlistenFromMutation = openmct.objects.observe(
      domainObject,
      'configuration',
      this.objectMutated
    );
  }
>>>>>>> 43ae3cf6

  getConfiguration() {
    let configuration = this.domainObject.configuration || {};
    configuration.hiddenColumns = configuration.hiddenColumns || {};
    configuration.columnWidths = configuration.columnWidths || {};
    configuration.columnOrder = configuration.columnOrder || [];
    configuration.cellFormat = configuration.cellFormat || {};
    configuration.autosize = configuration.autosize === undefined ? true : configuration.autosize;

    return configuration;
  }

  updateConfiguration(configuration) {
    this.openmct.objects.mutate(this.domainObject, 'configuration', configuration);
  }

  /**
   * @private
   * @param {*} object
   */
  objectMutated(configuration) {
    if (configuration !== undefined) {
      this.emit('change', configuration);
    }
  }

  addSingleColumnForObject(telemetryObject, column, position) {
    let objectKeyString = this.openmct.objects.makeKeyString(telemetryObject.identifier);
    this.columns[objectKeyString] = this.columns[objectKeyString] || [];
    position = position || this.columns[objectKeyString].length;
    this.columns[objectKeyString].splice(position, 0, column);
  }

  removeColumnsForObject(objectIdentifier) {
    let objectKeyString = this.openmct.objects.makeKeyString(objectIdentifier);
    let columnsToRemove = this.columns[objectKeyString];

    delete this.columns[objectKeyString];

    let configuration = this.domainObject.configuration;
    let configurationChanged = false;
    columnsToRemove.forEach((column) => {
      //There may be more than one column with the same key (eg. time system columns)
      if (!this.hasColumnWithKey(column.getKey())) {
        delete configuration.hiddenColumns[column.getKey()];
        configurationChanged = true;
      }
    });
    if (configurationChanged) {
      this.updateConfiguration(configuration);
    }
  }

  hasColumnWithKey(columnKey) {
    return _.flatten(Object.values(this.columns)).some((column) => column.getKey() === columnKey);
  }

  getColumns() {
    return this.columns;
  }

  getAllHeaders() {
    let flattenedColumns = _.flatten(Object.values(this.columns));
    /* eslint-disable you-dont-need-lodash-underscore/uniq */
    let headers = _.uniq(flattenedColumns, false, (column) => column.getKey()).reduce(
      fromColumnsToHeadersMap,
      {}
    );
    /* eslint-enable you-dont-need-lodash-underscore/uniq */
    function fromColumnsToHeadersMap(headersMap, column) {
      headersMap[column.getKey()] = column.getTitle();

      return headersMap;
    }

    return headers;
  }

  getVisibleHeaders() {
    let allHeaders = this.getAllHeaders();
    let configuration = this.getConfiguration();

    let orderedColumns = this.getColumnOrder();
    let unorderedColumns = _.difference(Object.keys(allHeaders), orderedColumns);

    return orderedColumns
      .concat(unorderedColumns)
      .filter((headerKey) => {
        return configuration.hiddenColumns[headerKey] !== true;
      })
      .reduce((headers, headerKey) => {
        headers[headerKey] = allHeaders[headerKey];

<<<<<<< HEAD
    getTelemetryMode() {
      let configuration = this.getConfiguration();

      return configuration.telemetryMode;
    }

    setTelemetryMode(mode) {
      let configuration = this.getConfiguration();
      configuration.telemetryMode = mode;
      this.updateConfiguration(configuration);
    }

    getRowLimit() {
      let configuration = this.getConfiguration();

      return configuration.rowLimit;
    }

    setRowLimit(limit) {
      let configuration = this.getConfiguration();
      configuration.rowLimit = limit;
      this.updateConfiguration(configuration);
    }

    getPersistModeChange() {
      let configuration = this.getConfiguration();

      return configuration.persistModeChange;
    }

    setPersistModeChange(value) {
      let configuration = this.getConfiguration();
      configuration.persistModeChange = value;
      this.updateConfiguration(configuration);
    }

    getColumnWidths() {
      let configuration = this.getConfiguration();
=======
        return headers;
      }, {});
  }
>>>>>>> 43ae3cf6

  getColumnWidths() {
    let configuration = this.getConfiguration();

    return configuration.columnWidths;
  }

  setColumnWidths(columnWidths) {
    let configuration = this.getConfiguration();
    configuration.columnWidths = columnWidths;
    this.updateConfiguration(configuration);
  }

  getColumnOrder() {
    let configuration = this.getConfiguration();

    return configuration.columnOrder;
  }

  setColumnOrder(columnOrder) {
    let configuration = this.getConfiguration();
    configuration.columnOrder = columnOrder;
    this.updateConfiguration(configuration);
  }

  destroy() {
    this.unlistenFromMutation();
  }
}<|MERGE_RESOLUTION|>--- conflicted
+++ resolved
@@ -34,26 +34,12 @@
     this.removeColumnsForObject = this.removeColumnsForObject.bind(this);
     this.objectMutated = this.objectMutated.bind(this);
 
-<<<<<<< HEAD
-    getConfiguration() {
-      let configuration = this.domainObject.configuration || {};
-      configuration.hiddenColumns = configuration.hiddenColumns || {};
-      configuration.columnWidths = configuration.columnWidths || {};
-      configuration.columnOrder = configuration.columnOrder || [];
-      configuration.cellFormat = configuration.cellFormat || {};
-      configuration.autosize = configuration.autosize === undefined ? true : configuration.autosize;
-      // anything that doesn't have a telemetryMode existed before the change and should stay as it was for consistency
-      configuration.telemetryMode = configuration.telemetryMode ?? 'unlimited';
-      configuration.persistModeChange = configuration.persistModeChange ?? true;
-      configuration.rowLimit = configuration.rowLimit ?? 50;
-=======
     this.unlistenFromMutation = openmct.objects.observe(
       domainObject,
       'configuration',
       this.objectMutated
     );
   }
->>>>>>> 43ae3cf6
 
   getConfiguration() {
     let configuration = this.domainObject.configuration || {};
@@ -62,6 +48,10 @@
     configuration.columnOrder = configuration.columnOrder || [];
     configuration.cellFormat = configuration.cellFormat || {};
     configuration.autosize = configuration.autosize === undefined ? true : configuration.autosize;
+    // anything that doesn't have a telemetryMode existed before the change and should stay as it was for consistency
+    configuration.telemetryMode = configuration.telemetryMode ?? 'unlimited';
+    configuration.persistModeChange = configuration.persistModeChange ?? true;
+    configuration.rowLimit = configuration.rowLimit ?? 50;
 
     return configuration;
   }
@@ -147,50 +137,45 @@
       .reduce((headers, headerKey) => {
         headers[headerKey] = allHeaders[headerKey];
 
-<<<<<<< HEAD
-    getTelemetryMode() {
-      let configuration = this.getConfiguration();
-
-      return configuration.telemetryMode;
-    }
-
-    setTelemetryMode(mode) {
-      let configuration = this.getConfiguration();
-      configuration.telemetryMode = mode;
-      this.updateConfiguration(configuration);
-    }
-
-    getRowLimit() {
-      let configuration = this.getConfiguration();
-
-      return configuration.rowLimit;
-    }
-
-    setRowLimit(limit) {
-      let configuration = this.getConfiguration();
-      configuration.rowLimit = limit;
-      this.updateConfiguration(configuration);
-    }
-
-    getPersistModeChange() {
-      let configuration = this.getConfiguration();
-
-      return configuration.persistModeChange;
-    }
-
-    setPersistModeChange(value) {
-      let configuration = this.getConfiguration();
-      configuration.persistModeChange = value;
-      this.updateConfiguration(configuration);
-    }
-
-    getColumnWidths() {
-      let configuration = this.getConfiguration();
-=======
         return headers;
       }, {});
   }
->>>>>>> 43ae3cf6
+  
+   getTelemetryMode() {
+    let configuration = this.getConfiguration();
+
+    return configuration.telemetryMode;
+  }
+
+  setTelemetryMode(mode) {
+    let configuration = this.getConfiguration();
+    configuration.telemetryMode = mode;
+    this.updateConfiguration(configuration);
+  }
+
+  getRowLimit() {
+    let configuration = this.getConfiguration();
+
+    return configuration.rowLimit;
+  }
+
+  setRowLimit(limit) {
+    let configuration = this.getConfiguration();
+    configuration.rowLimit = limit;
+    this.updateConfiguration(configuration);
+  }
+
+  getPersistModeChange() {
+    let configuration = this.getConfiguration();
+
+    return configuration.persistModeChange;
+  }
+
+  setPersistModeChange(value) {
+    let configuration = this.getConfiguration();
+    configuration.persistModeChange = value;
+    this.updateConfiguration(configuration);
+  }
 
   getColumnWidths() {
     let configuration = this.getConfiguration();

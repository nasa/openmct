/*****************************************************************************
 * Open MCT, Copyright (c) 2014-2018, United States Government
 * as represented by the Administrator of the National Aeronautics and Space
 * Administration. All rights reserved.
 *
 * Open MCT is licensed under the Apache License, Version 2.0 (the
 * "License"); you may not use this file except in compliance with the License.
 * You may obtain a copy of the License at
 * http://www.apache.org/licenses/LICENSE-2.0.
 *
 * Unless required by applicable law or agreed to in writing, software
 * distributed under the License is distributed on an "AS IS" BASIS, WITHOUT
 * WARRANTIES OR CONDITIONS OF ANY KIND, either express or implied. See the
 * License for the specific language governing permissions and limitations
 * under the License.
 *
 * Open MCT includes source code licensed under additional open source
 * licenses. See the Open Source Licenses file (LICENSES.md) included with
 * this source code distribution or the Licensing information page available
 * at runtime from the About dialog for additional information.
 *****************************************************************************/

define([
    'lodash',
    'EventEmitter'
], function (_, EventEmitter) {

    class TelemetryTableConfiguration extends EventEmitter {
        constructor(domainObject, openmct) {
            super();

            this.domainObject = domainObject;
            this.openmct = openmct;
            this.columns = {};

            this.removeColumnsForObject = this.removeColumnsForObject.bind(this);

            this.unlistenFromMutation = domainObject.$observe('configuration', configuration => this.updateListeners(configuration));
        }

        getConfiguration() {
            let configuration = this.domainObject.configuration || {};
            configuration.hiddenColumns = configuration.hiddenColumns || {};
            configuration.columnWidths = configuration.columnWidths || {};
            configuration.columnOrder = configuration.columnOrder || [];
            configuration.cellFormat = configuration.cellFormat || {};
            configuration.autosize = configuration.autosize === undefined ? true : configuration.autosize;

            return configuration;
        }

        updateConfiguration(configuration) {
            this.openmct.objects.mutate(this.domainObject, 'configuration', configuration);
        }

        /**
         * @private
         * @param {*} object
         */
<<<<<<< HEAD
        updateListeners(configuration) {
            this.emit('change', configuration);
=======
        objectMutated(object) {
            //Synchronize domain object reference. Duplicate object otherwise change detection becomes impossible.
            this.domainObject = object;
            //Was it the configuration that changed?
            if (object.configuration !== undefined && !_.eq(object.configuration, this.oldConfiguration)) {
                //Make copy of configuration, otherwise change detection is impossible if shared instance is being modified.
                this.oldConfiguration = JSON.parse(JSON.stringify(this.getConfiguration()));
                this.emit('change', object.configuration);
            }
>>>>>>> e58e9d3a
        }

        addSingleColumnForObject(telemetryObject, column, position) {
            let objectKeyString = this.openmct.objects.makeKeyString(telemetryObject.identifier);
            this.columns[objectKeyString] = this.columns[objectKeyString] || [];
            position = position || this.columns[objectKeyString].length;
            this.columns[objectKeyString].splice(position, 0, column);
        }

        removeColumnsForObject(objectIdentifier) {
            let objectKeyString = this.openmct.objects.makeKeyString(objectIdentifier);
            let columnsToRemove = this.columns[objectKeyString];

            delete this.columns[objectKeyString];

            let configuration = this.domainObject.configuration;
            let configurationChanged = false;
            columnsToRemove.forEach((column) => {
                //There may be more than one column with the same key (eg. time system columns)
                if (!this.hasColumnWithKey(column.getKey())) {
                    delete configuration.hiddenColumns[column.getKey()];
                    configurationChanged = true;
                }
            });
            if (configurationChanged) {
                this.updateConfiguration(configuration);
            }
        }

        hasColumnWithKey(columnKey) {
            return _.flatten(Object.values(this.columns))
                .findIndex(column => column.getKey() === columnKey) !== -1;
        }

        getColumns() {
            return this.columns;
        }

        getAllHeaders() {
            let flattenedColumns = _.flatten(Object.values(this.columns));
            let headers = _.uniq(flattenedColumns, false, column => column.getKey())
                .reduce(fromColumnsToHeadersMap, {});

            function fromColumnsToHeadersMap(headersMap, column) {
                headersMap[column.getKey()] = column.getTitle();
                return headersMap;
            }

            return headers;
        }

        getVisibleHeaders() {
            let allHeaders = this.getAllHeaders();
            let configuration = this.getConfiguration();

            let orderedColumns = this.getColumnOrder();
            let unorderedColumns = _.difference(Object.keys(allHeaders), orderedColumns);

            return orderedColumns.concat(unorderedColumns)
                .filter((headerKey) => {
                    return configuration.hiddenColumns[headerKey] !== true;
                })
                .reduce((headers, headerKey) => {
                    headers[headerKey] = allHeaders[headerKey];
                    return headers;
                }, {});
        }

        getColumnWidths() {
            let configuration = this.getConfiguration();
            return configuration.columnWidths;
        }

        setColumnWidths(columnWidths) {
            let configuration = this.getConfiguration();
            configuration.columnWidths = columnWidths;
            this.updateConfiguration(configuration);
        }

        getColumnOrder() {
            let configuration = this.getConfiguration();
            return configuration.columnOrder;
        }

        setColumnOrder(columnOrder) {
            let configuration = this.getConfiguration();
            configuration.columnOrder = columnOrder;
            this.updateConfiguration(configuration);
        }

        destroy() {
            this.unlistenFromMutation();
        }
    }

    return TelemetryTableConfiguration;
});<|MERGE_RESOLUTION|>--- conflicted
+++ resolved
@@ -57,20 +57,8 @@
          * @private
          * @param {*} object
          */
-<<<<<<< HEAD
         updateListeners(configuration) {
             this.emit('change', configuration);
-=======
-        objectMutated(object) {
-            //Synchronize domain object reference. Duplicate object otherwise change detection becomes impossible.
-            this.domainObject = object;
-            //Was it the configuration that changed?
-            if (object.configuration !== undefined && !_.eq(object.configuration, this.oldConfiguration)) {
-                //Make copy of configuration, otherwise change detection is impossible if shared instance is being modified.
-                this.oldConfiguration = JSON.parse(JSON.stringify(this.getConfiguration()));
-                this.emit('change', object.configuration);
-            }
->>>>>>> e58e9d3a
         }
 
         addSingleColumnForObject(telemetryObject, column, position) {

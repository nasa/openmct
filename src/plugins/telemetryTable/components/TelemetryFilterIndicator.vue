<template>
<div
    v-if="filterNames.length > 0"
    :title="title"
    class="c-filter-indication"
    :class="{ 'c-filter-indication--mixed': hasMixedFilters }"
>
    <span class="c-filter-indication__mixed">{{ label }}</span>
    <span
        v-for="(name, index) in filterNames"
        :key="index"
        class="c-filter-indication__label"
    >
        {{ name }}
    </span>
</div>
</template>

<script>
import _ from 'lodash';

const FILTER_INDICATOR_LABEL = 'Filters:';
const FILTER_INDICATOR_LABEL_MIXED = 'Mixed Filters:';
const FILTER_INDICATOR_TITLE = 'Data filters are being applied to this view.';
const FILTER_INDICATOR_TITLE_MIXED = 'A mix of data filter values are being applied to this view.';
const USE_GLOBAL = 'useGlobal';

export default {
    inject: ['openmct', 'table'],
    data() {
        return {
            filterNames: [],
            filteredTelemetry: {}
        };
    },
    computed: {
        hasMixedFilters() {
            let filtersToCompare = _.omit(this.filteredTelemetry[Object.keys(this.filteredTelemetry)[0]], [USE_GLOBAL]);

            return Object.values(this.filteredTelemetry).some(filters => {
                return !_.isEqual(filtersToCompare, _.omit(filters, [USE_GLOBAL]));
            });
        },
        label() {
            if (this.hasMixedFilters) {
                return FILTER_INDICATOR_LABEL_MIXED;
            } else {
                return FILTER_INDICATOR_LABEL;
            }
        },
        title() {
            if (this.hasMixedFilters) {
                return FILTER_INDICATOR_TITLE_MIXED;
            } else {
                return FILTER_INDICATOR_TITLE;
            }
        }
    },
    mounted() {
        let filters = this.table.configuration.getConfiguration().filters || {};
        this.table.configuration.on('change', this.handleConfigurationChanges);
        this.updateFilters(filters);
    },
    destroyed() {
        this.table.configuration.off('change', this.handleConfigurationChanges);
    },
    methods: {
        setFilterNames() {
            let names = [];
            let composition = this.openmct.composition.get(this.table.configuration.domainObject);

<<<<<<< HEAD
            if (composition) {
                composition.load().then(domainObjects => {
                    domainObjects.forEach(telemetryObject => {
                        let keyString= this.openmct.objects.makeKeyString(telemetryObject.identifier);
                        let metadataValues = this.openmct.telemetry.getMetadata(telemetryObject).values();
                        let filters = this.filteredTelemetry[keyString];
=======
            composition && composition.load().then((domainObjects) => {
                domainObjects.forEach(telemetryObject => {
                    let keyString = this.openmct.objects.makeKeyString(telemetryObject.identifier);
                    let metadataValues = this.openmct.telemetry.getMetadata(telemetryObject).values();
                    let filters = this.filteredTelemetry[keyString];
>>>>>>> b76d4b76

                        if (filters !== undefined) {
                            names.push(this.getFilterNamesFromMetadata(filters, metadataValues));
                        }
                    });

                    names = _.flatten(names);
                    this.filterNames = names.length === 0 ? names : Array.from(new Set(names));
                });
            }
        },
        getFilterNamesFromMetadata(filters, metadataValues) {
            let filterNames = [];
            filters = _.omit(filters, [USE_GLOBAL]);

            Object.keys(filters).forEach(key => {
                if (!_.isEmpty(filters[key])) {
                    metadataValues.forEach(metadatum => {
                        if (key === metadatum.key) {
                            if (typeof metadatum.filters[0] === "object") {
                                filterNames.push(this.getFilterLabels(filters[key], metadatum));
                            } else {
                                filterNames.push(metadatum.name);
                            }
                        }
                    });
                }
            });

            return _.flatten(filterNames);
        },
        getFilterLabels(filterObject, metadatum) {
            let filterLabels = [];
            Object.values(filterObject).forEach(comparator => {
                comparator.forEach(filterValue => {
                    metadatum.filters[0].possibleValues.forEach(option => {
                        if (option.value === filterValue) {
                            filterLabels.push(option.label);
                        }
                    });
                });
            });

            return filterLabels;
        },
        handleConfigurationChanges(configuration) {
            if (!_.eq(this.filteredTelemetry, configuration.filters)) {
                this.updateFilters(configuration.filters || {});
            }
        },
        updateFilters(filters) {
            this.filteredTelemetry = JSON.parse(JSON.stringify(filters));
            this.setFilterNames();
        }
    }
};
</script><|MERGE_RESOLUTION|>--- conflicted
+++ resolved
@@ -69,30 +69,20 @@
             let names = [];
             let composition = this.openmct.composition.get(this.table.configuration.domainObject);
 
-<<<<<<< HEAD
-            if (composition) {
-                composition.load().then(domainObjects => {
-                    domainObjects.forEach(telemetryObject => {
-                        let keyString= this.openmct.objects.makeKeyString(telemetryObject.identifier);
-                        let metadataValues = this.openmct.telemetry.getMetadata(telemetryObject).values();
-                        let filters = this.filteredTelemetry[keyString];
-=======
             composition && composition.load().then((domainObjects) => {
                 domainObjects.forEach(telemetryObject => {
                     let keyString = this.openmct.objects.makeKeyString(telemetryObject.identifier);
                     let metadataValues = this.openmct.telemetry.getMetadata(telemetryObject).values();
                     let filters = this.filteredTelemetry[keyString];
->>>>>>> b76d4b76
 
-                        if (filters !== undefined) {
-                            names.push(this.getFilterNamesFromMetadata(filters, metadataValues));
-                        }
-                    });
+                    if (filters !== undefined) {
+                        names.push(this.getFilterNamesFromMetadata(filters, metadataValues));
+                    }
+                });
 
-                    names = _.flatten(names);
-                    this.filterNames = names.length === 0 ? names : Array.from(new Set(names));
-                });
-            }
+                names = _.flatten(names);
+                this.filterNames = names.length === 0 ? names : Array.from(new Set(names));
+            });
         },
         getFilterNamesFromMetadata(filters, metadataValues) {
             let filterNames = [];

--- conflicted
+++ resolved
@@ -35,17 +35,12 @@
     </div>
 
     <div class="c-table-indicator__counts">
-<<<<<<< HEAD
-      <span :title="rowCountTitle" class="c-table-indicator__elem c-table-indicator__row-count">
+      <span
+        :aria-label="rowCountTitle"
+        :title="rowCountTitle"
+        class="c-table-indicator__elem c-table-indicator__row-count"
+       >
         {{ rowCount }} Rows
-=======
-      <span
-        :aria-label="totalRows + ' rows visible after any filtering'"
-        :title="totalRows + ' rows visible after any filtering'"
-        class="c-table-indicator__elem c-table-indicator__row-count"
-      >
-        {{ totalRows }} Rows
->>>>>>> 43ae3cf6
       </span>
 
       <span

--- conflicted
+++ resolved
@@ -20,20 +20,14 @@
  * at runtime from the About dialog for additional information.
  *****************************************************************************/
 <template>
-<<<<<<< HEAD
 <tr :style="{ top: rowTop }"
     class="noselect"
     :class="[
-        rowLimitClass,
+        rowClass,
         {'is-selected': marked}
     ]"
     @click="markRow">
-    <td v-for="(title, key) in headers" 
-=======
-<tr :style="{ top: rowTop }" :class="rowClass">
-    <component
-        v-for="(title, key) in headers"
->>>>>>> 8578d78c
+    <component v-for="(title, key) in headers" 
         :key="key"
         :is="componentList[key]"
         :columnKey="key"
@@ -42,7 +36,8 @@
         :class="cellLimitClasses[key]"
         class="is-selectable"
         @click="selectCell($event.currentTarget, key)"
-        :row="row"></component>
+        :row="row">
+    </component>
 </tr>
 </template>
 
@@ -117,7 +112,6 @@
             this.rowClass = row.getRowClass();
             this.cellLimitClasses = row.getCellLimitClasses();
         },
-<<<<<<< HEAD
         markRow: function (event) {
             if (event.shiftKey) {
                 this.$emit('markMultipleConcurrent', this.rowIndex);
@@ -128,7 +122,7 @@
                     this.$emit('mark', this.rowIndex);
                 }
             }
-=======
+        },
         selectCell(element, columnKey) {
             //TODO: This is a hack. Cannot get parent this way.
             this.openmct.selection.select([{
@@ -145,7 +139,6 @@
                 }
             }], false);
             event.stopPropagation();
->>>>>>> 8578d78c
         }
     },
     // TODO: use computed properties

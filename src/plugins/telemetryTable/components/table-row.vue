/*****************************************************************************
 * Open MCT, Copyright (c) 2014-2018, United States Government
 * as represented by the Administrator of the National Aeronautics and Space
 * Administration. All rights reserved.
 *
 * Open MCT is licensed under the Apache License, Version 2.0 (the
 * "License"); you may not use this file except in compliance with the License.
 * You may obtain a copy of the License at
 * http://www.apache.org/licenses/LICENSE-2.0.
 *
 * Unless required by applicable law or agreed to in writing, software
 * distributed under the License is distributed on an "AS IS" BASIS, WITHOUT
 * WARRANTIES OR CONDITIONS OF ANY KIND, either express or implied. See the
 * License for the specific language governing permissions and limitations
 * under the License.
 *
 * Open MCT includes source code licensed under additional open source
 * licenses. See the Open Source Licenses file (LICENSES.md) included with
 * this source code distribution or the Licensing information page available
 * at runtime from the About dialog for additional information.
 *****************************************************************************/
<template>
<<<<<<< HEAD
<tr :style="{ top: rowTop }" 
    :class="rowClass"
    v-on="listeners">
    <component
        v-for="(title, key) in headers"
=======
<tr :style="{ top: rowTop }"
    class="noselect"
    :class="[
        rowClass,
        {'is-selected': marked}
    ]"
    @click="markRow">
    <component v-for="(title, key) in headers" 
>>>>>>> 768d99d9
        :key="key"
        :is="componentList[key]"
        :columnKey="key"
        :style="columnWidths[key] === undefined ? {} : { width: columnWidths[key] + 'px', 'max-width': columnWidths[key] + 'px'}"
        :title="formattedRow[key]"
        :class="[cellLimitClasses[key], selectableColumns[key] ? 'is-selectable' : '']"
        @click="selectCell($event.currentTarget, key)"
        :row="row">
    </component>
</tr>
</template>

<style>
    .noselect {
    -webkit-touch-callout: none; /* iOS Safari */
        -webkit-user-select: none; /* Safari */
        -khtml-user-select: none; /* Konqueror HTML */
        -moz-user-select: none; /* Firefox */
            -ms-user-select: none; /* Internet Explorer/Edge */
                user-select: none; /* Non-prefixed version, currently
                                    supported by Chrome and Opera */
    }
</style>

<script>
import TableCell from './table-cell.vue';

export default {
    inject: ['openmct', 'objectPath'],
    data: function () {
        return {
            rowTop: (this.rowOffset + this.rowIndex) * this.rowHeight + 'px',
            formattedRow: this.row.getFormattedDatum(this.headers),
            rowClass: this.row.getRowClass(),
            cellLimitClasses: this.row.getCellLimitClasses(),
            componentList: Object.keys(this.headers).reduce((components, header) => {
                components[header] = this.row.getCellComponentName(header) || 'table-cell';
                return components
            }, {}),
            selectableColumns : Object.keys(this.row.columns).reduce((selectable, columnKeys) => {
                selectable[columnKeys] = this.row.columns[columnKeys].selectable;
                return selectable;
            }, {})
        }
    },
    props: {
        headers: {
            type: Object,
            required: true
        },
        row: {
            type: Object,
            required: true
        },
        columnWidths: {
            type: Object,
            required: true
        },
        rowIndex: {
            type: Number,
            required: false,
            default: undefined
        },
        rowOffset: {
            type: Number,
            required: false,
            default: 0
        },
        rowHeight: {
            type: Number,
            required: false,
            default: 0
        },
        marked: {
            type: Boolean,
            required: false,
            default: false
        }
    },
    methods: {
        calculateRowTop: function (rowOffset) {
            this.rowTop = (rowOffset + this.rowIndex) * this.rowHeight + 'px';
        },
        formatRow: function (row) {
            this.formattedRow = row.getFormattedDatum(this.headers);
            this.rowClass = row.getRowClass();
            this.cellLimitClasses = row.getCellLimitClasses();
        },
<<<<<<< HEAD
        showContextMenu: function (event) {
            event.preventDefault();

            this.openmct.objects.get(this.row.objectKeyString).then((domainObject) => {
                let contextualObjectPath = this.objectPath.slice();
                contextualObjectPath.unshift(domainObject);

                this.openmct.contextMenu._showContextMenuForObjectPath(contextualObjectPath, event.x, event.y, this.row.getContextMenuActions());
            });
        },
        selectCell(element, columnKey) {
            //TODO: This is a hack. Cannot get parent this way.
            this.openmct.selection.select([{
                element: element,
                context: {
                    type: 'table-cell',
                    row: this.row.objectKeyString,
                    column: columnKey
                }
            },{
                element: this.openmct.layout.$refs.browseObject.$el,
                context: {
                    item: this.openmct.router.path[0]
=======
        markRow: function (event) {
            let keyCtrlModifier = false;

            if (event.ctrlKey || event.metaKey) {
                keyCtrlModifier = true;
            }

            if (event.shiftKey) {
                this.$emit('markMultipleConcurrent', this.rowIndex);
            } else {
                if (this.marked) {
                    this.$emit('unmark', this.rowIndex, keyCtrlModifier);
                } else {
                    this.$emit('mark', this.rowIndex, keyCtrlModifier);
>>>>>>> 768d99d9
                }
            }
        },
        selectCell(element, columnKey) {
            if (this.selectableColumns[columnKey]) {
                 //TODO: This is a hack. Cannot get parent this way.
                this.openmct.selection.select([{
                    element: element,
                    context: {
                        type: 'table-cell',
                        row: this.row.objectKeyString,
                        column: columnKey
                    }
                },{
                    element: this.openmct.layout.$refs.browseObject.$el,
                    context: {
                        item: this.openmct.router.path[0]
                    }
                }], false);
                event.stopPropagation();
            }
        }
    },
    // TODO: use computed properties
    watch: {
        rowOffset: 'calculateRowTop',
        row: {
            handler: 'formatRow',
            deep: false
        }
    },
    components: {
        TableCell
    },
    computed: {
        listeners() {
            if (this.row.getContextMenuActions().length) {
                return {
                    contextmenu: this.showContextMenu
                }
            } else {
                return null;
            }
        }
    }
}
</script><|MERGE_RESOLUTION|>--- conflicted
+++ resolved
@@ -20,22 +20,14 @@
  * at runtime from the About dialog for additional information.
  *****************************************************************************/
 <template>
-<<<<<<< HEAD
-<tr :style="{ top: rowTop }" 
-    :class="rowClass"
-    v-on="listeners">
-    <component
-        v-for="(title, key) in headers"
-=======
 <tr :style="{ top: rowTop }"
     class="noselect"
     :class="[
         rowClass,
         {'is-selected': marked}
     ]"
-    @click="markRow">
+    v-on="listeners">
     <component v-for="(title, key) in headers" 
->>>>>>> 768d99d9
         :key="key"
         :is="componentList[key]"
         :columnKey="key"
@@ -124,31 +116,6 @@
             this.rowClass = row.getRowClass();
             this.cellLimitClasses = row.getCellLimitClasses();
         },
-<<<<<<< HEAD
-        showContextMenu: function (event) {
-            event.preventDefault();
-
-            this.openmct.objects.get(this.row.objectKeyString).then((domainObject) => {
-                let contextualObjectPath = this.objectPath.slice();
-                contextualObjectPath.unshift(domainObject);
-
-                this.openmct.contextMenu._showContextMenuForObjectPath(contextualObjectPath, event.x, event.y, this.row.getContextMenuActions());
-            });
-        },
-        selectCell(element, columnKey) {
-            //TODO: This is a hack. Cannot get parent this way.
-            this.openmct.selection.select([{
-                element: element,
-                context: {
-                    type: 'table-cell',
-                    row: this.row.objectKeyString,
-                    column: columnKey
-                }
-            },{
-                element: this.openmct.layout.$refs.browseObject.$el,
-                context: {
-                    item: this.openmct.router.path[0]
-=======
         markRow: function (event) {
             let keyCtrlModifier = false;
 
@@ -163,7 +130,6 @@
                     this.$emit('unmark', this.rowIndex, keyCtrlModifier);
                 } else {
                     this.$emit('mark', this.rowIndex, keyCtrlModifier);
->>>>>>> 768d99d9
                 }
             }
         },
@@ -185,6 +151,16 @@
                 }], false);
                 event.stopPropagation();
             }
+        },
+         showContextMenu: function (event) {
+            event.preventDefault();
+
+            this.openmct.objects.get(this.row.objectKeyString).then((domainObject) => {
+                let contextualObjectPath = this.objectPath.slice();
+                contextualObjectPath.unshift(domainObject);
+
+                this.openmct.contextMenu._showContextMenuForObjectPath(contextualObjectPath, event.x, event.y, this.row.getContextMenuActions());
+            });
         }
     },
     // TODO: use computed properties
@@ -200,13 +176,15 @@
     },
     computed: {
         listeners() {
+            let listenersObject = {
+                click: this.markRow
+            }
+
             if (this.row.getContextMenuActions().length) {
-                return {
-                    contextmenu: this.showContextMenu
-                }
-            } else {
-                return null;
+                listenersObject.contextmenu = this.showContextMenu;
             }
+            
+            return listenersObject;
         }
     }
 }

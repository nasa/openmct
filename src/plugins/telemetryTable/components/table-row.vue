/*****************************************************************************
 * Open MCT, Copyright (c) 2014-2018, United States Government
 * as represented by the Administrator of the National Aeronautics and Space
 * Administration. All rights reserved.
 *
 * Open MCT is licensed under the Apache License, Version 2.0 (the
 * "License"); you may not use this file except in compliance with the License.
 * You may obtain a copy of the License at
 * http://www.apache.org/licenses/LICENSE-2.0.
 *
 * Unless required by applicable law or agreed to in writing, software
 * distributed under the License is distributed on an "AS IS" BASIS, WITHOUT
 * WARRANTIES OR CONDITIONS OF ANY KIND, either express or implied. See the
 * License for the specific language governing permissions and limitations
 * under the License.
 *
 * Open MCT includes source code licensed under additional open source
 * licenses. See the Open Source Licenses file (LICENSES.md) included with
 * this source code distribution or the Licensing information page available
 * at runtime from the About dialog for additional information.
 *****************************************************************************/
<template>
<<<<<<< HEAD
<tr :style="{ top: rowTop }" 
    :class="rowLimitClass"
    @contextmenu="getDomainObjectPath">
    <td v-for="(title, key) in headers" 
=======
<tr :style="{ top: rowTop }" :class="rowClass">
    <component
        v-for="(title, key) in headers"
>>>>>>> 262d3580
        :key="key"
        :is="componentList[key]"
        :columnKey="key"
        :style="columnWidths[key] === undefined ? {} : { width: columnWidths[key] + 'px', 'max-width': columnWidths[key] + 'px'}"
        :title="formattedRow[key]"
        :class="cellLimitClasses[key]"
        class="is-selectable"
        @click="selectCell($event.currentTarget, key)"
        :row="row"></component>
</tr>
</template>

<style>
</style>

<script>
<<<<<<< HEAD

const CONTEXT_MENU_ACTIONS = [
    'View Historical Data',
    'Remove'
];
=======
import TableCell from './table-cell.vue';
>>>>>>> 262d3580

export default {
    inject: ['openmct'],
    data: function () {
        return {
            rowTop: (this.rowOffset + this.rowIndex) * this.rowHeight + 'px',
            formattedRow: this.row.getFormattedDatum(this.headers),
            rowClass: this.row.getRowClass(),
            cellLimitClasses: this.row.getCellLimitClasses(),
            componentList: Object.keys(this.headers).reduce((components, header) => {
                components[header] = this.row.getCellComponentName(header) || 'table-cell';
                return components
            }, {})
        }
    },
    props: {
        headers: {
            type: Object,
            required: true
        },
        row: {
            type: Object,
            required: true
        },
        columnWidths: {
            type: Object,
            required: true
        },
        rowIndex: {
            type: Number,
            required: false,
            default: undefined
        },
        rowOffset: {
            type: Number,
            required: false,
            default: 0
        },
        rowHeight: {
            type: Number,
            required: false,
            default: 0
        }
    },
    methods: {
        calculateRowTop: function (rowOffset) {
            this.rowTop = (rowOffset + this.rowIndex) * this.rowHeight + 'px';
        },
        formatRow: function (row) {
            this.formattedRow = row.getFormattedDatum(this.headers);
            this.rowClass = row.getRowClass();
            this.cellLimitClasses = row.getCellLimitClasses();
        },
<<<<<<< HEAD
        getDomainObjectPath: function (event) {
            event.preventDefault();

            this.openmct.objects.getOriginalPath(this.row.objectKeyString).then((path) => {
                this.showContextMenu(path, event);
            });
        },
        showContextMenu: function (path, event) {
            this.openmct.contextMenu._showContextMenuForObjectPath(path, event.x, event.y, CONTEXT_MENU_ACTIONS);
=======
        selectCell(element, columnKey) {
            //TODO: This is a hack. Cannot get parent this way.
            this.openmct.selection.select([{
                element: element,
                context: {
                    type: 'table-cell',
                    row: this.row.objectKeyString,
                    column: columnKey
                }
            },{
                element: this.openmct.layout.$refs.browseObject.$el,
                context: {
                    item: this.openmct.router.path[0]
                }
            }], false);
            event.stopPropagation();
>>>>>>> 262d3580
        }
    },
    // TODO: use computed properties
    watch: {
        rowOffset: 'calculateRowTop',
        row: {
            handler: 'formatRow',
            deep: false
        }
    },
    components: {
        TableCell
    }
}
</script><|MERGE_RESOLUTION|>--- conflicted
+++ resolved
@@ -20,16 +20,11 @@
  * at runtime from the About dialog for additional information.
  *****************************************************************************/
 <template>
-<<<<<<< HEAD
 <tr :style="{ top: rowTop }" 
-    :class="rowLimitClass"
+    :class="rowClass"
     @contextmenu="getDomainObjectPath">
-    <td v-for="(title, key) in headers" 
-=======
-<tr :style="{ top: rowTop }" :class="rowClass">
     <component
         v-for="(title, key) in headers"
->>>>>>> 262d3580
         :key="key"
         :is="componentList[key]"
         :columnKey="key"
@@ -38,7 +33,8 @@
         :class="cellLimitClasses[key]"
         class="is-selectable"
         @click="selectCell($event.currentTarget, key)"
-        :row="row"></component>
+        :row="row">
+    </component>
 </tr>
 </template>
 
@@ -46,15 +42,12 @@
 </style>
 
 <script>
-<<<<<<< HEAD
 
 const CONTEXT_MENU_ACTIONS = [
     'View Historical Data',
     'Remove'
 ];
-=======
 import TableCell from './table-cell.vue';
->>>>>>> 262d3580
 
 export default {
     inject: ['openmct'],
@@ -108,7 +101,6 @@
             this.rowClass = row.getRowClass();
             this.cellLimitClasses = row.getCellLimitClasses();
         },
-<<<<<<< HEAD
         getDomainObjectPath: function (event) {
             event.preventDefault();
 
@@ -118,7 +110,7 @@
         },
         showContextMenu: function (path, event) {
             this.openmct.contextMenu._showContextMenuForObjectPath(path, event.x, event.y, CONTEXT_MENU_ACTIONS);
-=======
+        },
         selectCell(element, columnKey) {
             //TODO: This is a hack. Cannot get parent this way.
             this.openmct.selection.select([{
@@ -135,7 +127,6 @@
                 }
             }], false);
             event.stopPropagation();
->>>>>>> 262d3580
         }
     },
     // TODO: use computed properties

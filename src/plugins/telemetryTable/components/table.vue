--- conflicted
+++ resolved
@@ -344,14 +344,9 @@
             paused: false,
             markedRows: [],
             isShowingMarkedRowsOnly: false,
-<<<<<<< HEAD
             hideHeaders: configuration.hideHeaders,
             viewKey: Math.random()
         }
-=======
-            hideHeaders: configuration.hideHeaders
-        };
->>>>>>> f9d3af27
     },
     computed: {
         dropTargetStyle() {

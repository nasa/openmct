.c-telemetry-table__drop-target {
    position: absolute;
    width: 2px;
    background-color: $editUIColor;
    box-shadow: rgba($editUIColor, 0.5) 0 0 10px;
    z-index: 1;
    pointer-events: none;
}

.c-telemetry-table {
    // Table that displays telemetry in a scrolling body area

    @include fontAndSize();

    display: flex;
    flex-flow: column nowrap;
    justify-content: flex-start;
    overflow: hidden;

    th, td {
        display: block;
        flex: 1 0 auto;
        width: 100px;
        vertical-align: middle; // This is crucial to hiding 4px height injected by browser by default
    }

    /******************************* WRAPPERS */
    &__headers-w {
        // Wraps __headers table
        flex: 0 0 auto;
        overflow: hidden;
        background: $colorTabHeaderBg;
    }

    /******************************* TABLES */
    &__headers,
    &__body {
        tr {
            display: flex;
            align-items: stretch;
        }
    }

    &__headers {
        // A table
        thead {
            display: block;
        }

        &__labels {
            // Top row, has labels
            .c-telemetry-table__headers__content {
                // Holds __label, sort indicator and resize-hitarea
                display: flex;
                align-items: center;
                justify-content: center;
                width: 100%;
            }
        }

        &__filter {
            .c-table__search {
                padding-top: 0;
                padding-bottom: 0;
            }
            .is-in-small-container & {
                display: none;
            }
        }
    }

    &__headers__label {
        overflow: hidden;
        flex: 0 1 auto;
    }

    &__resize-hitarea {
        // In table-column-header.vue
        @include abs();
        display: none; // Set to display: block in .is-editing section below
        left: auto; right: -1 * $tabularTdPadLR;
        width: $tableResizeColHitareaD;
        cursor: col-resize;
        transform: translateX(50%); // Move so this element sits over border between columns
    }

    /******************************* ELEMENTS */
    &__scroll-forcer {
        // Force horz scroll when needed; width set via JS
        font-size: 0;
        height: 1px; // Height 0 won't force scroll properly
        position: relative;
    }

    /******************************* WRAPPERS */
    &__body-w {
        // Wraps __body table provides scrolling
        flex: 1 1 100%;
        height: 0; // Fixes Chrome 73 overflow bug
        overflow-x: auto;
        overflow-y: scroll;
    }

    /******************************* TABLES */
    &__body {
        // A table
        flex: 1 1 100%;
        overflow-x: auto;

        tr {
            display: flex; // flex-flow defaults to row nowrap (which is what we want) so no need to define
            align-items: stretch;
            position: absolute;
            min-height: 18px; // Needed when a row has empty values in its cells

            .is-editing .l-layout__frame & {
                pointer-events: none;
            }

            &.is-selected {
                background-color: $colorSelectedBg !important;
                color: $colorSelectedFg !important;
                td {
                    background: none !important;
                    color: inherit !important;
                }
            }
        }

        td {
            overflow: hidden;
            text-overflow: ellipsis;
        }
    }

    &__sizing {
        // A table
        display: table;
        z-index: -1;
        visibility: hidden;
        pointer-events: none;
        position: absolute;

        //Add some padding to allow for decorations such as limits indicator
        tr {
            display: table-row;
        }

        th, td {
            display: table-cell;
            padding-right: 10px;
            padding-left: 10px;
            white-space: nowrap;
        }
    }

<<<<<<< HEAD
    &__sizing-tr {
        // A row element used to determine sizing of rows based on font size
        visibility: hidden;
        pointer-events: none;
=======
    &__footer {
        $pt: 2px;
        border-top: 1px solid $colorInteriorBorder;
        margin-top: $interiorMargin;
        padding: $pt 0;
        overflow: hidden;
        transition: all 250ms;

        &:not(.is-filtering) {
            .c-frame & {
                height: 0;
                padding: 0;
                visibility: hidden;
            }
        }
    }

    .c-frame & {
        // target .c-frame .c-telemetry-table {}
        $pt: 2px;
        &:hover {
            .c-telemetry-table__footer:not(.is-filtering) {
                height: $pt + 16px;
                padding: initial;
                visibility: visible;
            }
        }
>>>>>>> e502fb88
    }
}

/******************************* SPECIFIC CASE WRAPPERS */
.is-editing {
    .c-telemetry-table__headers__labels {
        th[draggable],
        th[draggable] > * {
            cursor: move;
        }

        th[draggable]:hover {
            $b: $editFrameHovMovebarColorBg;
            background: $b;
            > * { background: $b; }
        }
    }

    .c-telemetry-table__resize-hitarea {
        display: block;
    }
}

.is-paused {
    .c-table__body-w {
        border: 1px solid rgba($colorPausedBg, 0.8);
    }
}

/******************************* LEGACY */
.s-status-taking-snapshot,
.overlay.snapshot {
    .c-table {
        &__body-w {
            overflow: auto; // Handle overflow-y issues with tables and html2canvas
        }

        &-control-bar {
            display: none;
            + * {
                margin-top: 0 !important;
            }
        }
    }
}<|MERGE_RESOLUTION|>--- conflicted
+++ resolved
@@ -154,12 +154,12 @@
         }
     }
 
-<<<<<<< HEAD
     &__sizing-tr {
         // A row element used to determine sizing of rows based on font size
         visibility: hidden;
         pointer-events: none;
-=======
+    }
+
     &__footer {
         $pt: 2px;
         border-top: 1px solid $colorInteriorBorder;
@@ -187,7 +187,6 @@
                 visibility: visible;
             }
         }
->>>>>>> e502fb88
     }
 }
 

--- conflicted
+++ resolved
@@ -1,12 +1,6 @@
 import TableComponent from './components/Table.vue';
 import TelemetryTable from './TelemetryTable';
 import mount from 'utils/mount';
-
-<<<<<<< HEAD
-=======
-import TableComponent from './components/Table.vue';
-import TelemetryTable from './TelemetryTable';
->>>>>>> 3d1eeecd
 
 export default class TelemetryTableView {
   constructor(openmct, domainObject, objectPath) {

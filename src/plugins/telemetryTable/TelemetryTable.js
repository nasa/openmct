--- conflicted
+++ resolved
@@ -20,66 +20,6 @@
  * at runtime from the About dialog for additional information.
  *****************************************************************************/
 
-<<<<<<< HEAD
-define([
-  'EventEmitter',
-  'lodash',
-  './collections/TableRowCollection',
-  './TelemetryTableRow',
-  './TelemetryTableNameColumn',
-  './TelemetryTableColumn',
-  './TelemetryTableUnitColumn',
-  './TelemetryTableConfiguration',
-  '../../utils/staleness'
-], function (
-  EventEmitter,
-  _,
-  TableRowCollection,
-  TelemetryTableRow,
-  TelemetryTableNameColumn,
-  TelemetryTableColumn,
-  TelemetryTableUnitColumn,
-  TelemetryTableConfiguration,
-  StalenessUtils
-) {
-  class TelemetryTable extends EventEmitter {
-    constructor(domainObject, openmct) {
-      super();
-
-      this.domainObject = domainObject;
-      this.openmct = openmct;
-      this.tableComposition = undefined;
-      this.datumCache = [];
-      this.configuration = new TelemetryTableConfiguration(domainObject, openmct);
-      this.telemetryMode = this.configuration.getTelemetryMode();
-      this.rowLimit = this.configuration.getRowLimit();
-      this.paused = false;
-      this.keyString = this.openmct.objects.makeKeyString(this.domainObject.identifier);
-
-      this.telemetryObjects = {};
-      this.subscribedStaleObjects = new Map();
-      this.telemetryCollections = {};
-      this.delayedActions = [];
-      this.outstandingRequests = 0;
-      this.stalenessSubscription = {};
-
-      this.addTelemetryObject = this.addTelemetryObject.bind(this);
-      this.removeTelemetryObject = this.removeTelemetryObject.bind(this);
-      this.removeTelemetryCollection = this.removeTelemetryCollection.bind(this);
-      this.incrementOutstandingRequests = this.incrementOutstandingRequests.bind(this);
-      this.decrementOutstandingRequests = this.decrementOutstandingRequests.bind(this);
-      this.resetRowsFromAllData = this.resetRowsFromAllData.bind(this);
-      this.isTelemetryObject = this.isTelemetryObject.bind(this);
-      this.updateFilters = this.updateFilters.bind(this);
-      this.clearData = this.clearData.bind(this);
-      this.buildOptionsFromConfiguration = this.buildOptionsFromConfiguration.bind(this);
-
-      this.filterObserver = undefined;
-
-      this.createTableRowCollections();
-      this.resubscribeToStaleness = this.resubscribeAllObjectsToStaleness.bind(this);
-      this.openmct.time.on('clockChanged', this.resubscribeToStaleness);
-=======
 import EventEmitter from 'EventEmitter';
 import _ from 'lodash';
 
@@ -97,10 +37,11 @@
 
     this.domainObject = domainObject;
     this.openmct = openmct;
-    this.rowCount = 100;
     this.tableComposition = undefined;
     this.datumCache = [];
     this.configuration = new TelemetryTableConfiguration(domainObject, openmct);
+    this.telemetryMode = this.configuration.getTelemetryMode();
+    this.rowLimit = this.configuration.getRowLimit();
     this.paused = false;
     this.keyString = this.openmct.objects.makeKeyString(this.domainObject.identifier);
 
@@ -140,7 +81,6 @@
         key: 'name',
         name: 'Name'
       };
->>>>>>> 43ae3cf6
     }
 
     const column = new TelemetryTableNameColumn(this.openmct, telemetryObject, metadatum);
@@ -161,56 +101,41 @@
       this.addTelemetryObject(this.domainObject);
     }
   }
+  
+  updateTelemetryMode(mode) {
+    if (this.telemetryMode === mode) {
+      return;
+    }
+
+    this.telemetryMode = mode;
+
+    this.updateRowLimit();
+
+    this.clearAndResubscribe();
+  }
+
+  updateRowLimit() {
+    if (this.telemetryMode === 'performance') {
+      this.tableRows.setLimit(this.rowLimit);
+    } else {
+      this.tableRows.removeLimit();
+    }
+  }
 
   createTableRowCollections() {
     this.tableRows = new TableRowCollection();
 
-<<<<<<< HEAD
-    updateTelemetryMode(mode) {
-      if (this.telemetryMode === mode) {
-        return;
-      }
-
-      this.telemetryMode = mode;
-
-      this.updateRowLimit();
-
-      this.clearAndResubscribe();
-    }
-
-    updateRowLimit() {
-      if (this.telemetryMode === 'performance') {
-        this.tableRows.setLimit(this.rowLimit);
-      } else {
-        this.tableRows.removeLimit();
-      }
-    }
-
-    createTableRowCollections() {
-      this.tableRows = new TableRowCollection();
-=======
     //Fetch any persisted default sort
     let sortOptions = this.configuration.getConfiguration().sortOptions;
->>>>>>> 43ae3cf6
-
-    //If no persisted sort order, default to sorting by time system, ascending.
+
+    //If no persisted sort order, default to sorting by time system, descending.
     sortOptions = sortOptions || {
       key: this.openmct.time.timeSystem().key,
-      direction: 'asc'
+      direction: 'desc'
     };
-
-<<<<<<< HEAD
-      //If no persisted sort order, default to sorting by time system, descending.
-      sortOptions = sortOptions || {
-        key: this.openmct.time.timeSystem().key,
-        direction: 'desc'
-      };
-
-      this.updateRowLimit();
-
-      this.tableRows.sortBy(sortOptions);
-      this.tableRows.on('resetRowsFromAllData', this.resetRowsFromAllData);
-=======
+    
+    this.updateRowLimit();
+
     this.tableRows.sortBy(sortOptions);
     this.tableRows.on('resetRowsFromAllData', this.resetRowsFromAllData);
   }
@@ -226,7 +151,6 @@
         this.tableComposition.on('add', this.addTelemetryObject);
         this.tableComposition.on('remove', this.removeTelemetryObject);
       });
->>>>>>> 43ae3cf6
     }
   }
 
@@ -242,6 +166,10 @@
     const telemetryRemover = this.getTelemetryRemover();
 
     this.removeTelemetryCollection(keyString);
+    
+    if (this.telemetryMode === 'performance') {
+      requestOptions.size = this.rowLimit;
+    }
 
     this.telemetryCollections[keyString] = this.openmct.telemetry.requestCollection(
       telemetryObject,
@@ -257,16 +185,6 @@
 
     this.subscribeToStaleness(telemetryObject);
 
-<<<<<<< HEAD
-      if (this.telemetryMode === 'performance') {
-        requestOptions.size = this.rowLimit;
-      }
-
-      this.telemetryCollections[keyString] = this.openmct.telemetry.requestCollection(
-        telemetryObject,
-        requestOptions
-      );
-=======
     this.telemetryObjects[keyString] = {
       telemetryObject,
       keyString,
@@ -274,7 +192,6 @@
       columnMap,
       limitEvaluator
     };
->>>>>>> 43ae3cf6
 
     this.emit('object-added', telemetryObject);
   }

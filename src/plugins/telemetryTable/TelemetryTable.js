/*****************************************************************************
 * Open MCT, Copyright (c) 2014-2018, United States Government
 * as represented by the Administrator of the National Aeronautics and Space
 * Administration. All rights reserved.
 *
 * Open MCT is licensed under the Apache License, Version 2.0 (the
 * "License"); you may not use this file except in compliance with the License.
 * You may obtain a copy of the License at
 * http://www.apache.org/licenses/LICENSE-2.0.
 *
 * Unless required by applicable law or agreed to in writing, software
 * distributed under the License is distributed on an "AS IS" BASIS, WITHOUT
 * WARRANTIES OR CONDITIONS OF ANY KIND, either express or implied. See the
 * License for the specific language governing permissions and limitations
 * under the License.
 *
 * Open MCT includes source code licensed under additional open source
 * licenses. See the Open Source Licenses file (LICENSES.md) included with
 * this source code distribution or the Licensing information page available
 * at runtime from the About dialog for additional information.
 *****************************************************************************/

define([
    'EventEmitter',
    'lodash',
    './collections/BoundedTableRowCollection',
    './collections/FilteredTableRowCollection',
    './TelemetryTableRow',
    './TelemetryTableColumn',
    './TelemetryTableConfiguration'
], function (
    EventEmitter,
    _,
    BoundedTableRowCollection,
    FilteredTableRowCollection,
    TelemetryTableRow,
    TelemetryTableColumn,
    TelemetryTableConfiguration
) {
    class TelemetryTable extends EventEmitter {
        constructor(domainObject, openmct) {
            super();

            this.domainObject = domainObject;
            this.openmct = openmct;
            this.rowCount = 100;
            this.subscriptions = {};
            this.tableComposition = undefined;
            this.telemetryObjects = [];
            this.rowBuffer = [];
            this.outstandingRequests = 0;
            this.configuration = new TelemetryTableConfiguration(domainObject, openmct);
<<<<<<< HEAD
            this.paused = false;
=======
            this.keyString = this.openmct.objects.makeKeyString(this.domainObject.identifier);
>>>>>>> 8578d78c

            this.addTelemetryObject = this.addTelemetryObject.bind(this);
            this.removeTelemetryObject = this.removeTelemetryObject.bind(this);
            this.isTelemetryObject = this.isTelemetryObject.bind(this);
            this.refreshData = this.refreshData.bind(this);
            this.requestDataFor = this.requestDataFor.bind(this);
            this.updateFilters = this.updateFilters.bind(this);
            this.buildOptionsFromConfiguration = this.buildOptionsFromConfiguration.bind(this);

            this.filterObserver = undefined;

            this.createTableRowCollections();

            openmct.time.on('bounds', this.refreshData);
            openmct.time.on('timeSystem', this.refreshData);
        }

        initialize() {
            if (this.domainObject.type === 'table') {
                this.filterObserver = this.openmct.objects.observe(this.domainObject, 'configuration.filters', this.updateFilters);
                this.loadComposition();
            } else {
                this.addTelemetryObject(this.domainObject);
            }
        }

        createTableRowCollections() {
            this.boundedRows = new BoundedTableRowCollection(this.openmct);
            this.filteredRows = new FilteredTableRowCollection(this.boundedRows);

            //Fetch any persisted default sort
            let sortOptions = this.configuration.getConfiguration().sortOptions;

            //If no persisted sort order, default to sorting by time system, ascending.
            sortOptions = sortOptions || {
                key: this.openmct.time.timeSystem().key,
                direction: 'asc'
            };
            this.filteredRows.sortBy(sortOptions);
        }

        loadComposition() {
            this.tableComposition = this.openmct.composition.get(this.domainObject);
            if (this.tableComposition !== undefined) {
                this.tableComposition.load().then((composition) => {

                    composition = composition.filter(this.isTelemetryObject);
                    composition.forEach(this.addTelemetryObject);

                    this.tableComposition.on('add', this.addTelemetryObject);
                    this.tableComposition.on('remove', this.removeTelemetryObject);
                });
            }
        }

        addTelemetryObject(telemetryObject) {
            this.addColumnsForObject(telemetryObject, true);
            this.requestDataFor(telemetryObject);
            this.subscribeTo(telemetryObject);
            this.telemetryObjects.push(telemetryObject);

            this.emit('object-added', telemetryObject);
        }

        updateFilters() {
            this.filteredRows.clear();
            this.boundedRows.clear();
            Object.keys(this.subscriptions).forEach(this.unsubscribe, this);

            this.telemetryObjects.forEach(this.requestDataFor.bind(this));
            this.telemetryObjects.forEach(this.subscribeTo.bind(this));
        }

        removeTelemetryObject(objectIdentifier) {
            this.configuration.removeColumnsForObject(objectIdentifier, true);
            let keyString = this.openmct.objects.makeKeyString(objectIdentifier);
            this.boundedRows.removeAllRowsForObject(keyString);
            this.unsubscribe(keyString);
            this.telemetryObjects = this.telemetryObjects.filter((object) => !_.eq(objectIdentifier, object.identifier));

            this.emit('object-removed', objectIdentifier);
        }

        /**
         * @private
         */
        createRow(datum, columnMap, keyString, limitEvaluator) {
            return new TelemetryTableRow(datum, columnMap, keyString, limitEvaluator);
        }

        requestDataFor(telemetryObject) {
            this.incrementOutstandingRequests();
            let requestOptions = this.buildOptionsFromConfiguration(telemetryObject);
            return this.openmct.telemetry.request(telemetryObject, requestOptions)
                .then(telemetryData => {
                    //Check that telemetry object has not been removed since telemetry was requested.
                    if (!this.telemetryObjects.includes(telemetryObject)) {
                        return;
                    }
                    let keyString = this.openmct.objects.makeKeyString(telemetryObject.identifier);
                    let columnMap = this.getColumnMapForObject(keyString);
                    let limitEvaluator = this.openmct.telemetry.limitEvaluator(telemetryObject);

                    let telemetryRows = telemetryData.map(datum => this.createRow(datum, columnMap, keyString, limitEvaluator));
                    this.boundedRows.add(telemetryRows);
                }).finally(() => {
                    this.decrementOutstandingRequests();
                });
        }

        /**
         * @private
         */
        incrementOutstandingRequests() {
            if (this.outstandingRequests === 0) {
                this.emit('outstanding-requests', true);
            }
            this.outstandingRequests++;
        }

        /**
         * @private
         */
        decrementOutstandingRequests() {
            this.outstandingRequests--;

            if (this.outstandingRequests === 0) {
                this.emit('outstanding-requests', false);
            }
        }

        refreshData(bounds, isTick) {
            if (!isTick) {
                this.filteredRows.clear();
                this.boundedRows.clear();
                this.boundedRows.sortByTimeSystem(this.openmct.time.timeSystem());
                this.telemetryObjects.forEach(this.requestDataFor);
            }
        }

        getColumnMapForObject(objectKeyString) {
            let columns = this.configuration.getColumns();

            return columns[objectKeyString].reduce((map, column) => {
                map[column.getKey()] = column;
                return map;
            }, {});
        }

        addColumnsForObject(telemetryObject) {
            let metadataValues = this.openmct.telemetry.getMetadata(telemetryObject).values();

            metadataValues.forEach(metadatum => {
                let column = this.createColumn(metadatum);
                this.configuration.addSingleColumnForObject(telemetryObject, column);
            });
        }

        createColumn(metadatum) {
            return new TelemetryTableColumn(this.openmct, metadatum);
        }

        subscribeTo(telemetryObject) {
            let subscribeOptions = this.buildOptionsFromConfiguration(telemetryObject);
            let keyString = this.openmct.objects.makeKeyString(telemetryObject.identifier);
            let columnMap = this.getColumnMapForObject(keyString);
            let limitEvaluator = this.openmct.telemetry.limitEvaluator(telemetryObject);

            this.subscriptions[keyString] = this.openmct.telemetry.subscribe(telemetryObject, (datum) => {
                //Check that telemetry object has not been removed since telemetry was requested.
                if (!this.telemetryObjects.includes(telemetryObject)) {
                    return;
                }
<<<<<<< HEAD

                if (!this.paused) {
                    let row = new TelemetryTableRow(datum, columnMap, keyString, limitEvaluator);
                    this.boundedRows.add(row);
                }
=======
                this.boundedRows.add(this.createRow(datum, columnMap, keyString, limitEvaluator));
>>>>>>> 8578d78c
            }, subscribeOptions);
        }

        isTelemetryObject(domainObject) {
            return domainObject.hasOwnProperty('telemetry');
        }

        buildOptionsFromConfiguration(telemetryObject) {
            let keyString = this.openmct.objects.makeKeyString(telemetryObject.identifier),
                filters = this.domainObject.configuration &&
                    this.domainObject.configuration.filters &&
                    this.domainObject.configuration.filters[keyString];

            return {filters} || {};
        }

        unsubscribe(keyString) {
            this.subscriptions[keyString]();
            delete this.subscriptions[keyString];
        }

        sortBy(sortOptions) {
            this.filteredRows.sortBy(sortOptions);

            if (this.openmct.editor.isEditing()) {
                let configuration = this.configuration.getConfiguration();
                configuration.sortOptions = sortOptions;
                this.configuration.updateConfiguration(configuration);
            }
        }

        pause() {
            this.paused = true;
            this.boundedRows.unsubscribeFromBounds();
        }

        unpause() {
            this.paused = false;
            this.boundedRows.subscribeToBounds();
            this.refreshData();
        }

        destroy() {
            this.boundedRows.destroy();
            this.filteredRows.destroy();
            Object.keys(this.subscriptions).forEach(this.unsubscribe, this);
            this.openmct.time.off('bounds', this.refreshData);
            this.openmct.time.off('timeSystem', this.refreshData);

            if (this.filterObserver) {
                this.filterObserver();
            }

            if (this.tableComposition !== undefined) {
                this.tableComposition.off('add', this.addTelemetryObject);
                this.tableComposition.off('remove', this.removeTelemetryObject);
            }
        }
    }

    return TelemetryTable;
});<|MERGE_RESOLUTION|>--- conflicted
+++ resolved
@@ -50,11 +50,8 @@
             this.rowBuffer = [];
             this.outstandingRequests = 0;
             this.configuration = new TelemetryTableConfiguration(domainObject, openmct);
-<<<<<<< HEAD
             this.paused = false;
-=======
             this.keyString = this.openmct.objects.makeKeyString(this.domainObject.identifier);
->>>>>>> 8578d78c
 
             this.addTelemetryObject = this.addTelemetryObject.bind(this);
             this.removeTelemetryObject = this.removeTelemetryObject.bind(this);
@@ -228,15 +225,11 @@
                 if (!this.telemetryObjects.includes(telemetryObject)) {
                     return;
                 }
-<<<<<<< HEAD
 
                 if (!this.paused) {
-                    let row = new TelemetryTableRow(datum, columnMap, keyString, limitEvaluator);
+                    let row = this.createRow(datum, columnMap, keyString, limitEvaluator);
                     this.boundedRows.add(row);
                 }
-=======
-                this.boundedRows.add(this.createRow(datum, columnMap, keyString, limitEvaluator));
->>>>>>> 8578d78c
             }, subscribeOptions);
         }
 

/*****************************************************************************
 * Open MCT, Copyright (c) 2014-2023, United States Government
 * as represented by the Administrator of the National Aeronautics and Space
 * Administration. All rights reserved.
 *
 * Open MCT is licensed under the Apache License, Version 2.0 (the
 * "License"); you may not use this file except in compliance with the License.
 * You may obtain a copy of the License at
 * http://www.apache.org/licenses/LICENSE-2.0.
 *
 * Unless required by applicable law or agreed to in writing, software
 * distributed under the License is distributed on an "AS IS" BASIS, WITHOUT
 * WARRANTIES OR CONDITIONS OF ANY KIND, either express or implied. See the
 * License for the specific language governing permissions and limitations
 * under the License.
 *
 * Open MCT includes source code licensed under additional open source
 * licenses. See the Open Source Licenses file (LICENSES.md) included with
 * this source code distribution or the Licensing information page available
 * at runtime from the About dialog for additional information.
 *****************************************************************************/

define([
  'EventEmitter',
  'lodash',
  './collections/TableRowCollection',
  './TelemetryTableRow',
  './TelemetryTableNameColumn',
  './TelemetryTableColumn',
  './TelemetryTableUnitColumn',
  './TelemetryTableConfiguration',
  '../../utils/staleness'
], function (
  EventEmitter,
  _,
  TableRowCollection,
  TelemetryTableRow,
  TelemetryTableNameColumn,
  TelemetryTableColumn,
  TelemetryTableUnitColumn,
  TelemetryTableConfiguration,
  StalenessUtils
) {
  class TelemetryTable extends EventEmitter {
    constructor(domainObject, openmct) {
      super();

      this.domainObject = domainObject;
      this.openmct = openmct;
      this.rowCount = 100;
      this.tableComposition = undefined;
      this.datumCache = [];
      this.configuration = new TelemetryTableConfiguration(domainObject, openmct);
      this.paused = false;
      this.keyString = this.openmct.objects.makeKeyString(this.domainObject.identifier);

      this.telemetryObjects = {};
      this.telemetryCollections = {};
      this.delayedActions = [];
      this.outstandingRequests = 0;
      this.stalenessSubscription = {};

      this.addTelemetryObject = this.addTelemetryObject.bind(this);
      this.removeTelemetryObject = this.removeTelemetryObject.bind(this);
      this.removeTelemetryCollection = this.removeTelemetryCollection.bind(this);
      this.incrementOutstandingRequests = this.incrementOutstandingRequests.bind(this);
      this.decrementOutstandingRequests = this.decrementOutstandingRequests.bind(this);
      this.resetRowsFromAllData = this.resetRowsFromAllData.bind(this);
      this.isTelemetryObject = this.isTelemetryObject.bind(this);
      this.updateFilters = this.updateFilters.bind(this);
      this.clearData = this.clearData.bind(this);
      this.buildOptionsFromConfiguration = this.buildOptionsFromConfiguration.bind(this);

      this.filterObserver = undefined;

      this.createTableRowCollections();
    }

    /**
     * @private
     */
    addNameColumn(telemetryObject, metadataValues) {
      let metadatum = metadataValues.find((m) => m.key === 'name');
      if (!metadatum) {
        metadatum = {
          format: 'string',
          key: 'name',
          name: 'Name'
        };
      }

      const column = new TelemetryTableNameColumn(this.openmct, telemetryObject, metadatum);

      this.configuration.addSingleColumnForObject(telemetryObject, column);
    }

    initialize() {
      if (this.domainObject.type === 'table') {
        this.filterObserver = this.openmct.objects.observe(
          this.domainObject,
          'configuration.filters',
          this.updateFilters
        );
        this.filters = this.domainObject.configuration.filters;
        this.loadComposition();
      } else {
        this.addTelemetryObject(this.domainObject);
      }
    }

    createTableRowCollections() {
      this.tableRows = new TableRowCollection();

      //Fetch any persisted default sort
      let sortOptions = this.configuration.getConfiguration().sortOptions;

      //If no persisted sort order, default to sorting by time system, ascending.
      sortOptions = sortOptions || {
        key: this.openmct.time.timeSystem().key,
        direction: 'asc'
      };

      this.tableRows.sortBy(sortOptions);
      this.tableRows.on('resetRowsFromAllData', this.resetRowsFromAllData);
    }

    loadComposition() {
      this.tableComposition = this.openmct.composition.get(this.domainObject);

      if (this.tableComposition !== undefined) {
        this.tableComposition.load().then((composition) => {
          composition = composition.filter(this.isTelemetryObject);
          composition.forEach(this.addTelemetryObject);

          this.tableComposition.on('add', this.addTelemetryObject);
          this.tableComposition.on('remove', this.removeTelemetryObject);
        });
      }
    }

    addTelemetryObject(telemetryObject) {
      this.addColumnsForObject(telemetryObject, true);

      const keyString = this.openmct.objects.makeKeyString(telemetryObject.identifier);
      let requestOptions = this.buildOptionsFromConfiguration(telemetryObject);
      let columnMap = this.getColumnMapForObject(keyString);
      let limitEvaluator = this.openmct.telemetry.limitEvaluator(telemetryObject);

      const telemetryProcessor = this.getTelemetryProcessor(keyString, columnMap, limitEvaluator);
      const telemetryRemover = this.getTelemetryRemover();

      this.removeTelemetryCollection(keyString);

      this.telemetryCollections[keyString] = this.openmct.telemetry.requestCollection(
        telemetryObject,
        requestOptions
      );

      this.telemetryCollections[keyString].on('requestStarted', this.incrementOutstandingRequests);
      this.telemetryCollections[keyString].on('requestEnded', this.decrementOutstandingRequests);
      this.telemetryCollections[keyString].on('remove', telemetryRemover);
      this.telemetryCollections[keyString].on('add', telemetryProcessor);
      this.telemetryCollections[keyString].on('clear', this.clearData);
      this.telemetryCollections[keyString].load();

      this.stalenessSubscription[keyString] = {};
      this.stalenessSubscription[keyString].stalenessUtils = new StalenessUtils.default(
        this.openmct,
        telemetryObject
      );
      this.openmct.telemetry.isStale(telemetryObject).then((stalenessResponse) => {
        if (stalenessResponse !== undefined) {
          this.handleStaleness(keyString, stalenessResponse);
        }
      });
      const stalenessSubscription = this.openmct.telemetry.subscribeToStaleness(
        telemetryObject,
        (stalenessResponse) => {
          this.handleStaleness(keyString, stalenessResponse);
        }
      );

      this.stalenessSubscription[keyString].unsubscribe = stalenessSubscription;

      this.telemetryObjects[keyString] = {
        telemetryObject,
        keyString,
        requestOptions,
        columnMap,
        limitEvaluator
      };

      this.emit('object-added', telemetryObject);
    }

    handleStaleness(keyString, stalenessResponse, skipCheck = false) {
      if (
        skipCheck ||
        this.stalenessSubscription[keyString].stalenessUtils.shouldUpdateStaleness(
          stalenessResponse,
          keyString
        )
      ) {
        this.emit('telemetry-staleness', {
          keyString,
          isStale: stalenessResponse.isStale
        });
      }
    }

    getTelemetryProcessor(keyString, columnMap, limitEvaluator) {
      return (telemetry) => {
        //Check that telemetry object has not been removed since telemetry was requested.
        if (!this.telemetryObjects[keyString]) {
          return;
        }

<<<<<<< HEAD
        getTelemetryProcessor(keyString, columnMap, limitEvaluator) {
            return (telemetry) => {
                //Check that telemetry object has not been removed since telemetry was requested.
                if (!this.telemetryObjects[keyString]) {
                    return;
                }

                let telemetryRows = telemetry.map(datum => new TelemetryTableRow(datum, columnMap, keyString, limitEvaluator));
                const configuration = this.telemetryObjects[keyString].telemetryObject.configuration;
                const updateInPlace = configuration && (configuration.inPlaceUpdates === true);
                if (this.paused) {
                    this.delayedActions.push(this.tableRows.addRows.bind(this, telemetryRows, updateInPlace, 'add'));
                } else {
                    this.tableRows.addRows(telemetryRows, updateInPlace);
                }
            };
=======
        let telemetryRows = telemetry.map(
          (datum) => new TelemetryTableRow(datum, columnMap, keyString, limitEvaluator)
        );

        if (this.paused) {
          this.delayedActions.push(this.tableRows.addRows.bind(this, telemetryRows, 'add'));
        } else {
          this.tableRows.addRows(telemetryRows);
>>>>>>> 4cab97cb
        }
      };
    }

    getTelemetryRemover() {
      return (telemetry) => {
        if (this.paused) {
          this.delayedActions.push(this.tableRows.removeRowsByData.bind(this, telemetry));
        } else {
          this.tableRows.removeRowsByData(telemetry);
        }
      };
    }

    /**
     * @private
     */
    incrementOutstandingRequests() {
      if (this.outstandingRequests === 0) {
        this.emit('outstanding-requests', true);
      }

      this.outstandingRequests++;
    }

    /**
     * @private
     */
    decrementOutstandingRequests() {
      this.outstandingRequests--;

      if (this.outstandingRequests === 0) {
        this.emit('outstanding-requests', false);
      }
    }

    // will pull all necessary information for all existing bounded telemetry
    // and pass to table row collection to reset without making any new requests
    // triggered by filtering
    resetRowsFromAllData() {
      let allRows = [];

      Object.keys(this.telemetryCollections).forEach((keyString) => {
        let { columnMap, limitEvaluator } = this.telemetryObjects[keyString];

        this.telemetryCollections[keyString].getAll().forEach((datum) => {
          allRows.push(new TelemetryTableRow(datum, columnMap, keyString, limitEvaluator));
        });
      });

      this.tableRows.clearRowsFromTableAndFilter(allRows);
    }

    updateFilters(updatedFilters) {
      let deepCopiedFilters = JSON.parse(JSON.stringify(updatedFilters));

      if (this.filters && !_.isEqual(this.filters, deepCopiedFilters)) {
        this.filters = deepCopiedFilters;
        this.tableRows.clear();
        this.clearAndResubscribe();
      } else {
        this.filters = deepCopiedFilters;
      }
    }

    clearAndResubscribe() {
      let objectKeys = Object.keys(this.telemetryObjects);

      this.tableRows.clear();
      objectKeys.forEach((keyString) => {
        this.addTelemetryObject(this.telemetryObjects[keyString].telemetryObject);
      });
    }

    removeTelemetryObject(objectIdentifier) {
      const keyString = this.openmct.objects.makeKeyString(objectIdentifier);
      const SKIP_CHECK = true;

      this.configuration.removeColumnsForObject(objectIdentifier, true);
      this.tableRows.removeRowsByObject(keyString);

      this.removeTelemetryCollection(keyString);
      delete this.telemetryObjects[keyString];

      this.emit('object-removed', objectIdentifier);

      this.stalenessSubscription[keyString].unsubscribe();
      this.stalenessSubscription[keyString].stalenessUtils.destroy();
      this.handleStaleness(keyString, { isStale: false }, SKIP_CHECK);
      delete this.stalenessSubscription[keyString];
    }

    clearData() {
      this.tableRows.clear();
      this.emit('refresh');
    }

    addColumnsForObject(telemetryObject) {
      let metadataValues = this.openmct.telemetry.getMetadata(telemetryObject).values();

      this.addNameColumn(telemetryObject, metadataValues);
      metadataValues.forEach((metadatum) => {
        if (metadatum.key === 'name') {
          return;
        }

        let column = this.createColumn(metadatum);
        this.configuration.addSingleColumnForObject(telemetryObject, column);
        // add units column if available
        if (metadatum.unit !== undefined) {
          let unitColumn = this.createUnitColumn(metadatum);
          this.configuration.addSingleColumnForObject(telemetryObject, unitColumn);
        }
      });
    }

    getColumnMapForObject(objectKeyString) {
      let columns = this.configuration.getColumns();

      if (columns[objectKeyString]) {
        return columns[objectKeyString].reduce((map, column) => {
          map[column.getKey()] = column;

          return map;
        }, {});
      }

      return {};
    }

    buildOptionsFromConfiguration(telemetryObject) {
      let keyString = this.openmct.objects.makeKeyString(telemetryObject.identifier);
      let filters =
        this.domainObject.configuration &&
        this.domainObject.configuration.filters &&
        this.domainObject.configuration.filters[keyString];

      return { filters } || {};
    }

    createColumn(metadatum) {
      return new TelemetryTableColumn(this.openmct, metadatum);
    }

    createUnitColumn(metadatum) {
      return new TelemetryTableUnitColumn(this.openmct, metadatum);
    }

    isTelemetryObject(domainObject) {
      return Object.prototype.hasOwnProperty.call(domainObject, 'telemetry');
    }

    sortBy(sortOptions) {
      this.tableRows.sortBy(sortOptions);

      if (this.openmct.editor.isEditing()) {
        let configuration = this.configuration.getConfiguration();
        configuration.sortOptions = sortOptions;
        this.configuration.updateConfiguration(configuration);
      }
    }

    runDelayedActions() {
      this.delayedActions.forEach((action) => action());
      this.delayedActions = [];
    }

    removeTelemetryCollection(keyString) {
      if (this.telemetryCollections[keyString]) {
        this.telemetryCollections[keyString].destroy();
        this.telemetryCollections[keyString] = undefined;
        delete this.telemetryCollections[keyString];
      }
    }

    pause() {
      this.paused = true;
    }

    unpause() {
      this.paused = false;
      this.runDelayedActions();
    }

    destroy() {
      this.tableRows.destroy();

      this.tableRows.off('resetRowsFromAllData', this.resetRowsFromAllData);

      let keystrings = Object.keys(this.telemetryCollections);
      keystrings.forEach(this.removeTelemetryCollection);

      if (this.filterObserver) {
        this.filterObserver();
      }

      Object.values(this.stalenessSubscription).forEach((stalenessSubscription) => {
        stalenessSubscription.unsubscribe();
        stalenessSubscription.stalenessUtils.destroy();
      });

      if (this.tableComposition !== undefined) {
        this.tableComposition.off('add', this.addTelemetryObject);
        this.tableComposition.off('remove', this.removeTelemetryObject);
      }
    }
  }

  return TelemetryTable;
});<|MERGE_RESOLUTION|>--- conflicted
+++ resolved
@@ -215,33 +215,18 @@
           return;
         }
 
-<<<<<<< HEAD
-        getTelemetryProcessor(keyString, columnMap, limitEvaluator) {
-            return (telemetry) => {
-                //Check that telemetry object has not been removed since telemetry was requested.
-                if (!this.telemetryObjects[keyString]) {
-                    return;
-                }
-
-                let telemetryRows = telemetry.map(datum => new TelemetryTableRow(datum, columnMap, keyString, limitEvaluator));
-                const configuration = this.telemetryObjects[keyString].telemetryObject.configuration;
-                const updateInPlace = configuration && (configuration.inPlaceUpdates === true);
-                if (this.paused) {
-                    this.delayedActions.push(this.tableRows.addRows.bind(this, telemetryRows, updateInPlace, 'add'));
-                } else {
-                    this.tableRows.addRows(telemetryRows, updateInPlace);
-                }
-            };
-=======
+        const configuration = this.telemetryObjects[keyString].telemetryObject.configuration;
+        const updateInPlace = configuration && configuration.inPlaceUpdates === true;
+
         let telemetryRows = telemetry.map(
-          (datum) => new TelemetryTableRow(datum, columnMap, keyString, limitEvaluator)
+          (datum) =>
+            new TelemetryTableRow(datum, columnMap, keyString, limitEvaluator, updateInPlace)
         );
 
         if (this.paused) {
           this.delayedActions.push(this.tableRows.addRows.bind(this, telemetryRows, 'add'));
         } else {
           this.tableRows.addRows(telemetryRows);
->>>>>>> 4cab97cb
         }
       };
     }

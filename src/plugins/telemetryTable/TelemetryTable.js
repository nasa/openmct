/*****************************************************************************
 * Open MCT, Copyright (c) 2014-2018, United States Government
 * as represented by the Administrator of the National Aeronautics and Space
 * Administration. All rights reserved.
 *
 * Open MCT is licensed under the Apache License, Version 2.0 (the
 * "License"); you may not use this file except in compliance with the License.
 * You may obtain a copy of the License at
 * http://www.apache.org/licenses/LICENSE-2.0.
 *
 * Unless required by applicable law or agreed to in writing, software
 * distributed under the License is distributed on an "AS IS" BASIS, WITHOUT
 * WARRANTIES OR CONDITIONS OF ANY KIND, either express or implied. See the
 * License for the specific language governing permissions and limitations
 * under the License.
 *
 * Open MCT includes source code licensed under additional open source
 * licenses. See the Open Source Licenses file (LICENSES.md) included with
 * this source code distribution or the Licensing information page available
 * at runtime from the About dialog for additional information.
 *****************************************************************************/

define([
    'EventEmitter',
    'lodash',
    './collections/BoundedTableRowCollection',
    './collections/FilteredTableRowCollection',
    './TelemetryTableRow',
    './TelemetryTableColumn',
    './TelemetryTableUnitColumn',
    './TelemetryTableConfiguration'
], function (
    EventEmitter,
    _,
    BoundedTableRowCollection,
    FilteredTableRowCollection,
    TelemetryTableRow,
    TelemetryTableColumn,
    TelemetryTableUnitColumn,
    TelemetryTableConfiguration
) {
    class TelemetryTable extends EventEmitter {
        constructor(domainObject, openmct) {
            super();

            this.domainObject = domainObject;
            this.openmct = openmct;
            this.rowCount = 100;
            this.subscriptions = {};
            this.tableComposition = undefined;
            this.telemetryObjects = [];
            this.datumCache = [];
            this.outstandingRequests = 0;
            this.configuration = new TelemetryTableConfiguration(domainObject, openmct);
            this.paused = false;
            this.keyString = this.openmct.objects.makeKeyString(this.domainObject.identifier);

            this.addTelemetryObject = this.addTelemetryObject.bind(this);
            this.removeTelemetryObject = this.removeTelemetryObject.bind(this);
            this.isTelemetryObject = this.isTelemetryObject.bind(this);
            this.refreshData = this.refreshData.bind(this);
            this.requestDataFor = this.requestDataFor.bind(this);
            this.updateFilters = this.updateFilters.bind(this);
            this.buildOptionsFromConfiguration = this.buildOptionsFromConfiguration.bind(this);

            this.filterObserver = undefined;

            this.createTableRowCollections();

            openmct.time.on('bounds', this.refreshData);
            openmct.time.on('timeSystem', this.refreshData);
        }

        initialize() {
            if (this.domainObject.type === 'table') {
                this.filterObserver = this.openmct.objects.observe(this.domainObject, 'configuration.filters', this.updateFilters);
                this.loadComposition();
            } else {
                this.addTelemetryObject(this.domainObject);
            }
        }

        createTableRowCollections() {
            this.boundedRows = new BoundedTableRowCollection(this.openmct);
            this.filteredRows = new FilteredTableRowCollection(this.boundedRows);

            //Fetch any persisted default sort
            let sortOptions = this.configuration.getConfiguration().sortOptions;

            //If no persisted sort order, default to sorting by time system, ascending.
            sortOptions = sortOptions || {
                key: this.openmct.time.timeSystem().key,
                direction: 'asc'
            };
            this.filteredRows.sortBy(sortOptions);
        }

        loadComposition() {
            this.tableComposition = this.openmct.composition.get(this.domainObject);
            if (this.tableComposition !== undefined) {
                this.tableComposition.load().then((composition) => {

                    composition = composition.filter(this.isTelemetryObject);
                    composition.forEach(this.addTelemetryObject);

                    this.tableComposition.on('add', this.addTelemetryObject);
                    this.tableComposition.on('remove', this.removeTelemetryObject);
                });
            }
        }

        addTelemetryObject(telemetryObject) {
            this.addColumnsForObject(telemetryObject, true);
            this.requestDataFor(telemetryObject);
            this.subscribeTo(telemetryObject);
            this.telemetryObjects.push(telemetryObject);

            this.emit('object-added', telemetryObject);
        }

        updateFilters() {
            this.filteredRows.clear();
            this.boundedRows.clear();
            Object.keys(this.subscriptions).forEach(this.unsubscribe, this);

            this.telemetryObjects.forEach(this.requestDataFor.bind(this));
            this.telemetryObjects.forEach(this.subscribeTo.bind(this));
        }

        removeTelemetryObject(objectIdentifier) {
            this.configuration.removeColumnsForObject(objectIdentifier, true);
            let keyString = this.openmct.objects.makeKeyString(objectIdentifier);
            this.boundedRows.removeAllRowsForObject(keyString);
            this.unsubscribe(keyString);
            this.telemetryObjects = this.telemetryObjects.filter((object) => !_.eq(objectIdentifier, object.identifier));

            this.emit('object-removed', objectIdentifier);
        }

        requestDataFor(telemetryObject) {
            this.incrementOutstandingRequests();
            let requestOptions = this.buildOptionsFromConfiguration(telemetryObject);

            return this.openmct.telemetry.request(telemetryObject, requestOptions)
                .then(telemetryData => {
                    //Check that telemetry object has not been removed since telemetry was requested.
                    if (!this.telemetryObjects.includes(telemetryObject)) {
                        return;
                    }

                    let keyString = this.openmct.objects.makeKeyString(telemetryObject.identifier);
                    let columnMap = this.getColumnMapForObject(keyString);
                    let limitEvaluator = this.openmct.telemetry.limitEvaluator(telemetryObject);
                    this.processHistoricalData(telemetryData, columnMap, keyString, limitEvaluator);
                }).finally(() => {
                    this.decrementOutstandingRequests();
                });
        }

        processHistoricalData(telemetryData, columnMap, keyString, limitEvaluator) {
            let telemetryRows = telemetryData.map(datum => new TelemetryTableRow(datum, columnMap, keyString, limitEvaluator));
            this.boundedRows.add(telemetryRows);
            this.emit('historical-rows-processed');
        }

        /**
         * @private
         */
        incrementOutstandingRequests() {
            if (this.outstandingRequests === 0) {
                this.emit('outstanding-requests', true);
            }

            this.outstandingRequests++;
        }

        /**
         * @private
         */
        decrementOutstandingRequests() {
            this.outstandingRequests--;

            if (this.outstandingRequests === 0) {
                this.emit('outstanding-requests', false);
            }
        }

        refreshData(bounds, isTick) {
            if (!isTick && this.outstandingRequests === 0) {
                this.filteredRows.clear();
                this.boundedRows.clear();
                this.boundedRows.sortByTimeSystem(this.openmct.time.timeSystem());
                this.telemetryObjects.forEach(this.requestDataFor);
            }
        }

        clearData() {
            this.filteredRows.clear();
            this.boundedRows.clear();
            this.emit('refresh');
        }

        getColumnMapForObject(objectKeyString) {
            let columns = this.configuration.getColumns();

            return columns[objectKeyString].reduce((map, column) => {
                map[column.getKey()] = column;

                return map;
            }, {});
        }

        addColumnsForObject(telemetryObject) {
            let metadataValues = this.openmct.telemetry.getMetadata(telemetryObject).values();
            metadataValues.forEach(metadatum => {
                let column = this.createColumn(metadatum);
                this.configuration.addSingleColumnForObject(telemetryObject, column);
                // add units column if available
                if (metadatum.unit !== undefined) {
                    let unitColumn = this.createUnitColumn(metadatum);
                    this.configuration.addSingleColumnForObject(telemetryObject, unitColumn);
                }
            });
        }

        createColumn(metadatum) {
            return new TelemetryTableColumn(this.openmct, metadatum);
        }

        createUnitColumn(metadatum) {
            return new TelemetryTableUnitColumn(this.openmct, metadatum);
        }

        subscribeTo(telemetryObject) {
            let subscribeOptions = this.buildOptionsFromConfiguration(telemetryObject);
            let keyString = this.openmct.objects.makeKeyString(telemetryObject.identifier);
            let columnMap = this.getColumnMapForObject(keyString);
            let limitEvaluator = this.openmct.telemetry.limitEvaluator(telemetryObject);

            this.subscriptions[keyString] = this.openmct.telemetry.subscribe(telemetryObject, (datum) => {
                //Check that telemetry object has not been removed since telemetry was requested.
                if (!this.telemetryObjects.includes(telemetryObject)) {
                    return;
                }

                if (this.paused) {
                    let realtimeDatum = {
                        datum,
                        columnMap,
                        keyString,
                        limitEvaluator
                    };

                    this.datumCache.push(realtimeDatum);
                } else {
                    this.processRealtimeDatum(datum, columnMap, keyString, limitEvaluator);
                }
            }, subscribeOptions);
        }

        processDatumCache() {
            this.datumCache.forEach(cachedDatum => {
                this.processRealtimeDatum(cachedDatum.datum, cachedDatum.columnMap, cachedDatum.keyString, cachedDatum.limitEvaluator);
            });
            this.datumCache = [];
        }

        processRealtimeDatum(datum, columnMap, keyString, limitEvaluator) {
            this.boundedRows.add(new TelemetryTableRow(datum, columnMap, keyString, limitEvaluator));
        }

        isTelemetryObject(domainObject) {
            return domainObject.hasOwnProperty('telemetry');
        }

        buildOptionsFromConfiguration(telemetryObject) {
<<<<<<< HEAD
            let keyString = this.openmct.objects.makeKeyString(telemetryObject.identifier);
            let filters = this.domainObject.configuration &&
                this.domainObject.configuration.filters &&
                this.domainObject.configuration.filters[keyString];
=======
            let keyString = this.openmct.objects.makeKeyString(telemetryObject.identifier),
                filters = this.domainObject.configuration
                    && this.domainObject.configuration.filters
                    && this.domainObject.configuration.filters[keyString];
>>>>>>> b76d4b76

            return {filters} || {};
        }

        unsubscribe(keyString) {
            this.subscriptions[keyString]();
            delete this.subscriptions[keyString];
        }

        sortBy(sortOptions) {
            this.filteredRows.sortBy(sortOptions);

            if (this.openmct.editor.isEditing()) {
                let configuration = this.configuration.getConfiguration();
                configuration.sortOptions = sortOptions;
                this.configuration.updateConfiguration(configuration);
            }
        }

        pause() {
            this.paused = true;
            this.boundedRows.unsubscribeFromBounds();
        }

        unpause() {
            this.paused = false;
            this.processDatumCache();
            this.boundedRows.subscribeToBounds();
        }

        destroy() {
            this.boundedRows.destroy();
            this.filteredRows.destroy();
            Object.keys(this.subscriptions).forEach(this.unsubscribe, this);
            this.openmct.time.off('bounds', this.refreshData);
            this.openmct.time.off('timeSystem', this.refreshData);

            if (this.filterObserver) {
                this.filterObserver();
            }

            if (this.tableComposition !== undefined) {
                this.tableComposition.off('add', this.addTelemetryObject);
                this.tableComposition.off('remove', this.removeTelemetryObject);
            }
        }
    }

    return TelemetryTable;
});<|MERGE_RESOLUTION|>--- conflicted
+++ resolved
@@ -274,17 +274,10 @@
         }
 
         buildOptionsFromConfiguration(telemetryObject) {
-<<<<<<< HEAD
             let keyString = this.openmct.objects.makeKeyString(telemetryObject.identifier);
-            let filters = this.domainObject.configuration &&
-                this.domainObject.configuration.filters &&
-                this.domainObject.configuration.filters[keyString];
-=======
-            let keyString = this.openmct.objects.makeKeyString(telemetryObject.identifier),
-                filters = this.domainObject.configuration
-                    && this.domainObject.configuration.filters
-                    && this.domainObject.configuration.filters[keyString];
->>>>>>> b76d4b76
+            let filters = this.domainObject.configuration
+                && this.domainObject.configuration.filters
+                && this.domainObject.configuration.filters[keyString];
 
             return {filters} || {};
         }

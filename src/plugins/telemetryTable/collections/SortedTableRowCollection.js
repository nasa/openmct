/*****************************************************************************
 * Open MCT, Copyright (c) 2014-2018, United States Government
 * as represented by the Administrator of the National Aeronautics and Space
 * Administration. All rights reserved.
 *
 * Open MCT is licensed under the Apache License, Version 2.0 (the
 * "License"); you may not use this file except in compliance with the License.
 * You may obtain a copy of the License at
 * http://www.apache.org/licenses/LICENSE-2.0.
 *
 * Unless required by applicable law or agreed to in writing, software
 * distributed under the License is distributed on an "AS IS" BASIS, WITHOUT
 * WARRANTIES OR CONDITIONS OF ANY KIND, either express or implied. See the
 * License for the specific language governing permissions and limitations
 * under the License.
 *
 * Open MCT includes source code licensed under additional open source
 * licenses. See the Open Source Licenses file (LICENSES.md) included with
 * this source code distribution or the Licensing information page available
 * at runtime from the About dialog for additional information.
 *****************************************************************************/

define(
    [
        'lodash',
        'EventEmitter'
    ],
    function (
        _,
        EventEmitter
    ) {
        const LESS_THAN = -1;
        const EQUAL = 0;
        const GREATER_THAN = 1;

        /**
         * @constructor
         */
        class SortedTableRowCollection extends EventEmitter {
            constructor() {
                super();

                this.dupeCheck = false;
                this.rows = [];

                this.add = this.add.bind(this);
                this.remove = this.remove.bind(this);
            }

            /**
             * Add a datum or array of data to this telemetry collection
             * @fires TelemetryCollection#added
             * @param {object | object[]} rows
             */
            add(rows) {
                if (Array.isArray(rows)) {
                    this.dupeCheck = false;

                    let rowsAdded = rows.filter(this.addOne, this);
                    if (rowsAdded.length > 0) {
                        this.emit('add', rowsAdded);
                    }

                    this.dupeCheck = true;
                } else {
                    let wasAdded = this.addOne(rows);
                    if (wasAdded) {
                        this.emit('add', rows);
                    }
                }
            }

            /**
             * @private
             */
            addOne(row) {
                if (this.sortOptions === undefined) {
                    throw 'Please specify sort options';
                }

                let isDuplicate = false;

                // Going to check for duplicates. Bound the search problem to
                // items around the given time. Use sortedIndex because it
                // employs a binary search which is O(log n). Can use binary search
                // because the array is guaranteed ordered due to sorted insertion.
                let startIx = this.sortedIndex(this.rows, row);
                let endIx = undefined;

                if (this.dupeCheck && startIx !== this.rows.length) {
                    endIx = this.sortedLastIndex(this.rows, row);

                    // Create an array of potential dupes, based on having the
                    // same time stamp
                    let potentialDupes = this.rows.slice(startIx, endIx + 1);
                    // Search potential dupes for exact dupe
                    isDuplicate = potentialDupes.some(_.isEqual.bind(undefined, row));
                }

                if (!isDuplicate) {
                    this.rows.splice(endIx || startIx, 0, row);

                    return true;
                }

                return false;
            }

            sortedLastIndex(rows, testRow) {
                return this.sortedIndex(rows, testRow, _.sortedLastIndex);
            }
            /**
             * Finds the correct insertion point for the given row.
             * Leverages lodash's `sortedIndex` function which implements a binary search.
             * @private
             */
            sortedIndex(rows, testRow, lodashFunction) {
                if (this.rows.length === 0) {
                    return 0;
                }

                const testRowValue = this.getValueForSortColumn(testRow);
                const firstValue = this.getValueForSortColumn(this.rows[0]);
                const lastValue = this.getValueForSortColumn(this.rows[this.rows.length - 1]);

                lodashFunction = lodashFunction || _.sortedIndexBy;

                if (this.sortOptions.direction === 'asc') {
                    if (testRowValue > lastValue) {
                        return this.rows.length;
                    } else if (testRowValue === lastValue) {
                        // Maintain stable sort
                        return this.rows.length;
                    } else if (testRowValue <= firstValue) {
                        return 0;
                    } else {
                        return lodashFunction(rows, testRow, (thisRow) => {
                            return this.getValueForSortColumn(thisRow);
                        });
                    }
                } else {
                    if (testRowValue >= firstValue) {
                        return 0;
                    } else if (testRowValue < lastValue) {
                        return this.rows.length;
                    } else if (testRowValue === lastValue) {
                        // Maintain stable sort
                        return this.rows.length;
                    } else {
                        // Use a custom comparison function to support descending sort.
                        return lodashFunction(rows, testRow, (thisRow) => {
                            const thisRowValue = this.getValueForSortColumn(thisRow);
                            if (testRowValue === thisRowValue) {
                                return EQUAL;
                            } else if (testRowValue < thisRowValue) {
                                return LESS_THAN;
                            } else {
                                return GREATER_THAN;
                            }
                        });
                    }
                }
            }

            /**
             * Sorts the telemetry collection based on the provided sort field
             * specifier. Subsequent inserts are sorted to maintain specified sport
             * order.
             *
             * @example
             * // First build some mock telemetry for the purpose of an example
             * let now = Date.now();
             * let telemetry = [1, 2, 3, 4, 5, 6, 7, 8, 9, 10].map(function (value) {
             *     return {
             *         // define an object property to demonstrate nested paths
             *         timestamp: {
             *             ms: now - value * 1000,
             *             text:
             *         },
             *         value: value
             *     }
             * });
             * let collection = new TelemetryCollection();
             *
             * collection.add(telemetry);
             *
             * // Sort by telemetry value
             * collection.sortBy({
             *  key: 'value', direction: 'asc'
             * });
             *
             * // Sort by ms since epoch
             * collection.sort({
             *  key: 'timestamp.ms',
             *  direction: 'asc'
             * });
             *
             * // Sort by 'text' attribute, descending
             * collection.sort("timestamp.text");
             *
             *
             * @param {object} sortOptions An object specifying a sort key, and direction.
             */
            sortBy(sortOptions) {
                if (arguments.length > 0) {
                    this.sortOptions = sortOptions;
<<<<<<< HEAD
                    this.rows = _.sortByOrder(this.rows, (row) => row.getParsedValue(sortOptions.key), sortOptions.direction);
=======
                    this.rows = _.orderBy(this.rows, (row) => row.getParsedValue(sortOptions.key) , sortOptions.direction);
>>>>>>> 87d63806
                    this.emit('sort');
                }

                // Return duplicate to avoid direct modification of underlying object
                return Object.assign({}, this.sortOptions);
            }

            removeAllRowsForObject(objectKeyString) {
                let removed = [];
                this.rows = this.rows.filter(row => {
                    if (row.objectKeyString === objectKeyString) {
                        removed.push(row);

                        return false;
                    }

                    return true;
                });

                this.emit('remove', removed);
            }

            getValueForSortColumn(row) {
                return row.getParsedValue(this.sortOptions.key);
            }

            remove(removedRows) {
                this.rows = this.rows.filter(row => {
                    return removedRows.indexOf(row) === -1;
                });

                this.emit('remove', removedRows);
            }

            getRows() {
                return this.rows;
            }

            clear() {
                let removedRows = this.rows;
                this.rows = [];

                this.emit('remove', removedRows);
            }
        }

        return SortedTableRowCollection;
    });<|MERGE_RESOLUTION|>--- conflicted
+++ resolved
@@ -60,7 +60,6 @@
                     if (rowsAdded.length > 0) {
                         this.emit('add', rowsAdded);
                     }
-
                     this.dupeCheck = true;
                 } else {
                     let wasAdded = this.addOne(rows);
@@ -99,10 +98,8 @@
 
                 if (!isDuplicate) {
                     this.rows.splice(endIx || startIx, 0, row);
-
                     return true;
                 }
-
                 return false;
             }
 
@@ -204,14 +201,9 @@
             sortBy(sortOptions) {
                 if (arguments.length > 0) {
                     this.sortOptions = sortOptions;
-<<<<<<< HEAD
-                    this.rows = _.sortByOrder(this.rows, (row) => row.getParsedValue(sortOptions.key), sortOptions.direction);
-=======
                     this.rows = _.orderBy(this.rows, (row) => row.getParsedValue(sortOptions.key) , sortOptions.direction);
->>>>>>> 87d63806
                     this.emit('sort');
                 }
-
                 // Return duplicate to avoid direct modification of underlying object
                 return Object.assign({}, this.sortOptions);
             }
@@ -221,10 +213,8 @@
                 this.rows = this.rows.filter(row => {
                     if (row.objectKeyString === objectKeyString) {
                         removed.push(row);
-
                         return false;
                     }
-
                     return true;
                 });
 
@@ -254,6 +244,5 @@
                 this.emit('remove', removedRows);
             }
         }
-
         return SortedTableRowCollection;
     });
/*****************************************************************************
 * Open MCT, Copyright (c) 2014-2022, United States Government
 * as represented by the Administrator of the National Aeronautics and Space
 * Administration. All rights reserved.
 *
 * Open MCT is licensed under the Apache License, Version 2.0 (the
 * "License"); you may not use this file except in compliance with the License.
 * You may obtain a copy of the License at
 * http://www.apache.org/licenses/LICENSE-2.0.
 *
 * Unless required by applicable law or agreed to in writing, software
 * distributed under the License is distributed on an "AS IS" BASIS, WITHOUT
 * WARRANTIES OR CONDITIONS OF ANY KIND, either express or implied. See the
 * License for the specific language governing permissions and limitations
 * under the License.
 *
 * Open MCT includes source code licensed under additional open source
 * licenses. See the Open Source Licenses file (LICENSES.md) included with
 * this source code distribution or the Licensing information page available
 * at runtime from the About dialog for additional information.
 *****************************************************************************/

define(
    [
        'lodash',
        'EventEmitter'
    ],
    function (
        _,
        EventEmitter
    ) {
        /**
         * @constructor
         */
        class TableRowCollection extends EventEmitter {
            constructor() {
                super();

                this.rows = [];
                this.columnFilters = {};
                this.addRows = this.addRows.bind(this);
                this.removeRowsByObject = this.removeRowsByObject.bind(this);
                this.removeRowsByData = this.removeRowsByData.bind(this);

                this.clear = this.clear.bind(this);
            }

            removeRowsByObject(keyString) {
                let removed = [];

                this.rows = this.rows.filter((row) => {
                    if (row.objectKeyString === keyString) {
                        removed.push(row);

                        return false;
                    } else {
                        return true;
                    }
                });

                this.emit('remove', removed);
            }

            addRows(rows, type = 'add') {
                if (this.sortOptions === undefined) {
                    throw 'Please specify sort options';
                }

                let isFilterTriggeredReset = type === 'filter';
                let anyActiveFilters = Object.keys(this.columnFilters).length > 0;
                let rowsToAdd = !anyActiveFilters ? rows : rows.filter(this.matchesFilters, this);

                // if type is filter, then it's a reset of all rows,
                // need to wipe current rows
                if (isFilterTriggeredReset) {
                    this.rows = [];
                }

                this.sortAndMergeRows(rowsToAdd);

                // we emit filter no matter what to trigger
                // an update of visible rows
                if (rowsToAdd.length > 0 || isFilterTriggeredReset) {
                    this.emit(type, rowsToAdd);
                }
            }

            sortAndMergeRows(rows) {
                const sortedRowsToAdd = this.sortCollection(rows);

                if (this.rows.length === 0) {
                    this.rows = sortedRowsToAdd;

                    return;
<<<<<<< HEAD
=======
                }

                const firstIncomingRow = sortedRowsToAdd[0];
                const lastIncomingRow = sortedRowsToAdd[sortedRowsToAdd.length - 1];
                const firstExistingRow = this.rows[0];
                const lastExistingRow = this.rows[this.rows.length - 1];

                if (this.firstRowInSortOrder(lastIncomingRow, firstExistingRow)
                    === lastIncomingRow
                ) {
                    this.rows = [...sortedRowsToAdd, ...this.rows];
                } else if (this.firstRowInSortOrder(lastExistingRow, firstIncomingRow)
                    === lastExistingRow
                ) {
                    this.rows = [...this.rows, ...sortedRowsToAdd];
                } else {
                    this.mergeSortedRows(sortedRowsToAdd);
>>>>>>> 2bfe632e
                }
            }

<<<<<<< HEAD
                const firstIncomingRow = sortedRowsToAdd[0];
                const lastIncomingRow = sortedRowsToAdd[sortedRowsToAdd.length - 1];
                const firstExistingRow = this.rows[0];
                const lastExistingRow = this.rows[this.rows.length - 1];

                if (this.firstRowInSortOrder(lastIncomingRow, firstExistingRow)
                    === lastIncomingRow
                ) {
                    this.rows = [...sortedRowsToAdd, ...this.rows];
                } else if (this.firstRowInSortOrder(lastExistingRow, firstIncomingRow)
                    === lastExistingRow
                ) {
                    this.rows = [...this.rows, ...sortedRowsToAdd];
                } else {
                    this.mergeSortedRows(sortedRowsToAdd);
                }
            }

            sortCollection(rows) {
                const sortedRows = _.orderBy(
                    rows,
                    row => row.getParsedValue(this.sortOptions.key), this.sortOptions.direction
                );

=======
            sortCollection(rows) {
                const sortedRows = _.orderBy(
                    rows,
                    row => row.getParsedValue(this.sortOptions.key), this.sortOptions.direction
                );

>>>>>>> 2bfe632e
                return sortedRows;
            }

            mergeSortedRows(rows) {
                const mergedRows = [];
                let i = 0;
                let j = 0;

                while (i < this.rows.length && j < rows.length) {
<<<<<<< HEAD
                    const iRow = this.rows[i];
                    const jRow = rows[j];

                    if (this.firstRowInSortOrder(iRow, jRow) === iRow) {
                        mergedRows.push(iRow);
                        i++;
                    } else {
                        mergedRows.push(jRow);
=======
                    const existingRow = this.rows[i];
                    const incomingRow = rows[j];

                    if (this.firstRowInSortOrder(existingRow, incomingRow) === existingRow) {
                        mergedRows.push(existingRow);
                        i++;
                    } else {
                        mergedRows.push(incomingRow);
>>>>>>> 2bfe632e
                        j++;
                    }
                }

                // tail of existing rows is all that is left to merge
                if (i < this.rows.length) {
                    for (i; i < this.rows.length; i++) {
                        mergedRows.push(this.rows[i]);
<<<<<<< HEAD
                    }
                }

                // tail of incoming rows is all that is left to merge
                if (j < rows.length) {
                    for (j; j < rows.length; j++) {
                        mergedRows.push(rows[j]);
                    }
                }

=======
                    }
                }

                // tail of incoming rows is all that is left to merge
                if (j < rows.length) {
                    for (j; j < rows.length; j++) {
                        mergedRows.push(rows[j]);
                    }
                }

>>>>>>> 2bfe632e
                this.rows = mergedRows;
            }

            firstRowInSortOrder(row1, row2) {
                const val1 = this.getValueForSortColumn(row1);
                const val2 = this.getValueForSortColumn(row2);

                if (this.sortOptions.direction === 'asc') {
                    return val1 <= val2 ? row1 : row2;
                } else {
                    return val1 >= val2 ? row1 : row2;
                }
            }

            removeRowsByData(data) {
                let removed = [];

                this.rows = this.rows.filter((row) => {
                    if (data.includes(row.fullDatum)) {
                        removed.push(row);

                        return false;
                    } else {
                        return true;
                    }
                });

                this.emit('remove', removed);
            }

            /**
             * Sorts the telemetry collection based on the provided sort field
             * specifier. Subsequent inserts are sorted to maintain specified sport
             * order.
             *
             * @example
             * // First build some mock telemetry for the purpose of an example
             * let now = Date.now();
             * let telemetry = [1, 2, 3, 4, 5, 6, 7, 8, 9, 10].map(function (value) {
             *     return {
             *         // define an object property to demonstrate nested paths
             *         timestamp: {
             *             ms: now - value * 1000,
             *             text:
             *         },
             *         value: value
             *     }
             * });
             * let collection = new TelemetryCollection();
             *
             * collection.add(telemetry);
             *
             * // Sort by telemetry value
             * collection.sortBy({
             *  key: 'value', direction: 'asc'
             * });
             *
             * // Sort by ms since epoch
             * collection.sort({
             *  key: 'timestamp.ms',
             *  direction: 'asc'
             * });
             *
             * // Sort by 'text' attribute, descending
             * collection.sort("timestamp.text");
             *
             *
             * @param {object} sortOptions An object specifying a sort key, and direction.
             */
            sortBy(sortOptions) {
                if (arguments.length > 0) {
                    this.sortOptions = sortOptions;
                    this.rows = _.orderBy(this.rows, (row) => row.getParsedValue(sortOptions.key), sortOptions.direction);
                    this.emit('sort');
                }

                // Return duplicate to avoid direct modification of underlying object
                return Object.assign({}, this.sortOptions);
            }

            setColumnFilter(columnKey, filter) {
                filter = filter.trim().toLowerCase();
                let wasBlank = this.columnFilters[columnKey] === undefined;
                let isSubset = this.isSubsetOfCurrentFilter(columnKey, filter);

                if (filter.length === 0) {
                    delete this.columnFilters[columnKey];
                } else {
                    this.columnFilters[columnKey] = filter;
                }

                if (isSubset || wasBlank) {
                    this.rows = this.rows.filter(this.matchesFilters, this);
                    this.emit('filter');
                } else {
                    this.emit('resetRowsFromAllData');
                }

            }

            setColumnRegexFilter(columnKey, filter) {
                filter = filter.trim();
                this.columnFilters[columnKey] = new RegExp(filter);

                this.emit('resetRowsFromAllData');
            }

            getColumnMapForObject(objectKeyString) {
                let columns = this.configuration.getColumns();

                if (columns[objectKeyString]) {
                    return columns[objectKeyString].reduce((map, column) => {
                        map[column.getKey()] = column;

                        return map;
                    }, {});
                }

                return {};
            }

            // /**
            //  * @private
            //  */
            isSubsetOfCurrentFilter(columnKey, filter) {
                if (this.columnFilters[columnKey] instanceof RegExp) {
                    return false;
                }

                return this.columnFilters[columnKey]
                    && filter.startsWith(this.columnFilters[columnKey])
                    // startsWith check will otherwise fail when filter cleared
                    // because anyString.startsWith('') === true
                    && filter !== '';
            }

            /**
             * @private
             */
            matchesFilters(row) {
                let doesMatchFilters = true;
                Object.keys(this.columnFilters).forEach((key) => {
                    if (!doesMatchFilters || !this.rowHasColumn(row, key)) {
                        return false;
                    }

                    let formattedValue = row.getFormattedValue(key);
                    if (formattedValue === undefined) {
                        return false;
                    }

                    if (this.columnFilters[key] instanceof RegExp) {
                        doesMatchFilters = this.columnFilters[key].test(formattedValue);
                    } else {
                        doesMatchFilters = formattedValue.toLowerCase().indexOf(this.columnFilters[key]) !== -1;
                    }
                });

                return doesMatchFilters;
            }

            rowHasColumn(row, key) {
                return Object.prototype.hasOwnProperty.call(row.columns, key);
            }

            getRows() {
                return this.rows;
            }

            getRowsLength() {
                return this.rows.length;
            }

            getValueForSortColumn(row) {
                return row.getParsedValue(this.sortOptions.key);
            }

            clear() {
                let removedRows = this.rows;
                this.rows = [];

                this.emit('remove', removedRows);
            }

            destroy() {
                this.removeAllListeners();
            }
        }

        return TableRowCollection;
    });<|MERGE_RESOLUTION|>--- conflicted
+++ resolved
@@ -92,8 +92,6 @@
                     this.rows = sortedRowsToAdd;
 
                     return;
-<<<<<<< HEAD
-=======
                 }
 
                 const firstIncomingRow = sortedRowsToAdd[0];
@@ -111,26 +109,6 @@
                     this.rows = [...this.rows, ...sortedRowsToAdd];
                 } else {
                     this.mergeSortedRows(sortedRowsToAdd);
->>>>>>> 2bfe632e
-                }
-            }
-
-<<<<<<< HEAD
-                const firstIncomingRow = sortedRowsToAdd[0];
-                const lastIncomingRow = sortedRowsToAdd[sortedRowsToAdd.length - 1];
-                const firstExistingRow = this.rows[0];
-                const lastExistingRow = this.rows[this.rows.length - 1];
-
-                if (this.firstRowInSortOrder(lastIncomingRow, firstExistingRow)
-                    === lastIncomingRow
-                ) {
-                    this.rows = [...sortedRowsToAdd, ...this.rows];
-                } else if (this.firstRowInSortOrder(lastExistingRow, firstIncomingRow)
-                    === lastExistingRow
-                ) {
-                    this.rows = [...this.rows, ...sortedRowsToAdd];
-                } else {
-                    this.mergeSortedRows(sortedRowsToAdd);
                 }
             }
 
@@ -140,14 +118,6 @@
                     row => row.getParsedValue(this.sortOptions.key), this.sortOptions.direction
                 );
 
-=======
-            sortCollection(rows) {
-                const sortedRows = _.orderBy(
-                    rows,
-                    row => row.getParsedValue(this.sortOptions.key), this.sortOptions.direction
-                );
-
->>>>>>> 2bfe632e
                 return sortedRows;
             }
 
@@ -157,16 +127,6 @@
                 let j = 0;
 
                 while (i < this.rows.length && j < rows.length) {
-<<<<<<< HEAD
-                    const iRow = this.rows[i];
-                    const jRow = rows[j];
-
-                    if (this.firstRowInSortOrder(iRow, jRow) === iRow) {
-                        mergedRows.push(iRow);
-                        i++;
-                    } else {
-                        mergedRows.push(jRow);
-=======
                     const existingRow = this.rows[i];
                     const incomingRow = rows[j];
 
@@ -175,7 +135,6 @@
                         i++;
                     } else {
                         mergedRows.push(incomingRow);
->>>>>>> 2bfe632e
                         j++;
                     }
                 }
@@ -184,7 +143,6 @@
                 if (i < this.rows.length) {
                     for (i; i < this.rows.length; i++) {
                         mergedRows.push(this.rows[i]);
-<<<<<<< HEAD
                     }
                 }
 
@@ -195,18 +153,6 @@
                     }
                 }
 
-=======
-                    }
-                }
-
-                // tail of incoming rows is all that is left to merge
-                if (j < rows.length) {
-                    for (j; j < rows.length; j++) {
-                        mergedRows.push(rows[j]);
-                    }
-                }
-
->>>>>>> 2bfe632e
                 this.rows = mergedRows;
             }
 
@@ -280,6 +226,7 @@
                 if (arguments.length > 0) {
                     this.sortOptions = sortOptions;
                     this.rows = _.orderBy(this.rows, (row) => row.getParsedValue(sortOptions.key), sortOptions.direction);
+
                     this.emit('sort');
                 }
 

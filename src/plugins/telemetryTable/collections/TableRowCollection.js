/*****************************************************************************
 * Open MCT, Copyright (c) 2014-2023, United States Government
 * as represented by the Administrator of the National Aeronautics and Space
 * Administration. All rights reserved.
 *
 * Open MCT is licensed under the Apache License, Version 2.0 (the
 * "License"); you may not use this file except in compliance with the License.
 * You may obtain a copy of the License at
 * http://www.apache.org/licenses/LICENSE-2.0.
 *
 * Unless required by applicable law or agreed to in writing, software
 * distributed under the License is distributed on an "AS IS" BASIS, WITHOUT
 * WARRANTIES OR CONDITIONS OF ANY KIND, either express or implied. See the
 * License for the specific language governing permissions and limitations
 * under the License.
 *
 * Open MCT includes source code licensed under additional open source
 * licenses. See the Open Source Licenses file (LICENSES.md) included with
 * this source code distribution or the Licensing information page available
 * at runtime from the About dialog for additional information.
 *****************************************************************************/

<<<<<<< HEAD
define(
    [
        'lodash',
        'EventEmitter'
    ],
    function (
        _,
        EventEmitter
    ) {
        /**
         * @constructor
         */
        class TableRowCollection extends EventEmitter {
            constructor() {
                super();

                this.rows = [];
                this.columnFilters = {};
                this.addRows = this.addRows.bind(this);
                this.removeRowsByObject = this.removeRowsByObject.bind(this);
                this.removeRowsByData = this.removeRowsByData.bind(this);

                this.clear = this.clear.bind(this);
            }

            removeRowsByObject(keyString) {
                let removed = [];

                this.rows = this.rows.filter((row) => {
                    if (row.objectKeyString === keyString) {
                        removed.push(row);

                        return false;
                    } else {
                        return true;
                    }
                });

                this.emit('remove', removed);
            }

            addRows(rows) {
                let rowsToAdd = this.filterRows(rows);
                this.sortAndMergeRows(rowsToAdd);

                // we emit filter no matter what to trigger
                // an update of visible rows
                if (rowsToAdd.length > 0) {
                    this.emit('add', rowsToAdd);
                }
            }

            clearRowsFromTableAndFilter(rows) {

                let rowsToAdd = this.filterRows(rows);
                // Reset of all rows, need to wipe current rows
                this.rows = [];

                this.sortAndMergeRows(rowsToAdd);

                // We emit filter and update of visible rows
                this.emit('filter', rowsToAdd);
            }

            filterRows(rows) {

                if (Object.keys(this.columnFilters).length > 0) {
                    return rows.filter(this.matchesFilters, this);
                }

                return rows;
            }

            sortAndMergeRows(rows) {
                const sortedRows = this.sortCollection(rows);

                if (this.rows.length === 0) {
                    this.rows = sortedRows;

                    return;
                }

                //proceed with insertions
                const firstIncomingRow = sortedRows[0];
                const lastIncomingRow = sortedRows[sortedRows.length - 1];
                const firstExistingRow = this.rows[0];
                const lastExistingRow = this.rows[this.rows.length - 1];

                if (this.firstRowInSortOrder(lastIncomingRow, firstExistingRow)
                    === lastIncomingRow
                ) {
                    this.insertRows(sortedRows, true);
                } else if (this.firstRowInSortOrder(lastExistingRow, firstIncomingRow)
                    === lastExistingRow
                ) {
                    this.insertRows(sortedRows, false);
                } else {
                    this.mergeSortedRows(sortedRows);
                }
            }

            inPlaceUpdate(row) {
                if (!row.datum.messageId) {
                    return;
                }

                const foundIndex = this.rows.findIndex(existingRow => existingRow.datum.messageId && existingRow.datum.messageId === row.datum.messageId);

                return foundIndex > -1;
            }

            updateRowInPlace(row) {
                const foundIndex = this.rows.findIndex(existingRow => existingRow.datum.messageId && existingRow.datum.messageId === row.datum.messageId);
                if (foundIndex > -1) {
                    const foundRow = this.rows[foundIndex];
                    foundRow.updateWithDatum(row.datum);
                    this.rows[foundIndex] = foundRow;
                }
            }

            sortCollection(rows) {
                const sortedRows = _.orderBy(
                    rows,
                    row => row.getParsedValue(this.sortOptions.key), this.sortOptions.direction
                );

                return sortedRows;
            }

            insertRows(rowsToAdd, addToBeginning) {
                rowsToAdd.forEach(row => {
                    if (this.inPlaceUpdate(row)) {
                        this.updateRowInPlace(row);
                    } else {
                        if (addToBeginning) {
                            this.rows.unshift(row);
                        } else {
                            this.rows.push(row);
                        }
                    }
                });
            }

            mergeSortedRows(rows) {
                const mergedRows = [];
                let i = 0;
                let j = 0;

                while (i < this.rows.length && j < rows.length) {
                    const existingRow = this.rows[i];
                    const incomingRow = rows[j];

                    if (this.inPlaceUpdate(incomingRow)) {
                        this.updateRowInPlace(incomingRow);
                    } else {
                        if (this.firstRowInSortOrder(existingRow, incomingRow) === existingRow) {
                            mergedRows.push(existingRow);
                            i++;
                        } else {
                            mergedRows.push(incomingRow);
                            j++;
                        }
                    }
                }

                // tail of existing rows is all that is left to merge
                if (i < this.rows.length) {
                    for (i; i < this.rows.length; i++) {
                        mergedRows.push(this.rows[i]);
                    }
                }

                // tail of incoming rows is all that is left to merge
                if (j < rows.length) {
                    for (j; j < rows.length; j++) {
                        mergedRows.push(rows[j]);
                    }
                }

                this.rows = mergedRows;
            }

            firstRowInSortOrder(row1, row2) {
                const val1 = this.getValueForSortColumn(row1);
                const val2 = this.getValueForSortColumn(row2);

                if (this.sortOptions.direction === 'asc') {
                    return val1 <= val2 ? row1 : row2;
                } else {
                    return val1 >= val2 ? row1 : row2;
                }
            }

            removeRowsByData(data) {
                let removed = [];

                this.rows = this.rows.filter((row) => {
                    if (data.includes(row.fullDatum)) {
                        removed.push(row);

                        return false;
                    } else {
                        return true;
                    }
                });

                this.emit('remove', removed);
            }

            /**
             * Sorts the telemetry collection based on the provided sort field
             * specifier. Subsequent inserts are sorted to maintain specified sport
             * order.
             *
             * @example
             * // First build some mock telemetry for the purpose of an example
             * let now = Date.now();
             * let telemetry = [1, 2, 3, 4, 5, 6, 7, 8, 9, 10].map(function (value) {
             *     return {
             *         // define an object property to demonstrate nested paths
             *         timestamp: {
             *             ms: now - value * 1000,
             *             text:
             *         },
             *         value: value
             *     }
             * });
             * let collection = new TelemetryCollection();
             *
             * collection.add(telemetry);
             *
             * // Sort by telemetry value
             * collection.sortBy({
             *  key: 'value', direction: 'asc'
             * });
             *
             * // Sort by ms since epoch
             * collection.sort({
             *  key: 'timestamp.ms',
             *  direction: 'asc'
             * });
             *
             * // Sort by 'text' attribute, descending
             * collection.sort("timestamp.text");
             *
             *
             * @param {object} sortOptions An object specifying a sort key, and direction.
             */
            sortBy(sortOptions) {
                if (arguments.length > 0) {
                    this.sortOptions = sortOptions;
                    this.rows = _.orderBy(this.rows, (row) => row.getParsedValue(sortOptions.key), sortOptions.direction);
                    this.emit('sort');
                }

                // Return duplicate to avoid direct modification of underlying object
                return Object.assign({}, this.sortOptions);
            }

            setColumnFilter(columnKey, filter) {
                filter = filter.trim().toLowerCase();
                let wasBlank = this.columnFilters[columnKey] === undefined;
                let isSubset = this.isSubsetOfCurrentFilter(columnKey, filter);

                if (filter.length === 0) {
                    delete this.columnFilters[columnKey];
                } else {
                    this.columnFilters[columnKey] = filter;
                }

                if (isSubset || wasBlank) {
                    this.rows = this.rows.filter(this.matchesFilters, this);
                    this.emit('filter');
                } else {
                    this.emit('resetRowsFromAllData');
                }

            }

            setColumnRegexFilter(columnKey, filter) {
                filter = filter.trim();
                this.columnFilters[columnKey] = new RegExp(filter);

                this.emit('resetRowsFromAllData');
            }

            getColumnMapForObject(objectKeyString) {
                let columns = this.configuration.getColumns();

                if (columns[objectKeyString]) {
                    return columns[objectKeyString].reduce((map, column) => {
                        map[column.getKey()] = column;

                        return map;
                    }, {});
                }

                return {};
            }

            // /**
            //  * @private
            //  */
            isSubsetOfCurrentFilter(columnKey, filter) {
                if (this.columnFilters[columnKey] instanceof RegExp) {
                    return false;
                }

                return this.columnFilters[columnKey]
                    && filter.startsWith(this.columnFilters[columnKey])
                    // startsWith check will otherwise fail when filter cleared
                    // because anyString.startsWith('') === true
                    && filter !== '';
            }

            /**
             * @private
             */
            matchesFilters(row) {
                let doesMatchFilters = true;
                Object.keys(this.columnFilters).forEach((key) => {
                    if (!doesMatchFilters || !this.rowHasColumn(row, key)) {
                        return false;
                    }

                    let formattedValue = row.getFormattedValue(key);
                    if (formattedValue === undefined) {
                        return false;
                    }

                    if (this.columnFilters[key] instanceof RegExp) {
                        doesMatchFilters = this.columnFilters[key].test(formattedValue);
                    } else {
                        doesMatchFilters = formattedValue.toLowerCase().indexOf(this.columnFilters[key]) !== -1;
                    }
                });

                return doesMatchFilters;
            }

            rowHasColumn(row, key) {
                return Object.prototype.hasOwnProperty.call(row.columns, key);
            }

            getRows() {
                return this.rows;
            }

            getRowsLength() {
                return this.rows.length;
            }

            getValueForSortColumn(row) {
                return row.getParsedValue(this.sortOptions.key);
            }

            clear() {
                let removedRows = this.rows;
                this.rows = [];

                this.emit('remove', removedRows);
            }

            destroy() {
                this.removeAllListeners();
            }
=======
define(['lodash', 'EventEmitter'], function (_, EventEmitter) {
  /**
   * @constructor
   */
  class TableRowCollection extends EventEmitter {
    constructor() {
      super();

      this.rows = [];
      this.columnFilters = {};
      this.addRows = this.addRows.bind(this);
      this.removeRowsByObject = this.removeRowsByObject.bind(this);
      this.removeRowsByData = this.removeRowsByData.bind(this);

      this.clear = this.clear.bind(this);
    }

    removeRowsByObject(keyString) {
      let removed = [];

      this.rows = this.rows.filter((row) => {
        if (row.objectKeyString === keyString) {
          removed.push(row);

          return false;
        } else {
          return true;
>>>>>>> 4cab97cb
        }
      });

      this.emit('remove', removed);
    }

    addRows(rows) {
      let rowsToAdd = this.filterRows(rows);

      this.sortAndMergeRows(rowsToAdd);

      // we emit filter no matter what to trigger
      // an update of visible rows
      if (rowsToAdd.length > 0) {
        this.emit('add', rowsToAdd);
      }
    }

    clearRowsFromTableAndFilter(rows) {
      let rowsToAdd = this.filterRows(rows);
      // Reset of all rows, need to wipe current rows
      this.rows = [];

      this.sortAndMergeRows(rowsToAdd);

      // We emit filter and update of visible rows
      this.emit('filter', rowsToAdd);
    }

    filterRows(rows) {
      if (Object.keys(this.columnFilters).length > 0) {
        return rows.filter(this.matchesFilters, this);
      }

      return rows;
    }

    sortAndMergeRows(rows) {
      const sortedRowsToAdd = this.sortCollection(rows);

      if (this.rows.length === 0) {
        this.rows = sortedRowsToAdd;

        return;
      }

      const firstIncomingRow = sortedRowsToAdd[0];
      const lastIncomingRow = sortedRowsToAdd[sortedRowsToAdd.length - 1];
      const firstExistingRow = this.rows[0];
      const lastExistingRow = this.rows[this.rows.length - 1];

      if (this.firstRowInSortOrder(lastIncomingRow, firstExistingRow) === lastIncomingRow) {
        this.rows = [...sortedRowsToAdd, ...this.rows];
      } else if (this.firstRowInSortOrder(lastExistingRow, firstIncomingRow) === lastExistingRow) {
        this.rows = [...this.rows, ...sortedRowsToAdd];
      } else {
        this.mergeSortedRows(sortedRowsToAdd);
      }
    }

    sortCollection(rows) {
      const sortedRows = _.orderBy(
        rows,
        (row) => row.getParsedValue(this.sortOptions.key),
        this.sortOptions.direction
      );

      return sortedRows;
    }

    mergeSortedRows(rows) {
      const mergedRows = [];
      let i = 0;
      let j = 0;

      while (i < this.rows.length && j < rows.length) {
        const existingRow = this.rows[i];
        const incomingRow = rows[j];

        if (this.firstRowInSortOrder(existingRow, incomingRow) === existingRow) {
          mergedRows.push(existingRow);
          i++;
        } else {
          mergedRows.push(incomingRow);
          j++;
        }
      }

      // tail of existing rows is all that is left to merge
      if (i < this.rows.length) {
        for (i; i < this.rows.length; i++) {
          mergedRows.push(this.rows[i]);
        }
      }

      // tail of incoming rows is all that is left to merge
      if (j < rows.length) {
        for (j; j < rows.length; j++) {
          mergedRows.push(rows[j]);
        }
      }

      this.rows = mergedRows;
    }

    firstRowInSortOrder(row1, row2) {
      const val1 = this.getValueForSortColumn(row1);
      const val2 = this.getValueForSortColumn(row2);

      if (this.sortOptions.direction === 'asc') {
        return val1 <= val2 ? row1 : row2;
      } else {
        return val1 >= val2 ? row1 : row2;
      }
    }

    removeRowsByData(data) {
      let removed = [];

      this.rows = this.rows.filter((row) => {
        if (data.includes(row.fullDatum)) {
          removed.push(row);

          return false;
        } else {
          return true;
        }
      });

      this.emit('remove', removed);
    }

    /**
     * Sorts the telemetry collection based on the provided sort field
     * specifier. Subsequent inserts are sorted to maintain specified sport
     * order.
     *
     * @example
     * // First build some mock telemetry for the purpose of an example
     * let now = Date.now();
     * let telemetry = [1, 2, 3, 4, 5, 6, 7, 8, 9, 10].map(function (value) {
     *     return {
     *         // define an object property to demonstrate nested paths
     *         timestamp: {
     *             ms: now - value * 1000,
     *             text:
     *         },
     *         value: value
     *     }
     * });
     * let collection = new TelemetryCollection();
     *
     * collection.add(telemetry);
     *
     * // Sort by telemetry value
     * collection.sortBy({
     *  key: 'value', direction: 'asc'
     * });
     *
     * // Sort by ms since epoch
     * collection.sort({
     *  key: 'timestamp.ms',
     *  direction: 'asc'
     * });
     *
     * // Sort by 'text' attribute, descending
     * collection.sort("timestamp.text");
     *
     *
     * @param {object} sortOptions An object specifying a sort key, and direction.
     */
    sortBy(sortOptions) {
      if (arguments.length > 0) {
        this.sortOptions = sortOptions;
        this.rows = _.orderBy(
          this.rows,
          (row) => row.getParsedValue(sortOptions.key),
          sortOptions.direction
        );
        this.emit('sort');
      }

      // Return duplicate to avoid direct modification of underlying object
      return Object.assign({}, this.sortOptions);
    }

    setColumnFilter(columnKey, filter) {
      filter = filter.trim().toLowerCase();
      let wasBlank = this.columnFilters[columnKey] === undefined;
      let isSubset = this.isSubsetOfCurrentFilter(columnKey, filter);

      if (filter.length === 0) {
        delete this.columnFilters[columnKey];
      } else {
        this.columnFilters[columnKey] = filter;
      }

      if (isSubset || wasBlank) {
        this.rows = this.rows.filter(this.matchesFilters, this);
        this.emit('filter');
      } else {
        this.emit('resetRowsFromAllData');
      }
    }

    setColumnRegexFilter(columnKey, filter) {
      filter = filter.trim();
      this.columnFilters[columnKey] = new RegExp(filter);

      this.emit('resetRowsFromAllData');
    }

    getColumnMapForObject(objectKeyString) {
      let columns = this.configuration.getColumns();

      if (columns[objectKeyString]) {
        return columns[objectKeyString].reduce((map, column) => {
          map[column.getKey()] = column;

          return map;
        }, {});
      }

      return {};
    }

    // /**
    //  * @private
    //  */
    isSubsetOfCurrentFilter(columnKey, filter) {
      if (this.columnFilters[columnKey] instanceof RegExp) {
        return false;
      }

      return (
        this.columnFilters[columnKey] &&
        filter.startsWith(this.columnFilters[columnKey]) &&
        // startsWith check will otherwise fail when filter cleared
        // because anyString.startsWith('') === true
        filter !== ''
      );
    }

    /**
     * @private
     */
    matchesFilters(row) {
      let doesMatchFilters = true;
      Object.keys(this.columnFilters).forEach((key) => {
        if (!doesMatchFilters || !this.rowHasColumn(row, key)) {
          return false;
        }

        let formattedValue = row.getFormattedValue(key);
        if (formattedValue === undefined) {
          return false;
        }

        if (this.columnFilters[key] instanceof RegExp) {
          doesMatchFilters = this.columnFilters[key].test(formattedValue);
        } else {
          doesMatchFilters = formattedValue.toLowerCase().indexOf(this.columnFilters[key]) !== -1;
        }
      });

      return doesMatchFilters;
    }

    rowHasColumn(row, key) {
      return Object.prototype.hasOwnProperty.call(row.columns, key);
    }

    getRows() {
      return this.rows;
    }

    getRowsLength() {
      return this.rows.length;
    }

    getValueForSortColumn(row) {
      return row.getParsedValue(this.sortOptions.key);
    }

    clear() {
      let removedRows = this.rows;
      this.rows = [];

      this.emit('remove', removedRows);
    }

    destroy() {
      this.removeAllListeners();
    }
  }

  return TableRowCollection;
});<|MERGE_RESOLUTION|>--- conflicted
+++ resolved
@@ -20,374 +20,6 @@
  * at runtime from the About dialog for additional information.
  *****************************************************************************/
 
-<<<<<<< HEAD
-define(
-    [
-        'lodash',
-        'EventEmitter'
-    ],
-    function (
-        _,
-        EventEmitter
-    ) {
-        /**
-         * @constructor
-         */
-        class TableRowCollection extends EventEmitter {
-            constructor() {
-                super();
-
-                this.rows = [];
-                this.columnFilters = {};
-                this.addRows = this.addRows.bind(this);
-                this.removeRowsByObject = this.removeRowsByObject.bind(this);
-                this.removeRowsByData = this.removeRowsByData.bind(this);
-
-                this.clear = this.clear.bind(this);
-            }
-
-            removeRowsByObject(keyString) {
-                let removed = [];
-
-                this.rows = this.rows.filter((row) => {
-                    if (row.objectKeyString === keyString) {
-                        removed.push(row);
-
-                        return false;
-                    } else {
-                        return true;
-                    }
-                });
-
-                this.emit('remove', removed);
-            }
-
-            addRows(rows) {
-                let rowsToAdd = this.filterRows(rows);
-                this.sortAndMergeRows(rowsToAdd);
-
-                // we emit filter no matter what to trigger
-                // an update of visible rows
-                if (rowsToAdd.length > 0) {
-                    this.emit('add', rowsToAdd);
-                }
-            }
-
-            clearRowsFromTableAndFilter(rows) {
-
-                let rowsToAdd = this.filterRows(rows);
-                // Reset of all rows, need to wipe current rows
-                this.rows = [];
-
-                this.sortAndMergeRows(rowsToAdd);
-
-                // We emit filter and update of visible rows
-                this.emit('filter', rowsToAdd);
-            }
-
-            filterRows(rows) {
-
-                if (Object.keys(this.columnFilters).length > 0) {
-                    return rows.filter(this.matchesFilters, this);
-                }
-
-                return rows;
-            }
-
-            sortAndMergeRows(rows) {
-                const sortedRows = this.sortCollection(rows);
-
-                if (this.rows.length === 0) {
-                    this.rows = sortedRows;
-
-                    return;
-                }
-
-                //proceed with insertions
-                const firstIncomingRow = sortedRows[0];
-                const lastIncomingRow = sortedRows[sortedRows.length - 1];
-                const firstExistingRow = this.rows[0];
-                const lastExistingRow = this.rows[this.rows.length - 1];
-
-                if (this.firstRowInSortOrder(lastIncomingRow, firstExistingRow)
-                    === lastIncomingRow
-                ) {
-                    this.insertRows(sortedRows, true);
-                } else if (this.firstRowInSortOrder(lastExistingRow, firstIncomingRow)
-                    === lastExistingRow
-                ) {
-                    this.insertRows(sortedRows, false);
-                } else {
-                    this.mergeSortedRows(sortedRows);
-                }
-            }
-
-            inPlaceUpdate(row) {
-                if (!row.datum.messageId) {
-                    return;
-                }
-
-                const foundIndex = this.rows.findIndex(existingRow => existingRow.datum.messageId && existingRow.datum.messageId === row.datum.messageId);
-
-                return foundIndex > -1;
-            }
-
-            updateRowInPlace(row) {
-                const foundIndex = this.rows.findIndex(existingRow => existingRow.datum.messageId && existingRow.datum.messageId === row.datum.messageId);
-                if (foundIndex > -1) {
-                    const foundRow = this.rows[foundIndex];
-                    foundRow.updateWithDatum(row.datum);
-                    this.rows[foundIndex] = foundRow;
-                }
-            }
-
-            sortCollection(rows) {
-                const sortedRows = _.orderBy(
-                    rows,
-                    row => row.getParsedValue(this.sortOptions.key), this.sortOptions.direction
-                );
-
-                return sortedRows;
-            }
-
-            insertRows(rowsToAdd, addToBeginning) {
-                rowsToAdd.forEach(row => {
-                    if (this.inPlaceUpdate(row)) {
-                        this.updateRowInPlace(row);
-                    } else {
-                        if (addToBeginning) {
-                            this.rows.unshift(row);
-                        } else {
-                            this.rows.push(row);
-                        }
-                    }
-                });
-            }
-
-            mergeSortedRows(rows) {
-                const mergedRows = [];
-                let i = 0;
-                let j = 0;
-
-                while (i < this.rows.length && j < rows.length) {
-                    const existingRow = this.rows[i];
-                    const incomingRow = rows[j];
-
-                    if (this.inPlaceUpdate(incomingRow)) {
-                        this.updateRowInPlace(incomingRow);
-                    } else {
-                        if (this.firstRowInSortOrder(existingRow, incomingRow) === existingRow) {
-                            mergedRows.push(existingRow);
-                            i++;
-                        } else {
-                            mergedRows.push(incomingRow);
-                            j++;
-                        }
-                    }
-                }
-
-                // tail of existing rows is all that is left to merge
-                if (i < this.rows.length) {
-                    for (i; i < this.rows.length; i++) {
-                        mergedRows.push(this.rows[i]);
-                    }
-                }
-
-                // tail of incoming rows is all that is left to merge
-                if (j < rows.length) {
-                    for (j; j < rows.length; j++) {
-                        mergedRows.push(rows[j]);
-                    }
-                }
-
-                this.rows = mergedRows;
-            }
-
-            firstRowInSortOrder(row1, row2) {
-                const val1 = this.getValueForSortColumn(row1);
-                const val2 = this.getValueForSortColumn(row2);
-
-                if (this.sortOptions.direction === 'asc') {
-                    return val1 <= val2 ? row1 : row2;
-                } else {
-                    return val1 >= val2 ? row1 : row2;
-                }
-            }
-
-            removeRowsByData(data) {
-                let removed = [];
-
-                this.rows = this.rows.filter((row) => {
-                    if (data.includes(row.fullDatum)) {
-                        removed.push(row);
-
-                        return false;
-                    } else {
-                        return true;
-                    }
-                });
-
-                this.emit('remove', removed);
-            }
-
-            /**
-             * Sorts the telemetry collection based on the provided sort field
-             * specifier. Subsequent inserts are sorted to maintain specified sport
-             * order.
-             *
-             * @example
-             * // First build some mock telemetry for the purpose of an example
-             * let now = Date.now();
-             * let telemetry = [1, 2, 3, 4, 5, 6, 7, 8, 9, 10].map(function (value) {
-             *     return {
-             *         // define an object property to demonstrate nested paths
-             *         timestamp: {
-             *             ms: now - value * 1000,
-             *             text:
-             *         },
-             *         value: value
-             *     }
-             * });
-             * let collection = new TelemetryCollection();
-             *
-             * collection.add(telemetry);
-             *
-             * // Sort by telemetry value
-             * collection.sortBy({
-             *  key: 'value', direction: 'asc'
-             * });
-             *
-             * // Sort by ms since epoch
-             * collection.sort({
-             *  key: 'timestamp.ms',
-             *  direction: 'asc'
-             * });
-             *
-             * // Sort by 'text' attribute, descending
-             * collection.sort("timestamp.text");
-             *
-             *
-             * @param {object} sortOptions An object specifying a sort key, and direction.
-             */
-            sortBy(sortOptions) {
-                if (arguments.length > 0) {
-                    this.sortOptions = sortOptions;
-                    this.rows = _.orderBy(this.rows, (row) => row.getParsedValue(sortOptions.key), sortOptions.direction);
-                    this.emit('sort');
-                }
-
-                // Return duplicate to avoid direct modification of underlying object
-                return Object.assign({}, this.sortOptions);
-            }
-
-            setColumnFilter(columnKey, filter) {
-                filter = filter.trim().toLowerCase();
-                let wasBlank = this.columnFilters[columnKey] === undefined;
-                let isSubset = this.isSubsetOfCurrentFilter(columnKey, filter);
-
-                if (filter.length === 0) {
-                    delete this.columnFilters[columnKey];
-                } else {
-                    this.columnFilters[columnKey] = filter;
-                }
-
-                if (isSubset || wasBlank) {
-                    this.rows = this.rows.filter(this.matchesFilters, this);
-                    this.emit('filter');
-                } else {
-                    this.emit('resetRowsFromAllData');
-                }
-
-            }
-
-            setColumnRegexFilter(columnKey, filter) {
-                filter = filter.trim();
-                this.columnFilters[columnKey] = new RegExp(filter);
-
-                this.emit('resetRowsFromAllData');
-            }
-
-            getColumnMapForObject(objectKeyString) {
-                let columns = this.configuration.getColumns();
-
-                if (columns[objectKeyString]) {
-                    return columns[objectKeyString].reduce((map, column) => {
-                        map[column.getKey()] = column;
-
-                        return map;
-                    }, {});
-                }
-
-                return {};
-            }
-
-            // /**
-            //  * @private
-            //  */
-            isSubsetOfCurrentFilter(columnKey, filter) {
-                if (this.columnFilters[columnKey] instanceof RegExp) {
-                    return false;
-                }
-
-                return this.columnFilters[columnKey]
-                    && filter.startsWith(this.columnFilters[columnKey])
-                    // startsWith check will otherwise fail when filter cleared
-                    // because anyString.startsWith('') === true
-                    && filter !== '';
-            }
-
-            /**
-             * @private
-             */
-            matchesFilters(row) {
-                let doesMatchFilters = true;
-                Object.keys(this.columnFilters).forEach((key) => {
-                    if (!doesMatchFilters || !this.rowHasColumn(row, key)) {
-                        return false;
-                    }
-
-                    let formattedValue = row.getFormattedValue(key);
-                    if (formattedValue === undefined) {
-                        return false;
-                    }
-
-                    if (this.columnFilters[key] instanceof RegExp) {
-                        doesMatchFilters = this.columnFilters[key].test(formattedValue);
-                    } else {
-                        doesMatchFilters = formattedValue.toLowerCase().indexOf(this.columnFilters[key]) !== -1;
-                    }
-                });
-
-                return doesMatchFilters;
-            }
-
-            rowHasColumn(row, key) {
-                return Object.prototype.hasOwnProperty.call(row.columns, key);
-            }
-
-            getRows() {
-                return this.rows;
-            }
-
-            getRowsLength() {
-                return this.rows.length;
-            }
-
-            getValueForSortColumn(row) {
-                return row.getParsedValue(this.sortOptions.key);
-            }
-
-            clear() {
-                let removedRows = this.rows;
-                this.rows = [];
-
-                this.emit('remove', removedRows);
-            }
-
-            destroy() {
-                this.removeAllListeners();
-            }
-=======
 define(['lodash', 'EventEmitter'], function (_, EventEmitter) {
   /**
    * @constructor
@@ -415,7 +47,6 @@
           return false;
         } else {
           return true;
->>>>>>> 4cab97cb
         }
       });
 
@@ -454,25 +85,50 @@
     }
 
     sortAndMergeRows(rows) {
-      const sortedRowsToAdd = this.sortCollection(rows);
+      const sortedRows = this.sortCollection(rows);
 
       if (this.rows.length === 0) {
-        this.rows = sortedRowsToAdd;
+        this.rows = sortedRows;
 
         return;
       }
 
-      const firstIncomingRow = sortedRowsToAdd[0];
-      const lastIncomingRow = sortedRowsToAdd[sortedRowsToAdd.length - 1];
+      const firstIncomingRow = sortedRows[0];
+      const lastIncomingRow = sortedRows[sortedRows.length - 1];
       const firstExistingRow = this.rows[0];
       const lastExistingRow = this.rows[this.rows.length - 1];
 
       if (this.firstRowInSortOrder(lastIncomingRow, firstExistingRow) === lastIncomingRow) {
-        this.rows = [...sortedRowsToAdd, ...this.rows];
+        this.insertRows(sortedRows, true);
       } else if (this.firstRowInSortOrder(lastExistingRow, firstIncomingRow) === lastExistingRow) {
-        this.rows = [...this.rows, ...sortedRowsToAdd];
+        this.insertRows(sortedRows, false);
       } else {
-        this.mergeSortedRows(sortedRowsToAdd);
+        this.mergeSortedRows(sortedRows);
+      }
+    }
+
+    inPlaceUpdate(row) {
+      if (!row.updateInPlace || !row.datum.messageId) {
+        return false;
+      }
+
+      const foundIndex = this.rows.findIndex(
+        (existingRow) =>
+          existingRow.datum.messageId && existingRow.datum.messageId === row.datum.messageId
+      );
+
+      return foundIndex > -1;
+    }
+
+    updateRowInPlace(row) {
+      const foundIndex = this.rows.findIndex(
+        (existingRow) =>
+          existingRow.datum.messageId && existingRow.datum.messageId === row.datum.messageId
+      );
+      if (foundIndex > -1) {
+        const foundRow = this.rows[foundIndex];
+        foundRow.updateWithDatum(row.datum);
+        this.rows[foundIndex] = foundRow;
       }
     }
 
@@ -486,6 +142,20 @@
       return sortedRows;
     }
 
+    insertRows(rowsToAdd, addToBeginning) {
+      rowsToAdd.forEach((row) => {
+        if (this.inPlaceUpdate(row)) {
+          this.updateRowInPlace(row);
+        } else {
+          if (addToBeginning) {
+            this.rows.unshift(row);
+          } else {
+            this.rows.push(row);
+          }
+        }
+      });
+    }
+
     mergeSortedRows(rows) {
       const mergedRows = [];
       let i = 0;
@@ -495,12 +165,16 @@
         const existingRow = this.rows[i];
         const incomingRow = rows[j];
 
-        if (this.firstRowInSortOrder(existingRow, incomingRow) === existingRow) {
-          mergedRows.push(existingRow);
-          i++;
-        } else {
-          mergedRows.push(incomingRow);
-          j++;
+        if (this.inPlaceUpdate(incomingRow)) {
+          this.updateRowInPlace(incomingRow);
+        } else {
+          if (this.firstRowInSortOrder(existingRow, incomingRow) === existingRow) {
+            mergedRows.push(existingRow);
+            i++;
+          } else {
+            mergedRows.push(incomingRow);
+            j++;
+          }
         }
       }
 

/*****************************************************************************
 * Open MCT, Copyright (c) 2014-2020, United States Government
 * as represented by the Administrator of the National Aeronautics and Space
 * Administration. All rights reserved.
 *
 * Open MCT is licensed under the Apache License, Version 2.0 (the
 * "License"); you may not use this file except in compliance with the License.
 * You may obtain a copy of the License at
 * http://www.apache.org/licenses/LICENSE-2.0.
 *
 * Unless required by applicable law or agreed to in writing, software
 * distributed under the License is distributed on an "AS IS" BASIS, WITHOUT
 * WARRANTIES OR CONDITIONS OF ANY KIND, either express or implied. See the
 * License for the specific language governing permissions and limitations
 * under the License.
 *
 * Open MCT includes source code licensed under additional open source
 * licenses. See the Open Source Licenses file (LICENSES.md) included with
 * this source code distribution or the Licensing information page available
 * at runtime from the About dialog for additional information.
 *****************************************************************************/

define(
    [
        './SortedTableRowCollection'
    ],
    function (
        SortedTableRowCollection
    ) {
        class FilteredTableRowCollection extends SortedTableRowCollection {
            constructor(masterCollection) {
                super();

                this.masterCollection = masterCollection;
                this.columnFilters = {};

                //Synchronize with master collection
                this.masterCollection.on('add', this.add);
                this.masterCollection.on('remove', this.remove);

                //Default to master collection's sort options
                this.sortOptions = masterCollection.sortBy();
            }

            setColumnFilter(columnKey, filter) {
                filter = filter.trim().toLowerCase();

                let rowsToFilter = this.getRowsToFilter(columnKey, filter);

                if (filter.length === 0) {
                    delete this.columnFilters[columnKey];
                } else {
                    this.columnFilters[columnKey] = filter;
                }

<<<<<<< HEAD
                this.rows = rowsToFilter.filter(this.matchesFilters, this);
                this.emit('filter');
            }

            setColumnRegexFilter(columnKey, filter) {
                filter = filter.trim();

                let rowsToFilter = this.masterCollection.getRows();

                this.columnFilters[columnKey] = new RegExp(filter);
=======
>>>>>>> acea18fa
                this.rows = rowsToFilter.filter(this.matchesFilters, this);
                this.emit('filter');
            }

            /**
             * @private
             */
            getRowsToFilter(columnKey, filter) {
                if (this.isSubsetOfCurrentFilter(columnKey, filter)) {
                    return this.getRows();
                } else {
                    return this.masterCollection.getRows();
                }
            }

            /**
             * @private
             */
            isSubsetOfCurrentFilter(columnKey, filter) {
<<<<<<< HEAD
                if (this.columnFilters[columnKey] instanceof RegExp) {
                    return false;
                }

                return this.columnFilters[columnKey] &&
                    filter.startsWith(this.columnFilters[columnKey]) &&
=======
                return this.columnFilters[columnKey]
                    && filter.startsWith(this.columnFilters[columnKey])
>>>>>>> acea18fa
                    // startsWith check will otherwise fail when filter cleared
                    // because anyString.startsWith('') === true
                    && filter !== '';
            }

            addOne(row) {
                return this.matchesFilters(row) && super.addOne(row);
            }

            /**
             * @private
             */
            matchesFilters(row) {
                let doesMatchFilters = true;
                Object.keys(this.columnFilters).forEach((key) => {
                    if (!doesMatchFilters || !this.rowHasColumn(row, key)) {
                        return false;
                    }

                    let formattedValue = row.getFormattedValue(key);
                    if (formattedValue === undefined) {
                        return false;
                    }

                    if (this.columnFilters[key] instanceof RegExp) {
                        doesMatchFilters = this.columnFilters[key].test(formattedValue);
                    } else {
                        doesMatchFilters = formattedValue.toLowerCase().indexOf(this.columnFilters[key]) !== -1;
                    }
                });

                return doesMatchFilters;
            }

            rowHasColumn(row, key) {
                return Object.prototype.hasOwnProperty.call(row.columns, key);
            }

            destroy() {
                this.masterCollection.off('add', this.add);
                this.masterCollection.off('remove', this.remove);
            }
        }

        return FilteredTableRowCollection;
    });<|MERGE_RESOLUTION|>--- conflicted
+++ resolved
@@ -53,7 +53,6 @@
                     this.columnFilters[columnKey] = filter;
                 }
 
-<<<<<<< HEAD
                 this.rows = rowsToFilter.filter(this.matchesFilters, this);
                 this.emit('filter');
             }
@@ -64,8 +63,6 @@
                 let rowsToFilter = this.masterCollection.getRows();
 
                 this.columnFilters[columnKey] = new RegExp(filter);
-=======
->>>>>>> acea18fa
                 this.rows = rowsToFilter.filter(this.matchesFilters, this);
                 this.emit('filter');
             }
@@ -85,17 +82,12 @@
              * @private
              */
             isSubsetOfCurrentFilter(columnKey, filter) {
-<<<<<<< HEAD
                 if (this.columnFilters[columnKey] instanceof RegExp) {
                     return false;
                 }
 
                 return this.columnFilters[columnKey] &&
-                    filter.startsWith(this.columnFilters[columnKey]) &&
-=======
-                return this.columnFilters[columnKey]
-                    && filter.startsWith(this.columnFilters[columnKey])
->>>>>>> acea18fa
+                    filter.startsWith(this.columnFilters[columnKey])
                     // startsWith check will otherwise fail when filter cleared
                     // because anyString.startsWith('') === true
                     && filter !== '';

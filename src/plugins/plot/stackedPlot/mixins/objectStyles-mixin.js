/*****************************************************************************
 * Open MCT, Copyright (c) 2014-2024, United States Government
 * as represented by the Administrator of the National Aeronautics and Space
 * Administration. All rights reserved.
 *
 * Open MCT is licensed under the Apache License, Version 2.0 (the
 * "License"); you may not use this file except in compliance with the License.
 * You may obtain a copy of the License at
 * http://www.apache.org/licenses/LICENSE-2.0.
 *
 * Unless required by applicable law or agreed to in writing, software
 * distributed under the License is distributed on an "AS IS" BASIS, WITHOUT
 * WARRANTIES OR CONDITIONS OF ANY KIND, either express or implied. See the
 * License for the specific language governing permissions and limitations
 * under the License.
 *
 * Open MCT includes source code licensed under additional open source
 * licenses. See the Open Source Licenses file (LICENSES.md) included with
 * this source code distribution or the Licensing information page available
 * at runtime from the About dialog for additional information.
 *****************************************************************************/

import StyleRuleManager from '@/plugins/condition/StyleRuleManager';
import { STYLE_CONSTANTS } from '@/plugins/condition/utils/constants';

export default {
  inject: ['openmct', 'domainObject', 'objectPath'],
  data() {
    return {
      objectStyle: undefined
    };
  },
  mounted() {
    this.objectStyles = this.getObjectStyleForItem(this.childObject.configuration);
    this.initObjectStyles();
  },
  beforeUnmount() {
    if (this.stopListeningStyles) {
      this.stopListeningStyles();
    }

    if (this.stopListeningFontStyles) {
      this.stopListeningFontStyles();
    }

    if (this.styleRuleManager) {
      this.styleRuleManager.destroy();
    }
  },
  methods: {
    getObjectStyleForItem(config) {
      if (config && config.objectStyles) {
        return config.objectStyles ? Object.assign({}, config.objectStyles) : undefined;
      } else {
        return undefined;
      }
    },
    initObjectStyles() {
      if (!this.styleRuleManager) {
        this.styleRuleManager = new StyleRuleManager(
          this.objectStyles,
          this.openmct,
          this.updateStyle.bind(this),
          true
        );
      } else {
        this.styleRuleManager.updateObjectStyleConfig(this.objectStyles);
      }

      if (this.stopListeningStyles) {
        this.stopListeningStyles();
      }

      this.stopListeningStyles = this.openmct.objects.observe(
        this.childObject,
        'configuration.objectStyles',
        (newObjectStyle) => {
          //Updating styles in the inspector view will trigger this so that the changes are reflected immediately
          this.styleRuleManager.updateObjectStyleConfig(newObjectStyle);
        }
      );

      if (
        this.childObject &&
        this.childObject.configuration &&
        this.childObject.configuration.fontStyle
      ) {
        const { fontSize, font } = this.childObject.configuration.fontStyle;
        this.setFontSize(fontSize);
        this.setFont(font);
      }

      this.stopListeningFontStyles = this.openmct.objects.observe(
        this.childObject,
        'configuration.fontStyle',
        (newFontStyle) => {
          this.setFontSize(newFontStyle.fontSize);
          this.setFont(newFontStyle.font);
        }
      );
    },
    getStyleReceiver() {
      let styleReceiver;

      if (this.$el !== undefined) {
        styleReceiver =
          this.$el.querySelector('.js-style-receiver') || this.$el.querySelector(':first-child');

        if (styleReceiver === null) {
          styleReceiver = undefined;
        }
      }

      return styleReceiver;
    },
    setFontSize(newSize) {
      let elemToStyle = this.getStyleReceiver();

      if (elemToStyle !== undefined) {
        elemToStyle.dataset.fontSize = newSize;
      }
    },
    setFont(newFont) {
      let elemToStyle = this.getStyleReceiver();

      if (elemToStyle !== undefined) {
        elemToStyle.dataset.font = newFont;
      }
    },
    updateStyle(styleObj) {
      const elemToStyle = this.getStyleReceiver();

      if (!styleObj || !elemToStyle) {
        return;
      }
      // handle visibility separately
      if (styleObj.isStyleInvisible !== undefined) {
        elemToStyle.classList.toggle(STYLE_CONSTANTS.isStyleInvisible, styleObj.isStyleInvisible);
        styleObj.isStyleInvisible = null;
      }

<<<<<<< HEAD
      Object.entries(styleObj).forEach(([key, value]) => {
        if (typeof value !== 'string' || !value.includes('__no_value')) {
          elemToStyle.style[key] = value;
        } else {
          elemToStyle.style[key] = ''; // remove the property
        }
=======
      // handle visibility separately
      if (styleObj.isStyleInvisible !== undefined) {
        elemToStyle.classList.toggle(STYLE_CONSTANTS.isStyleInvisible, styleObj.isStyleInvisible);
        styleObj.isStyleInvisible = null;
      }

      requestAnimationFrame(() => {
        Object.entries(styleObj).forEach(([key, value]) => {
          if (typeof value !== 'string' || !value.includes('__no_value')) {
            elemToStyle.style[key] = value;
          } else {
            elemToStyle.style[key] = ''; // remove the property
          }
        });
>>>>>>> cba2056f
      });
    }
  }
};<|MERGE_RESOLUTION|>--- conflicted
+++ resolved
@@ -139,20 +139,6 @@
         styleObj.isStyleInvisible = null;
       }
 
-<<<<<<< HEAD
-      Object.entries(styleObj).forEach(([key, value]) => {
-        if (typeof value !== 'string' || !value.includes('__no_value')) {
-          elemToStyle.style[key] = value;
-        } else {
-          elemToStyle.style[key] = ''; // remove the property
-        }
-=======
-      // handle visibility separately
-      if (styleObj.isStyleInvisible !== undefined) {
-        elemToStyle.classList.toggle(STYLE_CONSTANTS.isStyleInvisible, styleObj.isStyleInvisible);
-        styleObj.isStyleInvisible = null;
-      }
-
       requestAnimationFrame(() => {
         Object.entries(styleObj).forEach(([key, value]) => {
           if (typeof value !== 'string' || !value.includes('__no_value')) {
@@ -161,7 +147,6 @@
             elemToStyle.style[key] = ''; // remove the property
           }
         });
->>>>>>> cba2056f
       });
     }
   }

--- conflicted
+++ resolved
@@ -161,21 +161,17 @@
                         loading: true
                     };
                 },
-<<<<<<< HEAD
                 computed: {
                     isMissing() {
                         return openmct.objects.isMissing(object);
                     }
                 },
-                template: '<div v-if="!isMissing" ref="plotWrapper" class="l-view-section u-style-receiver js-style-receiver" :class="{\'s-status-timeconductor-unsynced\': status && status === \'timeconductor-unsynced\'}"><div v-show="!!loading" class="c-loading--overlay loading"></div><mct-plot :init-grid-lines="gridLines" :init-cursor-guide="cursorGuide" :plot-tick-width="plotTickWidth" :limit-line-labels="limitLineLabels" :color-palette="colorPalette" :options="options" @plotTickWidth="onTickWidthChange" @lockHighlightPoint="onLockHighlightPointUpdated" @highlights="onHighlightsUpdated" @configLoaded="onConfigLoaded" @cursorGuide="onCursorGuideChange" @gridLines="onGridLinesChange" @statusUpdated="setStatus" @loadingUpdated="loadingUpdated"/></div>'
-=======
                 methods: {
                     loadingUpdated(loaded) {
                         this.loading = loaded;
                     }
                 },
-                template: '<div ref="plotWrapper" class="l-view-section u-style-receiver js-style-receiver" :class="{\'s-status-timeconductor-unsynced\': status && status === \'timeconductor-unsynced\'}"><progress-bar v-show="loading !== false" class="c-telemetry-table__progress-bar" :model="{progressPerc: undefined}" /><mct-plot :init-grid-lines="gridLines" :init-cursor-guide="cursorGuide" :plot-tick-width="plotTickWidth" :limit-line-labels="limitLineLabels" :color-palette="colorPalette" :options="options" @plotTickWidth="onTickWidthChange" @lockHighlightPoint="onLockHighlightPointUpdated" @highlights="onHighlightsUpdated" @configLoaded="onConfigLoaded" @cursorGuide="onCursorGuideChange" @gridLines="onGridLinesChange" @statusUpdated="setStatus" @loadingUpdated="loadingUpdated"/></div>'
->>>>>>> e8df2bd4
+                template: '<div v-if="!isMissing" ref="plotWrapper" class="l-view-section u-style-receiver js-style-receiver" :class="{\'s-status-timeconductor-unsynced\': status && status === \'timeconductor-unsynced\'}"><progress-bar v-show="loading !== false" class="c-telemetry-table__progress-bar" :model="{progressPerc: undefined}" /><mct-plot :init-grid-lines="gridLines" :init-cursor-guide="cursorGuide" :plot-tick-width="plotTickWidth" :limit-line-labels="limitLineLabels" :color-palette="colorPalette" :options="options" @plotTickWidth="onTickWidthChange" @lockHighlightPoint="onLockHighlightPointUpdated" @highlights="onHighlightsUpdated" @configLoaded="onConfigLoaded" @cursorGuide="onCursorGuideChange" @gridLines="onGridLinesChange" @statusUpdated="setStatus" @loadingUpdated="loadingUpdated"/></div>'
             });
 
             this.setSelection();

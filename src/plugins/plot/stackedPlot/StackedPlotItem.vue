<!--
 Open MCT, Copyright (c) 2014-2024, United States Government
 as represented by the Administrator of the National Aeronautics and Space
 Administration. All rights reserved.

 Open MCT is licensed under the Apache License, Version 2.0 (the
 "License"); you may not use this file except in compliance with the License.
 You may obtain a copy of the License at
 http://www.apache.org/licenses/LICENSE-2.0.

 Unless required by applicable law or agreed to in writing, software
 distributed under the License is distributed on an "AS IS" BASIS, WITHOUT
 WARRANTIES OR CONDITIONS OF ANY KIND, either express or implied. See the
 License for the specific language governing permissions and limitations
 under the License.

 Open MCT includes source code licensed under additional open source
 licenses. See the Open Source Licenses file (LICENSES.md) included with
 this source code distribution or the Licensing information page available
 at runtime from the About dialog for additional information.
-->
<template>
  <div :aria-label="`Stacked Plot Item ${childObject.name}`">
    <Plot
      ref="plotComponent"
      :hide-legend="hideLegend"
      :limit-line-labels="showLimitLineLabels"
      :grid-lines="gridLines"
      :cursor-guide="cursorGuide"
      :options="options"
      :color-palette="colorPalette"
      :class="isStale && 'is-stale'"
      @config-loaded="onConfigLoaded"
      @lock-highlight-point="onLockHighlightPointUpdated"
      @highlights="onHighlightsUpdated"
      @cursor-guide="onCursorGuideChange"
      @grid-lines="onGridLinesChange"
    />
  </div>
</template>
<script>
import configStore from '@/plugins/plot/configuration/ConfigStore';
import PlotConfigurationModel from '@/plugins/plot/configuration/PlotConfigurationModel';
import stalenessMixin from '@/ui/mixins/staleness-mixin';

import Plot from '../PlotView.vue';
import conditionalStylesMixin from './mixins/objectStyles-mixin.js';

export default {
  components: {
    Plot
  },
  mixins: [conditionalStylesMixin, stalenessMixin],
  inject: ['openmct', 'domainObject', 'objectPath', 'renderWhenVisible'],
  provide() {
    return {
      openmct: this.openmct,
      domainObject: this.childObject
    };
  },
  props: {
    childObject: {
      type: Object,
      default() {
        return {};
      }
    },
    options: {
      type: Object,
      default() {
        return {};
      }
    },
    gridLines: {
      type: Boolean,
      default() {
        return true;
      }
    },
    cursorGuide: {
      type: Boolean,
      default() {
        return true;
      }
    },
    showLimitLineLabels: {
      type: Object,
      default() {
        return undefined;
      }
    },
    colorPalette: {
      type: Object,
      default() {
        return undefined;
      }
    },
    hideLegend: {
      type: Boolean,
      default() {
        return false;
      }
    }
  },
<<<<<<< HEAD
  emits: ['lock-highlight-point', 'highlights', 'config-loaded', 'cursor-guide', 'grid-lines'],
  mounted() {
=======
  emits: [
    'lock-highlight-point',
    'highlights',
    'config-loaded',
    'cursor-guide',
    'grid-lines',
    'plot-y-tick-width'
  ],
  beforeMount() {
    // We must do this before mounted to use any series configuration options set at the stacked plot level
>>>>>>> 76276294
    this.updateView();
  },
  mounted() {
    this.isEditing = this.openmct.editor.isEditing();
    this.openmct.editor.on('isEditing', this.setEditState);
    this.setupClockChangedEvent((domainObject) => {
      this.triggerUnsubscribeFromStaleness(domainObject);
      this.subscribeToStaleness(domainObject);
    });
  },
  beforeUnmount() {
    this.openmct.editor.off('isEditing', this.setEditState);
    if (this.composition) {
      this.composition.off('add', this.subscribeToStaleness);
      this.composition.off('remove', this.removeSubscription);
    }

    if (this.removeSelectable) {
      this.removeSelectable();
    }

    const configId = this.openmct.objects.makeKeyString(this.childObject.identifier);
    configStore.deleteStore(configId);

    if (this._destroy) {
      this._destroy();
    }
  },
  methods: {
    setEditState(isEditing) {
      this.isEditing = isEditing;

      if (this.isEditing) {
        this.setSelection();
      } else {
        if (this.removeSelectable) {
          this.removeSelectable();
        }
      }
    },
    removeSubscription(identifier) {
      this.triggerUnsubscribeFromStaleness({
        identifier
      });
    },
    updateView() {
      //If this object is not persistable, then package it with it's parent
      const plotObject = this.getPlotObject();

      if (plotObject === null) {
        return;
      }

      if (this.openmct.telemetry.isTelemetryObject(plotObject)) {
        this.subscribeToStaleness(plotObject);
      } else {
        // possibly overlay or other composition based plot
        this.composition = this.openmct.composition.get(plotObject);

        this.composition.on('add', this.subscribeToStaleness);
        this.composition.on('remove', this.removeSubscription);
        this.composition.load();
      }

      if (this.isEditing) {
        this.setSelection();
      }
    },
    onLockHighlightPointUpdated() {
      this.$emit('lock-highlight-point', ...arguments);
    },
    onHighlightsUpdated() {
      this.$emit('highlights', ...arguments);
    },
    onConfigLoaded() {
      this.$emit('config-loaded', ...arguments);
    },
    onCursorGuideChange() {
      this.$emit('cursor-guide', ...arguments);
    },
    onGridLinesChange() {
      this.$emit('grid-lines', ...arguments);
    },
    setSelection() {
      let childContext = {};
      childContext.item = this.childObject;
      this.context = childContext;
      if (this.removeSelectable) {
        this.removeSelectable();
      }

      this.removeSelectable = this.openmct.selection.selectable(this.$el, this.context);
    },
    getPlotObject() {
      this.checkPlotConfiguration();
      return this.childObject;
    },
    checkPlotConfiguration() {
      // If the object has its own configuration (like an overlay plot), don't initialize a stacked plot configuration
      // and instead use its configuration directly.
      // Otherwise ensure we've got a stacked plot item configuration ready for us.
      if (
        !this.openmct.objects.isMissing(this.childObject) &&
        !this.childObject.configuration?.series
      ) {
        this.ensureStackedSeriesConfigInitialization();
      }
    },
    ensureStackedSeriesConfigInitialization() {
      const configId = this.openmct.objects.makeKeyString(this.childObject.identifier);
      const existingConfig = configStore.get(configId);
      if (!existingConfig) {
        let persistedSeriesConfig = this.domainObject.configuration.series.find((seriesConfig) => {
          return this.openmct.objects.areIdsEqual(
            seriesConfig.identifier,
            this.childObject.identifier
          );
        });

        if (!persistedSeriesConfig) {
          persistedSeriesConfig = {
            series: {},
            yAxis: {}
          };
        }

        const newConfig = new PlotConfigurationModel({
          id: configId,
          domainObject: {
            ...this.childObject,
            configuration: {
              series: [
                {
                  identifier: this.childObject.identifier,
                  ...persistedSeriesConfig.series
                }
              ],
              yAxis: persistedSeriesConfig.yAxis
            }
          },
          openmct: this.openmct,
          palette: this.colorPalette,
          callback: (data) => {
            this.data = data;
          }
        });
        configStore.add(configId, newConfig);
      }
    }
  }
};
</script><|MERGE_RESOLUTION|>--- conflicted
+++ resolved
@@ -102,10 +102,6 @@
       }
     }
   },
-<<<<<<< HEAD
-  emits: ['lock-highlight-point', 'highlights', 'config-loaded', 'cursor-guide', 'grid-lines'],
-  mounted() {
-=======
   emits: [
     'lock-highlight-point',
     'highlights',
@@ -116,7 +112,6 @@
   ],
   beforeMount() {
     // We must do this before mounted to use any series configuration options set at the stacked plot level
->>>>>>> 76276294
     this.updateView();
   },
   mounted() {

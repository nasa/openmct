--- conflicted
+++ resolved
@@ -54,15 +54,12 @@
   },
   mixins: [conditionalStylesMixin, stalenessMixin],
   inject: ['openmct', 'domainObject', 'path', 'renderWhenVisible'],
-<<<<<<< HEAD
-=======
   provide() {
     return {
       openmct: this.openmct,
       domainObject: this.childObject
     };
   },
->>>>>>> 3922ade1
   props: {
     childObject: {
       type: Object,
@@ -188,64 +185,6 @@
         this.composition.load();
       }
 
-<<<<<<< HEAD
-      const { vNode, destroy } = mount(
-        {
-          components: {
-            Plot
-          },
-          provide: {
-            openmct,
-            domainObject: object,
-            path,
-            renderWhenVisible: this.renderWhenVisible
-          },
-          data() {
-            return {
-              ...getProps(),
-              onYTickWidthChange,
-              onLockHighlightPointUpdated,
-              onHighlightsUpdated,
-              onConfigLoaded,
-              onCursorGuideChange,
-              onGridLinesChange,
-              isMissing,
-              loading: false
-            };
-          },
-          methods: {
-            loadingUpdated(loaded) {
-              this.loading = loaded;
-            }
-          },
-          template: `
-                  <Plot ref="plotComponent" v-if="!isMissing"
-                      :class="{'is-stale': isStale}"
-                      :grid-lines="gridLines"
-                      :hide-legend="hideLegend"
-                      :cursor-guide="cursorGuide"
-                      :parent-limit-line-labels="limitLineLabels"
-                      :options="options"
-                      :parent-y-tick-width="parentYTickWidth"
-                      :color-palette="colorPalette"
-                      @loading-updated="loadingUpdated"
-                      @config-loaded="onConfigLoaded"
-                      @lock-highlight-point="onLockHighlightPointUpdated"
-                      @highlights="onHighlightsUpdated"
-                      @plot-y-tick-width="onYTickWidthChange"
-                      @cursor-guide="onCursorGuideChange"
-                      @grid-lines="onGridLinesChange"/>`
-        },
-        {
-          app: this.openmct.app,
-          element: this.$el
-        }
-      );
-      this.component = vNode.componentInstance;
-      this._destroy = destroy;
-
-=======
->>>>>>> 3922ade1
       if (this.isEditing) {
         this.setSelection();
       }

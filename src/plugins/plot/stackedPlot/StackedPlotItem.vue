--- conflicted
+++ resolved
@@ -89,7 +89,6 @@
       }
     }
   },
-<<<<<<< HEAD
   emits: [
     'lock-highlight-point',
     'highlights',
@@ -103,8 +102,6 @@
       staleObjects: []
     };
   },
-=======
->>>>>>> 734a8dd5
   watch: {
     gridLines(newGridLines) {
       this.updateComponentProp('gridLines', newGridLines);

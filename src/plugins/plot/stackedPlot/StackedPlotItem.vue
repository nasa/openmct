--- conflicted
+++ resolved
@@ -161,20 +161,11 @@
         }
       }
     },
-<<<<<<< HEAD
-
-    updateComponentProp(prop, value) {
-      if (this.component) {
-        this.component[prop] = value;
-      }
-    },
     removeSubscription(identifier) {
       this.triggerUnsubscribeFromStaleness({
         identifier
       });
     },
-=======
->>>>>>> 0aceb4b5
     updateView() {
       //If this object is not persistable, then package it with it's parent
       const object = this.getPlotObject();

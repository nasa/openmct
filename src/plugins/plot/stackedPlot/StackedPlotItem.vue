<!--
 Open MCT, Copyright (c) 2014-2022, United States Government
 as represented by the Administrator of the National Aeronautics and Space
 Administration. All rights reserved.

 Open MCT is licensed under the Apache License, Version 2.0 (the
 "License"); you may not use this file except in compliance with the License.
 You may obtain a copy of the License at
 http://www.apache.org/licenses/LICENSE-2.0.

 Unless required by applicable law or agreed to in writing, software
 distributed under the License is distributed on an "AS IS" BASIS, WITHOUT
 WARRANTIES OR CONDITIONS OF ANY KIND, either express or implied. See the
 License for the specific language governing permissions and limitations
 under the License.

 Open MCT includes source code licensed under additional open source
 licenses. See the Open Source Licenses file (LICENSES.md) included with
 this source code distribution or the Licensing information page available
 at runtime from the About dialog for additional information.
-->
<template>
<div></div>
</template>
<script>

import MctPlot from '../MctPlot.vue';
import Vue from "vue";
import conditionalStylesMixin from "./mixins/objectStyles-mixin";
<<<<<<< HEAD
import ProgressBar from "../../../ui/components/ProgressBar.vue";
=======
import configStore from "@/plugins/plot/configuration/ConfigStore";
import PlotConfigurationModel from "@/plugins/plot/configuration/PlotConfigurationModel";
>>>>>>> 4373a34e

export default {
    mixins: [conditionalStylesMixin],
    inject: ['openmct', 'domainObject', 'path'],
    props: {
        childObject: {
            type: Object,
            default() {
                return {};
            }
        },
        options: {
            type: Object,
            default() {
                return {};
            }
        },
        gridLines: {
            type: Boolean,
            default() {
                return true;
            }
        },
        cursorGuide: {
            type: Boolean,
            default() {
                return true;
            }
        },
        showLimitLineLabels: {
            type: Object,
            default() {
                return {};
            }
        },
        colorPalette: {
            type: Object,
            default() {
                return undefined;
            }
        },
        plotTickWidth: {
            type: Number,
            default() {
                return 0;
            }
        }
    },
    watch: {
        gridLines(newGridLines) {
            this.updateComponentProp('gridLines', newGridLines);
        },
        cursorGuide(newCursorGuide) {
            this.updateComponentProp('cursorGuide', newCursorGuide);
        },
        plotTickWidth(width) {
            this.updateComponentProp('plotTickWidth', width);
        },
        showLimitLineLabels: {
            handler(data) {
                this.updateComponentProp('limitLineLabels', data);
            },
            deep: true
        }
    },
    mounted() {
        this.updateView();
    },
    beforeDestroy() {
        if (this.removeSelectable) {
            this.removeSelectable();
        }

        if (this.component) {
            this.component.$destroy();
        }
    },
    methods: {
        updateComponentProp(prop, value) {
            if (this.component) {
                this.component[prop] = value;
            }
        },
        updateView() {
            if (this.component) {
                this.component.$destroy();
                this.component = undefined;
                this.$el.innerHTML = '';
            }

            const onTickWidthChange = this.onTickWidthChange;
            const onLockHighlightPointUpdated = this.onLockHighlightPointUpdated;
            const onHighlightsUpdated = this.onHighlightsUpdated;
            const onConfigLoaded = this.onConfigLoaded;
            const onCursorGuideChange = this.onCursorGuideChange;
            const onGridLinesChange = this.onGridLinesChange;
            const loadingUpdated = this.loadingUpdated;
            const setStatus = this.setStatus;

            const openmct = this.openmct;
            const path = this.path;

            //If this object is not persistable, then package it with it's parent
            const object = this.getPlotObject();
            const getProps = this.getProps;
            let viewContainer = document.createElement('div');
            this.$el.append(viewContainer);

            this.component = new Vue({
                el: viewContainer,
                components: {
                    MctPlot,
                    ProgressBar
                },
                provide: {
                    openmct,
                    domainObject: object,
                    path
                },
                data() {
                    return {
                        ...getProps(),
                        onTickWidthChange,
                        onLockHighlightPointUpdated,
                        onHighlightsUpdated,
                        onConfigLoaded,
                        onCursorGuideChange,
                        onGridLinesChange,
                        loadingUpdated,
                        setStatus
                    };
                },
<<<<<<< HEAD
                computed: {
                    progressLoad() {
                        return {
                            progressPerc: undefined
                        };
                    }
                },
                watch: { 
                    loading: function(newVal, oldVal) {
                        if (newVal !== oldVal) {
                            this.loading = newVal;
                        }
                    },
                },
                template: '<div ref="plotWrapper" class="l-view-section u-style-receiver js-style-receiver" :class="{\'s-status-timeconductor-unsynced\': status && status === \'timeconductor-unsynced\'}"><progress-bar v-show="loading !== false" class="c-telemetry-table__progress-bar" :model="progressLoad" /><mct-plot :init-grid-lines="gridLines" :init-cursor-guide="cursorGuide" :plot-tick-width="plotTickWidth" :options="options" @plotTickWidth="onTickWidthChange" @cursorGuide="onCursorGuideChange" @gridLines="onGridLinesChange" @statusUpdated="setStatus" @loadingUpdated="loadingUpdated"/></div>'
=======
                template: '<div ref="plotWrapper" class="l-view-section u-style-receiver js-style-receiver" :class="{\'s-status-timeconductor-unsynced\': status && status === \'timeconductor-unsynced\'}"><div v-show="!!loading" class="c-loading--overlay loading"></div><mct-plot :init-grid-lines="gridLines" :init-cursor-guide="cursorGuide" :plot-tick-width="plotTickWidth" :limit-line-labels="limitLineLabels" :color-palette="colorPalette" :options="options" @plotTickWidth="onTickWidthChange" @lockHighlightPoint="onLockHighlightPointUpdated" @highlights="onHighlightsUpdated" @configLoaded="onConfigLoaded" @cursorGuide="onCursorGuideChange" @gridLines="onGridLinesChange" @statusUpdated="setStatus" @loadingUpdated="loadingUpdated"/></div>'
>>>>>>> 4373a34e
            });

            this.setSelection();
        },
        onLockHighlightPointUpdated() {
            this.$emit('lockHighlightPoint', ...arguments);
        },
        onHighlightsUpdated() {
            this.$emit('highlights', ...arguments);
        },
        onConfigLoaded() {
            this.$emit('configLoaded', ...arguments);
        },
        onTickWidthChange() {
            this.$emit('plotTickWidth', ...arguments);
        },
        onCursorGuideChange() {
            this.$emit('cursorGuide', ...arguments);
        },
        onGridLinesChange() {
            this.$emit('gridLines', ...arguments);
        },
        setStatus(status) {
            this.status = status;
            this.updateComponentProp('status', status);
        },
        setSelection() {
            let childContext = {};
            childContext.item = this.childObject;
            this.context = childContext;
            if (this.removeSelectable) {
                this.removeSelectable();
            }

            this.removeSelectable = this.openmct.selection.selectable(
                this.$el, this.context);
        },
        loadingUpdated(loaded) {
            this.loading = loaded;
            this.updateComponentProp('loading', loaded);
        },
        getProps() {
            return {
                limitLineLabels: this.showLimitLineLabels,
                gridLines: this.gridLines,
                cursorGuide: this.cursorGuide,
                plotTickWidth: this.plotTickWidth,
                loading: this.loading,
                options: this.options,
                status: this.status,
                colorPalette: this.colorPalette
            };
        },
        getPlotObject() {
            if (this.childObject.configuration && this.childObject.configuration.series) {
                //If the object has a configuration, allow initialization of the config from it's persisted config
                return this.childObject;
            } else {
                // If the object does not have configuration, initialize the series config with the persisted config from the stacked plot
                const configId = this.openmct.objects.makeKeyString(this.childObject.identifier);
                let config = configStore.get(configId);
                if (!config) {
                    const persistedConfig = this.domainObject.configuration.series.find((seriesConfig) => {
                        return this.openmct.objects.areIdsEqual(seriesConfig.identifier, this.childObject.identifier);
                    });
                    if (persistedConfig) {
                        config = new PlotConfigurationModel({
                            id: configId,
                            domainObject: {
                                ...this.childObject,
                                configuration: {
                                    series: [
                                        {
                                            identifier: this.childObject.identifier,
                                            ...persistedConfig.series
                                        }
                                    ],
                                    yAxis: persistedConfig.yAxis

                                }
                            },
                            openmct: this.openmct,
                            palette: this.colorPalette,
                            callback: (data) => {
                                this.data = data;
                            }
                        });
                        configStore.add(configId, config);
                    }
                }

                return this.childObject;
            }
        }
    }
};
</script><|MERGE_RESOLUTION|>--- conflicted
+++ resolved
@@ -25,14 +25,11 @@
 <script>
 
 import MctPlot from '../MctPlot.vue';
+import ProgressBar from "../../../ui/components/ProgressBar.vue";
 import Vue from "vue";
 import conditionalStylesMixin from "./mixins/objectStyles-mixin";
-<<<<<<< HEAD
-import ProgressBar from "../../../ui/components/ProgressBar.vue";
-=======
 import configStore from "@/plugins/plot/configuration/ConfigStore";
 import PlotConfigurationModel from "@/plugins/plot/configuration/PlotConfigurationModel";
->>>>>>> 4373a34e
 
 export default {
     mixins: [conditionalStylesMixin],
@@ -165,7 +162,6 @@
                         setStatus
                     };
                 },
-<<<<<<< HEAD
                 computed: {
                     progressLoad() {
                         return {
@@ -181,9 +177,6 @@
                     },
                 },
                 template: '<div ref="plotWrapper" class="l-view-section u-style-receiver js-style-receiver" :class="{\'s-status-timeconductor-unsynced\': status && status === \'timeconductor-unsynced\'}"><progress-bar v-show="loading !== false" class="c-telemetry-table__progress-bar" :model="progressLoad" /><mct-plot :init-grid-lines="gridLines" :init-cursor-guide="cursorGuide" :plot-tick-width="plotTickWidth" :options="options" @plotTickWidth="onTickWidthChange" @cursorGuide="onCursorGuideChange" @gridLines="onGridLinesChange" @statusUpdated="setStatus" @loadingUpdated="loadingUpdated"/></div>'
-=======
-                template: '<div ref="plotWrapper" class="l-view-section u-style-receiver js-style-receiver" :class="{\'s-status-timeconductor-unsynced\': status && status === \'timeconductor-unsynced\'}"><div v-show="!!loading" class="c-loading--overlay loading"></div><mct-plot :init-grid-lines="gridLines" :init-cursor-guide="cursorGuide" :plot-tick-width="plotTickWidth" :limit-line-labels="limitLineLabels" :color-palette="colorPalette" :options="options" @plotTickWidth="onTickWidthChange" @lockHighlightPoint="onLockHighlightPointUpdated" @highlights="onHighlightsUpdated" @configLoaded="onConfigLoaded" @cursorGuide="onCursorGuideChange" @gridLines="onGridLinesChange" @statusUpdated="setStatus" @loadingUpdated="loadingUpdated"/></div>'
->>>>>>> 4373a34e
             });
 
             this.setSelection();

<!--
 Open MCT, Copyright (c) 2014-2021, United States Government
 as represented by the Administrator of the National Aeronautics and Space
 Administration. All rights reserved.

 Open MCT is licensed under the Apache License, Version 2.0 (the
 "License"); you may not use this file except in compliance with the License.
 You may obtain a copy of the License at
 http://www.apache.org/licenses/LICENSE-2.0.

 Unless required by applicable law or agreed to in writing, software
 distributed under the License is distributed on an "AS IS" BASIS, WITHOUT
 WARRANTIES OR CONDITIONS OF ANY KIND, either express or implied. See the
 License for the specific language governing permissions and limitations
 under the License.

 Open MCT includes source code licensed under additional open source
 licenses. See the Open Source Licenses file (LICENSES.md) included with
 this source code distribution or the Licensing information page available
 at runtime from the About dialog for additional information.
-->

<template>
<<<<<<< HEAD
<div class="c-spectral-aggregate-plot-view gl-plot plot-legend-bottom"
     :class="{'plot-legend-expanded': legendExpanded, 'plot-legend-collapsed': !legendExpanded }"
>
    <SpectralAggregatePlot ref="spectralAggregatePlot"
                           class="c-spectral-aggregate-plot__plot-wrapper"
                           :data="visibleData"
                           :plot-axis-title="plotAxisTitle"
                           :legend-expanded="legendExpanded"
=======
<div class="c-spectral-aggregate-plot-view gl-plot plot-legend-bottom plot-legend-collapsed">
    <SpectralAggregatePlot ref="spectralAggregatePlot"
                           class="c-spectral-aggregate-plot__plot-wrapper"
                           :data="trace"
                           :plot-axis-title="plotAxisTitle"
>>>>>>> 5b3c1edd
    />
</div>
</template>

<script>
import * as SPECTRAL_AGGREGATE from './SpectralAggregateConstants';
import ColorPalette from '../lib/ColorPalette';
<<<<<<< HEAD
import objectUtils from 'objectUtils';
=======
>>>>>>> 5b3c1edd
import SpectralAggregatePlot from './SpectralAggregatePlot.vue';

export default {
    components: {
        SpectralAggregatePlot
    },
    inject: ['openmct', 'domainObject'],
    data() {
        return {
            colorMapping: {},
            composition: {},
            currentDomainObject: this.domainObject,
<<<<<<< HEAD
            isRealTime: (this.openmct.time.clock() !== undefined),
            spectralAggregateTypes: {},
            subscriptions: [],
            telemetryObjects: {},
            trace: [],
            legendExpanded: false
=======
            subscriptions: [],
            telemetryObjects: {},
            trace: []
>>>>>>> 5b3c1edd
        };
    },
    computed: {
        activeClock() {
            return this.openmct.time.activeClock;
        },
        plotAxisTitle() {
            const { xAxisMetadata = {}, yAxisMetadata = {} } = this.trace[0] || {};
            const xAxisUnit = xAxisMetadata.units ? `(${xAxisMetadata.units})` : '';
            const yAxisUnit = yAxisMetadata.units ? `(${yAxisMetadata.units})` : '';

            return {
                xAxisTitle: `${xAxisMetadata.name || ''} ${xAxisUnit}`,
                yAxisTitle: `${yAxisMetadata.name || ''} ${yAxisUnit}`
            };
<<<<<<< HEAD
        },
        visibleData() {
            return this.trace.filter((trace) => trace.hidden !== true);
=======
>>>>>>> 5b3c1edd
        }
    },
    mounted() {
        this.colorPalette = new ColorPalette();
        this.loadComposition();

        this.openmct.time.on('bounds', this.refreshData);
        this.openmct.time.on('clock', this.clockChanged);

        this.$refs.spectralAggregatePlot.$on(SPECTRAL_AGGREGATE.SUBSCRIBE, this.subscribeToAll);
        this.$refs.spectralAggregatePlot.$on(SPECTRAL_AGGREGATE.UNSUBSCRIBE, this.removeAllSubscriptions);

        this.unobserve = this.openmct.objects.observe(this.currentDomainObject, '*', this.updateDomainObject);
    },
    beforeDestroy() {
        this.$refs.spectralAggregatePlot.$off();
        this.openmct.time.off('bounds', this.refreshData);
        this.openmct.time.off('clock', this.clockChanged);

        this.removeAllSubscriptions();
        this.unobserve();

        if (!this.composition) {
            return;
        }

        this.composition.off('add', this.addTelemetryObject);
        this.composition.off('remove', this.removeTelemetryObject);
    },
    methods: {
        addColorForTelemetry(key) {
            const color = this.colorPalette.getNextColor().asHexString();
            this.colorMapping[key] = color;

            return color;
        },
<<<<<<< HEAD
        addSpectralAggregateType(key, name, timestamp, color) {
            this.$set(this.spectralAggregateTypes, key, {
                name,
                timestamp,
                color
            });
        },
        addTelemetryObject(telemetryObject) {
            const key = objectUtils.makeKeyString(telemetryObject.identifier);
=======
        addTelemetryObject(telemetryObject) {
            const key = this.openmct.objects.makeKeyString(telemetryObject.identifier);
>>>>>>> 5b3c1edd

            if (!this.colorMapping[key]) {
                this.addColorForTelemetry(key);
            }

            this.telemetryObjects[key] = telemetryObject;

            this.requestDataFor(telemetryObject);
            this.subscribeToObject(telemetryObject);
        },
        addTrace(trace, key) {
            if (!this.trace.length) {
                this.trace = this.trace.concat([trace]);

                return;
            }

            let isInTrace = false;
            const newTrace = this.trace.map((currentTrace, index) => {
                if (currentTrace.key !== key) {
                    return currentTrace;
                }

                isInTrace = true;

                return trace;
            });

            this.trace = isInTrace ? newTrace : newTrace.concat([trace]);
<<<<<<< HEAD
            this.updateTraceVisibility();
        },
        clockChanged() {
            this.isRealTime = this.openmct.time.clock() !== undefined;

=======
        },
        clockChanged() {
>>>>>>> 5b3c1edd
            this.removeAllSubscriptions();
            this.subscribeToAll();
        },
        getAxisMetadata(telemetryObject) {
            const metadata = this.openmct.telemetry.getMetadata(telemetryObject);
            const yAxisMetadata = metadata.valuesForHints(['range'])[0];
            //Exclude 'name' and 'time' based metadata specifically, from the x-Axis values by using range hints only
            const xAxisMetadata = metadata.valuesForHints(['range']);

            return {
                xAxisMetadata,
                yAxisMetadata
            };
        },
        getOptions(telemetryObject) {
            const { start, end } = this.openmct.time.bounds();

            return {
<<<<<<< HEAD
                averages: 0,
=======
>>>>>>> 5b3c1edd
                end,
                start,
                startTime: null,
                spectra: true
            };
        },
        loadComposition() {
            this.composition = this.openmct.composition.get(this.currentDomainObject);

            if (!this.composition) {
                this.addTelemetryObject(this.currentDomainObject);

                return;
            }

            this.composition.on('add', this.addTelemetryObject);
            this.composition.on('remove', this.removeTelemetryObject);
            this.composition.load();
        },
        refreshData(bounds, isTick) {
            if (!isTick) {
                this.colorPalette.reset();
                const telemetryObjects = Object.values(this.telemetryObjects);
                telemetryObjects.forEach(this.requestDataFor);
            }
        },
        removeAllSubscriptions() {
            this.subscriptions.forEach(subscription => subscription.unsubscribe());
            this.subscriptions = [];
        },
        removeTelemetryObject(identifier) {
<<<<<<< HEAD
            const key = objectUtils.makeKeyString(identifier);
            delete this.telemetryObjects[key];
            this.$delete(this.spectralAggregateTypes, key);
=======
            const key = this.openmct.objects.makeKeyString(identifier);
            delete this.telemetryObjects[key];
>>>>>>> 5b3c1edd

            this.subscriptions.forEach(subscription => {
                if (subscription.key !== key) {
                    return;
                }

                subscription.unsubscribe();
                delete this.subscriptions[key];
            });

            this.trace = this.trace.filter(t => t.key !== key);
        },
        processData(telemetryObject, data, axisMetadata) {
<<<<<<< HEAD
            const key = objectUtils.makeKeyString(telemetryObject.identifier);
=======
            const key = this.openmct.objects.makeKeyString(telemetryObject.identifier);
>>>>>>> 5b3c1edd

            const formattedTimestamp = 'N/A';

            const color = this.colorMapping[key];
<<<<<<< HEAD
            const spectralAggregateValue = this.spectralAggregateTypes[key];
            if (!spectralAggregateValue) {
                this.addSpectralAggregateType(key, telemetryObject.name, formattedTimestamp, color);
            }
=======
>>>>>>> 5b3c1edd

            if (data.message) {
                this.openmct.notifications.alert(data.message);
            }

            let xValues = [];
            let yValues = [];

            //populate X and Y values for plotly
            axisMetadata.xAxisMetadata.forEach((metadata) => {
                xValues.push(metadata.name);
                if (data[metadata.key]) {
                    yValues.push(data[metadata.key]);
                } else {
                    yValues.push('');
                }
            });

            const trace = {
                key,
                name: telemetryObject.name,
                x: xValues,
                y: yValues,
                text: yValues.map(String),
                xAxisMetadata: axisMetadata.xAxisMetadata,
                yAxisMetadata: axisMetadata.yAxisMetadata,
                type: 'bar'
            };

            this.addTrace(trace, key);
        },
        requestDataFor(telemetryObject) {
            const axisMetadata = this.getAxisMetadata(telemetryObject);
            this.openmct.telemetry.request(telemetryObject, this.getOptions(telemetryObject))
                .then(data => {
                    data.forEach((datum) => {
                        this.processData(telemetryObject, datum, axisMetadata);
                    });
                });
        },
        subscribeToObject(telemetryObject) {
<<<<<<< HEAD
            const key = objectUtils.makeKeyString(telemetryObject.identifier);
=======
            const key = this.openmct.objects.makeKeyString(telemetryObject.identifier);
>>>>>>> 5b3c1edd
            const found = Object.values(this.subscriptions).findIndex(objectKey => objectKey === key);
            if (found > -1) {
                this.subscriptions[found].unsubscribe();
                delete this.subscriptions[found];
            }

            const options = this.getOptions(telemetryObject);
            const axisMetadata = this.getAxisMetadata(telemetryObject);
            const unsubscribe = this.openmct.telemetry.subscribe(telemetryObject,
                data => this.processData(telemetryObject, data, axisMetadata)
                , options);

            this.subscriptions.push({
                key,
                unsubscribe
            });
        },
        subscribeToAll() {
            this.colorPalette.reset();
            const telemetryObjects = Object.values(this.telemetryObjects);
            telemetryObjects.forEach(this.subscribeToObject);
        },
        updateDomainObject(newDomainObject) {
            this.currentDomainObject = newDomainObject;
<<<<<<< HEAD
        },
        updateTraceVisibility() {
            // We create a copy here to improve performance since visibleData - a computed property - is dependent on this.trace.
            this.trace = this.trace.map((currentTrace, index) => {
                currentTrace.hidden = this.spectralAggregateTypes[currentTrace.key].hidden === true;

                return currentTrace;
            });
=======
>>>>>>> 5b3c1edd
        }
    }
};

</script>

<style lang="scss">
    .c-spectral-aggregate-plot {
        > * + * {
            margin-top: 5px;
        }

        &-view {
            display: flex;
            flex-direction: column;
            overflow: hidden;
        }

        &__plot-wrapper {
            flex: 1 1 auto;
            min-height: 300px;
            min-width: 300px;
        }

        &__legend-wrapper {
            flex: 0 1 auto;
            overflow: auto;
            padding-right: 5px;
        }
    }
</style><|MERGE_RESOLUTION|>--- conflicted
+++ resolved
@@ -21,22 +21,11 @@
 -->
 
 <template>
-<<<<<<< HEAD
-<div class="c-spectral-aggregate-plot-view gl-plot plot-legend-bottom"
-     :class="{'plot-legend-expanded': legendExpanded, 'plot-legend-collapsed': !legendExpanded }"
->
-    <SpectralAggregatePlot ref="spectralAggregatePlot"
-                           class="c-spectral-aggregate-plot__plot-wrapper"
-                           :data="visibleData"
-                           :plot-axis-title="plotAxisTitle"
-                           :legend-expanded="legendExpanded"
-=======
 <div class="c-spectral-aggregate-plot-view gl-plot plot-legend-bottom plot-legend-collapsed">
     <SpectralAggregatePlot ref="spectralAggregatePlot"
                            class="c-spectral-aggregate-plot__plot-wrapper"
                            :data="trace"
                            :plot-axis-title="plotAxisTitle"
->>>>>>> 5b3c1edd
     />
 </div>
 </template>
@@ -44,10 +33,6 @@
 <script>
 import * as SPECTRAL_AGGREGATE from './SpectralAggregateConstants';
 import ColorPalette from '../lib/ColorPalette';
-<<<<<<< HEAD
-import objectUtils from 'objectUtils';
-=======
->>>>>>> 5b3c1edd
 import SpectralAggregatePlot from './SpectralAggregatePlot.vue';
 
 export default {
@@ -60,18 +45,9 @@
             colorMapping: {},
             composition: {},
             currentDomainObject: this.domainObject,
-<<<<<<< HEAD
-            isRealTime: (this.openmct.time.clock() !== undefined),
-            spectralAggregateTypes: {},
-            subscriptions: [],
-            telemetryObjects: {},
-            trace: [],
-            legendExpanded: false
-=======
             subscriptions: [],
             telemetryObjects: {},
             trace: []
->>>>>>> 5b3c1edd
         };
     },
     computed: {
@@ -87,12 +63,6 @@
                 xAxisTitle: `${xAxisMetadata.name || ''} ${xAxisUnit}`,
                 yAxisTitle: `${yAxisMetadata.name || ''} ${yAxisUnit}`
             };
-<<<<<<< HEAD
-        },
-        visibleData() {
-            return this.trace.filter((trace) => trace.hidden !== true);
-=======
->>>>>>> 5b3c1edd
         }
     },
     mounted() {
@@ -129,20 +99,8 @@
 
             return color;
         },
-<<<<<<< HEAD
-        addSpectralAggregateType(key, name, timestamp, color) {
-            this.$set(this.spectralAggregateTypes, key, {
-                name,
-                timestamp,
-                color
-            });
-        },
-        addTelemetryObject(telemetryObject) {
-            const key = objectUtils.makeKeyString(telemetryObject.identifier);
-=======
         addTelemetryObject(telemetryObject) {
             const key = this.openmct.objects.makeKeyString(telemetryObject.identifier);
->>>>>>> 5b3c1edd
 
             if (!this.colorMapping[key]) {
                 this.addColorForTelemetry(key);
@@ -172,16 +130,8 @@
             });
 
             this.trace = isInTrace ? newTrace : newTrace.concat([trace]);
-<<<<<<< HEAD
-            this.updateTraceVisibility();
         },
         clockChanged() {
-            this.isRealTime = this.openmct.time.clock() !== undefined;
-
-=======
-        },
-        clockChanged() {
->>>>>>> 5b3c1edd
             this.removeAllSubscriptions();
             this.subscribeToAll();
         },
@@ -200,10 +150,6 @@
             const { start, end } = this.openmct.time.bounds();
 
             return {
-<<<<<<< HEAD
-                averages: 0,
-=======
->>>>>>> 5b3c1edd
                 end,
                 start,
                 startTime: null,
@@ -235,14 +181,8 @@
             this.subscriptions = [];
         },
         removeTelemetryObject(identifier) {
-<<<<<<< HEAD
-            const key = objectUtils.makeKeyString(identifier);
-            delete this.telemetryObjects[key];
-            this.$delete(this.spectralAggregateTypes, key);
-=======
             const key = this.openmct.objects.makeKeyString(identifier);
             delete this.telemetryObjects[key];
->>>>>>> 5b3c1edd
 
             this.subscriptions.forEach(subscription => {
                 if (subscription.key !== key) {
@@ -256,22 +196,13 @@
             this.trace = this.trace.filter(t => t.key !== key);
         },
         processData(telemetryObject, data, axisMetadata) {
-<<<<<<< HEAD
-            const key = objectUtils.makeKeyString(telemetryObject.identifier);
-=======
             const key = this.openmct.objects.makeKeyString(telemetryObject.identifier);
->>>>>>> 5b3c1edd
-
+
+            // eslint-disable-next-line no-unused-vars
             const formattedTimestamp = 'N/A';
 
+            // eslint-disable-next-line no-unused-vars
             const color = this.colorMapping[key];
-<<<<<<< HEAD
-            const spectralAggregateValue = this.spectralAggregateTypes[key];
-            if (!spectralAggregateValue) {
-                this.addSpectralAggregateType(key, telemetryObject.name, formattedTimestamp, color);
-            }
-=======
->>>>>>> 5b3c1edd
 
             if (data.message) {
                 this.openmct.notifications.alert(data.message);
@@ -313,11 +244,7 @@
                 });
         },
         subscribeToObject(telemetryObject) {
-<<<<<<< HEAD
-            const key = objectUtils.makeKeyString(telemetryObject.identifier);
-=======
             const key = this.openmct.objects.makeKeyString(telemetryObject.identifier);
->>>>>>> 5b3c1edd
             const found = Object.values(this.subscriptions).findIndex(objectKey => objectKey === key);
             if (found > -1) {
                 this.subscriptions[found].unsubscribe();
@@ -342,17 +269,6 @@
         },
         updateDomainObject(newDomainObject) {
             this.currentDomainObject = newDomainObject;
-<<<<<<< HEAD
-        },
-        updateTraceVisibility() {
-            // We create a copy here to improve performance since visibleData - a computed property - is dependent on this.trace.
-            this.trace = this.trace.map((currentTrace, index) => {
-                currentTrace.hidden = this.spectralAggregateTypes[currentTrace.key].hidden === true;
-
-                return currentTrace;
-            });
-=======
->>>>>>> 5b3c1edd
         }
     }
 };

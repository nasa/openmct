/*****************************************************************************
 * Open MCT, Copyright (c) 2014-2018, United States Government
 * as represented by the Administrator of the National Aeronautics and Space
 * Administration. All rights reserved.
 *
 * Open MCT is licensed under the Apache License, Version 2.0 (the
 * "License"); you may not use this file except in compliance with the License.
 * You may obtain a copy of the License at
 * http://www.apache.org/licenses/LICENSE-2.0.
 *
 * Unless required by applicable law or agreed to in writing, software
 * distributed under the License is distributed on an "AS IS" BASIS, WITHOUT
 * WARRANTIES OR CONDITIONS OF ANY KIND, either express or implied. See the
 * License for the specific language governing permissions and limitations
 * under the License.
 *
 * Open MCT includes source code licensed under additional open source
 * licenses. See the Open Source Licenses file (LICENSES.md) included with
 * this source code distribution or the Licensing information page available
 * at runtime from the About dialog for additional information.
 *****************************************************************************/

/*jscs:disable disallowDanglingUnderscores */

define([
    'lodash',
    '../configuration/PlotConfigurationModel',
    '../configuration/configStore',
    '../lib/eventHelpers'
], function (
    _,
    PlotConfigurationModel,
    configStore,
    eventHelpers
) {

    /**
    TODO: Need to separate off plot configuration and specifying of defaults,
    is part of onDomainObjectChange as it can be triggered by mutation.
     */

    /**
     * Controller for a plot.
     *
     * @constructor.
     */
    function PlotController(
        $scope,
        $element,
        formatService,
        openmct,
        objectService,
        exportImageService
    ) {

        this.$scope = $scope;
        this.$element = $element;
        this.formatService = formatService;
        this.openmct = openmct;
        this.objectService = objectService;
        this.exportImageService = exportImageService;
        this.cursorGuide = false;

        $scope.pending = 0;

        this.clearData = this.clearData.bind(this);

        this.listenTo($scope, 'user:viewport:change:end', this.onUserViewportChangeEnd, this);
        this.listenTo($scope, '$destroy', this.destroy, this);
        this.listenTo($scope, 'clearData', this.clearData);

        this.config = this.getConfig(this.$scope.domainObject);
        this.listenTo(this.config.series, 'add', this.addSeries, this);
        this.listenTo(this.config.series, 'remove', this.removeSeries, this);
        this.config.series.forEach(this.addSeries, this);

        this.followTimeConductor();

        this.newStyleDomainObject = $scope.domainObject.useCapability('adapter');
        this.keyString = this.openmct.objects.makeKeyString(this.newStyleDomainObject.identifier);

        this.filterObserver = this.openmct.objects.observe(
            this.newStyleDomainObject,
            'configuration.filters',
            this.updateFiltersAndResubscribe.bind(this)
        );
    }

    eventHelpers.extend(PlotController.prototype);

    PlotController.prototype.followTimeConductor = function () {
        this.listenTo(this.openmct.time, 'bounds', this.updateDisplayBounds, this);
        this.listenTo(this.openmct.time, 'timeSystem', this.onTimeSystemChange, this);
        this.synchronized(true);
    };

    PlotController.prototype.loadSeriesData = function (series) {
        if (this.$element[0].offsetWidth === 0) {
            this.scheduleLoad(series);

            return;
        }

        this.startLoading();
        const options = {
            size: this.$element[0].offsetWidth,
            domain: this.config.xAxis.get('key')
        };

        series.load(options)
            .then(this.stopLoading.bind(this));
    };

    PlotController.prototype.scheduleLoad = function (series) {
        if (!this.scheduledLoads) {
            this.startLoading();
            this.scheduledLoads = [];
            this.checkForSize = setInterval(function () {
                if (this.$element[0].offsetWidth === 0) {
                    return;
                }

                this.stopLoading();
                this.scheduledLoads.forEach(this.loadSeriesData, this);
                delete this.scheduledLoads;
                clearInterval(this.checkForSize);
                delete this.checkForSize;
            }.bind(this));
        }

        if (this.scheduledLoads.indexOf(series) === -1) {
            this.scheduledLoads.push(series);
        }
    };

    PlotController.prototype.addSeries = function (series) {
<<<<<<< HEAD
        this.listenTo(series, 'change:xKey', function (xKey) {
            this.setDisplayRange(series, xKey);
        }, this);
        this.listenTo(series, 'change:yKey', function () {
=======
        this.listenTo(series, 'change:yKey', () => {
>>>>>>> 270f07eb
            this.loadSeriesData(series);
        }, this);

        this.listenTo(series, 'change:interpolate', () => {
            this.loadSeriesData(series);
        }, this);

        this.loadSeriesData(series);
    };


    PlotController.prototype.setDisplayRange = function (series, xKey) {
        if (this.config.series.models.length !== 1) {
            return;
        }

        const displayRange = series.getDisplayRange(xKey);
        this.config.xAxis.set('range', displayRange);
    };

    PlotController.prototype.removeSeries = function (plotSeries) {
        this.stopListening(plotSeries);
    };

    PlotController.prototype.getConfig = function (domainObject) {
        const configId = domainObject.getId();
        let config = configStore.get(configId);
        if (!config) {
            const newDomainObject = domainObject.useCapability('adapter');
            config = new PlotConfigurationModel({
                id: configId,
                domainObject: newDomainObject,
                openmct: this.openmct
            });
            configStore.add(configId, config);
        }

        return config;
    };

    PlotController.prototype.onTimeSystemChange = function (timeSystem) {
        this.config.xAxis.set('key', timeSystem.key);
        this.config.xAxis.emit('resetSeries');
    };

    PlotController.prototype.destroy = function () {
        configStore.deleteStore(this.config.id);

        this.stopListening();
        if (this.checkForSize) {
            clearInterval(this.checkForSize);
            delete this.checkForSize;
        }

        if (this.filterObserver) {
            this.filterObserver();
        }
    };

    PlotController.prototype.loadMoreData = function (range, purge) {
        this.config.series.forEach(plotSeries => {
            this.startLoading();
            plotSeries.load({
                size: this.$element[0].offsetWidth,
                start: range.min,
                end: range.max
            })
                .then(this.stopLoading());
            if (purge) {
                plotSeries.purgeRecordsOutsideRange(range);
            }
        });
    };

    /**
     * Track latest display bounds.  Forces update when not receiving ticks.
     */
    PlotController.prototype.updateDisplayBounds = function (bounds, isTick) {
        const newRange = {
            min: bounds.start,
            max: bounds.end
        };
        this.config.xAxis.set('range', newRange);
        if (!isTick) {
            this.skipReloadOnInteraction = true;
            this.$scope.$broadcast('plot:clearHistory');
            this.skipReloadOnInteraction = false;
            this.loadMoreData(newRange, true);
        } else {
            // Drop any data that is more than 1x (max-min) before min.
            // Limit these purges to once a second.
            if (!this.nextPurge || this.nextPurge < Date.now()) {
                const keepRange = {
                    min: newRange.min - (newRange.max - newRange.min),
                    max: newRange.max
                };
                this.config.series.forEach(function (series) {
                    series.purgeRecordsOutsideRange(keepRange);
                });
                this.nextPurge = Date.now() + 1000;
            }
        }
    };

    PlotController.prototype.startLoading = function () {
        this.$scope.pending += 1;
    };

    PlotController.prototype.stopLoading = function () {
        this.$scope.$evalAsync(() => {
            this.$scope.pending -= 1;
        });
    };

    /**
     * Getter/setter for "synchronized" value.  If not synchronized and
     * time conductor is in clock mode, will mark objects as unsynced so that
     * displays can update accordingly.
     * @private
     */
    PlotController.prototype.synchronized = function (value) {
        if (typeof value !== 'undefined') {
            this._synchronized = value;
            const isUnsynced = !value && this.openmct.time.clock();
            if (this.$scope.domainObject.getCapability('status')) {
                this.$scope.domainObject.getCapability('status')
                    .set('timeconductor-unsynced', isUnsynced);
            }
        }

        return this._synchronized;
    };

    /**
     * Handle end of user viewport change: load more data for current display
     * bounds, and mark view as synchronized if bounds match configured bounds.
     * @private
     */
    PlotController.prototype.onUserViewportChangeEnd = function () {
        const xDisplayRange = this.config.xAxis.get('displayRange');
        const xRange = this.config.xAxis.get('range');

        if (!this.skipReloadOnInteraction) {
            this.loadMoreData(xDisplayRange);
        }

        this.synchronized(xRange.min === xDisplayRange.min
                          && xRange.max === xDisplayRange.max);
    };

    PlotController.prototype.updateFiltersAndResubscribe = function (updatedFilters) {
        this.config.series.forEach(function (series) {
            series.updateFiltersAndRefresh(updatedFilters[series.keyString]);
        });
    };

    PlotController.prototype.clearData = function () {
        this.config.series.forEach(function (series) {
            series.reset();
        });
    };

    /**
     * Export view as JPG.
     */
    PlotController.prototype.exportJPG = function () {
        const plotElement = this.$element.children()[1];

        this.exportImageService.exportJPG(plotElement, 'plot.jpg', 'export-plot');
    };

    /**
     * Export view as PNG.
     */
    PlotController.prototype.exportPNG = function () {
        const plotElement = this.$element.children()[1];

        this.exportImageService.exportPNG(plotElement, 'plot.png', 'export-plot');
    };

    PlotController.prototype.toggleCursorGuide = function ($event) {
        this.cursorGuide = !this.cursorGuide;
        this.$scope.$broadcast('cursorguide', $event);
    };

    return PlotController;

});<|MERGE_RESOLUTION|>--- conflicted
+++ resolved
@@ -134,14 +134,10 @@
     };
 
     PlotController.prototype.addSeries = function (series) {
-<<<<<<< HEAD
-        this.listenTo(series, 'change:xKey', function (xKey) {
+        this.listenTo(series, 'change:xKey', (xKey) => {
             this.setDisplayRange(series, xKey);
         }, this);
-        this.listenTo(series, 'change:yKey', function () {
-=======
         this.listenTo(series, 'change:yKey', () => {
->>>>>>> 270f07eb
             this.loadSeriesData(series);
         }, this);
 

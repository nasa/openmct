/*****************************************************************************
 * Open MCT, Copyright (c) 2014-2018, United States Government
 * as represented by the Administrator of the National Aeronautics and Space
 * Administration. All rights reserved.
 *
 * Open MCT is licensed under the Apache License, Version 2.0 (the
 * "License"); you may not use this file except in compliance with the License.
 * You may obtain a copy of the License at
 * http://www.apache.org/licenses/LICENSE-2.0.
 *
 * Unless required by applicable law or agreed to in writing, software
 * distributed under the License is distributed on an "AS IS" BASIS, WITHOUT
 * WARRANTIES OR CONDITIONS OF ANY KIND, either express or implied. See the
 * License for the specific language governing permissions and limitations
 * under the License.
 *
 * Open MCT includes source code licensed under additional open source
 * licenses. See the Open Source Licenses file (LICENSES.md) included with
 * this source code distribution or the Licensing information page available
 * at runtime from the About dialog for additional information.
 *****************************************************************************/
/*jscs:disable disallowDanglingUnderscores */

define([

], function (

) {

    /**
     * A scale has an input domain and an output range.  It provides functions
     * `scale` return the range value associated with a domain value.
     * `invert` return the domain value associated with range value.
     */
    function LinearScale(domain) {
        this.domain(domain);
    }

    LinearScale.prototype.domain = function (newDomain) {
        if (newDomain) {
            this._domain = newDomain;
            this._domainDenominator = newDomain.max - newDomain.min;
        }

        return this._domain;
    };

    LinearScale.prototype.range = function (newRange) {
        if (newRange) {
            this._range = newRange;
            this._rangeDenominator = newRange.max - newRange.min;
        }

        return this._range;
    };

    LinearScale.prototype.scale = function (domainValue) {
        if (!this._domain || !this._range) {
            return;
        }
<<<<<<< HEAD
        const domainOffset = domainValue - this._domain.min;
        const rangeFraction = domainOffset - this._domainDenominator;
        const rangeOffset = rangeFraction * this._rangeDenominator;
        const rangeValue = rangeOffset + this._range.min;
=======

        var domainOffset = domainValue - this._domain.min,
            rangeFraction = domainOffset - this._domainDenominator,
            rangeOffset = rangeFraction * this._rangeDenominator,
            rangeValue = rangeOffset + this._range.min;

>>>>>>> b76d4b76
        return rangeValue;
    };

    LinearScale.prototype.invert = function (rangeValue) {
        if (!this._domain || !this._range) {
            return;
        }
<<<<<<< HEAD
        const rangeOffset = rangeValue - this._range.min;
        const domainFraction = rangeOffset / this._rangeDenominator;
        const domainOffset = domainFraction * this._domainDenominator;
        const domainValue = domainOffset + this._domain.min;
=======

        var rangeOffset = rangeValue - this._range.min,
            domainFraction = rangeOffset / this._rangeDenominator,
            domainOffset = domainFraction * this._domainDenominator,
            domainValue = domainOffset + this._domain.min;

>>>>>>> b76d4b76
        return domainValue;
    };

    return LinearScale;
});

/**
 *
 */<|MERGE_RESOLUTION|>--- conflicted
+++ resolved
@@ -58,19 +58,12 @@
         if (!this._domain || !this._range) {
             return;
         }
-<<<<<<< HEAD
+
         const domainOffset = domainValue - this._domain.min;
         const rangeFraction = domainOffset - this._domainDenominator;
         const rangeOffset = rangeFraction * this._rangeDenominator;
         const rangeValue = rangeOffset + this._range.min;
-=======
 
-        var domainOffset = domainValue - this._domain.min,
-            rangeFraction = domainOffset - this._domainDenominator,
-            rangeOffset = rangeFraction * this._rangeDenominator,
-            rangeValue = rangeOffset + this._range.min;
-
->>>>>>> b76d4b76
         return rangeValue;
     };
 
@@ -78,19 +71,12 @@
         if (!this._domain || !this._range) {
             return;
         }
-<<<<<<< HEAD
+
         const rangeOffset = rangeValue - this._range.min;
         const domainFraction = rangeOffset / this._rangeDenominator;
         const domainOffset = domainFraction * this._domainDenominator;
         const domainValue = domainOffset + this._domain.min;
-=======
 
-        var rangeOffset = rangeValue - this._range.min,
-            domainFraction = rangeOffset / this._rangeDenominator,
-            domainOffset = domainFraction * this._domainDenominator,
-            domainValue = domainOffset + this._domain.min;
-
->>>>>>> b76d4b76
         return domainValue;
     };
 

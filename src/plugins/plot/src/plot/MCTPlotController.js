/*****************************************************************************
 * Open MCT, Copyright (c) 2014-2020, United States Government
 * as represented by the Administrator of the National Aeronautics and Space
 * Administration. All rights reserved.
 *
 * Open MCT is licensed under the Apache License, Version 2.0 (the
 * "License"); you may not use this file except in compliance with the License.
 * You may obtain a copy of the License at
 * http://www.apache.org/licenses/LICENSE-2.0.
 *
 * Unless required by applicable law or agreed to in writing, software
 * distributed under the License is distributed on an "AS IS" BASIS, WITHOUT
 * WARRANTIES OR CONDITIONS OF ANY KIND, either express or implied. See the
 * License for the specific language governing permissions and limitations
 * under the License.
 *
 * Open MCT includes source code licensed under additional open source
 * licenses. See the Open Source Licenses file (LICENSES.md) included with
 * this source code distribution or the Licensing information page available
 * at runtime from the About dialog for additional information.
 *****************************************************************************/

define([
    './LinearScale',
    '../lib/eventHelpers'
], function (
    LinearScale,
    eventHelpers
) {

    /**
     * MCTPlotController handles user interactions with the plot canvas.
     * It supports pan and zoom, implements zoom history, and supports locating
     * values near the cursor.
     */
    function MCTPlotController($scope, $element, $window) {
        this.$onInit = () => {
            this.$scope = $scope;
            this.$scope.config = this.config;
            this.$scope.plot = this;
            this.$element = $element;
            this.$window = $window;

            this.xScale = new LinearScale(this.config.xAxis.get('displayRange'));
            this.yScale = new LinearScale(this.config.yAxis.get('displayRange'));

            this.pan = undefined;
            this.marquee = undefined;

            this.chartElementBounds = undefined;
            this.tickUpdate = false;

            this.$scope.plotHistory = this.plotHistory = [];
            this.listenTo(this.$scope, 'plot:clearHistory', this.clear, this);

            this.initialize();
        };
    }

    MCTPlotController.$inject = ['$scope', '$element', '$window'];

    eventHelpers.extend(MCTPlotController.prototype);

    MCTPlotController.prototype.initCanvas = function () {
        if (this.$canvas) {
            this.stopListening(this.$canvas);
        }

        this.$canvas = this.$element.find('canvas');

        this.listenTo(this.$canvas, 'mousemove', this.trackMousePosition, this);
        this.listenTo(this.$canvas, 'mouseleave', this.untrackMousePosition, this);
        this.listenTo(this.$canvas, 'mousedown', this.onMouseDown, this);
        this.listenTo(this.$canvas, 'wheel', this.wheelZoom, this);
    };

    MCTPlotController.prototype.initialize = function () {
        this.$canvas = this.$element.find('canvas');

        this.listenTo(this.$canvas, 'mousemove', this.trackMousePosition, this);
        this.listenTo(this.$canvas, 'mouseleave', this.untrackMousePosition, this);
        this.listenTo(this.$canvas, 'mousedown', this.onMouseDown, this);
        this.listenTo(this.$canvas, 'wheel', this.wheelZoom, this);

        this.$scope.rectangles = [];
        this.$scope.tickWidth = 0;

        this.$scope.xAxis = this.config.xAxis;
        this.$scope.yAxis = this.config.yAxis;
        this.$scope.series = this.config.series.models;
        this.$scope.legend = this.config.legend;

        this.$scope.yAxisLabel = this.config.yAxis.get('label');

        this.cursorGuideVertical = this.$element[0].querySelector('.js-cursor-guide--v');
        this.cursorGuideHorizontal = this.$element[0].querySelector('.js-cursor-guide--h');
        this.cursorGuide = false;

        this.gridLines = true;

        this.listenTo(this.$scope, 'cursorguide', this.toggleCursorGuide, this);
        this.listenTo(this.$scope, 'toggleGridLines', this.toggleGridLines, this);

        this.listenTo(this.$scope, '$destroy', this.destroy, this);
        this.listenTo(this.$scope, 'plot:tickWidth', this.onTickWidthChange, this);
        this.listenTo(this.$scope, 'plot:highlight:set', this.onPlotHighlightSet, this);
        this.listenTo(this.$scope, 'plot:reinitializeCanvas', this.initCanvas, this);
        this.listenTo(this.config.xAxis, 'resetSeries', this.setUpXAxisOptions, this);
        this.listenTo(this.config.xAxis, 'change:displayRange', this.onXAxisChange, this);
        this.listenTo(this.config.yAxis, 'change:displayRange', this.onYAxisChange, this);

        this.setUpXAxisOptions();
        this.setUpYAxisOptions();
    };

    MCTPlotController.prototype.setUpXAxisOptions = function () {
        const xAxisKey = this.config.xAxis.get('key');

        if (this.$scope.series.length === 1) {
            let metadata = this.$scope.series[0].metadata;

            this.$scope.xKeyOptions = metadata
                .valuesForHints(['domain'])
                .map(function (o) {
                    return {
                        name: o.name,
                        key: o.key
                    };
                });
            this.$scope.selectedXKeyOption = this.getXKeyOption(xAxisKey);
        }
    };

    MCTPlotController.prototype.setUpYAxisOptions = function () {
        if (this.$scope.series.length === 1) {
            let metadata = this.$scope.series[0].metadata;

            this.$scope.yKeyOptions = metadata
                .valuesForHints(['range'])
                .map(function (o) {
                    return {
                        name: o.name,
                        key: o.key
                    };
                });

            //  set yAxisLabel if none is set yet
            if (this.$scope.yAxisLabel === 'none') {
                let yKey = this.$scope.series[0].model.yKey;
                let yKeyModel = this.$scope.yKeyOptions.filter(o => o.key === yKey)[0];

                this.$scope.yAxisLabel = yKeyModel.name;
            }
        } else {
            this.$scope.yKeyOptions = undefined;
        }
    };

    MCTPlotController.prototype.onXAxisChange = function (displayBounds) {
        if (displayBounds) {
            this.xScale.domain(displayBounds);
        }
    };

    MCTPlotController.prototype.onYAxisChange = function (displayBounds) {
        if (displayBounds) {
            this.yScale.domain(displayBounds);
        }
    };

    MCTPlotController.prototype.onTickWidthChange = function ($event, width) {
        if ($event.targetScope.domainObject !== this.$scope.domainObject) {
            // Always accept tick width if it comes from a different object.
            this.$scope.tickWidth = width;
        } else {
            // Otherwise, only accept tick with if it's larger.
            const newWidth = Math.max(width, this.$scope.tickWidth);
            if (newWidth !== this.$scope.tickWidth) {
                this.$scope.tickWidth = newWidth;
                this.$scope.$digest();
            }
        }
    };

    MCTPlotController.prototype.trackMousePosition = function ($event) {
        this.trackChartElementBounds($event);
        this.xScale.range({
            min: 0,
            max: this.chartElementBounds.width
        });
        this.yScale.range({
            min: 0,
            max: this.chartElementBounds.height
        });

        this.positionOverElement = {
            x: $event.clientX - this.chartElementBounds.left,
            y: this.chartElementBounds.height
                - ($event.clientY - this.chartElementBounds.top)
        };

        this.positionOverPlot = {
            x: this.xScale.invert(this.positionOverElement.x),
            y: this.yScale.invert(this.positionOverElement.y)
        };

        if (this.cursorGuide) {
            this.updateCrosshairs($event);
        }

        this.highlightValues(this.positionOverPlot.x);
        this.updateMarquee();
        this.updatePan();
        this.$scope.$digest();
        $event.preventDefault();
    };

    MCTPlotController.prototype.updateCrosshairs = function ($event) {
        this.cursorGuideVertical.style.left = ($event.clientX - this.chartElementBounds.x) + 'px';
        this.cursorGuideHorizontal.style.top = ($event.clientY - this.chartElementBounds.y) + 'px';
    };

    MCTPlotController.prototype.trackChartElementBounds = function ($event) {
        if ($event.target === this.$canvas[1]) {
            this.chartElementBounds = $event.target.getBoundingClientRect();
        }
    };

    MCTPlotController.prototype.onPlotHighlightSet = function ($e, point) {
        if (point === this.highlightPoint) {
            return;
        }

        this.highlightValues(point);
    };

    MCTPlotController.prototype.highlightValues = function (point) {
        this.highlightPoint = point;
        this.$scope.$emit('plot:highlight:update', point);
        if (this.$scope.lockHighlightPoint) {
            return;
        }

        if (!point) {
            this.$scope.highlights = [];
            this.$scope.series.forEach(series => delete series.closest);
        } else {
            this.$scope.highlights = this.$scope.series
                .filter(series => series.data.length > 0)
                .map(series => {
                    series.closest = series.nearestPoint(point);

                    return {
                        series: series,
                        point: series.closest
                    };
                });
        }

        this.$scope.$digest();
    };

    MCTPlotController.prototype.untrackMousePosition = function () {
        this.positionOverElement = undefined;
        this.positionOverPlot = undefined;
        this.highlightValues();
    };

    MCTPlotController.prototype.onMouseDown = function ($event) {
        // do not monitor drag events on browser context click
        if (event.ctrlKey) {
            return;
        }

        this.listenTo(this.$window, 'mouseup', this.onMouseUp, this);
        this.listenTo(this.$window, 'mousemove', this.trackMousePosition, this);
        if (event.altKey) {
            return this.startPan($event);
        } else {
            return this.startMarquee($event);
        }
    };

    MCTPlotController.prototype.onMouseUp = function ($event) {
        this.stopListening(this.$window, 'mouseup', this.onMouseUp, this);
        this.stopListening(this.$window, 'mousemove', this.trackMousePosition, this);

        if (this.isMouseClick()) {
            this.$scope.lockHighlightPoint = !this.$scope.lockHighlightPoint;
        }

        if (this.pan) {
            return this.endPan($event);
        }

        if (this.marquee) {
            return this.endMarquee($event);
        }
    };

    MCTPlotController.prototype.isMouseClick = function () {
        if (!this.marquee) {
            return false;
        }

        const { start, end } = this.marquee;

        return start.x === end.x && start.y === end.y;
    };

    MCTPlotController.prototype.updateMarquee = function () {
        if (!this.marquee) {
            return;
        }

        this.marquee.end = this.positionOverPlot;
        this.marquee.endPixels = this.positionOverElement;
    };

    MCTPlotController.prototype.startMarquee = function ($event) {
        this.$canvas.removeClass('plot-drag');
        this.$canvas.addClass('plot-marquee');

        this.trackMousePosition($event);
        if (this.positionOverPlot) {
            this.freeze();
            this.marquee = {
                startPixels: this.positionOverElement,
                endPixels: this.positionOverElement,
                start: this.positionOverPlot,
                end: this.positionOverPlot,
                color: [1, 1, 1, 0.5]
            };
            this.$scope.rectangles.push(this.marquee);
            this.trackHistory();
        }
    };

    MCTPlotController.prototype.endMarquee = function () {
        const startPixels = this.marquee.startPixels;
        const endPixels = this.marquee.endPixels;
        const marqueeDistance = Math.sqrt(
            Math.pow(startPixels.x - endPixels.x, 2)
            + Math.pow(startPixels.y - endPixels.y, 2)
        );
        // Don't zoom if mouse moved less than 7.5 pixels.
        if (marqueeDistance > 7.5) {
            this.$scope.xAxis.set('displayRange', {
                min: Math.min(this.marquee.start.x, this.marquee.end.x),
                max: Math.max(this.marquee.start.x, this.marquee.end.x)
            });
            this.$scope.yAxis.set('displayRange', {
                min: Math.min(this.marquee.start.y, this.marquee.end.y),
                max: Math.max(this.marquee.start.y, this.marquee.end.y)
            });
            this.$scope.$emit('user:viewport:change:end');
        } else {
            // A history entry is created by startMarquee, need to remove
            // if marquee zoom doesn't occur.
            this.plotHistory.pop();
        }

        this.$scope.rectangles = [];
        this.marquee = undefined;
    };

    MCTPlotController.prototype.zoom = function (zoomDirection, zoomFactor) {
        const currentXaxis = this.$scope.xAxis.get('displayRange');
        const currentYaxis = this.$scope.yAxis.get('displayRange');

        // when there is no plot data, the ranges can be undefined
        // in which case we should not perform zoom
        if (!currentXaxis || !currentYaxis) {
            return;
        }

        this.freeze();
        this.trackHistory();

        const xAxisDist = (currentXaxis.max - currentXaxis.min) * zoomFactor;
        const yAxisDist = (currentYaxis.max - currentYaxis.min) * zoomFactor;

        if (zoomDirection === 'in') {
            this.$scope.xAxis.set('displayRange', {
                min: currentXaxis.min + xAxisDist,
                max: currentXaxis.max - xAxisDist
            });

            this.$scope.yAxis.set('displayRange', {
                min: currentYaxis.min + yAxisDist,
                max: currentYaxis.max - yAxisDist
            });
        } else if (zoomDirection === 'out') {
            this.$scope.xAxis.set('displayRange', {
                min: currentXaxis.min - xAxisDist,
                max: currentXaxis.max + xAxisDist
            });

            this.$scope.yAxis.set('displayRange', {
                min: currentYaxis.min - yAxisDist,
                max: currentYaxis.max + yAxisDist
            });
        }

        this.$scope.$emit('user:viewport:change:end');
    };

    MCTPlotController.prototype.wheelZoom = function (event) {
        const ZOOM_AMT = 0.1;
        event.preventDefault();

        if (!this.positionOverPlot) {
            return;
        }

        let xDisplayRange = this.$scope.xAxis.get('displayRange');
        let yDisplayRange = this.$scope.yAxis.get('displayRange');

        // when there is no plot data, the ranges can be undefined
        // in which case we should not perform zoom
        if (!xDisplayRange || !yDisplayRange) {
            return;
        }

        this.freeze();
        window.clearTimeout(this.stillZooming);

        let xAxisDist = (xDisplayRange.max - xDisplayRange.min);
        let yAxisDist = (yDisplayRange.max - yDisplayRange.min);
        let xDistMouseToMax = xDisplayRange.max - this.positionOverPlot.x;
        let xDistMouseToMin = this.positionOverPlot.x - xDisplayRange.min;
        let yDistMouseToMax = yDisplayRange.max - this.positionOverPlot.y;
        let yDistMouseToMin = this.positionOverPlot.y - yDisplayRange.min;
        let xAxisMaxDist = xDistMouseToMax / xAxisDist;
        let xAxisMinDist = xDistMouseToMin / xAxisDist;
        let yAxisMaxDist = yDistMouseToMax / yAxisDist;
        let yAxisMinDist = yDistMouseToMin / yAxisDist;

        let plotHistoryStep;

        if (!plotHistoryStep) {
            plotHistoryStep = {
                x: xDisplayRange,
                y: yDisplayRange
            };
        }

        if (event.wheelDelta < 0) {

            this.$scope.xAxis.set('displayRange', {
                min: xDisplayRange.min + ((xAxisDist * ZOOM_AMT) * xAxisMinDist),
                max: xDisplayRange.max - ((xAxisDist * ZOOM_AMT) * xAxisMaxDist)
            });

            this.$scope.yAxis.set('displayRange', {
                min: yDisplayRange.min + ((yAxisDist * ZOOM_AMT) * yAxisMinDist),
                max: yDisplayRange.max - ((yAxisDist * ZOOM_AMT) * yAxisMaxDist)
            });
        } else if (event.wheelDelta >= 0) {

            this.$scope.xAxis.set('displayRange', {
                min: xDisplayRange.min - ((xAxisDist * ZOOM_AMT) * xAxisMinDist),
                max: xDisplayRange.max + ((xAxisDist * ZOOM_AMT) * xAxisMaxDist)
            });

            this.$scope.yAxis.set('displayRange', {
                min: yDisplayRange.min - ((yAxisDist * ZOOM_AMT) * yAxisMinDist),
                max: yDisplayRange.max + ((yAxisDist * ZOOM_AMT) * yAxisMaxDist)
            });
        }

        this.stillZooming = window.setTimeout(function () {
            this.plotHistory.push(plotHistoryStep);
            plotHistoryStep = undefined;
            this.$scope.$emit('user:viewport:change:end');
        }.bind(this), 250);
    };

    MCTPlotController.prototype.startPan = function ($event) {
        this.$canvas.addClass('plot-drag');
        this.$canvas.removeClass('plot-marquee');

        this.trackMousePosition($event);
        this.freeze();
        this.pan = {
            start: this.positionOverPlot
        };
        $event.preventDefault();
        this.trackHistory();

        return false;
    };

    MCTPlotController.prototype.updatePan = function () {
        // calculate offset between points.  Apply that offset to viewport.
        if (!this.pan) {
            return;
        }

        const dX = this.pan.start.x - this.positionOverPlot.x;
        const dY = this.pan.start.y - this.positionOverPlot.y;
        const xRange = this.config.xAxis.get('displayRange');
        const yRange = this.config.yAxis.get('displayRange');

        this.config.xAxis.set('displayRange', {
            min: xRange.min + dX,
            max: xRange.max + dX
        });
        this.config.yAxis.set('displayRange', {
            min: yRange.min + dY,
            max: yRange.max + dY
        });
    };

    MCTPlotController.prototype.trackHistory = function () {
        this.plotHistory.push({
            x: this.config.xAxis.get('displayRange'),
            y: this.config.yAxis.get('displayRange')
        });
    };

    MCTPlotController.prototype.endPan = function () {
        this.pan = undefined;
        this.$scope.$emit('user:viewport:change:end');
    };

    MCTPlotController.prototype.freeze = function () {
        this.config.yAxis.set('frozen', true);
        this.config.xAxis.set('frozen', true);
    };

    MCTPlotController.prototype.clear = function () {
        this.config.yAxis.set('frozen', false);
        this.config.xAxis.set('frozen', false);
        this.$scope.plotHistory = this.plotHistory = [];
        this.$scope.$emit('user:viewport:change:end');
    };

    MCTPlotController.prototype.back = function () {
        const previousAxisRanges = this.plotHistory.pop();
        if (this.plotHistory.length === 0) {
            this.clear();

            return;
        }

        this.config.xAxis.set('displayRange', previousAxisRanges.x);
        this.config.yAxis.set('displayRange', previousAxisRanges.y);
        this.$scope.$emit('user:viewport:change:end');
    };

    MCTPlotController.prototype.destroy = function () {
        this.stopListening();
    };

    MCTPlotController.prototype.toggleCursorGuide = function ($event) {
        this.cursorGuide = !this.cursorGuide;
    };

<<<<<<< HEAD
    MCTPlotController.prototype.toggleGridLines = function ($event) {
        this.gridLines = !this.gridLines;
=======
    MCTPlotController.prototype.getXKeyOption = function (key) {
        return this.$scope.xKeyOptions.find(option => option.key === key);
    };

    MCTPlotController.prototype.isEnabledXKeyToggle = function () {
        const isSinglePlot = this.$scope.xKeyOptions && this.$scope.xKeyOptions.length > 1 && this.$scope.series.length === 1;
        const isFrozen = this.config.xAxis.get('frozen');
        const inRealTimeMode = this.config.openmct.time.clock();

        return isSinglePlot && !isFrozen && !inRealTimeMode;
    };

    MCTPlotController.prototype.toggleXKeyOption = function (lastXKey, series) {
        const selectedXKey = this.$scope.selectedXKeyOption.key;
        const dataForSelectedXKey = series.data
            ? series.data[0][selectedXKey]
            : undefined;

        if (dataForSelectedXKey !== undefined) {
            this.config.xAxis.set('key', selectedXKey);
        } else {
            this.config.openmct.notifications.error('Cannot change x-axis view as no data exists for this view type.');
            this.$scope.selectedXKeyOption.key = lastXKey;
        }
>>>>>>> 14114781
    };

    MCTPlotController.prototype.toggleYAxisLabel = function (label, options, series) {
        let yAxisObject = options.filter(o => o.name === label)[0];

        if (yAxisObject) {
            series.emit('change:yKey', yAxisObject.key);
            this.config.yAxis.set('label', label);
            this.$scope.yAxisLabel = label;
        }
    };

    return MCTPlotController;
});<|MERGE_RESOLUTION|>--- conflicted
+++ resolved
@@ -557,10 +557,10 @@
         this.cursorGuide = !this.cursorGuide;
     };
 
-<<<<<<< HEAD
+
     MCTPlotController.prototype.toggleGridLines = function ($event) {
         this.gridLines = !this.gridLines;
-=======
+
     MCTPlotController.prototype.getXKeyOption = function (key) {
         return this.$scope.xKeyOptions.find(option => option.key === key);
     };
@@ -585,7 +585,6 @@
             this.config.openmct.notifications.error('Cannot change x-axis view as no data exists for this view type.');
             this.$scope.selectedXKeyOption.key = lastXKey;
         }
->>>>>>> 14114781
     };
 
     MCTPlotController.prototype.toggleYAxisLabel = function (label, options, series) {

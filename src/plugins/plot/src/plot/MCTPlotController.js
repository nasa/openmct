/*****************************************************************************
 * Open MCT, Copyright (c) 2014-2018, United States Government
 * as represented by the Administrator of the National Aeronautics and Space
 * Administration. All rights reserved.
 *
 * Open MCT is licensed under the Apache License, Version 2.0 (the
 * "License"); you may not use this file except in compliance with the License.
 * You may obtain a copy of the License at
 * http://www.apache.org/licenses/LICENSE-2.0.
 *
 * Unless required by applicable law or agreed to in writing, software
 * distributed under the License is distributed on an "AS IS" BASIS, WITHOUT
 * WARRANTIES OR CONDITIONS OF ANY KIND, either express or implied. See the
 * License for the specific language governing permissions and limitations
 * under the License.
 *
 * Open MCT includes source code licensed under additional open source
 * licenses. See the Open Source Licenses file (LICENSES.md) included with
 * this source code distribution or the Licensing information page available
 * at runtime from the About dialog for additional information.
 *****************************************************************************/

define([
    './LinearScale',
    '../lib/eventHelpers'
], function (
    LinearScale,
    eventHelpers
) {

    /**
     * MCTPlotController handles user interactions with the plot canvas.
     * It supports pan and zoom, implements zoom history, and supports locating
     * values near the cursor.
     */
    function MCTPlotController($scope, $element, $window) {
        this.$onInit = () => {
            this.$scope = $scope;
            this.$scope.config = this.config;
            this.$scope.plot = this;
            this.$element = $element;
            this.$window = $window;

            this.xScale = new LinearScale(this.config.xAxis.get('displayRange'));
            this.yScale = new LinearScale(this.config.yAxis.get('displayRange'));

            this.pan = undefined;
            this.marquee = undefined;

            this.chartElementBounds = undefined;
            this.tickUpdate = false;

            this.$scope.plotHistory = this.plotHistory = [];
            this.listenTo(this.$scope, 'plot:clearHistory', this.clear, this);

            this.initialize();
        };
    }

    MCTPlotController.$inject = ['$scope', '$element', '$window'];

    eventHelpers.extend(MCTPlotController.prototype);

    MCTPlotController.prototype.initCanvas = function () {
        if (this.$canvas) {
            this.stopListening(this.$canvas);
        }

        this.$canvas = this.$element.find('canvas');

        this.listenTo(this.$canvas, 'mousemove', this.trackMousePosition, this);
        this.listenTo(this.$canvas, 'mouseleave', this.untrackMousePosition, this);
        this.listenTo(this.$canvas, 'mousedown', this.onMouseDown, this);
        this.listenTo(this.$canvas, 'wheel', this.wheelZoom, this);
    };

    MCTPlotController.prototype.initialize = function () {
        this.$canvas = this.$element.find('canvas');

        this.listenTo(this.$canvas, 'mousemove', this.trackMousePosition, this);
        this.listenTo(this.$canvas, 'mouseleave', this.untrackMousePosition, this);
        this.listenTo(this.$canvas, 'mousedown', this.onMouseDown, this);
        this.listenTo(this.$canvas, 'wheel', this.wheelZoom, this);

        this.$scope.rectangles = [];
        this.$scope.tickWidth = 0;

        this.$scope.xAxis = this.config.xAxis;
        this.$scope.yAxis = this.config.yAxis;
        this.$scope.series = this.config.series.models;
        this.$scope.legend = this.config.legend;

        this.$scope.yAxisLabel = this.config.yAxis.get('label');

        this.cursorGuideVertical = this.$element[0].querySelector('.js-cursor-guide--v');
        this.cursorGuideHorizontal = this.$element[0].querySelector('.js-cursor-guide--h');
        this.cursorGuide = false;

        this.listenTo(this.$scope, 'cursorguide', this.toggleCursorGuide, this);

        this.listenTo(this.$scope, '$destroy', this.destroy, this);
        this.listenTo(this.$scope, 'plot:tickWidth', this.onTickWidthChange, this);
        this.listenTo(this.$scope, 'plot:highlight:set', this.onPlotHighlightSet, this);
        this.listenTo(this.$scope, 'plot:reinitializeCanvas', this.initCanvas, this);
        this.listenTo(this.config.xAxis, 'change:displayRange', this.onXAxisChange, this);
        this.listenTo(this.config.yAxis, 'change:displayRange', this.onYAxisChange, this);

        this.setUpYAxisOptions();
    };

    MCTPlotController.prototype.setUpYAxisOptions = function () {
        if (this.$scope.series.length === 1) {
            let metadata = this.$scope.series[0].metadata;

            this.$scope.yKeyOptions = metadata
                .valuesForHints(['range'])
                .map(function (o) {
                    return {
                        name: o.name,
                        key: o.key
                    };
                });

            //  set yAxisLabel if none is set yet
            if (this.$scope.yAxisLabel === 'none') {
                let yKey = this.$scope.series[0].model.yKey;
                let yKeyModel = this.$scope.yKeyOptions.filter(o => o.key === yKey)[0];

                this.$scope.yAxisLabel = yKeyModel.name;
            }
        } else {
            this.$scope.yKeyOptions = undefined;
        }
    };

    MCTPlotController.prototype.onXAxisChange = function (displayBounds) {
        if (displayBounds) {
            this.xScale.domain(displayBounds);
        }
    };

    MCTPlotController.prototype.onYAxisChange = function (displayBounds) {
        if (displayBounds) {
            this.yScale.domain(displayBounds);
        }
    };

    MCTPlotController.prototype.onTickWidthChange = function ($event, width) {
        if ($event.targetScope.domainObject !== this.$scope.domainObject) {
            // Always accept tick width if it comes from a different object.
            this.$scope.tickWidth = width;
        } else {
            // Otherwise, only accept tick with if it's larger.
            const newWidth = Math.max(width, this.$scope.tickWidth);
            if (newWidth !== this.$scope.tickWidth) {
                this.$scope.tickWidth = newWidth;
                this.$scope.$digest();
            }
        }
    };

    MCTPlotController.prototype.trackMousePosition = function ($event) {
        this.trackChartElementBounds($event);
        this.xScale.range({
            min: 0,
            max: this.chartElementBounds.width
        });
        this.yScale.range({
            min: 0,
            max: this.chartElementBounds.height
        });

        this.positionOverElement = {
            x: $event.clientX - this.chartElementBounds.left,
            y: this.chartElementBounds.height
                - ($event.clientY - this.chartElementBounds.top)
        };

        this.positionOverPlot = {
            x: this.xScale.invert(this.positionOverElement.x),
            y: this.yScale.invert(this.positionOverElement.y)
        };

        if (this.cursorGuide) {
            this.updateCrosshairs($event);
        }

        this.highlightValues(this.positionOverPlot.x);
        this.updateMarquee();
        this.updatePan();
        this.$scope.$digest();
        $event.preventDefault();
    };

    MCTPlotController.prototype.updateCrosshairs = function ($event) {
        this.cursorGuideVertical.style.left = ($event.clientX - this.chartElementBounds.x) + 'px';
        this.cursorGuideHorizontal.style.top = ($event.clientY - this.chartElementBounds.y) + 'px';
    };

    MCTPlotController.prototype.trackChartElementBounds = function ($event) {
        if ($event.target === this.$canvas[1]) {
            this.chartElementBounds = $event.target.getBoundingClientRect();
        }
    };

    MCTPlotController.prototype.onPlotHighlightSet = function ($e, point) {
        if (point === this.highlightPoint) {
            return;
        }

        this.highlightValues(point);
    };

    MCTPlotController.prototype.highlightValues = function (point) {
        this.highlightPoint = point;
        this.$scope.$emit('plot:highlight:update', point);
        if (this.$scope.lockHighlightPoint) {
            return;
        }

        if (!point) {
            this.$scope.highlights = [];
            this.$scope.series.map(function (series) {
                delete series.closest;
            });
        } else {
            this.$scope.highlights = this.$scope.series
                .filter(function (series) {
                    return series.data.length > 0;
                }).map(function (series) {
                    series.closest = series.nearestPoint(point);

                    return {
                        series: series,
                        point: series.closest
                    };
                }, this);
        }

        this.$scope.$digest();
    };

    MCTPlotController.prototype.untrackMousePosition = function () {
        this.positionOverElement = undefined;
        this.positionOverPlot = undefined;
        this.highlightValues();
    };

    MCTPlotController.prototype.onMouseDown = function ($event) {
        // do not monitor drag events on browser context click
        if (event.ctrlKey) {
            return;
        }

        this.listenTo(this.$window, 'mouseup', this.onMouseUp, this);
        this.listenTo(this.$window, 'mousemove', this.trackMousePosition, this);
        if (event.altKey) {
            return this.startPan($event);
        } else {
            return this.startMarquee($event);
        }
    };

    MCTPlotController.prototype.onMouseUp = function ($event) {
        this.stopListening(this.$window, 'mouseup', this.onMouseUp, this);
        this.stopListening(this.$window, 'mousemove', this.trackMousePosition, this);

        if (this.isMouseClick()) {
            this.$scope.lockHighlightPoint = !this.$scope.lockHighlightPoint;
        }

        if (this.pan) {
            return this.endPan($event);
        }

        if (this.marquee) {
            return this.endMarquee($event);
        }
    };

    MCTPlotController.prototype.isMouseClick = function () {
        if (!this.marquee) {
            return false;
        }

        const { start, end } = this.marquee;

        return start.x === end.x && start.y === end.y;
    };

    MCTPlotController.prototype.updateMarquee = function () {
        if (!this.marquee) {
            return;
        }

        this.marquee.end = this.positionOverPlot;
        this.marquee.endPixels = this.positionOverElement;
    };

    MCTPlotController.prototype.startMarquee = function ($event) {
        this.$canvas.removeClass('plot-drag');
        this.$canvas.addClass('plot-marquee');

        this.trackMousePosition($event);
        if (this.positionOverPlot) {
            this.freeze();
            this.marquee = {
                startPixels: this.positionOverElement,
                endPixels: this.positionOverElement,
                start: this.positionOverPlot,
                end: this.positionOverPlot,
                color: [1, 1, 1, 0.5]
            };
            this.$scope.rectangles.push(this.marquee);
            this.trackHistory();
        }
    };

    MCTPlotController.prototype.endMarquee = function () {
<<<<<<< HEAD
        const startPixels = this.marquee.startPixels;
        const endPixels = this.marquee.endPixels;
        const marqueeDistance = Math.sqrt(
            Math.pow(startPixels.x - endPixels.x, 2) +
            Math.pow(startPixels.y - endPixels.y, 2)
=======
        var startPixels = this.marquee.startPixels;
        var endPixels = this.marquee.endPixels;
        var marqueeDistance = Math.sqrt(
            Math.pow(startPixels.x - endPixels.x, 2)
            + Math.pow(startPixels.y - endPixels.y, 2)
>>>>>>> b76d4b76
        );
        // Don't zoom if mouse moved less than 7.5 pixels.
        if (marqueeDistance > 7.5) {
            this.$scope.xAxis.set('displayRange', {
                min: Math.min(this.marquee.start.x, this.marquee.end.x),
                max: Math.max(this.marquee.start.x, this.marquee.end.x)
            });
            this.$scope.yAxis.set('displayRange', {
                min: Math.min(this.marquee.start.y, this.marquee.end.y),
                max: Math.max(this.marquee.start.y, this.marquee.end.y)
            });
            this.$scope.$emit('user:viewport:change:end');
        } else {
            // A history entry is created by startMarquee, need to remove
            // if marquee zoom doesn't occur.
            this.plotHistory.pop();
        }

        this.$scope.rectangles = [];
        this.marquee = undefined;
    };

    MCTPlotController.prototype.zoom = function (zoomDirection, zoomFactor) {
        const currentXaxis = this.$scope.xAxis.get('displayRange');
        const currentYaxis = this.$scope.yAxis.get('displayRange');

        // when there is no plot data, the ranges can be undefined
        // in which case we should not perform zoom
        if (!currentXaxis || !currentYaxis) {
            return;
        }

        this.freeze();
        this.trackHistory();

<<<<<<< HEAD
        const xAxisDist= (currentXaxis.max - currentXaxis.min) * zoomFactor;
        const yAxisDist = (currentYaxis.max - currentYaxis.min) * zoomFactor;
=======
        var xAxisDist = (currentXaxis.max - currentXaxis.min) * zoomFactor,
            yAxisDist = (currentYaxis.max - currentYaxis.min) * zoomFactor;
>>>>>>> b76d4b76

        if (zoomDirection === 'in') {
            this.$scope.xAxis.set('displayRange', {
                min: currentXaxis.min + xAxisDist,
                max: currentXaxis.max - xAxisDist
            });

            this.$scope.yAxis.set('displayRange', {
                min: currentYaxis.min + yAxisDist,
                max: currentYaxis.max - yAxisDist
            });
        } else if (zoomDirection === 'out') {
            this.$scope.xAxis.set('displayRange', {
                min: currentXaxis.min - xAxisDist,
                max: currentXaxis.max + xAxisDist
            });

            this.$scope.yAxis.set('displayRange', {
                min: currentYaxis.min - yAxisDist,
                max: currentYaxis.max + yAxisDist
            });
        }

        this.$scope.$emit('user:viewport:change:end');
    };

    MCTPlotController.prototype.wheelZoom = function (event) {
        const ZOOM_AMT = 0.1;
        event.preventDefault();

        if (!this.positionOverPlot) {
            return;
        }

        let xDisplayRange = this.$scope.xAxis.get('displayRange');
        let yDisplayRange = this.$scope.yAxis.get('displayRange');

        // when there is no plot data, the ranges can be undefined
        // in which case we should not perform zoom
        if (!xDisplayRange || !yDisplayRange) {
            return;
        }

        this.freeze();
        window.clearTimeout(this.stillZooming);

        let xAxisDist = (xDisplayRange.max - xDisplayRange.min);
        let yAxisDist = (yDisplayRange.max - yDisplayRange.min);
        let xDistMouseToMax = xDisplayRange.max - this.positionOverPlot.x;
        let xDistMouseToMin = this.positionOverPlot.x - xDisplayRange.min;
        let yDistMouseToMax = yDisplayRange.max - this.positionOverPlot.y;
        let yDistMouseToMin = this.positionOverPlot.y - yDisplayRange.min;
        let xAxisMaxDist = xDistMouseToMax / xAxisDist;
        let xAxisMinDist = xDistMouseToMin / xAxisDist;
        let yAxisMaxDist = yDistMouseToMax / yAxisDist;
        let yAxisMinDist = yDistMouseToMin / yAxisDist;

        let plotHistoryStep;

        if (!plotHistoryStep) {
            plotHistoryStep = {
                x: xDisplayRange,
                y: yDisplayRange
            };
        }

        if (event.wheelDelta < 0) {

            this.$scope.xAxis.set('displayRange', {
                min: xDisplayRange.min + ((xAxisDist * ZOOM_AMT) * xAxisMinDist),
                max: xDisplayRange.max - ((xAxisDist * ZOOM_AMT) * xAxisMaxDist)
            });

            this.$scope.yAxis.set('displayRange', {
                min: yDisplayRange.min + ((yAxisDist * ZOOM_AMT) * yAxisMinDist),
                max: yDisplayRange.max - ((yAxisDist * ZOOM_AMT) * yAxisMaxDist)
            });
        } else if (event.wheelDelta >= 0) {

            this.$scope.xAxis.set('displayRange', {
                min: xDisplayRange.min - ((xAxisDist * ZOOM_AMT) * xAxisMinDist),
                max: xDisplayRange.max + ((xAxisDist * ZOOM_AMT) * xAxisMaxDist)
            });

            this.$scope.yAxis.set('displayRange', {
                min: yDisplayRange.min - ((yAxisDist * ZOOM_AMT) * yAxisMinDist),
                max: yDisplayRange.max + ((yAxisDist * ZOOM_AMT) * yAxisMaxDist)
            });
        }

        this.stillZooming = window.setTimeout(function () {
            this.plotHistory.push(plotHistoryStep);
            plotHistoryStep = undefined;
            this.$scope.$emit('user:viewport:change:end');
        }.bind(this), 250);
    };

    MCTPlotController.prototype.startPan = function ($event) {
        this.$canvas.addClass('plot-drag');
        this.$canvas.removeClass('plot-marquee');

        this.trackMousePosition($event);
        this.freeze();
        this.pan = {
            start: this.positionOverPlot
        };
        $event.preventDefault();
        this.trackHistory();

        return false;
    };

    MCTPlotController.prototype.updatePan = function () {
        // calculate offset between points.  Apply that offset to viewport.
        if (!this.pan) {
            return;
        }
<<<<<<< HEAD
        const dX = this.pan.start.x - this.positionOverPlot.x;
        const dY = this.pan.start.y - this.positionOverPlot.y;
        const xRange = this.config.xAxis.get('displayRange');
        const yRange = this.config.yAxis.get('displayRange');
=======

        var dX = this.pan.start.x - this.positionOverPlot.x,
            dY = this.pan.start.y - this.positionOverPlot.y,
            xRange = this.config.xAxis.get('displayRange'),
            yRange = this.config.yAxis.get('displayRange');
>>>>>>> b76d4b76

        this.config.xAxis.set('displayRange', {
            min: xRange.min + dX,
            max: xRange.max + dX
        });
        this.config.yAxis.set('displayRange', {
            min: yRange.min + dY,
            max: yRange.max + dY
        });
    };

    MCTPlotController.prototype.trackHistory = function () {
        this.plotHistory.push({
            x: this.config.xAxis.get('displayRange'),
            y: this.config.yAxis.get('displayRange')
        });
    };

    MCTPlotController.prototype.endPan = function () {
        this.pan = undefined;
        this.$scope.$emit('user:viewport:change:end');
    };

    MCTPlotController.prototype.freeze = function () {
        this.config.yAxis.set('frozen', true);
        this.config.xAxis.set('frozen', true);
    };

    MCTPlotController.prototype.clear = function () {
        this.config.yAxis.set('frozen', false);
        this.config.xAxis.set('frozen', false);
        this.$scope.plotHistory = this.plotHistory = [];
        this.$scope.$emit('user:viewport:change:end');
    };

    MCTPlotController.prototype.back = function () {
        const previousAxisRanges = this.plotHistory.pop();
        if (this.plotHistory.length === 0) {
            this.clear();

            return;
        }

        this.config.xAxis.set('displayRange', previousAxisRanges.x);
        this.config.yAxis.set('displayRange', previousAxisRanges.y);
        this.$scope.$emit('user:viewport:change:end');
    };

    MCTPlotController.prototype.destroy = function () {
        this.stopListening();
    };

    MCTPlotController.prototype.toggleCursorGuide = function ($event) {
        this.cursorGuide = !this.cursorGuide;
    };

    MCTPlotController.prototype.toggleYAxisLabel = function (label, options, series) {
        let yAxisObject = options.filter(o => o.name === label)[0];

        if (yAxisObject) {
            series.emit('change:yKey', yAxisObject.key);
            this.config.yAxis.set('label', label);
            this.$scope.yAxisLabel = label;
        }
    };

    return MCTPlotController;
});<|MERGE_RESOLUTION|>--- conflicted
+++ resolved
@@ -317,19 +317,11 @@
     };
 
     MCTPlotController.prototype.endMarquee = function () {
-<<<<<<< HEAD
         const startPixels = this.marquee.startPixels;
         const endPixels = this.marquee.endPixels;
         const marqueeDistance = Math.sqrt(
-            Math.pow(startPixels.x - endPixels.x, 2) +
-            Math.pow(startPixels.y - endPixels.y, 2)
-=======
-        var startPixels = this.marquee.startPixels;
-        var endPixels = this.marquee.endPixels;
-        var marqueeDistance = Math.sqrt(
             Math.pow(startPixels.x - endPixels.x, 2)
             + Math.pow(startPixels.y - endPixels.y, 2)
->>>>>>> b76d4b76
         );
         // Don't zoom if mouse moved less than 7.5 pixels.
         if (marqueeDistance > 7.5) {
@@ -365,13 +357,8 @@
         this.freeze();
         this.trackHistory();
 
-<<<<<<< HEAD
-        const xAxisDist= (currentXaxis.max - currentXaxis.min) * zoomFactor;
+        const xAxisDist = (currentXaxis.max - currentXaxis.min) * zoomFactor;
         const yAxisDist = (currentYaxis.max - currentYaxis.min) * zoomFactor;
-=======
-        var xAxisDist = (currentXaxis.max - currentXaxis.min) * zoomFactor,
-            yAxisDist = (currentYaxis.max - currentYaxis.min) * zoomFactor;
->>>>>>> b76d4b76
 
         if (zoomDirection === 'in') {
             this.$scope.xAxis.set('displayRange', {
@@ -489,18 +476,11 @@
         if (!this.pan) {
             return;
         }
-<<<<<<< HEAD
+
         const dX = this.pan.start.x - this.positionOverPlot.x;
         const dY = this.pan.start.y - this.positionOverPlot.y;
         const xRange = this.config.xAxis.get('displayRange');
         const yRange = this.config.yAxis.get('displayRange');
-=======
-
-        var dX = this.pan.start.x - this.positionOverPlot.x,
-            dY = this.pan.start.y - this.positionOverPlot.y,
-            xRange = this.config.xAxis.get('displayRange'),
-            yRange = this.config.yAxis.get('displayRange');
->>>>>>> b76d4b76
 
         this.config.xAxis.set('displayRange', {
             min: xRange.min + dX,

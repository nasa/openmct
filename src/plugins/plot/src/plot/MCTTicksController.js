--- conflicted
+++ resolved
@@ -182,17 +182,12 @@
         return ticks(range.min, range.max, number);
     };
 
-<<<<<<< HEAD
     MCTTicksController.prototype.updateTicksForceRegeneration = function () {
         this.updateTicks(true);
     }
 
     MCTTicksController.prototype.updateTicks = function (forceRegeneration = false) {
-        var range = this.axis.get('displayRange');
-=======
-    MCTTicksController.prototype.updateTicks = function () {
         const range = this.axis.get('displayRange');
->>>>>>> 270f07eb
         if (!range) {
             delete this.$scope.min;
             delete this.$scope.max;
@@ -212,13 +207,8 @@
         this.$scope.min = range.min;
         this.$scope.max = range.max;
         this.$scope.interval = Math.abs(range.min - range.max);
-<<<<<<< HEAD
         if (this.shouldRegenerateTicks(range, forceRegeneration)) {
-            var newTicks = this.getTicks();
-=======
-        if (this.shouldRegenerateTicks(range)) {
             let newTicks = this.getTicks();
->>>>>>> 270f07eb
             this.tickRange = {
                 min: Math.min.apply(Math, newTicks),
                 max: Math.max.apply(Math, newTicks),

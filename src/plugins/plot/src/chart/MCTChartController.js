--- conflicted
+++ resolved
@@ -392,20 +392,12 @@
 
     MCTChartController.prototype.drawHighlight = function (highlight) {
         var points = new Float32Array([
-<<<<<<< HEAD
             this.offset.xVal(highlight.point, highlight.series),
             this.offset.yVal(highlight.point, highlight.series)
         ]);
         var color = highlight.series.get('color').asRGBAArray();
         var pointCount = 1;
-=======
-                this.offset.xVal(highlight.point, highlight.series),
-                this.offset.yVal(highlight.point, highlight.series)
-            ]),
-            color = highlight.series.get('color').asRGBAArray(),
-            pointCount = 1,
-            shape = highlight.series.get('markerShape');
->>>>>>> f0e7f8cf
+        var shape = highlight.series.get('markerShape');
 
         this.drawAPI.drawPoints(points, color, pointCount, HIGHLIGHT_SIZE, shape);
     };

--- conflicted
+++ resolved
@@ -127,14 +127,9 @@
                 this.buffer = Array.prototype.slice.apply(this.buffer);
                 this.isTempBuffer = true;
             }
-<<<<<<< HEAD
+
             const target = insertionPoint + pointsRequired;
             let start = insertionPoint;
-=======
-
-            var target = insertionPoint + pointsRequired,
-                start = insertionPoint;
->>>>>>> b76d4b76
             for (; start < target; start++) {
                 this.buffer.splice(start, 0, 0);
             }

--- conflicted
+++ resolved
@@ -32,12 +32,8 @@
             if (!this._listeningTo) {
                 this._listeningTo = [];
             }
-<<<<<<< HEAD
+
             const listener = {
-=======
-
-            var listener = {
->>>>>>> b76d4b76
                 object: object,
                 event: event,
                 callback: callback,

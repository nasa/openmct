--- conflicted
+++ resolved
@@ -30,9 +30,7 @@
     eventHelpers,
     MARKER_SHAPES
 ) {
-
     // WebGL shader sources (for drawing plain colors)
-<<<<<<< HEAD
     var FRAGMENT_SHADER = [
         "precision mediump float;",
         "uniform vec4 uColor;",
@@ -50,57 +48,6 @@
         "gl_PointSize = uPointSize;",
         "}"
     ].join('\n');
-=======
-    const FRAGMENT_SHADER = `
-        precision mediump float;
-        uniform vec4 uColor;
-        uniform int uMarkerShape;
-        
-        void main(void) {
-            gl_FragColor = uColor;
-
-            if (uMarkerShape > 1) {
-                vec2 clipSpacePointCoord = 2.0 * gl_PointCoord - 1.0;
-
-                if (uMarkerShape == 2) { // circle
-                    float distance = length(clipSpacePointCoord);
-
-                    if (distance > 1.0) {
-                        discard;
-                    }
-                } else if (uMarkerShape == 3) { // diamond
-                    float distance = abs(clipSpacePointCoord.x) + abs(clipSpacePointCoord.y);
-
-                    if (distance > 1.0) {
-                        discard;
-                    }
-                } else if (uMarkerShape == 4) { // triangle
-                    float x = clipSpacePointCoord.x;
-                    float y = clipSpacePointCoord.y;
-                    float distance = 2.0 * x - 1.0;
-                    float distance2 = -2.0 * x - 1.0;
-
-                    if (distance > y || distance2 > y) {
-                        discard;
-                    }
-                }
-
-            }
-        }
-    `;
-
-    const VERTEX_SHADER = `
-        attribute vec2 aVertexPosition;
-        uniform vec2 uDimensions;
-        uniform vec2 uOrigin;
-        uniform float uPointSize;
-        
-        void main(void) {
-            gl_Position = vec4(2.0 * ((aVertexPosition - uOrigin) / uDimensions) - vec2(1,1), 0, 1);
-            gl_PointSize = uPointSize;
-        }
-    `;
->>>>>>> f0e7f8cf
 
     /**
      * Create a draw api utilizing WebGL.

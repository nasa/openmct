/*****************************************************************************
 * Open MCT, Copyright (c) 2014-2018, United States Government
 * as represented by the Administrator of the National Aeronautics and Space
 * Administration. All rights reserved.
 *
 * Open MCT is licensed under the Apache License, Version 2.0 (the
 * "License"); you may not use this file except in compliance with the License.
 * You may obtain a copy of the License at
 * http://www.apache.org/licenses/LICENSE-2.0.
 *
 * Unless required by applicable law or agreed to in writing, software
 * distributed under the License is distributed on an "AS IS" BASIS, WITHOUT
 * WARRANTIES OR CONDITIONS OF ANY KIND, either express or implied. See the
 * License for the specific language governing permissions and limitations
 * under the License.
 *
 * Open MCT includes source code licensed under additional open source
 * licenses. See the Open Source Licenses file (LICENSES.md) included with
 * this source code distribution or the Licensing information page available
 * at runtime from the About dialog for additional information.
 *****************************************************************************/


define([
    'EventEmitter',
    '../lib/eventHelpers',
    './MarkerShapes'
], function (
    EventEmitter,
    eventHelpers,
    MARKER_SHAPES
) {

    /**
    * Create a new draw API utilizing the Canvas's 2D API for rendering.
    *
    * @constructor
    * @param {CanvasElement} canvas the canvas object to render upon
    * @throws {Error} an error is thrown if Canvas's 2D API is unavailab
    */
    function Draw2D(canvas) {
        this.canvas = canvas;
        this.c2d = canvas.getContext('2d');
        this.width = canvas.width;
        this.height = canvas.height;
        this.dimensions = [this.width, this.height];
        this.origin = [0, 0];

        if (!this.c2d) {
            throw new Error("Canvas 2d API unavailable.");
        }
    }

    Object.assign(Draw2D.prototype, EventEmitter.prototype);
    eventHelpers.extend(Draw2D.prototype);

    // Convert from logical to physical x coordinates
    Draw2D.prototype.x = function (v) {
        return ((v - this.origin[0]) / this.dimensions[0]) * this.width;
    };

    // Convert from logical to physical y coordinates
    Draw2D.prototype.y = function (v) {
        return this.height -
            ((v - this.origin[1]) / this.dimensions[1]) * this.height;
    };

    // Set the color to be used for drawing operations
    Draw2D.prototype.setColor = function (color) {
        var mappedColor = color.map(function (c, i) {
            return i < 3 ? Math.floor(c * 255) : (c);
        }).join(',');
        this.c2d.strokeStyle = "rgba(" + mappedColor + ")";
        this.c2d.fillStyle = "rgba(" + mappedColor + ")";
    };


    Draw2D.prototype.clear = function () {
        this.width = this.canvas.width = this.canvas.offsetWidth;
        this.height = this.canvas.height = this.canvas.offsetHeight;
        this.c2d.clearRect(0, 0, this.width, this.height);
    };

    Draw2D.prototype.setDimensions = function (newDimensions, newOrigin) {
        this.dimensions = newDimensions;
        this.origin = newOrigin;
    };

    Draw2D.prototype.drawLine = function (buf, color, points) {
        var i;

        this.setColor(color);

        // Configure context to draw two-pixel-thick lines
        this.c2d.lineWidth = 1;

        // Start a new path...
        if (buf.length > 1) {
            this.c2d.beginPath();
            this.c2d.moveTo(this.x(buf[0]), this.y(buf[1]));
        }

        // ...and add points to it...
        for (i = 2; i < points * 2; i = i + 2) {
            this.c2d.lineTo(this.x(buf[i]), this.y(buf[i + 1]));
        }

        // ...before finally drawing it.
        this.c2d.stroke();
    };

    Draw2D.prototype.drawSquare = function (min, max, color) {
        var x1 = this.x(min[0]);
        var y1 = this.y(min[1]);
        var w = this.x(max[0]) - x1;
        var h = this.y(max[1]) - y1;

        this.setColor(color);
        this.c2d.fillRect(x1, y1, w, h);
    };

    Draw2D.prototype.drawPoints = function (
        buf,
        color,
        points,
        pointSize,
        shape
    ) {
<<<<<<< HEAD
        var i = 0;
        var offset = pointSize / 2;
=======
        const drawC2DShape = MARKER_SHAPES[shape].drawC2D.bind(this);
>>>>>>> f0e7f8cf

        this.setColor(color);

        for (let i = 0; i < points; i++) {
            drawC2DShape(
                this.x(buf[i * 2]),
                this.y(buf[i * 2 + 1]),
                pointSize
            );
        }
    };

    Draw2D.prototype.drawLimitPoint = function (x, y, size) {
        this.c2d.fillRect(x + size, y, size, size);
        this.c2d.fillRect(x, y + size, size, size);
        this.c2d.fillRect(x - size, y, size, size);
        this.c2d.fillRect(x, y - size, size, size);
    };

    Draw2D.prototype.drawLimitPoints = function (points, color, pointSize) {
        var limitSize = pointSize * 2;
        var offset = limitSize / 2;

        this.setColor(color);

        for (var i = 0; i < points.length; i++) {
            this.drawLimitPoint(
                this.x(points[i].x) - offset,
                this.y(points[i].y) - offset,
                limitSize
            );
        }
    };


    return Draw2D;
});<|MERGE_RESOLUTION|>--- conflicted
+++ resolved
@@ -126,12 +126,7 @@
         pointSize,
         shape
     ) {
-<<<<<<< HEAD
-        var i = 0;
-        var offset = pointSize / 2;
-=======
         const drawC2DShape = MARKER_SHAPES[shape].drawC2D.bind(this);
->>>>>>> f0e7f8cf
 
         this.setColor(color);
 

/*****************************************************************************
 * Open MCT, Copyright (c) 2014-2018, United States Government
 * as represented by the Administrator of the National Aeronautics and Space
 * Administration. All rights reserved.
 *
 * Open MCT is licensed under the Apache License, Version 2.0 (the
 * "License"); you may not use this file except in compliance with the License.
 * You may obtain a copy of the License at
 * http://www.apache.org/licenses/LICENSE-2.0.
 *
 * Unless required by applicable law or agreed to in writing, software
 * distributed under the License is distributed on an "AS IS" BASIS, WITHOUT
 * WARRANTIES OR CONDITIONS OF ANY KIND, either express or implied. See the
 * License for the specific language governing permissions and limitations
 * under the License.
 *
 * Open MCT includes source code licensed under additional open source
 * licenses. See the Open Source Licenses file (LICENSES.md) included with
 * this source code distribution or the Licensing information page available
 * at runtime from the About dialog for additional information.
 *****************************************************************************/


define([
    'EventEmitter',
    '../lib/eventHelpers',
<<<<<<< HEAD
    './LineStyles',
=======
>>>>>>> 0ef977eb
    './MarkerShapes'
], function (
    EventEmitter,
    eventHelpers,
<<<<<<< HEAD
    LINE_STYLES,
=======
>>>>>>> 0ef977eb
    MARKER_SHAPES
) {

    /**
    * Create a new draw API utilizing the Canvas's 2D API for rendering.
    *
    * @constructor
    * @param {CanvasElement} canvas the canvas object to render upon
    * @throws {Error} an error is thrown if Canvas's 2D API is unavailab
    */
    function Draw2D(canvas) {
        this.canvas = canvas;
        this.c2d = canvas.getContext('2d');
        this.width = canvas.width;
        this.height = canvas.height;
        this.dimensions = [this.width, this.height];
        this.origin = [0, 0];

        if (!this.c2d) {
            throw new Error("Canvas 2d API unavailable.");
        }
    }

    Object.assign(Draw2D.prototype, EventEmitter.prototype);
    eventHelpers.extend(Draw2D.prototype);

    // Convert from logical to physical x coordinates
    Draw2D.prototype.x = function (v) {
        return ((v - this.origin[0]) / this.dimensions[0]) * this.width;
    };

    // Convert from logical to physical y coordinates
    Draw2D.prototype.y = function (v) {
        return this.height -
            ((v - this.origin[1]) / this.dimensions[1]) * this.height;
    };

    // Set the color to be used for drawing operations
    Draw2D.prototype.setColor = function (color) {
        var mappedColor = color.map(function (c, i) {
            return i < 3 ? Math.floor(c * 255) : (c);
        }).join(',');
        this.c2d.strokeStyle = "rgba(" + mappedColor + ")";
        this.c2d.fillStyle = "rgba(" + mappedColor + ")";
    };


    Draw2D.prototype.clear = function () {
        this.width = this.canvas.width = this.canvas.offsetWidth;
        this.height = this.canvas.height = this.canvas.offsetHeight;
        this.c2d.clearRect(0, 0, this.width, this.height);
    };

    Draw2D.prototype.setDimensions = function (newDimensions, newOrigin) {
        this.dimensions = newDimensions;
        this.origin = newOrigin;
    };

    Draw2D.prototype.drawLine = function (buf, color, points, style) {
        const pattern = LINE_STYLES[style].pattern;
        this.setColor(color);

        // Configure context to draw two-pixel-thick lines
        this.c2d.lineWidth = 1;

        // Start a new path...
        if (buf.length > 1) {
            this.c2d.beginPath();
            this.c2d.setLineDash(pattern);
            this.c2d.moveTo(this.x(buf[0]), this.y(buf[1]));
        }

        // ...and add points to it...
        for (let i = 2; i < points * 2; i = i + 2) {
            this.c2d.lineTo(this.x(buf[i]), this.y(buf[i + 1]));
        }

        // ...before finally drawing it.
        this.c2d.stroke();
    };

    Draw2D.prototype.drawSquare = function (min, max, color) {
        var x1 = this.x(min[0]),
            y1 = this.y(min[1]),
            w = this.x(max[0]) - x1,
            h = this.y(max[1]) - y1;

        this.setColor(color);
        this.c2d.fillRect(x1, y1, w, h);
    };

    Draw2D.prototype.drawPoints = function (
        buf,
        color,
        points,
        pointSize,
        shape
    ) {
        const drawC2DShape = MARKER_SHAPES[shape].drawC2D.bind(this);

        this.setColor(color);

        for (let i = 0; i < points; i++) {
            drawC2DShape(
                this.x(buf[i * 2]),
                this.y(buf[i * 2 + 1]),
                pointSize
            );
        }
    };

    Draw2D.prototype.drawLimitPoint = function (x, y, size) {
        this.c2d.fillRect(x + size, y, size, size);
        this.c2d.fillRect(x, y + size, size, size);
        this.c2d.fillRect(x - size, y, size, size);
        this.c2d.fillRect(x, y - size, size, size);
    };

    Draw2D.prototype.drawLimitPoints = function (points, color, pointSize) {
        var limitSize = pointSize * 2;
        var offset = limitSize / 2;

        this.setColor(color);

        for (var i = 0; i < points.length; i++) {
            this.drawLimitPoint(
                this.x(points[i].x) - offset,
                this.y(points[i].y) - offset,
                limitSize
            );
        }
    };


    return Draw2D;
});<|MERGE_RESOLUTION|>--- conflicted
+++ resolved
@@ -24,18 +24,12 @@
 define([
     'EventEmitter',
     '../lib/eventHelpers',
-<<<<<<< HEAD
     './LineStyles',
-=======
->>>>>>> 0ef977eb
     './MarkerShapes'
 ], function (
     EventEmitter,
     eventHelpers,
-<<<<<<< HEAD
     LINE_STYLES,
-=======
->>>>>>> 0ef977eb
     MARKER_SHAPES
 ) {
 

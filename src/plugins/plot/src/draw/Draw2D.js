/*****************************************************************************
 * Open MCT, Copyright (c) 2014-2018, United States Government
 * as represented by the Administrator of the National Aeronautics and Space
 * Administration. All rights reserved.
 *
 * Open MCT is licensed under the Apache License, Version 2.0 (the
 * "License"); you may not use this file except in compliance with the License.
 * You may obtain a copy of the License at
 * http://www.apache.org/licenses/LICENSE-2.0.
 *
 * Unless required by applicable law or agreed to in writing, software
 * distributed under the License is distributed on an "AS IS" BASIS, WITHOUT
 * WARRANTIES OR CONDITIONS OF ANY KIND, either express or implied. See the
 * License for the specific language governing permissions and limitations
 * under the License.
 *
 * Open MCT includes source code licensed under additional open source
 * licenses. See the Open Source Licenses file (LICENSES.md) included with
 * this source code distribution or the Licensing information page available
 * at runtime from the About dialog for additional information.
 *****************************************************************************/


define([
    'EventEmitter',
    '../lib/eventHelpers',
<<<<<<< HEAD
    './LineStyles',
    './Shapes'
=======
    './markerShapes'
>>>>>>> f0cde105
], function (
    EventEmitter,
    eventHelpers,
    LINE_STYLES,
    SHAPES
) {

    /**
    * Create a new draw API utilizing the Canvas's 2D API for rendering.
    *
    * @constructor
    * @param {CanvasElement} canvas the canvas object to render upon
    * @throws {Error} an error is thrown if Canvas's 2D API is unavailab
    */
    function Draw2D(canvas) {
        this.canvas = canvas;
        this.c2d = canvas.getContext('2d');
        this.width = canvas.width;
        this.height = canvas.height;
        this.dimensions = [this.width, this.height];
        this.origin = [0, 0];

        if (!this.c2d) {
            throw new Error("Canvas 2d API unavailable.");
        }
    }

    Object.assign(Draw2D.prototype, EventEmitter.prototype);
    eventHelpers.extend(Draw2D.prototype);

    // Convert from logical to physical x coordinates
    Draw2D.prototype.x = function (v) {
        return ((v - this.origin[0]) / this.dimensions[0]) * this.width;
    };

    // Convert from logical to physical y coordinates
    Draw2D.prototype.y = function (v) {
        return this.height -
            ((v - this.origin[1]) / this.dimensions[1]) * this.height;
    };

    // Set the color to be used for drawing operations
    Draw2D.prototype.setColor = function (color) {
        var mappedColor = color.map(function (c, i) {
            return i < 3 ? Math.floor(c * 255) : (c);
        }).join(',');
        this.c2d.strokeStyle = "rgba(" + mappedColor + ")";
        this.c2d.fillStyle = "rgba(" + mappedColor + ")";
    };


    Draw2D.prototype.clear = function () {
        this.width = this.canvas.width = this.canvas.offsetWidth;
        this.height = this.canvas.height = this.canvas.offsetHeight;
        this.c2d.clearRect(0, 0, this.width, this.height);
    };

    Draw2D.prototype.setDimensions = function (newDimensions, newOrigin) {
        this.dimensions = newDimensions;
        this.origin = newOrigin;
    };

    Draw2D.prototype.drawLine = function (buf, color, points, style) {
        const pattern = LINE_STYLES[style].pattern;
        this.setColor(color);

        // Configure context to draw two-pixel-thick lines
        this.c2d.lineWidth = 1;

        // Start a new path...
        if (buf.length > 1) {
            this.c2d.beginPath();
            this.c2d.setLineDash(pattern);
            this.c2d.moveTo(this.x(buf[0]), this.y(buf[1]));
        }

        // ...and add points to it...
        for (let i = 2; i < points * 2; i = i + 2) {
            this.c2d.lineTo(this.x(buf[i]), this.y(buf[i + 1]));
        }

        // ...before finally drawing it.
        this.c2d.stroke();
    };

    Draw2D.prototype.drawSquare = function (min, max, color) {
        var x1 = this.x(min[0]),
            y1 = this.y(min[1]),
            w = this.x(max[0]) - x1,
            h = this.y(max[1]) - y1;

        this.setColor(color);
        this.c2d.fillRect(x1, y1, w, h);
    };

    Draw2D.prototype.drawPoints = function (
        buf,
        color,
        points,
        pointSize,
        shape
    ) {
        const drawC2DShape = SHAPES[shape].drawC2D.bind(this);

        this.setColor(color);

        for (let i = 0; i < points; i++) {
            drawC2DShape(
                this.x(buf[i * 2]),
                this.y(buf[i * 2 + 1]),
                pointSize
            );
        }
    };

    Draw2D.prototype.drawLimitPoint = function (x, y, size) {
        this.c2d.fillRect(x + size, y, size, size);
        this.c2d.fillRect(x, y + size, size, size);
        this.c2d.fillRect(x - size, y, size, size);
        this.c2d.fillRect(x, y - size, size, size);
    };

    Draw2D.prototype.drawLimitPoints = function (points, color, pointSize) {
        var limitSize = pointSize * 2;
        var offset = limitSize / 2;

        this.setColor(color);

        for (var i = 0; i < points.length; i++) {
            this.drawLimitPoint(
                this.x(points[i].x) - offset,
                this.y(points[i].y) - offset,
                limitSize
            );
        }
    };


    return Draw2D;
});<|MERGE_RESOLUTION|>--- conflicted
+++ resolved
@@ -24,17 +24,13 @@
 define([
     'EventEmitter',
     '../lib/eventHelpers',
-<<<<<<< HEAD
     './LineStyles',
-    './Shapes'
-=======
-    './markerShapes'
->>>>>>> f0cde105
+    './MarkerShapes'
 ], function (
     EventEmitter,
     eventHelpers,
     LINE_STYLES,
-    SHAPES
+    MARKER_SHAPES
 ) {
 
     /**

--- conflicted
+++ resolved
@@ -115,14 +115,9 @@
 
                 return;
             }
-<<<<<<< HEAD
+
             const stats = this.get('stats');
             let changed = false;
-=======
-
-            var stats = this.get('stats');
-            var changed = false;
->>>>>>> b76d4b76
             if (stats.min > seriesStats.minValue) {
                 changed = true;
                 stats.min = seriesStats.minValue;

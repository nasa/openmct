--- conflicted
+++ resolved
@@ -99,7 +99,6 @@
          */
         defaults: function (options) {
             var range = this.metadata.valuesForHints(['range'])[0];
-
             return {
                 name: options.domainObject.name,
                 xKey: options.collection.plot.xAxis.get('key'),
@@ -151,15 +150,7 @@
                 strategy = 'minmax';
             }
 
-<<<<<<< HEAD
-            options = _.extend({}, {
-                size: 1000,
-                strategy,
-                filters: this.filters
-            }, options || {});
-=======
             options = Object.assign({}, { size: 1000, strategy, filters: this.filters }, options || {});
->>>>>>> 87d63806
 
             if (!this.unsubscribe) {
                 this.unsubscribe = this.openmct
@@ -202,7 +193,6 @@
             if (newKey === oldKey) {
                 return;
             }
-
             var valueMetadata = this.metadata.value(newKey);
             if (!this.persistedConfig || !this.persistedConfig.interpolate) {
                 if (valueMetadata.format === 'enum') {
@@ -211,7 +201,6 @@
                     this.set('interpolate', 'linear');
                 }
             }
-
             this.evaluate = function (datum) {
                 return this.limitEvaluator.evaluate(datum, valueMetadata);
             }.bind(this);
@@ -278,7 +267,6 @@
             return this.fetch(options)
                 .then(function (res) {
                     this.emit('load');
-
                     return res;
                 }.bind(this));
         },
@@ -312,14 +300,12 @@
                     stats.maxPoint = point;
                     changed = true;
                 }
-
                 if (stats.minValue > value) {
                     stats.minValue = value;
                     stats.minPoint = point;
                     changed = true;
                 }
             }
-
             if (changed) {
                 this.set('stats', {
                     minValue: stats.minValue,
@@ -356,7 +342,6 @@
                 if (this.getXVal(this.data[insertIndex]) === this.getXVal(point)) {
                     return;
                 }
-
                 if (this.getXVal(this.data[insertIndex - 1]) === this.getXVal(point)) {
                     return;
                 }
@@ -425,7 +410,6 @@
                     this.unsubscribe();
                     delete this.unsubscribe;
                 }
-
                 this.fetch();
             } else {
                 this.filters = deepCopiedFilters;

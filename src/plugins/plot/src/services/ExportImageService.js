/*****************************************************************************
 * Open MCT, Copyright (c) 2014-2018, United States Government
 * as represented by the Administrator of the National Aeronautics and Space
 * Administration. All rights reserved.
 *
 * Open MCT is licensed under the Apache License, Version 2.0 (the
 * "License"); you may not use this file except in compliance with the License.
 * You may obtain a copy of the License at
 * http://www.apache.org/licenses/LICENSE-2.0.
 *
 * Unless required by applicable law or agreed to in writing, software
 * distributed under the License is distributed on an "AS IS" BASIS, WITHOUT
 * WARRANTIES OR CONDITIONS OF ANY KIND, either express or implied. See the
 * License for the specific language governing permissions and limitations
 * under the License.
 *
 * Open MCT includes source code licensed under additional open source
 * licenses. See the Open Source Licenses file (LICENSES.md) included with
 * this source code distribution or the Licensing information page available
 * at runtime from the About dialog for additional information.
 *****************************************************************************/
/* global console*/
/**
 * Module defining ExportImageService. Created by hudsonfoo on 09/02/16
 */
define(
    [
        "html2canvas",
        "saveAs"
    ],
    function (
        html2canvas,
        saveAs
    ) {

        /**
         * The export image service will export any HTML node to
         * JPG, or PNG.
         * @param {object} dialogService
         * @constructor
         */
<<<<<<< HEAD
        function ExportImageService($q, $timeout, $log) {
            this.$q = $q;
            this.$timeout = $timeout;
            this.$log = $log;
            this.EXPORT_IMAGE_TIMEOUT = 1000;
        }

        function addOrRemoveClass(element, className, action) {
            if (action === 'add') {
                element.classList.add(className);
            } else if (action === 'remove') {
                element.classList.remove(className);
            }
=======
        function ExportImageService(dialogService) {
            this.exportCount = 0;
            this.dialogService = dialogService;
>>>>>>> 29de1116
        }

        /**
         * Converts an HTML element into a PNG or JPG Blob.
         * @private
         * @param {node} element that will be converted to an image
<<<<<<< HEAD
         * @param {string} type of image to convert the element to
         * @param {string} object getting captured (for adding and removing corresponding class in exportObject)
         * @returns {promise}
         */
        ExportImageService.prototype.renderElement = function (element, type, className) {

            var defer = this.$q.defer(),
                validTypes = ["png", "jpg", "jpeg"],
                renderTimeout;

            if (validTypes.indexOf(type) === -1) {
                this.$log.error("Invalid type requested. Try: (" + validTypes.join(",") + ")");
                return;
            }

            if (className) {
                addOrRemoveClass(element, className, 'add');
            }

            renderTimeout = this.$timeout(function () {
                defer.reject("html2canvas timed out");
                this.$log.warn("html2canvas timed out");
            }.bind(this), this.EXPORT_IMAGE_TIMEOUT);

            try {
                html2canvas(element, {
                    onrendered: function (canvas) {

                        if (className) {
                            addOrRemoveClass(element, className, 'remove');
                        }

                        switch (type.toLowerCase()) {
                            case "png":
                                canvas.toBlob(defer.resolve, "image/png");
                                break;

                            default:
                            case "jpg":
                            case "jpeg":
                                canvas.toBlob(defer.resolve, "image/jpeg");
                                break;
                        }
                    }
                });
            } catch (e) {
                defer.reject(e);
                this.$log.warn("html2canvas failed with error: " + e);
            }

            defer.promise.finally(function () {
                renderTimeout.cancel();
                if (className) {
                    addOrRemoveClass(element, className, 'remove');
=======
         * @param {string} type of image to convert the element to.
         * @returns {promise}
         */
        ExportImageService.prototype.renderElement = function (element, imageType, color) {
            var dialogService = this.dialogService,
                dialog = dialogService.showBlockingMessage({
                    title: "Capturing...",
                    hint: "Capturing an image",
                    unknownProgress: true,
                    severity: "info",
                    delay: true
                });

            var mimeType = "image/png";
            if (imageType === "jpg") {
                mimeType = "image/jpeg";
            }

            var exportId = 'export-element-' + this.exportCount;
            this.exportCount++;
            var oldId = element.id;
            element.id = exportId;

            return html2canvas(element, {
                onclone: function (document) {
                    // Make export style changes to cloned document so that
                    // users don't see view flickering.
                    var clonedElement = document.getElementById(exportId);
                    if (clonedElement && color) {
                        clonedElement.style.backgroundColor = color;
                    }
                    element.id = oldId;
>>>>>>> 29de1116
                }
            }).then(function (canvas) {
                dialog.dismiss();
                return new Promise(function (resolve, reject) {
                    return canvas.toBlob(resolve, mimeType);
                });
            }, function (error) {
                console.log('error capturing image', error);
                dialog.dismiss();
                var errorDialog = dialogService.showBlockingMessage({
                        title: "Error capturing image",
                        severity: "error",
                        hint: "Image was not captured successfully!",
                        options: [{
                            label: "OK",
                            callback: function () {
                                errorDialog.dismiss();
                            }
                        }]
                    });
            });
        };

        /**
         * Takes a screenshot of a DOM node and exports to JPG.
         * @param {node} element to be exported
         * @param {string} filename the exported image
         * @param {string} className to be added to element before capturing (optional)
         * @returns {promise}
         */
<<<<<<< HEAD
        ExportImageService.prototype.exportJPG = function (element, filename, className) {
            return this.renderElement(element, "jpeg", className).then(function (img) {
=======
        ExportImageService.prototype.exportJPG = function (element, filename, color) {
            return this.renderElement(element, "jpg", color).then(function (img) {
>>>>>>> 29de1116
                saveAs(img, filename);
            });
        };

        /**
         * Takes a screenshot of a DOM node and exports to PNG.
         * @param {node} element to be exported
         * @param {string} filename the exported image
         * @param {string} className to be added to element before capturing (optional)
         * @returns {promise}
         */
        ExportImageService.prototype.exportPNG = function (element, filename, className) {
            return this.renderElement(element, "png", className).then(function (img) {
                saveAs(img, filename);
            });
        };

        /**
         * Takes a screenshot of a DOM node in PNG format.
         * @param {node} element to be exported
         * @param {string} filename the exported image
         * @returns {promise}
         */

        ExportImageService.prototype.exportPNGtoSRC = function (element) {
            return this.renderElement(element, "png");
        };

        /**
         * canvas.toBlob() not supported in IE < 10, Opera, and Safari. This polyfill
         * implements the method in browsers that would not otherwise support it.
         * https://developer.mozilla.org/en-US/docs/Web/API/HTMLCanvasElement/toBlob
         */
        function polyfillToBlob() {
            if (!HTMLCanvasElement.prototype.toBlob) {
                Object.defineProperty(HTMLCanvasElement.prototype, "toBlob", {
                    value: function (callback, mimeType, quality) {

                        var binStr = atob(this.toDataURL(mimeType, quality).split(',')[1]),
                            len = binStr.length,
                            arr = new Uint8Array(len);

                        for (var i = 0; i < len; i++) {
                            arr[i] = binStr.charCodeAt(i);
                        }

                        callback(new Blob([arr], {type: mimeType || "image/png"}));
                    }
                });
            }
        }

        polyfillToBlob();

        return ExportImageService;
    }
);<|MERGE_RESOLUTION|>--- conflicted
+++ resolved
@@ -39,91 +39,20 @@
          * @param {object} dialogService
          * @constructor
          */
-<<<<<<< HEAD
-        function ExportImageService($q, $timeout, $log) {
-            this.$q = $q;
-            this.$timeout = $timeout;
-            this.$log = $log;
-            this.EXPORT_IMAGE_TIMEOUT = 1000;
-        }
-
-        function addOrRemoveClass(element, className, action) {
-            if (action === 'add') {
-                element.classList.add(className);
-            } else if (action === 'remove') {
-                element.classList.remove(className);
-            }
-=======
         function ExportImageService(dialogService) {
             this.exportCount = 0;
             this.dialogService = dialogService;
->>>>>>> 29de1116
         }
 
         /**
          * Converts an HTML element into a PNG or JPG Blob.
          * @private
          * @param {node} element that will be converted to an image
-<<<<<<< HEAD
-         * @param {string} type of image to convert the element to
-         * @param {string} object getting captured (for adding and removing corresponding class in exportObject)
-         * @returns {promise}
-         */
-        ExportImageService.prototype.renderElement = function (element, type, className) {
-
-            var defer = this.$q.defer(),
-                validTypes = ["png", "jpg", "jpeg"],
-                renderTimeout;
-
-            if (validTypes.indexOf(type) === -1) {
-                this.$log.error("Invalid type requested. Try: (" + validTypes.join(",") + ")");
-                return;
-            }
-
-            if (className) {
-                addOrRemoveClass(element, className, 'add');
-            }
-
-            renderTimeout = this.$timeout(function () {
-                defer.reject("html2canvas timed out");
-                this.$log.warn("html2canvas timed out");
-            }.bind(this), this.EXPORT_IMAGE_TIMEOUT);
-
-            try {
-                html2canvas(element, {
-                    onrendered: function (canvas) {
-
-                        if (className) {
-                            addOrRemoveClass(element, className, 'remove');
-                        }
-
-                        switch (type.toLowerCase()) {
-                            case "png":
-                                canvas.toBlob(defer.resolve, "image/png");
-                                break;
-
-                            default:
-                            case "jpg":
-                            case "jpeg":
-                                canvas.toBlob(defer.resolve, "image/jpeg");
-                                break;
-                        }
-                    }
-                });
-            } catch (e) {
-                defer.reject(e);
-                this.$log.warn("html2canvas failed with error: " + e);
-            }
-
-            defer.promise.finally(function () {
-                renderTimeout.cancel();
-                if (className) {
-                    addOrRemoveClass(element, className, 'remove');
-=======
          * @param {string} type of image to convert the element to.
          * @returns {promise}
          */
-        ExportImageService.prototype.renderElement = function (element, imageType, color) {
+        ExportImageService.prototype.renderElement = function (element, imageType, className) {
+            console.log(className);
             var dialogService = this.dialogService,
                 dialog = dialogService.showBlockingMessage({
                     title: "Capturing...",
@@ -148,11 +77,11 @@
                     // Make export style changes to cloned document so that
                     // users don't see view flickering.
                     var clonedElement = document.getElementById(exportId);
-                    if (clonedElement && color) {
-                        clonedElement.style.backgroundColor = color;
+                    if (clonedElement && className) {
+                        clonedElement.classList.add = className;
+                        console.log(clonedElement.classList);
                     }
                     element.id = oldId;
->>>>>>> 29de1116
                 }
             }).then(function (canvas) {
                 dialog.dismiss();
@@ -183,13 +112,8 @@
          * @param {string} className to be added to element before capturing (optional)
          * @returns {promise}
          */
-<<<<<<< HEAD
         ExportImageService.prototype.exportJPG = function (element, filename, className) {
-            return this.renderElement(element, "jpeg", className).then(function (img) {
-=======
-        ExportImageService.prototype.exportJPG = function (element, filename, color) {
-            return this.renderElement(element, "jpg", color).then(function (img) {
->>>>>>> 29de1116
+            return this.renderElement(element, "jpg", className).then(function (img) {
                 saveAs(img, filename);
             });
         };

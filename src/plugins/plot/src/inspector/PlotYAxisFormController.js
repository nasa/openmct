/*****************************************************************************
 * Open MCT, Copyright (c) 2014-2018, United States Government
 * as represented by the Administrator of the National Aeronautics and Space
 * Administration. All rights reserved.
 *
 * Open MCT is licensed under the Apache License, Version 2.0 (the
 * "License"); you may not use this file except in compliance with the License.
 * You may obtain a copy of the License at
 * http://www.apache.org/licenses/LICENSE-2.0.
 *
 * Unless required by applicable law or agreed to in writing, software
 * distributed under the License is distributed on an "AS IS" BASIS, WITHOUT
 * WARRANTIES OR CONDITIONS OF ANY KIND, either express or implied. See the
 * License for the specific language governing permissions and limitations
 * under the License.
 *
 * Open MCT includes source code licensed under additional open source
 * licenses. See the Open Source Licenses file (LICENSES.md) included with
 * this source code distribution or the Licensing information page available
 * at runtime from the About dialog for additional information.
 *****************************************************************************/

define([
    './PlotModelFormController'
], function (
    PlotModelFormController
) {

    var PlotYAxisFormController = PlotModelFormController.extend({
        fields: [
            {
                modelProp: 'label',
                objectPath: 'configuration.yAxis.label'
            },
            {
                modelProp: 'autoscale',
                coerce: Boolean,
                objectPath: 'configuration.yAxis.autoscale'
            },
            {
                modelProp: 'autoscalePadding',
                coerce: Number,
                objectPath: 'configuration.yAxis.autoscalePadding'
            },
            {
                modelProp: 'range',
                objectPath: 'configuration.yAxis.range',
                coerce: function coerceRange(range) {
                    if (!range) {
                        return {
                            min: 0,
                            max: 0
                        };
                    }

                    var newRange = {};
                    if (typeof range.min !== 'undefined' && range.min !== null) {
                        newRange.min = Number(range.min);
                    }

                    if (typeof range.max !== 'undefined' && range.max !== null) {
                        newRange.max = Number(range.max);
                    }

                    return newRange;
                },
                validate: function validateRange(range, model) {
                    if (!range) {
                        return 'Need range';
                    }

                    if (range.min === '' || range.min === null || typeof range.min === 'undefined') {
                        return 'Must specify Minimum';
                    }

                    if (range.max === '' || range.max === null || typeof range.max === 'undefined') {
                        return 'Must specify Maximum';
                    }
<<<<<<< HEAD

                    if (_.isNaN(Number(range.min))) {
                        return 'Minimum must be a number.';
                    }

                    if (_.isNaN(Number(range.max))) {
=======
                    if (Number.isNaN(Number(range.min))) {
                        return 'Minimum must be a number.';
                    }
                    if (Number.isNaN(Number(range.max))) {
>>>>>>> 87d63806
                        return 'Maximum must be a number.';
                    }

                    if (Number(range.min) > Number(range.max)) {
                        return 'Minimum must be less than Maximum.';
                    }

                    if (model.get('autoscale')) {
                        return false;
                    }

                    return true;
                }
            }
        ]
    });

    return PlotYAxisFormController;
});
<|MERGE_RESOLUTION|>--- conflicted
+++ resolved
@@ -52,54 +52,37 @@
                             max: 0
                         };
                     }
-
                     var newRange = {};
                     if (typeof range.min !== 'undefined' && range.min !== null) {
                         newRange.min = Number(range.min);
                     }
-
                     if (typeof range.max !== 'undefined' && range.max !== null) {
                         newRange.max = Number(range.max);
                     }
-
                     return newRange;
                 },
                 validate: function validateRange(range, model) {
                     if (!range) {
                         return 'Need range';
                     }
-
                     if (range.min === '' || range.min === null || typeof range.min === 'undefined') {
                         return 'Must specify Minimum';
                     }
-
                     if (range.max === '' || range.max === null || typeof range.max === 'undefined') {
                         return 'Must specify Maximum';
                     }
-<<<<<<< HEAD
-
-                    if (_.isNaN(Number(range.min))) {
-                        return 'Minimum must be a number.';
-                    }
-
-                    if (_.isNaN(Number(range.max))) {
-=======
                     if (Number.isNaN(Number(range.min))) {
                         return 'Minimum must be a number.';
                     }
                     if (Number.isNaN(Number(range.max))) {
->>>>>>> 87d63806
                         return 'Maximum must be a number.';
                     }
-
                     if (Number(range.min) > Number(range.max)) {
                         return 'Minimum must be less than Maximum.';
                     }
-
                     if (model.get('autoscale')) {
                         return false;
                     }
-
                     return true;
                 }
             }

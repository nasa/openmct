/*****************************************************************************
 * Open MCT, Copyright (c) 2014-2018, United States Government
 * as represented by the Administrator of the National Aeronautics and Space
 * Administration. All rights reserved.
 *
 * Open MCT is licensed under the Apache License, Version 2.0 (the
 * "License"); you may not use this file except in compliance with the License.
 * You may obtain a copy of the License at
 * http://www.apache.org/licenses/LICENSE-2.0.
 *
 * Unless required by applicable law or agreed to in writing, software
 * distributed under the License is distributed on an "AS IS" BASIS, WITHOUT
 * WARRANTIES OR CONDITIONS OF ANY KIND, either express or implied. See the
 * License for the specific language governing permissions and limitations
 * under the License.
 *
 * Open MCT includes source code licensed under additional open source
 * licenses. See the Open Source Licenses file (LICENSES.md) included with
 * this source code distribution or the Licensing information page available
 * at runtime from the About dialog for additional information.
 *****************************************************************************/

define([
    '../lib/eventHelpers',
    '../lib/extend',
    'lodash'
], function (
    eventHelpers,
    extend,
    _
) {

    /**
     * Generic type for model controllers.  Should be extended to build a form
     * for a specific model.
     */
    function PlotModelFormController($scope, openmct, attrs) {
        this.$scope = $scope;
        this.openmct = openmct;
        this.attrs = attrs;

        if (this.isReady()) {
            this.initializeScope();
        } else {
            this.$scope.$watch(this.isReady.bind(this), function (isReady) {
                if (isReady) {
                    this.initializeScope();
                }
            }.bind(this));
        }
    }

    PlotModelFormController.extend = extend;
    eventHelpers.extend(PlotModelFormController.prototype);

    PlotModelFormController.prototype.isReady = function () {
        return Boolean(this.$scope.formDomainObject)
            && Boolean(this.$scope.$eval(this.attrs.formModel));
    };

    /**
     * Initialize scope is called when the formDomainObject has been set.
     * This may be deferred until after the controller construction in cases
     * where the object has not yet loaded.
     */
    PlotModelFormController.prototype.initializeScope = function () {
        this.domainObject = this.$scope.formDomainObject;
        this.model = this.$scope.$eval(this.attrs.formModel);

        this.unlisten = this.openmct.objects.observe(
            this.domainObject,
            '*',
            this.updateDomainObject.bind(this)
        );

        this.$scope.form = {};
        this.$scope.validation = {};

        this.listenTo(this.$scope, '$destroy', this.destroy, this);
        this.initialize();
        this.initForm();
    };

    PlotModelFormController.prototype.updateDomainObject = function (domainObject) {
        this.domainObject = domainObject;
    };

    PlotModelFormController.prototype.destroy = function () {
        this.stopListening();
        this.model.stopListening(this.$scope);
        this.unlisten();
    };

    PlotModelFormController.prototype.fields = [];

    /** override for custom initializer **/
    PlotModelFormController.prototype.initialize = function () {

    };

    PlotModelFormController.prototype.initForm = function () {
        this.fields.forEach(function (field) {
            this.linkFields(
                field.modelProp,
                field.formProp,
                field.coerce,
                field.validate,
                field.objectPath
            );
        }, this);
    };

    PlotModelFormController.prototype.linkFields = function (
        prop,
        formProp,
        coerce,
        validate,
        objectPath
    ) {
        if (!formProp) {
            formProp = prop;
        }

        var formPath = 'form.' + formProp;
        if (!coerce) {
            coerce = function (v) {
                return v;
            };
        }

        if (!validate) {
            validate = function () {
                return true;
            };
        }

        if (objectPath && !_.isFunction(objectPath)) {
            var staticObjectPath = objectPath;
            objectPath = function () {
                return staticObjectPath;
            };
        }
<<<<<<< HEAD
        this.listenTo(this.model, 'change:' + prop, ((newVal, oldVal) => {
=======

        this.listenTo(this.model, 'change:' + prop, function (newVal, oldVal) {
>>>>>>> b76d4b76
            if (!_.isEqual(coerce(_.get(this.$scope, formPath)), coerce(newVal))) {
                _.set(this.$scope, formPath, coerce(newVal));
            }
        }), this);
        this.model.listenTo(this.$scope, 'change:' + formPath, (newVal, oldVal) => {
            var validationResult = validate(newVal, this.model);
            if (validationResult === true) {
                delete this.$scope.validation[formProp];
            } else {
                this.$scope.validation[formProp] = validationResult;

                return;
            }

            if (_.isEqual(coerce(newVal), coerce(this.model.get(prop)))) {
                return; // Don't trigger excessive mutations.
            }

            if (!_.isEqual(coerce(newVal), coerce(oldVal))) {
                this.model.set(prop, coerce(newVal));
                if (objectPath) {
                    this.openmct.objects.mutate(
                        this.domainObject,
                        objectPath(this.domainObject, this.model),
                        coerce(newVal)
                    );
                }
            }
        });
        _.set(this.$scope, formPath, coerce(this.model.get(prop)));
    };

    return PlotModelFormController;
});
<|MERGE_RESOLUTION|>--- conflicted
+++ resolved
@@ -122,6 +122,8 @@
         }
 
         var formPath = 'form.' + formProp;
+        let self = this;
+
         if (!coerce) {
             coerce = function (v) {
                 return v;
@@ -140,16 +142,12 @@
                 return staticObjectPath;
             };
         }
-<<<<<<< HEAD
-        this.listenTo(this.model, 'change:' + prop, ((newVal, oldVal) => {
-=======
 
         this.listenTo(this.model, 'change:' + prop, function (newVal, oldVal) {
->>>>>>> b76d4b76
-            if (!_.isEqual(coerce(_.get(this.$scope, formPath)), coerce(newVal))) {
-                _.set(this.$scope, formPath, coerce(newVal));
+            if (!_.isEqual(coerce(_.get(self.$scope, formPath)), coerce(newVal))) {
+                _.set(self.$scope, formPath, coerce(newVal));
             }
-        }), this);
+        });
         this.model.listenTo(this.$scope, 'change:' + formPath, (newVal, oldVal) => {
             var validationResult = validate(newVal, this.model);
             if (validationResult === true) {

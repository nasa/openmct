<!--
 Open MCT, Copyright (c) 2014-2022, United States Government
 as represented by the Administrator of the National Aeronautics and Space
 Administration. All rights reserved.

 Open MCT is licensed under the Apache License, Version 2.0 (the
 "License"); you may not use this file except in compliance with the License.
 You may obtain a copy of the License at
 http://www.apache.org/licenses/LICENSE-2.0.

 Unless required by applicable law or agreed to in writing, software
 distributed under the License is distributed on an "AS IS" BASIS, WITHOUT
 WARRANTIES OR CONDITIONS OF ANY KIND, either express or implied. See the
 License for the specific language governing permissions and limitations
 under the License.

 Open MCT includes source code licensed under additional open source
 licenses. See the Open Source Licenses file (LICENSES.md) included with
 this source code distribution or the Licensing information page available
 at runtime from the About dialog for additional information.
-->
<template>
<div
    v-if="loaded"
    class="gl-plot"
    :class="[plotLegendExpandedStateClass, plotLegendPositionClass]"
>
    <plot-legend
        v-if="!isNestedWithinAStackedPlot"
        :cursor-locked="!!lockHighlightPoint"
        :series="seriesModels"
        :highlights="highlights"
        :legend="legend"
        @legendHoverChanged="legendHoverChanged"
    />
    <div class="plot-wrapper-axis-and-display-area flex-elem grows">
        <div
            v-if="seriesModels.length"
            class="u-contents"
        >
            <y-axis
                v-for="(yAxis, index) in yAxesIds"
                :id="yAxis.id"
                :key="`yAxis-${yAxis.id}-${index}`"
                :multiple-left-axes="multipleLeftAxes"
                :position="yAxis.id > 2 ? 'right' : 'left'"
                :class="{'plot-yaxis-right': yAxis.id > 2}"
                :tick-width="yAxis.tickWidth"
                :plot-left-tick-width="yAxis.id > 2 ? yAxis.tickWidth: plotLeftTickWidth"
                @yKeyChanged="setYAxisKey"
                @tickWidthChanged="onTickWidthChange"
                @toggleAxisVisibility="toggleSeriesForYAxis"
            />
        </div>
        <div
            class="gl-plot-wrapper-display-area-and-x-axis"
            :style="xAxisStyle"
        >

            <div class="gl-plot-display-area has-local-controls has-cursor-guides">
                <div class="l-state-indicators">
                    <span
                        class="l-state-indicators__alert-no-lad t-object-alert t-alert-unsynced icon-alert-triangle"
                        title="This plot is not currently displaying the latest data. Reset pan/zoom to view latest data."
                    ></span>
                </div>

                <mct-ticks
                    v-show="gridLines && !options.compact"
                    :axis-type="'xAxis'"
                    :position="'right'"
                    @plotTickWidth="onTickWidthChange"
                />

                <mct-ticks
                    v-for="(yAxis, index) in yAxesIds"
                    v-show="gridLines"
                    :key="`yAxis-gridlines-${index}`"
                    :axis-type="'yAxis'"
                    :position="'bottom'"
                    :axis-id="yAxis.id"
                    @plotTickWidth="onTickWidthChange"
                />

                <div
                    ref="chartContainer"
                    class="gl-plot-chart-wrapper"
                    :class="[
                        { 'alt-pressed': altPressed },
                    ]"
                >
                    <mct-chart
                        :rectangles="rectangles"
                        :highlights="highlights"
                        :annotated-points="annotatedPoints"
                        :annotation-selections="annotationSelections"
                        :show-limit-line-labels="showLimitLineLabels"
                        :hidden-y-axis-ids="hiddenYAxisIds"
                        :annotation-viewing-and-editing-allowed="annotationViewingAndEditingAllowed"
                        @plotReinitializeCanvas="initCanvas"
                        @chartLoaded="initialize"
                    />
                </div>

                <div class="gl-plot__local-controls h-local-controls h-local-controls--overlay-content c-local-controls--show-on-hover">
                    <div
                        v-if="!options.compact"
                        class="c-button-set c-button-set--strip-h js-zoom"
                    >
                        <button
                            class="c-button icon-minus"
                            title="Zoom out"
                            @click="zoom('out', 0.2)"
                        >
                        </button>
                        <button
                            class="c-button icon-plus"
                            title="Zoom in"
                            @click="zoom('in', 0.2)"
                        >
                        </button>
                    </div>
                    <div
                        v-if="plotHistory.length && !options.compact"
                        class="c-button-set c-button-set--strip-h js-pan"
                    >
                        <button
                            class="c-button icon-arrow-left"
                            title="Restore previous pan/zoom"
                            @click="back()"
                        >
                        </button>
                        <button
                            class="c-button icon-reset"
                            title="Reset pan/zoom"
                            @click="resumeRealtimeData()"
                        >
                        </button>
                    </div>
                    <div
                        v-if="isRealTime && !options.compact"
                        class="c-button-set c-button-set--strip-h js-pause"
                    >
                        <button
                            v-if="!isFrozen"
                            class="c-button icon-pause"
                            title="Pause incoming real-time data"
                            @click="pause()"
                        >
                        </button>
                        <button
                            v-if="isFrozen"
                            class="c-button icon-arrow-right pause-play is-paused"
                            title="Resume displaying real-time data"
                            @click="resumeRealtimeData()"
                        >
                        </button>
                    </div>
                    <div
                        v-if="isTimeOutOfSync || isFrozen"
                        class="c-button-set c-button-set--strip-h"
                    >
                        <button
                            class="c-button icon-clock"
                            title="Synchronize Time Conductor"
                            @click="showSynchronizeDialog()"
                        >
                        </button>
                    </div>
                    <div class="c-button-set c-button-set--strip-h">
                        <button
                            class="c-button icon-crosshair"
                            :class="{ 'is-active': cursorGuide }"
                            title="Toggle cursor guides"
                            @click="toggleCursorGuide"
                        >
                        </button>
                        <button
                            class="c-button"
                            :class="{ 'icon-grid-on': gridLines, 'icon-grid-off': !gridLines }"
                            title="Toggle grid lines"
                            @click="toggleGridLines"
                        >
                        </button>
                    </div>
                </div>

                <!--Cursor guides-->
                <div
                    v-show="cursorGuide"
                    ref="cursorGuideVertical"
                    class="c-cursor-guide--v js-cursor-guide--v"
                >
                </div>
                <div
                    v-show="cursorGuide"
                    ref="cursorGuideHorizontal"
                    class="c-cursor-guide--h js-cursor-guide--h"
                >
                </div>
            </div>
            <x-axis
                v-if="seriesModels.length > 0 && !options.compact"
                :series-model="seriesModels[0]"
            />

        </div>
    </div>

</div>
</template>

<script>

import eventHelpers from './lib/eventHelpers';
import LinearScale from "./LinearScale";
import PlotConfigurationModel from './configuration/PlotConfigurationModel';
import configStore from './configuration/ConfigStore';

import PlotLegend from "./legend/PlotLegend.vue";
import MctTicks from "./MctTicks.vue";
import MctChart from "./chart/MctChart.vue";
import XAxis from "./axis/XAxis.vue";
import YAxis from "./axis/YAxis.vue";
import KDBush from 'kdbush';
import _ from "lodash";

const OFFSET_THRESHOLD = 10;
const AXES_PADDING = 20;

export default {
    components: {
        XAxis,
        YAxis,
        PlotLegend,
        MctTicks,
        MctChart
    },
    inject: ['openmct', 'domainObject', 'path'],
    props: {
        options: {
            type: Object,
            default() {
                return {
                    compact: false
                };
            }
        },
        initGridLines: {
            type: Boolean,
            default() {
                return true;
            }
        },
        initCursorGuide: {
            type: Boolean,
            default() {
                return false;
            }
        },
        plotTickWidth: {
            type: Number,
            default() {
                return 0;
            }
        },
        limitLineLabels: {
            type: Object,
            default() {
                return {};
            }
        },
        colorPalette: {
            type: Object,
            default() {
                return undefined;
            }
        }
    },
    data() {
        return {
            altPressed: false,
            highlights: [],
            annotatedPoints: [],
            annotationSelections: [],
            lockHighlightPoint: false,
            yKeyOptions: [],
            yAxisLabel: '',
            rectangles: [],
            plotHistory: [],
            selectedXKeyOption: {},
            xKeyOptions: [],
            seriesModels: [],
            legend: {},
            pending: 0,
            isRealTime: this.openmct.time.clock() !== undefined,
            loaded: false,
            isTimeOutOfSync: false,
            showLimitLineLabels: this.limitLineLabels,
            isFrozenOnMouseDown: false,
            cursorGuide: this.initCursorGuide,
            gridLines: this.initGridLines,
            yAxes: [],
            hiddenYAxisIds: [],
            yAxisListWithRange: []
        };
    },
    computed: {
        xAxisStyle() {
            const rightAxis = this.yAxesIds.find(yAxis => yAxis.id > 2);
            const leftOffset = this.multipleLeftAxes ? 2 * AXES_PADDING : AXES_PADDING;
            let style = {
                left: `${this.plotLeftTickWidth + leftOffset}px`
            };

            if (rightAxis) {
                style.right = `${rightAxis.tickWidth + AXES_PADDING}px`;
            }

            return style;
        },
        yAxesIds() {
            return this.yAxes.filter(yAxis => yAxis.seriesCount > 0);
        },
        multipleLeftAxes() {
            return this.yAxes.filter(yAxis => yAxis.seriesCount > 0 && yAxis.id <= 2).length > 1;
        },
        isNestedWithinAStackedPlot() {
            const isNavigatedObject = this.openmct.router.isNavigatedObject([this.domainObject].concat(this.path));

            return !isNavigatedObject && this.path.find((pathObject, pathObjIndex) => pathObject.type === 'telemetry.plot.stacked');
        },
        isFrozen() {
            return this.config.xAxis.get('frozen') === true && this.config.yAxis.get('frozen') === true;
        },
        annotationViewingAndEditingAllowed() {
            // only allow annotations viewing/editing if plot is paused or in fixed time mode
            return this.isFrozen || !this.isRealTime;
        },
        plotLegendPositionClass() {
            return !this.isNestedWithinAStackedPlot ? `plot-legend-${this.config.legend.get('position')}` : '';
        },
        plotLegendExpandedStateClass() {
            if (this.isNestedWithinAStackedPlot) {
                return '';
            }

            if (this.config.legend.get('expanded')) {
                return 'plot-legend-expanded';
            } else {
                return 'plot-legend-collapsed';
            }
        },
        plotLeftTickWidth() {
            let leftTickWidth = 0;
            this.yAxes.forEach((yAxis) => {
                if (yAxis.id > 2) {
                    return;
                }

                leftTickWidth = leftTickWidth + yAxis.tickWidth;
            });

            return this.plotTickWidth || leftTickWidth;
        }
    },
    watch: {
        limitLineLabels: {
            handler(limitLineLabels) {
                this.legendHoverChanged(limitLineLabels);
            },
            deep: true
        },
        initGridLines(newGridLines) {
            this.gridLines = newGridLines;
        },
        initCursorGuide(newCursorGuide) {
            this.cursorGuide = newCursorGuide;
        }
    },
    mounted() {
        this.yAxisIdVisibility = {};
        this.offsetWidth = 0;

        document.addEventListener('keydown', this.handleKeyDown);
        document.addEventListener('keyup', this.handleKeyUp);
        eventHelpers.extend(this);
        this.updateRealTime = this.updateRealTime.bind(this);
        this.updateDisplayBounds = this.updateDisplayBounds.bind(this);
        this.setTimeContext = this.setTimeContext.bind(this);

        this.config = this.getConfig();
        this.legend = this.config.legend;
<<<<<<< HEAD

        const configId = this.openmct.objects.makeKeyString(this.domainObject.identifier);
        this.$emit('configLoaded', configId);
=======
        this.yAxes = [{
            id: this.config.yAxis.id,
            seriesCount: 0,
            tickWidth: 0
        }];
        if (this.config.additionalYAxes) {
            this.yAxes = this.yAxes.concat(this.config.additionalYAxes.map(yAxis => {
                return {
                    id: yAxis.id,
                    seriesCount: 0,
                    tickWidth: 0
                };
            }));
        }
>>>>>>> a3b9ef26

        const configId = this.openmct.objects.makeKeyString(this.domainObject.identifier);
        this.$emit('configLoaded', configId);

        this.listenTo(this.config.series, 'add', this.addSeries, this);
        this.listenTo(this.config.series, 'remove', this.removeSeries, this);

        this.config.series.models.forEach(this.addSeries, this);

        this.filterObserver = this.openmct.objects.observe(
            this.domainObject,
            'configuration.filters',
            this.updateFiltersAndResubscribe
        );
        this.removeStatusListener = this.openmct.status.observe(this.domainObject.identifier, this.updateStatus);

        this.openmct.objectViews.on('clearData', this.clearData);
        this.$on('loadingUpdated', this.loadAnnotations);
        this.openmct.selection.on('change', this.updateSelection);
        this.setTimeContext();

        this.yAxisListWithRange = [this.config.yAxis, ...this.config.additionalYAxes];

        this.loaded = true;
    },
    beforeDestroy() {
        this.openmct.selection.off('change', this.updateSelection);
        document.removeEventListener('keydown', this.handleKeyDown);
        document.removeEventListener('keyup', this.handleKeyUp);
        this.destroy();
    },
    methods: {
        updateSelection(selection) {
            const selectionContext = selection?.[0]?.[0]?.context?.item;
            if (!selectionContext
                || this.openmct.objects.areIdsEqual(selectionContext.identifier, this.domainObject.identifier)) {
                // Selection changed, but it's us, so ignoring it
                return;
            }

            const selectionType = selection?.[0]?.[1]?.context?.type;
            if (selectionType !== 'plot-points-selection') {
                // wrong type of selection
                return;
            }

            const currentXaxis = this.config.xAxis.get('displayRange');
            const currentYaxis = this.config.yAxis.get('displayRange');

            // when there is no plot data, the ranges can be undefined
            // in which case we should not perform selection
            if (!currentXaxis || !currentYaxis) {
                return;
            }

            const selectedAnnotations = selection?.[0]?.[1]?.context?.annotations;
            if (selectedAnnotations?.length) {
                // just use first annotation
                const boundingBoxes = Object.values(selectedAnnotations[0].targets);
                let minX = Number.MAX_SAFE_INTEGER;
                let minY = Number.MAX_SAFE_INTEGER;
                let maxX = Number.MIN_SAFE_INTEGER;
                let maxY = Number.MIN_SAFE_INTEGER;
                boundingBoxes.forEach(boundingBox => {
                    if (boundingBox.minX < minX) {
                        minX = boundingBox.minX;
                    }

                    if (boundingBox.maxX > maxX) {
                        maxX = boundingBox.maxX;
                    }

                    if (boundingBox.maxY > maxY) {
                        maxY = boundingBox.maxY;
                    }

                    if (boundingBox.minY < minY) {
                        minY = boundingBox.minY;
                    }
                });

                this.config.xAxis.set('displayRange', {
                    min: minX,
                    max: maxX
                });
                this.config.yAxis.set('displayRange', {
                    min: minY,
                    max: maxY
                });
                this.zoom('out', 0.2);
            }

            this.prepareExistingAnnotationSelection(selectedAnnotations);
        },
        handleKeyDown(event) {
            if (event.key === 'Alt') {
                this.altPressed = true;
            }
        },
        handleKeyUp(event) {
            if (event.key === 'Alt') {
                this.altPressed = false;
            }
        },
        setTimeContext() {
            this.stopFollowingTimeContext();

            this.timeContext = this.openmct.time.getContextForView(this.path);
            this.followTimeContext();

        },
        followTimeContext() {
            this.updateDisplayBounds(this.timeContext.bounds());
            this.timeContext.on('clock', this.updateRealTime);
            this.timeContext.on('bounds', this.updateDisplayBounds);
            this.synchronized(true);
        },
        stopFollowingTimeContext() {
            if (this.timeContext) {
                this.timeContext.off("clock", this.updateRealTime);
                this.timeContext.off("bounds", this.updateDisplayBounds);
            }
        },
        getConfig() {
            const configId = this.openmct.objects.makeKeyString(this.domainObject.identifier);
            let config = configStore.get(configId);
            if (!config) {
                config = new PlotConfigurationModel({
                    id: configId,
                    domainObject: this.domainObject,
                    openmct: this.openmct,
                    palette: this.colorPalette,
                    callback: (data) => {
                        this.data = data;
                    }
                });
                configStore.add(configId, config);
            }

            return config;
        },
        addSeries(series, index) {
            const yAxisId = series.get('yAxisId');
            this.updateAxisUsageCount(yAxisId, 1);
            this.$set(this.seriesModels, index, series);
            this.listenTo(series, 'change:xKey', (xKey) => {
                this.setDisplayRange(series, xKey);
            }, this);
            this.listenTo(series, 'change:yKey', () => {
                this.loadSeriesData(series);
            }, this);

            this.listenTo(series, 'change:interpolate', () => {
                this.loadSeriesData(series);
            }, this);
            this.listenTo(series, 'change:yAxisId', this.updateTicksAndSeriesForYAxis, this);

            this.loadSeriesData(series);
        },

        removeSeries(plotSeries, index) {
            const yAxisId = plotSeries.get('yAxisId');
            this.updateAxisUsageCount(yAxisId, -1);
            this.seriesModels.splice(index, 1);
            this.stopListening(plotSeries);
        },

        updateTicksAndSeriesForYAxis(newAxisId, oldAxisId) {
            this.updateAxisUsageCount(oldAxisId, -1);
            this.updateAxisUsageCount(newAxisId, 1);
        },

        updateAxisUsageCount(yAxisId, updateCountBy) {
            const foundYAxis = this.yAxes.find(yAxis => yAxis.id === yAxisId);
            if (foundYAxis) {
                foundYAxis.seriesCount = foundYAxis.seriesCount + updateCountBy;
            }
        },
        async loadAnnotations() {
            if (!this.openmct.annotation.getAvailableTags().length) {
                // don't bother loading annotations if there are no tags
                return;
            }

            const rawAnnotationsForPlot = [];
            await Promise.all(this.seriesModels.map(async (seriesModel) => {
                const seriesAnnotations = await this.openmct.annotation.getAnnotations(seriesModel.model.identifier);
                rawAnnotationsForPlot.push(...seriesAnnotations);
            }));
            if (rawAnnotationsForPlot) {
                this.annotatedPoints = this.findAnnotationPoints(rawAnnotationsForPlot);
            }
        },
        loadSeriesData(series) {
            //this check ensures that duplicate requests don't happen on load
            if (!this.timeContext) {
                return;
            }

            if (this.$parent.$refs.plotWrapper.offsetWidth === 0) {
                this.scheduleLoad(series);

                return;
            }

            this.offsetWidth = this.$parent.$refs.plotWrapper.offsetWidth;

            this.startLoading();
            const bounds = this.timeContext.bounds();
            const options = {
                size: this.$parent.$refs.plotWrapper.offsetWidth,
                domain: this.config.xAxis.get('key'),
                start: bounds.start,
                end: bounds.end
            };

            series.load(options).then(this.stopLoading.bind(this));
        },

        loadMoreData(range, purge) {
            this.config.series.forEach(plotSeries => {
                this.offsetWidth = this.$parent.$refs.plotWrapper.offsetWidth;
                this.startLoading();
                plotSeries.load({
                    size: this.offsetWidth,
                    start: range.min,
                    end: range.max,
                    domain: this.config.xAxis.get('key')
                })
                    .then(this.stopLoading.bind(this));
                if (purge) {
                    plotSeries.purgeRecordsOutsideRange(range);
                }
            });
        },

        scheduleLoad(series) {
            if (!this.scheduledLoads) {
                this.startLoading();
                this.scheduledLoads = [];
                this.checkForSize = setInterval(function () {
                    if (this.$parent.$refs.plotWrapper.offsetWidth === 0) {
                        return;
                    }

                    this.stopLoading();
                    this.scheduledLoads.forEach(this.loadSeriesData, this);
                    delete this.scheduledLoads;
                    clearInterval(this.checkForSize);
                    delete this.checkForSize;
                }.bind(this));
            }

            if (this.scheduledLoads.indexOf(series) === -1) {
                this.scheduledLoads.push(series);
            }
        },

        startLoading() {
            this.pending += 1;
            this.updateLoading();
        },

        stopLoading() {
            this.pending -= 1;
            this.updateLoading();
        },

        updateLoading() {
            this.$emit('loadingUpdated', this.pending > 0);
        },

        updateFiltersAndResubscribe(updatedFilters) {
            this.config.series.forEach(function (series) {
                series.updateFiltersAndRefresh(updatedFilters[series.keyString]);
            });
        },

        clearSeries() {
            this.config.series.forEach(function (series) {
                series.reset();
            });
        },

        compositionPathContainsId(domainObjectToClear) {
            return domainObjectToClear.composition.some((compositionIdentifier) => {
                return this.openmct.objects.areIdsEqual(compositionIdentifier, this.domainObject.identifier);
            });
        },

        clearData(domainObjectToClear) {
            // If we don't have an object to clear (global), or the IDs are equal, just clear the data.
            // If we have an object to clear, but the IDs don't match, we need to check the composition
            // of the object we've been asked to clear to see if it contains the id we're looking for.
            // This happens with stacked plots for example.
            // If we find the ID, clear the plot.
            if (!domainObjectToClear
            || this.openmct.objects.areIdsEqual(domainObjectToClear.identifier, this.domainObject.identifier)
            || this.compositionPathContainsId(domainObjectToClear)) {
                this.clearSeries();
            }
        },

        setDisplayRange(series, xKey) {
            if (this.config.series.models.length !== 1) {
                return;
            }

            const displayRange = series.getDisplayRange(xKey);
            this.config.xAxis.set('range', displayRange);
        },
        updateRealTime(clock) {
            this.isRealTime = clock !== undefined;
        },

        /**
       * Track latest display bounds.  Forces update when not receiving ticks.
       */
        updateDisplayBounds(bounds, isTick) {
            const newRange = {
                min: bounds.start,
                max: bounds.end
            };
            this.config.xAxis.set('range', newRange);
            if (!isTick) {
                this.clearPanZoomHistory();
                this.synchronizeIfBoundsMatch();
                this.loadMoreData(newRange, true);
            } else {
                // If we're not panning or zooming (time conductor and plot x-axis times are not out of sync)
                // Drop any data that is more than 1x (max-min) before min.
                // Limit these purges to once a second.
                const isPanningOrZooming = this.isTimeOutOfSync;
                const purgeRecords = !isPanningOrZooming && (!this.nextPurge || (this.nextPurge < Date.now()));
                if (purgeRecords) {
                    const keepRange = {
                        min: newRange.min - (newRange.max - newRange.min),
                        max: newRange.max
                    };
                    this.config.series.forEach(function (series) {
                        series.purgeRecordsOutsideRange(keepRange);
                    });
                    this.nextPurge = Date.now() + 1000;
                }
            }
        },

        /**
       * Handle end of user viewport change: load more data for current display
       * bounds, and mark view as synchronized if necessary.
       */
        userViewportChangeEnd() {
            this.synchronizeIfBoundsMatch();
            const xDisplayRange = this.config.xAxis.get('displayRange');
            this.loadMoreData(xDisplayRange);
        },

        /**
       * mark view as synchronized if bounds match configured bounds.
       */
        synchronizeIfBoundsMatch() {
            const xDisplayRange = this.config.xAxis.get('displayRange');
            const xRange = this.config.xAxis.get('range');
            this.synchronized(xRange.min === xDisplayRange.min
            && xRange.max === xDisplayRange.max);
        },

        /**
       * Getter/setter for "synchronized" value.  If not synchronized and
       * time conductor is in clock mode, will mark objects as unsynced so that
       * displays can update accordingly.
       */
        synchronized(value) {
            const isLocalClock = this.timeContext.clock();

            if (typeof value !== 'undefined') {
                this._synchronized = value;
                this.isTimeOutOfSync = value !== true;

                const isUnsynced = isLocalClock && !value;
                this.setStatus(isUnsynced);
            }

            return this._synchronized;
        },

        setStatus(isNotInSync) {
            const outOfSync = isNotInSync === true
                || this.isTimeOutOfSync === true
                || this.isFrozen === true;
            if (outOfSync === true) {
                this.openmct.status.set(this.domainObject.identifier, 'timeconductor-unsynced');
            } else {
                this.openmct.status.set(this.domainObject.identifier, '');
            }
        },

        initCanvas() {
            if (this.canvas) {
                this.stopListening(this.canvas);
            }

            this.canvas = this.$refs.chartContainer.querySelectorAll('canvas')[1];

            if (!this.options.compact) {
                this.listenTo(this.canvas, 'mousemove', this.trackMousePosition, this);
                this.listenTo(this.canvas, 'mouseleave', this.untrackMousePosition, this);
                this.listenTo(this.canvas, 'mousedown', this.onMouseDown, this);
                this.listenTo(this.canvas, 'click', this.selectNearbyAnnotations, this);
                this.listenTo(this.canvas, 'wheel', this.wheelZoom, this);
            }
        },

        marqueeAnnotations(annotationsToSelect) {
            annotationsToSelect.forEach(annotationToSelect => {
                Object.keys(annotationToSelect.targets).forEach(targetKeyString => {
                    const target = annotationToSelect.targets[targetKeyString];
                    const series = this.seriesModels.find(seriesModel => seriesModel.keyString === targetKeyString);
                    if (!series) {
                        return;
                    }

                    const yAxisId = series.get('yAxisId');
                    const rectangle = {
                        start: {
                            x: target.minX,
                            y: [target.minY],
                            yAxisIds: [yAxisId]
                        },
                        end: {
                            x: target.maxX,
                            y: [target.maxY],
                            yAxisIds: [yAxisId]
                        },
                        color: [1, 1, 1, 0.10]
                    };
                    this.rectangles.push(rectangle);
                });
            });
        },
        gatherNearbyAnnotations() {
            const nearbyAnnotations = [];
            this.config.series.models.forEach(series => {
                if (series.closest.annotationsById) {
                    Object.values(series.closest.annotationsById).forEach(closeAnnotation => {
                        const addedAnnotationAlready = nearbyAnnotations.some(annotation => {
                            return _.isEqual(annotation.targets, closeAnnotation.targets)
                            && _.isEqual(annotation.tags, closeAnnotation.tags);
                        });
                        if (!addedAnnotationAlready) {
                            nearbyAnnotations.push(closeAnnotation);
                        }
                    });
                }
            });

            return nearbyAnnotations;
        },

        prepareExistingAnnotationSelection(annotations) {
            const targetDomainObjects = {};
            this.config.series.models.forEach(series => {
                targetDomainObjects[series.keyString] = series.domainObject;
            });

            const targetDetails = {};
            const uniqueBoundsAnnotations = [];
            annotations.forEach(annotation => {
                Object.entries(annotation.targets).forEach(([key, value]) => {
                    targetDetails[key] = value;
                });

                const boundingBoxAlreadyAdded = uniqueBoundsAnnotations.some(existingAnnotation => {
                    const existingBoundingBox = Object.values(existingAnnotation.targets)[0];
                    const newBoundingBox = Object.values(annotation.targets)[0];

                    return (existingBoundingBox.minX === newBoundingBox.minX
                        && existingBoundingBox.minY === newBoundingBox.minY
                        && existingBoundingBox.maxX === newBoundingBox.maxX
                        && existingBoundingBox.maxY === newBoundingBox.maxY);

                });
                if (!boundingBoxAlreadyAdded) {
                    uniqueBoundsAnnotations.push(annotation);
                }
            });
            this.marqueeAnnotations(uniqueBoundsAnnotations);

            return {
                targetDomainObjects,
                targetDetails
            };
        },
        initialize() {
            this.handleWindowResize = _.debounce(this.handleWindowResize, 500);
            this.plotContainerResizeObserver = new ResizeObserver(this.handleWindowResize);
            this.plotContainerResizeObserver.observe(this.$parent.$refs.plotWrapper);

            // Setup canvas etc.
            this.xScale = new LinearScale(this.config.xAxis.get('displayRange'));
            this.yScale = [];
            this.yAxisListWithRange.forEach((yAxis) => {
                this.yScale.push({
                    id: yAxis.id,
                    scale: new LinearScale(yAxis.get('displayRange'))
                });
            });

            this.pan = undefined;
            this.marquee = undefined;

            this.chartElementBounds = undefined;
            this.tickUpdate = false;

            this.initCanvas();

            this.config.yAxisLabel = this.config.yAxis.get('label');

            this.cursorGuideVertical = this.$refs.cursorGuideVertical;
            this.cursorGuideHorizontal = this.$refs.cursorGuideHorizontal;

            this.listenTo(this.config.xAxis, 'change:displayRange', this.onXAxisChange, this);
            this.yAxisListWithRange.forEach((yAxis) => {
                this.listenTo(yAxis, 'change:displayRange', this.onYAxisChange.bind(this, yAxis.id), this);
            });
        },

        onXAxisChange(displayBounds) {
            if (displayBounds) {
                this.xScale.domain(displayBounds);
            }
        },

        onYAxisChange(yAxisId, displayBounds) {
            if (displayBounds) {
                this.yScale.filter((yAxis) => yAxis.id === yAxisId).forEach((yAxis) => {
                    yAxis.scale.domain(displayBounds);
                });
            }
        },

        onTickWidthChange(data, fromDifferentObject) {
            const {width, yAxisId} = data;
            if (yAxisId) {
                const index = this.yAxes.findIndex(yAxis => yAxis.id === yAxisId);
                if (fromDifferentObject) {
                // Always accept tick width if it comes from a different object.
                    this.yAxes[index].tickWidth = width;
                } else {
                // Otherwise, only accept tick with if it's larger.
                    const newWidth = Math.max(width, this.yAxes[index].tickWidth);
                    if (newWidth !== this.yAxes[index].tickWidth) {
                        this.yAxes[index].tickWidth = newWidth;
                    }
                }

                const id = this.openmct.objects.makeKeyString(this.domainObject.identifier);
                this.$emit('plotTickWidth', this.yAxes[index].tickWidth, id);
            }
        },

        toggleSeriesForYAxis({ id, visible}) {
            //if toggling to visible, re-fetch the data for the series that are part of this y Axis
            if (visible === true) {
                this.config.series.models.filter(model => model.get('yAxisId') === id)
                    .forEach(this.loadSeriesData, this);
            }

            this.yAxisIdVisibility[id] = visible;
            this.hiddenYAxisIds = Object.keys(this.yAxisIdVisibility).map(Number).filter(key => {
                return this.yAxisIdVisibility[key] === false;
            });
        },

        trackMousePosition(event) {
            this.trackChartElementBounds(event);
            this.xScale.range({
                min: 0,
                max: this.chartElementBounds.width
            });
            this.yScale.forEach((yAxis) => {
                yAxis.scale.range({
                    min: 0,
                    max: this.chartElementBounds.height
                });
            });

            this.positionOverElement = {
                x: event.clientX - this.chartElementBounds.left,
                y: this.chartElementBounds.height
                    - (event.clientY - this.chartElementBounds.top)
            };

            const yLocationForPositionOverPlot = this.yScale.map((yAxis) => yAxis.scale.invert(this.positionOverElement.y));
            const yAxisIds = this.yScale.map((yAxis) => yAxis.id);
            // Also store the order of yAxisIds so that we can associate the y location to the yAxis
            this.positionOverPlot = {
                x: this.xScale.invert(this.positionOverElement.x),
                y: yLocationForPositionOverPlot,
                yAxisIds
            };

            if (this.cursorGuide) {
                this.updateCrosshairs(event);
            }

            this.highlightValues(this.positionOverPlot.x);
            this.updateMarquee();
            this.updatePan();
            event.preventDefault();
        },

        getYPositionForYAxis(object, yAxis) {
            const index = object.yAxisIds.findIndex(yAxisId => yAxisId === yAxis.get('id'));

            return object.y[index];
        },

        updateCrosshairs(event) {
            this.cursorGuideVertical.style.left = (event.clientX - this.chartElementBounds.x) + 'px';
            this.cursorGuideHorizontal.style.top = (event.clientY - this.chartElementBounds.y) + 'px';
        },

        trackChartElementBounds(event) {
            if (event.target === this.canvas) {
                this.chartElementBounds = event.target.getBoundingClientRect();
            }
        },

        onPlotHighlightSet($e, point) {
            if (point === this.highlightPoint) {
                return;
            }

            this.highlightValues(point);
        },

        highlightValues(point) {
            this.highlightPoint = point;
            // TODO: used in StackedPlotController
            this.$emit('plotHighlightUpdate', point);
            if (this.lockHighlightPoint) {
                return;
            }

            if (!point) {
                this.highlights = [];
                this.config.series.models.forEach(series => delete series.closest);
            } else {
                this.highlights = this.config.series.models
                    .filter(series => series.getSeriesData().length > 0)
                    .map(series => {
                        series.closest = series.nearestPoint(point);

                        return {
                            series: series,
                            point: series.closest
                        };
                    });
            }

            this.$emit('highlights', this.highlights);
        },

        untrackMousePosition() {
            this.positionOverElement = undefined;
            this.positionOverPlot = undefined;
            this.highlightValues();
        },

        onMouseDown(event) {
            // do not monitor drag events on browser context click
            if (event.ctrlKey) {
                return;
            }

            this.listenTo(window, 'mouseup', this.onMouseUp, this);
            this.listenTo(window, 'mousemove', this.trackMousePosition, this);

            // track frozen state on mouseDown to be read on mouseUp
            const isFrozen = this.config.xAxis.get('frozen') === true && this.config.yAxis.get('frozen') === true;
            this.isFrozenOnMouseDown = isFrozen;

            if (event.altKey && !event.shiftKey) {
                return this.startPan(event);
            } else if (this.annotationViewingAndEditingAllowed && event.altKey && event.shiftKey) {
                return this.startMarquee(event, true);
            } else {
                return this.startMarquee(event, false);
            }
        },

        onMouseUp(event) {
            this.stopListening(window, 'mouseup', this.onMouseUp, this);
            this.stopListening(window, 'mousemove', this.trackMousePosition, this);

            if (this.isMouseClick() && event.shiftKey) {
                this.lockHighlightPoint = !this.lockHighlightPoint;
                this.$emit('lockHighlightPoint', this.lockHighlightPoint);
            }

            if (this.pan) {
                return this.endPan(event);
            }

            if (this.marquee) {
                this.endMarquee(event);
            }

            // resume the plot if no pan, zoom, or drag action is taken
            // needs to follow endMarquee so that plotHistory is pruned
            const isAction = Boolean(this.plotHistory.length);
            if (!isAction && !this.isFrozenOnMouseDown) {
                this.clearPanZoomHistory();
                this.synchronizeIfBoundsMatch();
            }
        },

        isMouseClick() {
            if (!this.marquee) {
                return false;
            }

            const { start, end } = this.marquee;
            const someYPositionOverPlot = start.y.some(y => y);

            return start.x === end.x && someYPositionOverPlot;
        },

        updateMarquee() {
            if (!this.marquee) {
                return;
            }

            this.marquee.end = this.positionOverPlot;
            this.marquee.endPixels = this.positionOverElement;
        },

        startMarquee(event, annotationEvent) {
            this.rectangles = [];
            this.annotationSelections = [];
            this.canvas.classList.remove('plot-drag');
            this.canvas.classList.add('plot-marquee');

            this.trackMousePosition(event);
            if (this.positionOverPlot) {
                this.freeze();
                this.marquee = {
                    startPixels: this.positionOverElement,
                    endPixels: this.positionOverElement,
                    start: this.positionOverPlot,
                    end: this.positionOverPlot,
                    color: [1, 1, 1, 0.5]
                };
                if (annotationEvent) {
                    this.marquee.annotationEvent = true;
                }

                this.rectangles.push(this.marquee);
                this.trackHistory();
            }
        },
        selectNearbyAnnotations(event) {
            event.stopPropagation();

            if (!this.annotationViewingAndEditingAllowed || this.annotationSelections.length) {
                return;
            }

            const nearbyAnnotations = this.gatherNearbyAnnotations();
            const { targetDomainObjects, targetDetails } = this.prepareExistingAnnotationSelection(nearbyAnnotations);
            this.selectPlotAnnotations({
                targetDetails,
                targetDomainObjects,
                annotations: nearbyAnnotations
            });
        },
        selectPlotAnnotations({targetDetails, targetDomainObjects, annotations}) {
            const selection =
                    [
                        {
                            element: this.openmct.layout.$refs.browseObject.$el,
                            context: {
                                item: this.domainObject
                            }
                        },
                        {
                            element: this.$el,
                            context: {
                                type: 'plot-points-selection',
                                targetDetails,
                                targetDomainObjects,
                                annotations,
                                annotationType: this.openmct.annotation.ANNOTATION_TYPES.PLOT_SPATIAL,
                                onAnnotationChange: this.onAnnotationChange
                            }
                        }
                    ];
            this.openmct.selection.select(selection, true);
        },
        selectNewPlotAnnotations(boundingBoxPerYAxis, pointsInBox, event) {
            let targetDomainObjects = {};
            let targetDetails = {};
            let annotations = {};
            pointsInBox.forEach(pointInBox => {
                if (pointInBox.length) {
                    const seriesID = pointInBox[0].series.keyString;
                    const boundingBoxWithId = boundingBoxPerYAxis.find(box => box.id === pointInBox[0].series.get('yAxisId'));
                    targetDetails[seriesID] = boundingBoxWithId?.boundingBox;

                    targetDomainObjects[seriesID] = pointInBox[0].series.domainObject;
                }
            });
            this.selectPlotAnnotations({
                targetDetails,
                targetDomainObjects,
                annotations
            });
        },
        findAnnotationPoints(rawAnnotations) {
            const annotationsByPoints = [];
            rawAnnotations.forEach(rawAnnotation => {
                if (rawAnnotation.targets) {
                    const targetValues = Object.values(rawAnnotation.targets);
                    const targetKeys = Object.keys(rawAnnotation.targets);
                    if (targetValues && targetValues.length) {
                        let boundingBoxPerYAxis = [];
                        targetValues.forEach((boundingBox, index) => {
                            const seriesId = targetKeys[index];
                            const series = this.seriesModels.find(seriesModel => seriesModel.keyString === seriesId);
                            if (!series) {
                                return;
                            }

                            boundingBoxPerYAxis.push({
                                id: series.get('yAxisId'),
                                boundingBox
                            });
                        });

                        const pointsInBox = this.getPointsInBox(boundingBoxPerYAxis, rawAnnotation);
                        if (pointsInBox && pointsInBox.length) {
                            annotationsByPoints.push(pointsInBox.flat());
                        }
                    }
                }
            });

            return annotationsByPoints.flat();
        },
        getPointsInBox(boundingBoxPerYAxis, rawAnnotation) {
            // load series models in KD-Trees
            const seriesKDTrees = [];
            this.seriesModels.forEach(seriesModel => {
                const boundingBoxWithId = boundingBoxPerYAxis.find(box => box.id === seriesModel.get('yAxisId'));
                const boundingBox = boundingBoxWithId?.boundingBox;
                //Series was probably added after the last annotations were saved
                if (!boundingBox) {
                    return;
                }

                const seriesData = seriesModel.getSeriesData();
                if (seriesData && seriesData.length) {
                    const kdTree = new KDBush(seriesData,
                        (point) => {
                            return seriesModel.getXVal(point);
                        },
                        (point) => {
                            return seriesModel.getYVal(point);
                        }
                    );
                    const searchResults = [];
                    const rangeResults = kdTree.range(boundingBox.minX, boundingBox.minY, boundingBox.maxX, boundingBox.maxY);
                    rangeResults.forEach(id => {
                        const seriesDatum = seriesData[id];
                        if (seriesDatum) {
                            const result = {
                                series: seriesModel,
                                point: seriesDatum
                            };
                            searchResults.push(result);
                        }

                        if (rawAnnotation) {
                            if (!seriesDatum.annotationsById) {
                                seriesDatum.annotationsById = {};
                            }

                            const annotationKeyString = this.openmct.objects.makeKeyString(rawAnnotation.identifier);
                            seriesDatum.annotationsById[annotationKeyString] = rawAnnotation;
                        }

                    });
                    if (searchResults.length) {
                        seriesKDTrees.push(searchResults);
                    }
                }
            });

            return seriesKDTrees;
        },
        endAnnotationMarquee(event) {
            const boundingBoxPerYAxis = [];
            this.yAxisListWithRange.forEach((yAxis, yIndex) => {
                const minX = Math.min(this.marquee.start.x, this.marquee.end.x);
                const minY = Math.min(this.marquee.start.y[yIndex], this.marquee.end.y[yIndex]);
                const maxX = Math.max(this.marquee.start.x, this.marquee.end.x);
                const maxY = Math.max(this.marquee.start.y[yIndex], this.marquee.end.y[yIndex]);
                const boundingBox = {
                    minX,
                    minY,
                    maxX,
                    maxY
                };
                boundingBoxPerYAxis.push({
                    id: yAxis.get('id'),
                    boundingBox
                });
            });

            const pointsInBox = this.getPointsInBox(boundingBoxPerYAxis);
            if (!pointsInBox) {
                return;
            }

            this.annotationSelections = pointsInBox.flat();
            this.selectNewPlotAnnotations(boundingBoxPerYAxis, pointsInBox, event);
        },
        endZoomMarquee() {
            const startPixels = this.marquee.startPixels;
            const endPixels = this.marquee.endPixels;
            const marqueeDistance = Math.sqrt(
                Math.pow(startPixels.x - endPixels.x, 2)
            + Math.pow(startPixels.y - endPixels.y, 2)
            );
            // Don't zoom if mouse moved less than 7.5 pixels.
            if (marqueeDistance > 7.5) {
                this.config.xAxis.set('displayRange', {
                    min: Math.min(this.marquee.start.x, this.marquee.end.x),
                    max: Math.max(this.marquee.start.x, this.marquee.end.x)
                });
                this.yAxisListWithRange.forEach((yAxis) => {
                    const yStartPosition = this.getYPositionForYAxis(this.marquee.start, yAxis);
                    const yEndPosition = this.getYPositionForYAxis(this.marquee.end, yAxis);
                    yAxis.set('displayRange', {
                        min: Math.min(yStartPosition, yEndPosition),
                        max: Math.max(yStartPosition, yEndPosition)
                    });
                });
                this.userViewportChangeEnd();
            } else {
                // A history entry is created by startMarquee, need to remove
                // if marquee zoom doesn't occur.
                this.plotHistory.pop();
            }
        },
        endMarquee(event) {
            if (this.marquee.annotationEvent) {
                this.endAnnotationMarquee(event);
            } else {
                this.endZoomMarquee();
                this.rectangles = [];
            }

            this.marquee = null;
        },

        onAnnotationChange(annotations) {
            if (this.marquee) {
                this.marquee.annotationEvent = false;
                this.endMarquee();
            }

            this.loadAnnotations();
        },

        zoom(zoomDirection, zoomFactor) {
            const currentXaxis = this.config.xAxis.get('displayRange');

            let doesYAxisHaveRange = false;
            this.yAxisListWithRange.forEach((yAxisModel) => {
                if (yAxisModel.get('displayRange')) {
                    doesYAxisHaveRange = true;
                }
            });

            // when there is no plot data, the ranges can be undefined
            // in which case we should not perform zoom
            if (!currentXaxis || !doesYAxisHaveRange) {
                return;
            }

            this.freeze();
            this.trackHistory();

            const xAxisDist = (currentXaxis.max - currentXaxis.min) * zoomFactor;

            if (zoomDirection === 'in') {
                this.config.xAxis.set('displayRange', {
                    min: currentXaxis.min + xAxisDist,
                    max: currentXaxis.max - xAxisDist
                });

                this.yAxisListWithRange.forEach((yAxisModel) => {
                    const currentYaxis = yAxisModel.get('displayRange');
                    if (!currentYaxis) {
                        return;
                    }

                    const yAxisDist = (currentYaxis.max - currentYaxis.min) * zoomFactor;
                    yAxisModel.set('displayRange', {
                        min: currentYaxis.min + yAxisDist,
                        max: currentYaxis.max - yAxisDist
                    });
                });
            } else if (zoomDirection === 'out') {
                this.config.xAxis.set('displayRange', {
                    min: currentXaxis.min - xAxisDist,
                    max: currentXaxis.max + xAxisDist
                });

                this.yAxisListWithRange.forEach((yAxisModel) => {
                    const currentYaxis = yAxisModel.get('displayRange');
                    if (!currentYaxis) {
                        return;
                    }

                    const yAxisDist = (currentYaxis.max - currentYaxis.min) * zoomFactor;
                    yAxisModel.set('displayRange', {
                        min: currentYaxis.min - yAxisDist,
                        max: currentYaxis.max + yAxisDist
                    });
                });
            }

            this.userViewportChangeEnd();
        },

        wheelZoom(event) {
            const ZOOM_AMT = 0.1;
            event.preventDefault();

            if (event.wheelDelta === undefined
                || !this.positionOverPlot) {
                return;
            }

            let xDisplayRange = this.config.xAxis.get('displayRange');

            let doesYAxisHaveRange = false;
            this.yAxisListWithRange.forEach((yAxisModel) => {
                if (yAxisModel.get('displayRange')) {
                    doesYAxisHaveRange = true;
                }
            });

            // when there is no plot data, the ranges can be undefined
            // in which case we should not perform zoom
            if (!xDisplayRange || !doesYAxisHaveRange) {
                return;
            }

            this.freeze();
            window.clearTimeout(this.stillZooming);

            let xAxisDist = (xDisplayRange.max - xDisplayRange.min);
            let xDistMouseToMax = xDisplayRange.max - this.positionOverPlot.x;
            let xDistMouseToMin = this.positionOverPlot.x - xDisplayRange.min;
            let xAxisMaxDist = xDistMouseToMax / xAxisDist;
            let xAxisMinDist = xDistMouseToMin / xAxisDist;

            let plotHistoryStep;

            if (!plotHistoryStep) {
                const yRangeList = [];
                this.yAxisListWithRange.map((yAxis) => yRangeList.push(yAxis.get('displayRange')));
                plotHistoryStep = {
                    x: this.config.xAxis.get('displayRange'),
                    y: yRangeList
                };
            }

            if (event.wheelDelta < 0) {

                this.config.xAxis.set('displayRange', {
                    min: xDisplayRange.min + ((xAxisDist * ZOOM_AMT) * xAxisMinDist),
                    max: xDisplayRange.max - ((xAxisDist * ZOOM_AMT) * xAxisMaxDist)
                });

                this.yAxisListWithRange.forEach((yAxisModel) => {
                    const yDisplayRange = yAxisModel.get('displayRange');
                    if (!yDisplayRange) {
                        return;
                    }

                    const yPosition = this.getYPositionForYAxis(this.positionOverPlot, yAxisModel);
                    let yAxisDist = (yDisplayRange.max - yDisplayRange.min);
                    let yDistMouseToMax = yDisplayRange.max - yPosition;
                    let yDistMouseToMin = yPosition - yDisplayRange.min;
                    let yAxisMaxDist = yDistMouseToMax / yAxisDist;
                    let yAxisMinDist = yDistMouseToMin / yAxisDist;

                    yAxisModel.set('displayRange', {
                        min: yDisplayRange.min + ((yAxisDist * ZOOM_AMT) * yAxisMinDist),
                        max: yDisplayRange.max - ((yAxisDist * ZOOM_AMT) * yAxisMaxDist)
                    });
                });
            } else if (event.wheelDelta >= 0) {
                this.config.xAxis.set('displayRange', {
                    min: xDisplayRange.min - ((xAxisDist * ZOOM_AMT) * xAxisMinDist),
                    max: xDisplayRange.max + ((xAxisDist * ZOOM_AMT) * xAxisMaxDist)
                });

                this.yAxisListWithRange.forEach((yAxisModel) => {
                    const yDisplayRange = yAxisModel.get('displayRange');
                    if (!yDisplayRange) {
                        return;
                    }

                    const yPosition = this.getYPositionForYAxis(this.positionOverPlot, yAxisModel);
                    let yAxisDist = (yDisplayRange.max - yDisplayRange.min);
                    let yDistMouseToMax = yDisplayRange.max - yPosition;
                    let yDistMouseToMin = yPosition - yDisplayRange.min;
                    let yAxisMaxDist = yDistMouseToMax / yAxisDist;
                    let yAxisMinDist = yDistMouseToMin / yAxisDist;

                    yAxisModel.set('displayRange', {
                        min: yDisplayRange.min - ((yAxisDist * ZOOM_AMT) * yAxisMinDist),
                        max: yDisplayRange.max + ((yAxisDist * ZOOM_AMT) * yAxisMaxDist)
                    });
                });
            }

            this.stillZooming = window.setTimeout(function () {
                this.plotHistory.push(plotHistoryStep);
                plotHistoryStep = undefined;
                this.userViewportChangeEnd();
            }.bind(this), 250);
        },

        startPan(event) {
            this.canvas.classList.add('plot-drag');
            this.canvas.classList.remove('plot-marquee');

            this.trackMousePosition(event);
            this.freeze();
            this.pan = {
                start: this.positionOverPlot
            };
            event.preventDefault();
            this.trackHistory();

            return false;
        },

        updatePan() {
        // calculate offset between points.  Apply that offset to viewport.
            if (!this.pan) {
                return;
            }

            const dX = this.pan.start.x - this.positionOverPlot.x;
            const xRange = this.config.xAxis.get('displayRange');

            this.config.xAxis.set('displayRange', {
                min: xRange.min + dX,
                max: xRange.max + dX
            });

            const dY = [];
            this.positionOverPlot.y.forEach((yAxisPosition, index) => {
                const yAxisId = this.positionOverPlot.yAxisIds[index];
                dY.push({
                    yAxisId: yAxisId,
                    y: this.pan.start.y[index] - yAxisPosition
                });
            });

            this.yAxisListWithRange.forEach((yAxis) => {
                const yRange = yAxis.get('displayRange');
                if (!yRange) {
                    return;
                }

                const yIndex = dY.findIndex(y => y.yAxisId === yAxis.get('id'));

                yAxis.set('displayRange', {
                    min: yRange.min + dY[yIndex].y,
                    max: yRange.max + dY[yIndex].y
                });
            });
        },

        trackHistory() {
            const yRangeList = [];
            const yAxisIds = [];
            this.yAxisListWithRange.forEach((yAxis) => {
                yRangeList.push(yAxis.get('displayRange'));
                yAxisIds.push(yAxis.get('id'));
            });
            this.plotHistory.push({
                x: this.config.xAxis.get('displayRange'),
                y: yRangeList,
                yAxisIds
            });
        },

        endPan() {
            this.pan = undefined;
            this.userViewportChangeEnd();
        },

        freeze() {
            this.yAxisListWithRange.forEach((yAxis) => {
                yAxis.set('frozen', true);
            });
            this.config.xAxis.set('frozen', true);
            this.setStatus();
        },

        resumeRealtimeData() {
            this.clearPanZoomHistory();
            this.userViewportChangeEnd();
        },

        clearPanZoomHistory() {
            this.yAxisListWithRange.forEach((yAxis) => {
                yAxis.set('frozen', false);
            });
            this.config.xAxis.set('frozen', false);
            this.setStatus();
            this.plotHistory = [];
        },

        back() {
            const previousAxisRanges = this.plotHistory.pop();
            if (this.plotHistory.length === 0) {
                this.resumeRealtimeData();

                return;
            }

            this.config.xAxis.set('displayRange', previousAxisRanges.x);
            this.yAxisListWithRange.forEach((yAxis) => {
                const yPosition = this.getYPositionForYAxis(previousAxisRanges, yAxis);
                yAxis.set('displayRange', yPosition);
            });

            this.userViewportChangeEnd();
        },

        setYAxisKey(yKey, yAxisId) {
            const seriesForYAxis = this.config.series.models.filter((model => model.get('yAxisId') === yAxisId));
            seriesForYAxis.forEach(model => model.set('yKey', yKey));
        },

        pause() {
            this.freeze();
        },

        showSynchronizeDialog() {
            const isLocalClock = this.timeContext.clock();
            if (isLocalClock !== undefined) {
                const message = `
                This action will change the Time Conductor to Fixed Timespan mode with this plot view's current time bounds.
                Do you want to continue?
            `;

                let dialog = this.openmct.overlays.dialog({
                    title: 'Synchronize Time Conductor',
                    iconClass: 'alert',
                    size: 'fit',
                    message: message,
                    buttons: [
                        {
                            label: 'OK',
                            callback: () => {
                                dialog.dismiss();
                                this.synchronizeTimeConductor();
                            }
                        },
                        {
                            label: 'Cancel',
                            callback: () => {
                                dialog.dismiss();
                            }
                        }
                    ]
                });
            } else {
                this.openmct.notifications.alert('Time conductor bounds have changed.');
                this.synchronizeTimeConductor();
            }
        },

        synchronizeTimeConductor() {
            this.timeContext.stopClock();
            const range = this.config.xAxis.get('displayRange');
            this.timeContext.bounds({
                start: range.min,
                end: range.max
            });
            this.isTimeOutOfSync = false;
        },

        destroy() {
            configStore.deleteStore(this.config.id);

            this.stopListening();

            if (this.checkForSize) {
                clearInterval(this.checkForSize);
                delete this.checkForSize;
            }

            if (this.filterObserver) {
                this.filterObserver();
            }

            if (this.removeStatusListener) {
                this.removeStatusListener();
            }

            if (this.plotContainerResizeObserver) {
                this.plotContainerResizeObserver.disconnect();
            }

            this.stopFollowingTimeContext();
            this.openmct.objectViews.off('clearData', this.clearData);
        },
        updateStatus(status) {
            this.$emit('statusUpdated', status);
        },
        handleWindowResize() {
            const { plotWrapper } = this.$parent.$refs;
            if (!plotWrapper) {
                return;
            }

            const newOffsetWidth = plotWrapper.offsetWidth;
            //we ignore when width gets smaller
            const offsetChange = newOffsetWidth - this.offsetWidth;
            if (offsetChange > OFFSET_THRESHOLD) {
                this.offsetWidth = newOffsetWidth;
                this.config.series.models.forEach(this.loadSeriesData, this);
            }
        },
        legendHoverChanged(data) {
            this.showLimitLineLabels = data;
        },
        toggleCursorGuide() {
            this.cursorGuide = !this.cursorGuide;
            this.$emit('cursorGuide', this.cursorGuide);
        },
        toggleGridLines() {
            this.gridLines = !this.gridLines;
            this.$emit('gridLines', this.gridLines);
        }
    }
};

</script><|MERGE_RESOLUTION|>--- conflicted
+++ resolved
@@ -391,11 +391,6 @@
 
         this.config = this.getConfig();
         this.legend = this.config.legend;
-<<<<<<< HEAD
-
-        const configId = this.openmct.objects.makeKeyString(this.domainObject.identifier);
-        this.$emit('configLoaded', configId);
-=======
         this.yAxes = [{
             id: this.config.yAxis.id,
             seriesCount: 0,
@@ -410,7 +405,6 @@
                 };
             }));
         }
->>>>>>> a3b9ef26
 
         const configId = this.openmct.objects.makeKeyString(this.domainObject.identifier);
         this.$emit('configLoaded', configId);

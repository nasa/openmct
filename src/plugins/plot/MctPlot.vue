<!--
 Open MCT, Copyright (c) 2014-2022, United States Government
 as represented by the Administrator of the National Aeronautics and Space
 Administration. All rights reserved.

 Open MCT is licensed under the Apache License, Version 2.0 (the
 "License"); you may not use this file except in compliance with the License.
 You may obtain a copy of the License at
 http://www.apache.org/licenses/LICENSE-2.0.

 Unless required by applicable law or agreed to in writing, software
 distributed under the License is distributed on an "AS IS" BASIS, WITHOUT
 WARRANTIES OR CONDITIONS OF ANY KIND, either express or implied. See the
 License for the specific language governing permissions and limitations
 under the License.

 Open MCT includes source code licensed under additional open source
 licenses. See the Open Source Licenses file (LICENSES.md) included with
 this source code distribution or the Licensing information page available
 at runtime from the About dialog for additional information.
-->
<template>
<div
    v-if="loaded"
    class="gl-plot"
    :class="[plotLegendExpandedStateClass, plotLegendPositionClass]"
>
    <plot-legend
        :cursor-locked="!!lockHighlightPoint"
        :series="seriesModels"
        :highlights="highlights"
        :legend="legend"
        @legendHoverChanged="legendHoverChanged"
    />
    <div class="plot-wrapper-axis-and-display-area flex-elem grows">
        <y-axis
            v-if="seriesModels.length > 0"
            :tick-width="tickWidth"
            :single-series="seriesModels.length === 1"
            :series-model="seriesModels[0]"
            :style="{
                left: (plotWidth - tickWidth) + 'px'
            }"
            @yKeyChanged="setYAxisKey"
            @tickWidthChanged="onTickWidthChange"
        />
        <div
            class="gl-plot-wrapper-display-area-and-x-axis"
            :style="{
                left: (plotWidth + 20) + 'px'
            }"
        >

            <div class="gl-plot-display-area has-local-controls has-cursor-guides">
                <div class="l-state-indicators">
                    <span
                        class="l-state-indicators__alert-no-lad t-object-alert t-alert-unsynced icon-alert-triangle"
                        title="This plot is not currently displaying the latest data. Reset pan/zoom to view latest data."
                    ></span>
                </div>

                <mct-ticks
                    v-show="gridLines && !options.compact"
                    :axis-type="'xAxis'"
                    :position="'right'"
                    @plotTickWidth="onTickWidthChange"
                />

                <mct-ticks
                    v-show="gridLines"
                    :axis-type="'yAxis'"
                    :position="'bottom'"
                    @plotTickWidth="onTickWidthChange"
                />

<<<<<<< HEAD
                <div ref="chartContainer"
                     class="gl-plot-chart-wrapper"
                     :class="[
                         { 'alt-pressed': altPressed },
                     ]"
=======
                <div
                    ref="chartContainer"
                    class="gl-plot-chart-wrapper"
>>>>>>> b347f358
                >
                    <mct-chart
                        :rectangles="rectangles"
                        :highlights="highlights"
                        :show-limit-line-labels="showLimitLineLabels"
                        @plotReinitializeCanvas="initCanvas"
                    />
                </div>

                <div class="gl-plot__local-controls h-local-controls h-local-controls--overlay-content c-local-controls--show-on-hover">
                    <div
                        v-if="!options.compact"
                        class="c-button-set c-button-set--strip-h js-zoom"
                    >
                        <button
                            class="c-button icon-minus"
                            title="Zoom out"
                            @click="zoom('out', 0.2)"
                        >
                        </button>
                        <button
                            class="c-button icon-plus"
                            title="Zoom in"
                            @click="zoom('in', 0.2)"
                        >
                        </button>
                    </div>
                    <div
                        v-if="plotHistory.length && !options.compact"
                        class="c-button-set c-button-set--strip-h js-pan"
                    >
                        <button
                            class="c-button icon-arrow-left"
                            title="Restore previous pan/zoom"
                            @click="back()"
                        >
                        </button>
                        <button
                            class="c-button icon-reset"
                            title="Reset pan/zoom"
                            @click="clear()"
                        >
                        </button>
                    </div>
                    <div
                        v-if="isRealTime && !options.compact"
                        class="c-button-set c-button-set--strip-h js-pause"
                    >
                        <button
                            v-if="!isFrozen"
                            class="c-button icon-pause"
                            title="Pause incoming real-time data"
                            @click="pause()"
                        >
                        </button>
                        <button
                            v-if="isFrozen"
                            class="c-button icon-arrow-right pause-play is-paused"
                            title="Resume displaying real-time data"
                            @click="play()"
                        >
                        </button>
                    </div>
                    <div
                        v-if="isTimeOutOfSync || isFrozen"
                        class="c-button-set c-button-set--strip-h"
                    >
                        <button
                            class="c-button icon-clock"
                            title="Synchronize Time Conductor"
                            @click="showSynchronizeDialog()"
                        >
                        </button>
                    </div>
                </div>

                <!--Cursor guides-->
                <div
                    v-show="cursorGuide"
                    ref="cursorGuideVertical"
                    class="c-cursor-guide--v js-cursor-guide--v"
                >
                </div>
                <div
                    v-show="cursorGuide"
                    ref="cursorGuideHorizontal"
                    class="c-cursor-guide--h js-cursor-guide--h"
                >
                </div>
            </div>
            <x-axis
                v-if="seriesModels.length > 0 && !options.compact"
                :series-model="seriesModels[0]"
            />

        </div>
    </div>

</div>
</template>

<script>

import eventHelpers from './lib/eventHelpers';
import LinearScale from "./LinearScale";
import PlotConfigurationModel from './configuration/PlotConfigurationModel';
import configStore from './configuration/ConfigStore';

import PlotLegend from "./legend/PlotLegend.vue";
import MctTicks from "./MctTicks.vue";
import MctChart from "./chart/MctChart.vue";
import XAxis from "./axis/XAxis.vue";
import YAxis from "./axis/YAxis.vue";
import _ from "lodash";

export default {
    components: {
        XAxis,
        YAxis,
        PlotLegend,
        MctTicks,
        MctChart
    },
    inject: ['openmct', 'domainObject', 'path'],
    props: {
        options: {
            type: Object,
            default() {
                return {
                    compact: false
                };
            }
        },
        gridLines: {
            type: Boolean,
            default() {
                return true;
            }
        },
        cursorGuide: {
            type: Boolean,
            default() {
                return true;
            }
        },
        plotTickWidth: {
            type: Number,
            default() {
                return 0;
            }
        }
    },
    data() {
        return {
            altPressed: false,
            highlights: [],
            lockHighlightPoint: false,
            tickWidth: 0,
            yKeyOptions: [],
            yAxisLabel: '',
            rectangles: [],
            plotHistory: [],
            selectedXKeyOption: {},
            xKeyOptions: [],
            seriesModels: [],
            legend: {},
            pending: 0,
            isRealTime: this.openmct.time.clock() !== undefined,
            loaded: false,
            isTimeOutOfSync: false,
            showLimitLineLabels: undefined,
            isFrozenOnMouseDown: false
        };
    },
    computed: {
        isFrozen() {
            return this.config.xAxis.get('frozen') === true && this.config.yAxis.get('frozen') === true;
        },
        plotLegendPositionClass() {
            return `plot-legend-${this.config.legend.get('position')}`;
        },
        plotLegendExpandedStateClass() {
            if (this.config.legend.get('expanded')) {
                return 'plot-legend-expanded';
            } else {
                return 'plot-legend-collapsed';
            }
        },
        plotWidth() {
            return this.plotTickWidth || this.tickWidth;
        }
    },
    mounted() {
        document.addEventListener('keydown', this.handleKeyDown);
        document.addEventListener('keyup', this.handleKeyUp);
        eventHelpers.extend(this);
        this.updateRealTime = this.updateRealTime.bind(this);
        this.updateDisplayBounds = this.updateDisplayBounds.bind(this);
        this.setTimeContext = this.setTimeContext.bind(this);

        this.config = this.getConfig();
        this.legend = this.config.legend;

        this.listenTo(this.config.series, 'add', this.addSeries, this);
        this.listenTo(this.config.series, 'remove', this.removeSeries, this);

        this.config.series.models.forEach(this.addSeries, this);

        this.filterObserver = this.openmct.objects.observe(
            this.domainObject,
            'configuration.filters',
            this.updateFiltersAndResubscribe
        );
        this.removeStatusListener = this.openmct.status.observe(this.domainObject.identifier, this.updateStatus);

        this.openmct.objectViews.on('clearData', this.clearData);
        this.setTimeContext();

        this.loaded = true;

        //We're referencing the canvas elements from the mct-chart in the initialize method.
        // So we need $nextTick to ensure the component is fully mounted before we can initialize stuff.
        this.$nextTick(this.initialize);

    },
    beforeDestroy() {
        document.removeEventListener('keydown', this.handleKeyDown);
        document.removeEventListener('keyup', this.handleKeyUp);
        this.destroy();
    },
    methods: {
        handleKeyDown(event) {
            if (event.key === 'Alt') {
                this.altPressed = true;
            }
        },
        handleKeyUp(event) {
            if (event.key === 'Alt') {
                this.altPressed = false;
            }
        },
        setTimeContext() {
            this.stopFollowingTimeContext();

            this.timeContext = this.openmct.time.getContextForView(this.path);
            this.followTimeContext();

        },
        followTimeContext() {
            this.updateDisplayBounds(this.timeContext.bounds());
            this.timeContext.on('clock', this.updateRealTime);
            this.timeContext.on('bounds', this.updateDisplayBounds);
            this.synchronized(true);
        },
        stopFollowingTimeContext() {
            if (this.timeContext) {
                this.timeContext.off("clock", this.updateRealTime);
                this.timeContext.off("bounds", this.updateDisplayBounds);
            }
        },
        getConfig() {
            const configId = this.openmct.objects.makeKeyString(this.domainObject.identifier);
            let config = configStore.get(configId);
            if (!config) {
                config = new PlotConfigurationModel({
                    id: configId,
                    domainObject: this.domainObject,
                    openmct: this.openmct,
                    callback: (data) => {
                        this.data = data;
                    }
                });
                configStore.add(configId, config);
            }

            return config;
        },
        addSeries(series, index) {
            this.$set(this.seriesModels, index, series);
            this.listenTo(series, 'change:xKey', (xKey) => {
                this.setDisplayRange(series, xKey);
            }, this);
            this.listenTo(series, 'change:yKey', () => {
                this.loadSeriesData(series);
            }, this);

            this.listenTo(series, 'change:interpolate', () => {
                this.loadSeriesData(series);
            }, this);

            this.loadSeriesData(series);
        },

        removeSeries(plotSeries) {
            this.stopListening(plotSeries);
        },

        loadSeriesData(series) {
            //this check ensures that duplicate requests don't happen on load
            if (!this.timeContext) {
                return;
            }

            if (this.$parent.$refs.plotWrapper.offsetWidth === 0) {
                this.scheduleLoad(series);

                return;
            }

            this.offsetWidth = this.$parent.$refs.plotWrapper.offsetWidth;

            this.startLoading();
            const bounds = this.timeContext.bounds();
            const options = {
                size: this.$parent.$refs.plotWrapper.offsetWidth,
                domain: this.config.xAxis.get('key'),
                start: bounds.start,
                end: bounds.end
            };

            series.load(options)
                .then(this.stopLoading.bind(this));
        },

        loadMoreData(range, purge) {
            this.config.series.forEach(plotSeries => {
                this.offsetWidth = this.$parent.$refs.plotWrapper.offsetWidth;
                this.startLoading();
                plotSeries.load({
                    size: this.offsetWidth,
                    start: range.min,
                    end: range.max,
                    domain: this.config.xAxis.get('key')
                })
                    .then(this.stopLoading());
                if (purge) {
                    plotSeries.purgeRecordsOutsideRange(range);
                }
            });
        },

        scheduleLoad(series) {
            if (!this.scheduledLoads) {
                this.startLoading();
                this.scheduledLoads = [];
                this.checkForSize = setInterval(function () {
                    if (this.$parent.$refs.plotWrapper.offsetWidth === 0) {
                        return;
                    }

                    this.stopLoading();
                    this.scheduledLoads.forEach(this.loadSeriesData, this);
                    delete this.scheduledLoads;
                    clearInterval(this.checkForSize);
                    delete this.checkForSize;
                }.bind(this));
            }

            if (this.scheduledLoads.indexOf(series) === -1) {
                this.scheduledLoads.push(series);
            }
        },

        startLoading() {
            this.pending += 1;
            this.updateLoading();
        },

        stopLoading() {
            this.pending -= 1;
            this.updateLoading();
        },

        updateLoading() {
            this.$emit('loadingUpdated', this.pending > 0);
        },

        updateFiltersAndResubscribe(updatedFilters) {
            this.config.series.forEach(function (series) {
                series.updateFiltersAndRefresh(updatedFilters[series.keyString]);
            });
        },

        clearSeries() {
            this.config.series.forEach(function (series) {
                series.reset();
            });
        },

        compositionPathContainsId(domainObjectToClear) {
            return domainObjectToClear.composition.some((compositionIdentifier) => {
                return this.openmct.objects.areIdsEqual(compositionIdentifier, this.domainObject.identifier);
            });
        },

        clearData(domainObjectToClear) {
            // If we don't have an object to clear (global), or the IDs are equal, just clear the data.
            // If we have an object to clear, but the IDs don't match, we need to check the composition
            // of the object we've been asked to clear to see if it contains the id we're looking for.
            // This happens with stacked plots for example.
            // If we find the ID, clear the plot.
            if (!domainObjectToClear
            || this.openmct.objects.areIdsEqual(domainObjectToClear.identifier, this.domainObject.identifier)
            || this.compositionPathContainsId(domainObjectToClear)) {
                this.clearSeries();
            }
        },

        setDisplayRange(series, xKey) {
            if (this.config.series.length !== 1) {
                return;
            }

            const displayRange = series.getDisplayRange(xKey);
            this.config.xAxis.set('range', displayRange);
        },
        updateRealTime(clock) {
            this.isRealTime = clock !== undefined;
        },

        /**
       * Track latest display bounds.  Forces update when not receiving ticks.
       */
        updateDisplayBounds(bounds, isTick) {
            const newRange = {
                min: bounds.start,
                max: bounds.end
            };
            this.config.xAxis.set('range', newRange);
            if (!isTick) {
                this.skipReloadOnInteraction = true;
                this.clear();
                this.skipReloadOnInteraction = false;
                this.loadMoreData(newRange, true);
            } else {
                // If we're not panning or zooming (time conductor and plot x-axis times are not out of sync)
                // Drop any data that is more than 1x (max-min) before min.
                // Limit these purges to once a second.
                const isPanningOrZooming = this.isTimeOutOfSync;
                const purgeRecords = !isPanningOrZooming && (!this.nextPurge || (this.nextPurge < Date.now()));
                if (purgeRecords) {
                    const keepRange = {
                        min: newRange.min - (newRange.max - newRange.min),
                        max: newRange.max
                    };
                    this.config.series.forEach(function (series) {
                        series.purgeRecordsOutsideRange(keepRange);
                    });
                    this.nextPurge = Date.now() + 1000;
                }
            }
        },

        /**
       * Handle end of user viewport change: load more data for current display
       * bounds, and mark view as synchronized if bounds match configured bounds.
       */
        userViewportChangeEnd() {
            const xDisplayRange = this.config.xAxis.get('displayRange');
            const xRange = this.config.xAxis.get('range');

            if (!this.skipReloadOnInteraction) {
                this.loadMoreData(xDisplayRange);
            }

            this.synchronized(xRange.min === xDisplayRange.min
            && xRange.max === xDisplayRange.max);
        },

        /**
       * Getter/setter for "synchronized" value.  If not synchronized and
       * time conductor is in clock mode, will mark objects as unsynced so that
       * displays can update accordingly.
       */
        synchronized(value) {
            const isLocalClock = this.timeContext.clock();

            if (typeof value !== 'undefined') {
                this._synchronized = value;
                this.isTimeOutOfSync = value !== true;

                const isUnsynced = isLocalClock && !value;
                this.setStatus(isUnsynced);
            }

            return this._synchronized;
        },

        setStatus(isNotInSync) {
            const outOfSync = isNotInSync === true
                || this.isTimeOutOfSync === true
                || this.isFrozen === true;
            if (outOfSync === true) {
                this.openmct.status.set(this.domainObject.identifier, 'timeconductor-unsynced');
            } else {
                this.openmct.status.set(this.domainObject.identifier, '');
            }
        },

        initCanvas() {
            if (this.canvas) {
                this.stopListening(this.canvas);
            }

            this.canvas = this.$refs.chartContainer.querySelectorAll('canvas')[1];

            if (!this.options.compact) {
                this.listenTo(this.canvas, 'mousemove', this.trackMousePosition, this);
                this.listenTo(this.canvas, 'mouseleave', this.untrackMousePosition, this);
                this.listenTo(this.canvas, 'mousedown', this.onMouseDown, this);
                this.listenTo(this.canvas, 'wheel', this.wheelZoom, this);
            }
        },

        initialize() {
            this.handleWindowResize = _.debounce(this.handleWindowResize, 500);
            this.plotContainerResizeObserver = new ResizeObserver(this.handleWindowResize);
            this.plotContainerResizeObserver.observe(this.$parent.$refs.plotWrapper);

            // Setup canvas etc.
            this.xScale = new LinearScale(this.config.xAxis.get('displayRange'));
            this.yScale = new LinearScale(this.config.yAxis.get('displayRange'));

            this.pan = undefined;
            this.marquee = undefined;

            this.chartElementBounds = undefined;
            this.tickUpdate = false;

            this.initCanvas();

            this.config.yAxisLabel = this.config.yAxis.get('label');

            this.cursorGuideVertical = this.$refs.cursorGuideVertical;
            this.cursorGuideHorizontal = this.$refs.cursorGuideHorizontal;

            this.listenTo(this.config.xAxis, 'change:displayRange', this.onXAxisChange, this);
            this.listenTo(this.config.yAxis, 'change:displayRange', this.onYAxisChange, this);
        },

        onXAxisChange(displayBounds) {
            if (displayBounds) {
                this.xScale.domain(displayBounds);
            }
        },

        onYAxisChange(displayBounds) {
            if (displayBounds) {
                this.yScale.domain(displayBounds);
            }
        },

        onTickWidthChange(width, fromDifferentObject) {
            if (fromDifferentObject) {
                // Always accept tick width if it comes from a different object.
                this.tickWidth = width;
            } else {
                // Otherwise, only accept tick with if it's larger.
                const newWidth = Math.max(width, this.tickWidth);
                if (newWidth !== this.tickWidth) {
                    this.tickWidth = newWidth;
                }
            }

            const id = this.openmct.objects.makeKeyString(this.domainObject.identifier);
            this.$emit('plotTickWidth', this.tickWidth, id);
        },

        trackMousePosition(event) {
            this.trackChartElementBounds(event);
            this.xScale.range({
                min: 0,
                max: this.chartElementBounds.width
            });
            this.yScale.range({
                min: 0,
                max: this.chartElementBounds.height
            });

            this.positionOverElement = {
                x: event.clientX - this.chartElementBounds.left,
                y: this.chartElementBounds.height
              - (event.clientY - this.chartElementBounds.top)
            };

            this.positionOverPlot = {
                x: this.xScale.invert(this.positionOverElement.x),
                y: this.yScale.invert(this.positionOverElement.y)
            };

            if (this.cursorGuide) {
                this.updateCrosshairs(event);
            }

            this.highlightValues(this.positionOverPlot.x);
            this.updateMarquee();
            this.updatePan();
            event.preventDefault();
        },

        updateCrosshairs(event) {
            this.cursorGuideVertical.style.left = (event.clientX - this.chartElementBounds.x) + 'px';
            this.cursorGuideHorizontal.style.top = (event.clientY - this.chartElementBounds.y) + 'px';
        },

        trackChartElementBounds(event) {
            if (event.target === this.canvas) {
                this.chartElementBounds = event.target.getBoundingClientRect();
            }
        },

        onPlotHighlightSet($e, point) {
            if (point === this.highlightPoint) {
                return;
            }

            this.highlightValues(point);
        },

        highlightValues(point) {
            this.highlightPoint = point;
            // TODO: used in StackedPlotController
            this.$emit('plotHighlightUpdate', point);
            if (this.lockHighlightPoint) {
                return;
            }

            if (!point) {
                this.highlights = [];
                this.config.series.models.forEach(series => delete series.closest);
            } else {
                this.highlights = this.config.series.models
                    .filter(series => series.getSeriesData().length > 0)
                    .map(series => {
                        series.closest = series.nearestPoint(point);

                        return {
                            series: series,
                            point: series.closest
                        };
                    });
            }
        },

        untrackMousePosition() {
            this.positionOverElement = undefined;
            this.positionOverPlot = undefined;
            this.highlightValues();
        },

        onMouseDown(event) {
        // do not monitor drag events on browser context click
            if (event.ctrlKey) {
                return;
            }

            this.listenTo(window, 'mouseup', this.onMouseUp, this);
            this.listenTo(window, 'mousemove', this.trackMousePosition, this);

            // track frozen state on mouseDown to be read on mouseUp
            const isFrozen = this.config.xAxis.get('frozen') === true && this.config.yAxis.get('frozen') === true;
            this.isFrozenOnMouseDown = isFrozen;

            if (event.altKey) {
                return this.startPan(event);
            } else {
                return this.startMarquee(event);
            }
        },

        onMouseUp(event) {
            this.stopListening(window, 'mouseup', this.onMouseUp, this);
            this.stopListening(window, 'mousemove', this.trackMousePosition, this);

            if (this.isMouseClick()) {
                this.lockHighlightPoint = !this.lockHighlightPoint;
            }

            if (this.pan) {
                return this.endPan(event);
            }

            if (this.marquee) {
                this.endMarquee(event);
            }

            // resume the plot if no pan, zoom, or drag action is taken
            // needs to follow endMarquee so that plotHistory is pruned
            const isAction = Boolean(this.plotHistory.length);
            if (!isAction && !this.isFrozenOnMouseDown) {
                return this.play();
            }
        },

        isMouseClick() {
            if (!this.marquee) {
                return false;
            }

            const { start, end } = this.marquee;

            return start.x === end.x && start.y === end.y;
        },

        updateMarquee() {
            if (!this.marquee) {
                return;
            }

            this.marquee.end = this.positionOverPlot;
            this.marquee.endPixels = this.positionOverElement;
        },

        startMarquee(event) {
            this.canvas.classList.remove('plot-drag');
            this.canvas.classList.add('plot-marquee');

            this.trackMousePosition(event);
            if (this.positionOverPlot) {
                this.freeze();
                this.marquee = {
                    startPixels: this.positionOverElement,
                    endPixels: this.positionOverElement,
                    start: this.positionOverPlot,
                    end: this.positionOverPlot,
                    color: [1, 1, 1, 0.5]
                };
                this.rectangles.push(this.marquee);
                this.trackHistory();
            }
        },

        endMarquee() {
            const startPixels = this.marquee.startPixels;
            const endPixels = this.marquee.endPixels;
            const marqueeDistance = Math.sqrt(
                Math.pow(startPixels.x - endPixels.x, 2)
            + Math.pow(startPixels.y - endPixels.y, 2)
            );
            // Don't zoom if mouse moved less than 7.5 pixels.
            if (marqueeDistance > 7.5) {
                this.config.xAxis.set('displayRange', {
                    min: Math.min(this.marquee.start.x, this.marquee.end.x),
                    max: Math.max(this.marquee.start.x, this.marquee.end.x)
                });
                this.config.yAxis.set('displayRange', {
                    min: Math.min(this.marquee.start.y, this.marquee.end.y),
                    max: Math.max(this.marquee.start.y, this.marquee.end.y)
                });
                this.userViewportChangeEnd();
            } else {
                // A history entry is created by startMarquee, need to remove
                // if marquee zoom doesn't occur.
                this.plotHistory.pop();
            }

            this.rectangles = [];
            this.marquee = undefined;
        },

        zoom(zoomDirection, zoomFactor) {
            const currentXaxis = this.config.xAxis.get('displayRange');
            const currentYaxis = this.config.yAxis.get('displayRange');

            // when there is no plot data, the ranges can be undefined
            // in which case we should not perform zoom
            if (!currentXaxis || !currentYaxis) {
                return;
            }

            this.freeze();
            this.trackHistory();

            const xAxisDist = (currentXaxis.max - currentXaxis.min) * zoomFactor;
            const yAxisDist = (currentYaxis.max - currentYaxis.min) * zoomFactor;

            if (zoomDirection === 'in') {
                this.config.xAxis.set('displayRange', {
                    min: currentXaxis.min + xAxisDist,
                    max: currentXaxis.max - xAxisDist
                });

                this.config.yAxis.set('displayRange', {
                    min: currentYaxis.min + yAxisDist,
                    max: currentYaxis.max - yAxisDist
                });
            } else if (zoomDirection === 'out') {
                this.config.xAxis.set('displayRange', {
                    min: currentXaxis.min - xAxisDist,
                    max: currentXaxis.max + xAxisDist
                });

                this.config.yAxis.set('displayRange', {
                    min: currentYaxis.min - yAxisDist,
                    max: currentYaxis.max + yAxisDist
                });
            }

            this.userViewportChangeEnd();
        },

        wheelZoom(event) {
            const ZOOM_AMT = 0.1;
            event.preventDefault();

            if (event.wheelDelta === undefined
                || !this.positionOverPlot) {
                return;
            }

            let xDisplayRange = this.config.xAxis.get('displayRange');
            let yDisplayRange = this.config.yAxis.get('displayRange');

            // when there is no plot data, the ranges can be undefined
            // in which case we should not perform zoom
            if (!xDisplayRange || !yDisplayRange) {
                return;
            }

            this.freeze();
            window.clearTimeout(this.stillZooming);

            let xAxisDist = (xDisplayRange.max - xDisplayRange.min);
            let yAxisDist = (yDisplayRange.max - yDisplayRange.min);
            let xDistMouseToMax = xDisplayRange.max - this.positionOverPlot.x;
            let xDistMouseToMin = this.positionOverPlot.x - xDisplayRange.min;
            let yDistMouseToMax = yDisplayRange.max - this.positionOverPlot.y;
            let yDistMouseToMin = this.positionOverPlot.y - yDisplayRange.min;
            let xAxisMaxDist = xDistMouseToMax / xAxisDist;
            let xAxisMinDist = xDistMouseToMin / xAxisDist;
            let yAxisMaxDist = yDistMouseToMax / yAxisDist;
            let yAxisMinDist = yDistMouseToMin / yAxisDist;

            let plotHistoryStep;

            if (!plotHistoryStep) {
                plotHistoryStep = {
                    x: xDisplayRange,
                    y: yDisplayRange
                };
            }

            if (event.wheelDelta < 0) {

                this.config.xAxis.set('displayRange', {
                    min: xDisplayRange.min + ((xAxisDist * ZOOM_AMT) * xAxisMinDist),
                    max: xDisplayRange.max - ((xAxisDist * ZOOM_AMT) * xAxisMaxDist)
                });

                this.config.yAxis.set('displayRange', {
                    min: yDisplayRange.min + ((yAxisDist * ZOOM_AMT) * yAxisMinDist),
                    max: yDisplayRange.max - ((yAxisDist * ZOOM_AMT) * yAxisMaxDist)
                });
            } else if (event.wheelDelta >= 0) {

                this.config.xAxis.set('displayRange', {
                    min: xDisplayRange.min - ((xAxisDist * ZOOM_AMT) * xAxisMinDist),
                    max: xDisplayRange.max + ((xAxisDist * ZOOM_AMT) * xAxisMaxDist)
                });

                this.config.yAxis.set('displayRange', {
                    min: yDisplayRange.min - ((yAxisDist * ZOOM_AMT) * yAxisMinDist),
                    max: yDisplayRange.max + ((yAxisDist * ZOOM_AMT) * yAxisMaxDist)
                });
            }

            this.stillZooming = window.setTimeout(function () {
                this.plotHistory.push(plotHistoryStep);
                plotHistoryStep = undefined;
                this.userViewportChangeEnd();
            }.bind(this), 250);
        },

        startPan(event) {
            this.canvas.classList.add('plot-drag');
            this.canvas.classList.remove('plot-marquee');

            this.trackMousePosition(event);
            this.freeze();
            this.pan = {
                start: this.positionOverPlot
            };
            event.preventDefault();
            this.trackHistory();

            return false;
        },

        updatePan() {
        // calculate offset between points.  Apply that offset to viewport.
            if (!this.pan) {
                return;
            }

            const dX = this.pan.start.x - this.positionOverPlot.x;
            const dY = this.pan.start.y - this.positionOverPlot.y;
            const xRange = this.config.xAxis.get('displayRange');
            const yRange = this.config.yAxis.get('displayRange');

            this.config.xAxis.set('displayRange', {
                min: xRange.min + dX,
                max: xRange.max + dX
            });
            this.config.yAxis.set('displayRange', {
                min: yRange.min + dY,
                max: yRange.max + dY
            });
        },

        trackHistory() {
            this.plotHistory.push({
                x: this.config.xAxis.get('displayRange'),
                y: this.config.yAxis.get('displayRange')
            });
        },

        endPan() {
            this.pan = undefined;
            this.userViewportChangeEnd();
        },

        freeze() {
            this.config.yAxis.set('frozen', true);
            this.config.xAxis.set('frozen', true);
            this.setStatus();
        },

        clear() {
            this.config.yAxis.set('frozen', false);
            this.config.xAxis.set('frozen', false);
            this.setStatus();
            this.plotHistory = [];
            this.userViewportChangeEnd();
        },

        back() {
            const previousAxisRanges = this.plotHistory.pop();
            if (this.plotHistory.length === 0) {
                this.clear();

                return;
            }

            this.config.xAxis.set('displayRange', previousAxisRanges.x);
            this.config.yAxis.set('displayRange', previousAxisRanges.y);
            this.userViewportChangeEnd();
        },

        setYAxisKey(yKey) {
            this.config.series.models[0].set('yKey', yKey);
        },

        pause() {
            this.freeze();
        },

        play() {
            this.clear();
        },

        showSynchronizeDialog() {
            const isLocalClock = this.timeContext.clock();
            if (isLocalClock !== undefined) {
                const message = `
                This action will change the Time Conductor to Fixed Timespan mode with this plot view's current time bounds.
                Do you want to continue?
            `;

                let dialog = this.openmct.overlays.dialog({
                    title: 'Synchronize Time Conductor',
                    iconClass: 'alert',
                    size: 'fit',
                    message: message,
                    buttons: [
                        {
                            label: 'OK',
                            callback: () => {
                                dialog.dismiss();
                                this.synchronizeTimeConductor();
                            }
                        },
                        {
                            label: 'Cancel',
                            callback: () => {
                                dialog.dismiss();
                            }
                        }
                    ]
                });
            } else {
                this.openmct.notifications.alert('Time conductor bounds have changed.');
                this.synchronizeTimeConductor();
            }
        },

        synchronizeTimeConductor() {
            this.timeContext.stopClock();
            const range = this.config.xAxis.get('displayRange');
            this.timeContext.bounds({
                start: range.min,
                end: range.max
            });
            this.isTimeOutOfSync = false;
        },

        destroy() {
            configStore.deleteStore(this.config.id);

            this.stopListening();

            if (this.checkForSize) {
                clearInterval(this.checkForSize);
                delete this.checkForSize;
            }

            if (this.filterObserver) {
                this.filterObserver();
            }

            if (this.removeStatusListener) {
                this.removeStatusListener();
            }

            this.plotContainerResizeObserver.disconnect();

            this.stopFollowingTimeContext();
            this.openmct.objectViews.off('clearData', this.clearData);
        },
        updateStatus(status) {
            this.$emit('statusUpdated', status);
        },
        handleWindowResize() {
            if (this.$parent.$refs.plotWrapper
                && (this.offsetWidth !== this.$parent.$refs.plotWrapper.offsetWidth)) {
                this.offsetWidth = this.$parent.$refs.plotWrapper.offsetWidth;
                this.config.series.models.forEach(this.loadSeriesData, this);
            }
        },
        legendHoverChanged(data) {
            this.showLimitLineLabels = data;
        }
    }
};

</script><|MERGE_RESOLUTION|>--- conflicted
+++ resolved
@@ -73,17 +73,12 @@
                     @plotTickWidth="onTickWidthChange"
                 />
 
-<<<<<<< HEAD
-                <div ref="chartContainer"
-                     class="gl-plot-chart-wrapper"
-                     :class="[
-                         { 'alt-pressed': altPressed },
-                     ]"
-=======
                 <div
                     ref="chartContainer"
                     class="gl-plot-chart-wrapper"
->>>>>>> b347f358
+                    :class="[
+                        { 'alt-pressed': altPressed },
+                    ]"
                 >
                     <mct-chart
                         :rectangles="rectangles"

--- conflicted
+++ resolved
@@ -402,12 +402,8 @@
 
     this.loaded = true;
   },
-<<<<<<< HEAD
   beforeUnmount() {
-=======
-  beforeDestroy() {
     this.abortController.abort();
->>>>>>> 3b0e05ed
     this.openmct.selection.off('change', this.updateSelection);
     document.removeEventListener('keydown', this.handleKeyDown);
     document.removeEventListener('keyup', this.handleKeyUp);

<!--
 Open MCT, Copyright (c) 2014-2023, United States Government
 as represented by the Administrator of the National Aeronautics and Space
 Administration. All rights reserved.

 Open MCT is licensed under the Apache License, Version 2.0 (the
 "License"); you may not use this file except in compliance with the License.
 You may obtain a copy of the License at
 http://www.apache.org/licenses/LICENSE-2.0.

 Unless required by applicable law or agreed to in writing, software
 distributed under the License is distributed on an "AS IS" BASIS, WITHOUT
 WARRANTIES OR CONDITIONS OF ANY KIND, either express or implied. See the
 License for the specific language governing permissions and limitations
 under the License.

 Open MCT includes source code licensed under additional open source
 licenses. See the Open Source Licenses file (LICENSES.md) included with
 this source code distribution or the Licensing information page available
 at runtime from the About dialog for additional information.
-->
<template>
<div
    v-if="loaded"
    ref="plot"
    class="gl-plot"
    :class="{ 'series-data-loaded' : seriesDataLoaded }"
>
    <slot></slot>
    <div class="plot-wrapper-axis-and-display-area flex-elem grows">
        <div
            v-if="seriesModels.length"
            class="u-contents"
        >
            <y-axis
                v-for="(yAxis, index) in yAxesIds"
                :id="yAxis.id"
                :key="`yAxis-${yAxis.id}-${index}`"
                :has-multiple-left-axes="hasMultipleLeftAxes"
                :position="yAxis.id > 2 ? 'right' : 'left'"
                :class="{'plot-yaxis-right': yAxis.id > 2}"
                :tick-width="yAxis.tickWidth"
                :used-tick-width="plotFirstLeftTickWidth"
                :plot-left-tick-width="yAxis.id > 2 ? yAxis.tickWidth: plotLeftTickWidth"
                @yKeyChanged="setYAxisKey"
                @plotYTickWidth="onYTickWidthChange"
                @toggleAxisVisibility="toggleSeriesForYAxis"
            />
        </div>
        <div
            class="gl-plot-wrapper-display-area-and-x-axis"
            :style="xAxisStyle"
        >

            <div class="gl-plot-display-area has-local-controls has-cursor-guides">
                <div class="l-state-indicators">
                    <span
                        class="l-state-indicators__alert-no-lad t-object-alert t-alert-unsynced icon-alert-triangle"
                        title="This plot is not currently displaying the latest data. Reset pan/zoom to view latest data."
                    ></span>
                </div>

                <mct-ticks
                    v-show="gridLines && !options.compact"
                    :axis-type="'xAxis'"
                    :position="'right'"
                />

                <mct-ticks
                    v-for="(yAxis, index) in yAxesIds"
                    v-show="gridLines"
                    :key="`yAxis-gridlines-${index}`"
                    :axis-type="'yAxis'"
                    :position="'bottom'"
                    :axis-id="yAxis.id"
                    @plotTickWidth="onYTickWidthChange"
                />

                <div
                    ref="chartContainer"
                    class="gl-plot-chart-wrapper"
                    :class="[
                        { 'alt-pressed': altPressed },
                    ]"
                >
                    <mct-chart
                        :rectangles="rectangles"
                        :highlights="highlights"
                        :annotated-points="annotatedPoints"
                        :annotation-selections="annotationSelections"
                        :hidden-y-axis-ids="hiddenYAxisIds"
                        :annotation-viewing-and-editing-allowed="annotationViewingAndEditingAllowed"
                        @plotReinitializeCanvas="initCanvas"
                        @chartLoaded="initialize"
                    />
                </div>

                <div class="gl-plot__local-controls h-local-controls h-local-controls--overlay-content c-local-controls--show-on-hover">
                    <div
                        v-if="!options.compact"
                        class="c-button-set c-button-set--strip-h js-zoom"
                    >
                        <button
                            class="c-button icon-minus"
                            title="Zoom out"
                            @click="zoom('out', 0.2)"
                        >
                        </button>
                        <button
                            class="c-button icon-plus"
                            title="Zoom in"
                            @click="zoom('in', 0.2)"
                        >
                        </button>
                    </div>
                    <div
                        v-if="plotHistory.length && !options.compact"
                        class="c-button-set c-button-set--strip-h js-pan"
                    >
                        <button
                            class="c-button icon-arrow-left"
                            title="Restore previous pan/zoom"
                            @click="back()"
                        >
                        </button>
                        <button
                            class="c-button icon-reset"
                            title="Reset pan/zoom"
                            @click="resumeRealtimeData()"
                        >
                        </button>
                    </div>
                    <div
                        v-if="isRealTime && !options.compact"
                        class="c-button-set c-button-set--strip-h js-pause"
                    >
                        <button
                            v-if="!isFrozen"
                            class="c-button icon-pause"
                            title="Pause incoming real-time data"
                            @click="pause()"
                        >
                        </button>
                        <button
                            v-if="isFrozen"
                            class="c-button icon-arrow-right pause-play is-paused"
                            title="Resume displaying real-time data"
                            @click="resumeRealtimeData()"
                        >
                        </button>
                    </div>
                    <div
                        v-if="isTimeOutOfSync || isFrozen"
                        class="c-button-set c-button-set--strip-h"
                    >
                        <button
                            class="c-button icon-clock"
                            title="Synchronize Time Conductor"
                            @click="showSynchronizeDialog()"
                        >
                        </button>
                    </div>
                    <div class="c-button-set c-button-set--strip-h">
                        <button
                            class="c-button icon-crosshair"
                            :class="{ 'is-active': cursorGuide }"
                            title="Toggle cursor guides"
                            @click="toggleCursorGuide"
                        >
                        </button>
                        <button
                            class="c-button"
                            :class="{ 'icon-grid-on': gridLines, 'icon-grid-off': !gridLines }"
                            title="Toggle grid lines"
                            @click="toggleGridLines"
                        >
                        </button>
                    </div>
                </div>

                <!--Cursor guides-->
                <div
                    v-show="cursorGuide"
                    ref="cursorGuideVertical"
                    class="c-cursor-guide--v js-cursor-guide--v"
                >
                </div>
                <div
                    v-show="cursorGuide"
                    ref="cursorGuideHorizontal"
                    class="c-cursor-guide--h js-cursor-guide--h"
                >
                </div>
            </div>
            <x-axis
                v-if="seriesModels.length > 0 && !options.compact"
                :series-model="seriesModels[0]"
            />

        </div>
    </div>

</div>
</template>

<script>

import eventHelpers from './lib/eventHelpers';
import LinearScale from "./LinearScale";
import PlotConfigurationModel from './configuration/PlotConfigurationModel';
import configStore from './configuration/ConfigStore';

import MctTicks from "./MctTicks.vue";
import MctChart from "./chart/MctChart.vue";
import XAxis from "./axis/XAxis.vue";
import YAxis from "./axis/YAxis.vue";
import KDBush from 'kdbush';
import _ from "lodash";

const OFFSET_THRESHOLD = 10;
const AXES_PADDING = 20;

export default {
    components: {
        XAxis,
        YAxis,
        MctTicks,
        MctChart
    },
    inject: ['openmct', 'domainObject', 'path'],
    props: {
        options: {
            type: Object,
            default() {
                return {
                    compact: false
                };
            }
        },
        initGridLines: {
            type: Boolean,
            default() {
                return true;
            }
        },
        initCursorGuide: {
            type: Boolean,
            default() {
                return false;
            }
        },
        parentYTickWidth: {
            type: Object,
            default() {
                return {
                    leftTickWidth: 0,
                    rightTickWidth: 0,
                    hasMultipleLeftAxes: false
                };
            }
        },
        limitLineLabels: {
            type: Object,
            default() {
                return {};
            }
        },
        colorPalette: {
            type: Object,
            default() {
                return undefined;
            }
        }
    },
    data() {
        return {
            altPressed: false,
            highlights: [],
            annotatedPoints: [],
            annotationSelections: [],
            lockHighlightPoint: false,
            yKeyOptions: [],
            yAxisLabel: '',
            rectangles: [],
            plotHistory: [],
            selectedXKeyOption: {},
            xKeyOptions: [],
            seriesModels: [],
            legend: {},
            pending: 0,
            isRealTime: this.openmct.time.clock() !== undefined,
            loaded: false,
            isTimeOutOfSync: false,
            isFrozenOnMouseDown: false,
            cursorGuide: this.initCursorGuide,
            gridLines: this.initGridLines,
            yAxes: [],
            hiddenYAxisIds: [],
            yAxisListWithRange: []
        };
    },
    computed: {
        xAxisStyle() {
            const rightAxis = this.yAxesIds.find(yAxis => yAxis.id > 2);
            const leftOffset = this.hasMultipleLeftAxes ? 2 * AXES_PADDING : AXES_PADDING;
            let style = {
                left: `${this.plotLeftTickWidth + leftOffset}px`
            };
            const parentRightAxisWidth = this.parentYTickWidth.rightTickWidth;

            if (parentRightAxisWidth || rightAxis) {
                style.right = `${(parentRightAxisWidth || rightAxis.tickWidth) + AXES_PADDING}px`;
            }

            return style;
        },
        yAxesIds() {
            return this.yAxes.filter(yAxis => yAxis.seriesCount > 0);
        },
        hasMultipleLeftAxes() {
            return this.parentYTickWidth.hasMultipleLeftAxes || this.yAxes.filter(yAxis => yAxis.seriesCount > 0 && yAxis.id <= 2).length > 1;
        },
        isNestedWithinAStackedPlot() {
            const isNavigatedObject = this.openmct.router.isNavigatedObject([this.domainObject].concat(this.path));

            return !isNavigatedObject && this.path.find((pathObject, pathObjIndex) => pathObject.type === 'telemetry.plot.stacked');
        },
        isFrozen() {
            return this.config.xAxis.get('frozen') === true && this.config.yAxis.get('frozen') === true;
        },
        annotationViewingAndEditingAllowed() {
            // only allow annotations viewing/editing if plot is paused or in fixed time mode
            return this.isFrozen || !this.isRealTime;
        },
        plotFirstLeftTickWidth() {
            const firstYAxis = this.yAxes.find(yAxis => yAxis.id === 1);

            return firstYAxis ? firstYAxis.tickWidth : 0;
        },
        plotLeftTickWidth() {
            let leftTickWidth = 0;
            this.yAxes.forEach((yAxis) => {
                if (yAxis.id > 2) {
                    return;
                }

                leftTickWidth = leftTickWidth + yAxis.tickWidth;
            });
            const parentLeftTickWidth = this.parentYTickWidth.leftTickWidth;

            return parentLeftTickWidth || leftTickWidth;
        },
        seriesDataLoaded() {
            return ((this.pending === 0) && this.loaded);
        }
    },
    watch: {
        initGridLines(newGridLines) {
            this.gridLines = newGridLines;
        },
        initCursorGuide(newCursorGuide) {
            this.cursorGuide = newCursorGuide;
        }
    },
    mounted() {
        this.yAxisIdVisibility = {};
        this.offsetWidth = 0;

        document.addEventListener('keydown', this.handleKeyDown);
        document.addEventListener('keyup', this.handleKeyUp);
        eventHelpers.extend(this);
        this.updateRealTime = this.updateRealTime.bind(this);
        this.updateDisplayBounds = this.updateDisplayBounds.bind(this);
        this.setTimeContext = this.setTimeContext.bind(this);

        this.config = this.getConfig();
        this.legend = this.config.legend;
        this.yAxes = [{
            id: this.config.yAxis.id,
            seriesCount: 0,
            tickWidth: 0
        }];
        if (this.config.additionalYAxes) {
            this.yAxes = this.yAxes.concat(this.config.additionalYAxes.map(yAxis => {
                return {
                    id: yAxis.id,
                    seriesCount: 0,
                    tickWidth: 0
                };
            }));
        }

        this.$emit('configLoaded', true);

        this.listenTo(this.config.series, 'add', this.addSeries, this);
        this.listenTo(this.config.series, 'remove', this.removeSeries, this);

        this.config.series.models.forEach(this.addSeries, this);

        this.filterObserver = this.openmct.objects.observe(
            this.domainObject,
            'configuration.filters',
            this.updateFiltersAndResubscribe
        );
        this.removeStatusListener = this.openmct.status.observe(this.domainObject.identifier, this.updateStatus);

        this.openmct.objectViews.on('clearData', this.clearData);
        this.$on('loadingComplete', this.loadAnnotations);
        this.openmct.selection.on('change', this.updateSelection);
        this.setTimeContext();

        this.yAxisListWithRange = [this.config.yAxis, ...this.config.additionalYAxes];
        document.body.addEventListener('click', this.cancelSelection);

        this.loaded = true;
    },
    beforeDestroy() {
        this.openmct.selection.off('change', this.updateSelection);
        document.removeEventListener('keydown', this.handleKeyDown);
        document.removeEventListener('keyup', this.handleKeyUp);
        document.body.removeEventListener('click', this.cancelSelection);
        this.destroy();
    },
    methods: {
        async updateSelection(selection) {
            const selectionContext = selection?.[0]?.[0]?.context?.item;
            // on clicking on a search result we highlight the annotation and zoom - we know it's an annotation result when isAnnotationSearchResult === true
            // We shouldn't zoom when we're selecting existing annotations to view them or creating new annotations.
            const selectionType = selection?.[0]?.[0]?.context?.type;
            const validSelectionTypes = ['clicked-on-plot-selection', 'plot-annotation-search-result'];
            const isAnnotationSearchResult = selectionType === 'plot-annotation-search-result';

            if (!validSelectionTypes.includes(selectionType)) {
                // wrong type of selection
                return;
            }

            if (selectionContext
                && (!isAnnotationSearchResult)
                && this.openmct.objects.areIdsEqual(selectionContext.identifier, this.domainObject.identifier)) {
                return;
            }

            await this.waitForAxesToLoad();
            const selectedAnnotations = selection?.[0]?.[0]?.context?.annotations;
            //This section is only for the annotations search results entry to displaying annotations
            if (isAnnotationSearchResult) {
                this.showAnnotationsFromSearchResults(selectedAnnotations);
            }

            //This section is common to all entry points for annotation display
            this.prepareExistingAnnotationSelection(selectedAnnotations);
        },
<<<<<<< HEAD
        cancelSelection(event) {
            if (this.$refs.plot) {
                const clickedInsidePlot = this.$refs.plot.contains(event.target);
                const clickedInsideInspector = event.target.closest('.js-inspector') !== null;
                const clickedOption = event.target.closest('.js-autocomplete-options') !== null;
                if (!clickedInsidePlot && !clickedInsideInspector && !clickedOption) {
                    this.rectangles = [];
                    this.annotationSelections = [];
                    this.selectPlot();
                }
            }
=======
        waitForAxesToLoad() {
            return new Promise(resolve => {
                // When there is no plot data, the ranges can be undefined
                // in which case we should not perform selection.
                const currentXaxis = this.config.xAxis.get('displayRange');
                const currentYaxis = this.config.yAxis.get('displayRange');
                if (!currentXaxis || !currentYaxis) {
                    this.$once('loadingComplete', () => {
                        resolve();
                    });
                } else {
                    resolve();
                }
            });
>>>>>>> 8cf12db1
        },
        showAnnotationsFromSearchResults(selectedAnnotations) {
            if (selectedAnnotations?.length) {
                // pause the plot if we haven't already so we can actually display
                // the annotations
                this.freeze();
                // just use first annotation
                const boundingBoxes = Object.values(selectedAnnotations[0].targets);
                let minX = Number.MAX_SAFE_INTEGER;
                let minY = Number.MAX_SAFE_INTEGER;
                let maxX = Number.MIN_SAFE_INTEGER;
                let maxY = Number.MIN_SAFE_INTEGER;
                boundingBoxes.forEach(boundingBox => {
                    if (boundingBox.minX < minX) {
                        minX = boundingBox.minX;
                    }

                    if (boundingBox.maxX > maxX) {
                        maxX = boundingBox.maxX;
                    }

                    if (boundingBox.maxY > maxY) {
                        maxY = boundingBox.maxY;
                    }

                    if (boundingBox.minY < minY) {
                        minY = boundingBox.minY;
                    }
                });

                this.config.xAxis.set('displayRange', {
                    min: minX,
                    max: maxX
                });
                this.config.yAxis.set('displayRange', {
                    min: minY,
                    max: maxY
                });
                //Zoom out just a touch so that the highlighted section for annotations doesn't take over the whole view - which is not a nice look.
                this.zoom('out', 0.2);
            }
        },
        handleKeyDown(event) {
            if (event.key === 'Alt') {
                this.altPressed = true;
            }
        },
        handleKeyUp(event) {
            if (event.key === 'Alt') {
                this.altPressed = false;
            }
        },
        setTimeContext() {
            this.stopFollowingTimeContext();

            this.timeContext = this.openmct.time.getContextForView(this.path);
            this.followTimeContext();

        },
        followTimeContext() {
            this.updateDisplayBounds(this.timeContext.bounds());
            this.timeContext.on('clock', this.updateRealTime);
            this.timeContext.on('bounds', this.updateDisplayBounds);
            this.synchronized(true);
        },
        stopFollowingTimeContext() {
            if (this.timeContext) {
                this.timeContext.off("clock", this.updateRealTime);
                this.timeContext.off("bounds", this.updateDisplayBounds);
            }
        },
        getConfig() {
            const configId = this.openmct.objects.makeKeyString(this.domainObject.identifier);
            let config = configStore.get(configId);
            if (!config) {
                config = new PlotConfigurationModel({
                    id: configId,
                    domainObject: this.domainObject,
                    openmct: this.openmct,
                    palette: this.colorPalette,
                    callback: (data) => {
                        this.data = data;
                    }
                });
                configStore.add(configId, config);
            }

            return config;
        },
        addSeries(series, index) {
            const yAxisId = series.get('yAxisId');
            this.updateAxisUsageCount(yAxisId, 1);
            this.$set(this.seriesModels, index, series);
            this.listenTo(series, 'change:xKey', (xKey) => {
                this.setDisplayRange(series, xKey);
            }, this);
            this.listenTo(series, 'change:yKey', () => {
                this.loadSeriesData(series);
            }, this);

            this.listenTo(series, 'change:interpolate', () => {
                this.loadSeriesData(series);
            }, this);
            this.listenTo(series, 'change:yAxisId', this.updateTicksAndSeriesForYAxis, this);

            this.loadSeriesData(series);
        },

        removeSeries(plotSeries, index) {
            const yAxisId = plotSeries.get('yAxisId');
            this.updateAxisUsageCount(yAxisId, -1);
            this.seriesModels.splice(index, 1);
            this.stopListening(plotSeries);
        },

        updateTicksAndSeriesForYAxis(newAxisId, oldAxisId) {
            this.updateAxisUsageCount(oldAxisId, -1);
            this.updateAxisUsageCount(newAxisId, 1);

            const foundYAxis = this.yAxes.find(yAxis => yAxis.id === oldAxisId);
            if (foundYAxis.seriesCount === 0) {
                this.onYTickWidthChange({
                    width: foundYAxis.tickWidth,
                    yAxisId: foundYAxis.id
                });
            }
        },

        updateAxisUsageCount(yAxisId, updateCountBy) {
            const foundYAxis = this.yAxes.find(yAxis => yAxis.id === yAxisId);
            if (foundYAxis) {
                foundYAxis.seriesCount = foundYAxis.seriesCount + updateCountBy;
            }
        },
        async loadAnnotations() {
            if (!this.openmct.annotation.getAvailableTags().length) {
                // don't bother loading annotations if there are no tags
                return;
            }

            const rawAnnotationsForPlot = [];
            await Promise.all(this.seriesModels.map(async (seriesModel) => {
                const seriesAnnotations = await this.openmct.annotation.getAnnotations(seriesModel.model.identifier);
                rawAnnotationsForPlot.push(...seriesAnnotations);
            }));
            if (rawAnnotationsForPlot) {
                this.annotatedPoints = this.findAnnotationPoints(rawAnnotationsForPlot);
            }
        },
        loadSeriesData(series) {
            //this check ensures that duplicate requests don't happen on load
            if (!this.timeContext) {
                return;
            }

            if (this.$parent.$refs.plotWrapper.offsetWidth === 0) {
                this.scheduleLoad(series);

                return;
            }

            this.offsetWidth = this.$parent.$refs.plotWrapper.offsetWidth;

            this.startLoading();
            const bounds = this.timeContext.bounds();
            const options = {
                size: this.$parent.$refs.plotWrapper.offsetWidth,
                domain: this.config.xAxis.get('key'),
                start: bounds.start,
                end: bounds.end
            };

            series.load(options).then(this.stopLoading.bind(this));
        },

        loadMoreData(range, purge) {
            this.config.series.forEach(plotSeries => {
                this.offsetWidth = this.$parent.$refs.plotWrapper.offsetWidth;
                this.startLoading();
                plotSeries.load({
                    size: this.offsetWidth,
                    start: range.min,
                    end: range.max,
                    domain: this.config.xAxis.get('key')
                })
                    .then(this.stopLoading.bind(this));
                if (purge) {
                    plotSeries.purgeRecordsOutsideRange(range);
                }
            });
        },

        scheduleLoad(series) {
            if (!this.scheduledLoads) {
                this.startLoading();
                this.scheduledLoads = [];
                this.checkForSize = setInterval(function () {
                    if (this.$parent.$refs.plotWrapper.offsetWidth === 0) {
                        return;
                    }

                    this.stopLoading();
                    this.scheduledLoads.forEach(this.loadSeriesData, this);
                    delete this.scheduledLoads;
                    clearInterval(this.checkForSize);
                    delete this.checkForSize;
                }.bind(this));
            }

            if (this.scheduledLoads.indexOf(series) === -1) {
                this.scheduledLoads.push(series);
            }
        },

        startLoading() {
            this.pending += 1;
            this.updateLoading();
        },

        stopLoading() {
            this.pending -= 1;
            this.updateLoading();
            if (this.pending === 0) {
                this.$emit('loadingComplete');
            }
        },

        updateLoading() {
            this.$emit('loadingUpdated', this.pending > 0);
        },

        updateFiltersAndResubscribe(updatedFilters) {
            this.config.series.forEach(function (series) {
                series.updateFiltersAndRefresh(updatedFilters[series.keyString]);
            });
        },

        clearSeries() {
            this.config.series.forEach(function (series) {
                series.reset();
            });
        },
        shareCommonParent(domainObjectToFind) {
            return false;
        },
        compositionPathContainsId(domainObjectToFind) {
            if (!domainObjectToFind.composition) {
                return false;
            }

            return domainObjectToFind.composition.some((compositionIdentifier) => {
                return this.openmct.objects.areIdsEqual(compositionIdentifier, this.domainObject.identifier);
            });
        },

        clearData(domainObjectToClear) {
            // If we don't have an object to clear (global), or the IDs are equal, just clear the data.
            // If we have an object to clear, but the IDs don't match, we need to check the composition
            // of the object we've been asked to clear to see if it contains the id we're looking for.
            // This happens with stacked plots for example.
            // If we find the ID, clear the plot.
            if (!domainObjectToClear
            || this.openmct.objects.areIdsEqual(domainObjectToClear.identifier, this.domainObject.identifier)
            || this.compositionPathContainsId(domainObjectToClear)) {
                this.clearSeries();
            }
        },

        setDisplayRange(series, xKey) {
            if (this.config.series.models.length !== 1) {
                return;
            }

            const displayRange = series.getDisplayRange(xKey);
            this.config.xAxis.set('range', displayRange);
        },
        updateRealTime(clock) {
            this.isRealTime = clock !== undefined;
        },

        /**
       * Track latest display bounds.  Forces update when not receiving ticks.
       */
        updateDisplayBounds(bounds, isTick) {
            const newRange = {
                min: bounds.start,
                max: bounds.end
            };
            this.config.xAxis.set('range', newRange);
            if (!isTick) {
                this.clearPanZoomHistory();
                this.synchronizeIfBoundsMatch();
                this.loadMoreData(newRange, true);
            } else {
                // If we're not panning or zooming (time conductor and plot x-axis times are not out of sync)
                // Drop any data that is more than 1x (max-min) before min.
                // Limit these purges to once a second.
                const isPanningOrZooming = this.isTimeOutOfSync;
                const purgeRecords = !isPanningOrZooming && (!this.nextPurge || (this.nextPurge < Date.now()));
                if (purgeRecords) {
                    const keepRange = {
                        min: newRange.min - (newRange.max - newRange.min),
                        max: newRange.max
                    };
                    this.config.series.forEach(function (series) {
                        series.purgeRecordsOutsideRange(keepRange);
                    });
                    this.nextPurge = Date.now() + 1000;
                }
            }
        },

        /**
       * Handle end of user viewport change: load more data for current display
       * bounds, and mark view as synchronized if necessary.
       */
        userViewportChangeEnd() {
            this.synchronizeIfBoundsMatch();
            const xDisplayRange = this.config.xAxis.get('displayRange');
            this.loadMoreData(xDisplayRange);
        },

        /**
       * mark view as synchronized if bounds match configured bounds.
       */
        synchronizeIfBoundsMatch() {
            const xDisplayRange = this.config.xAxis.get('displayRange');
            const xRange = this.config.xAxis.get('range');
            this.synchronized(xRange.min === xDisplayRange.min
            && xRange.max === xDisplayRange.max);
        },

        /**
       * Getter/setter for "synchronized" value.  If not synchronized and
       * time conductor is in clock mode, will mark objects as unsynced so that
       * displays can update accordingly.
       */
        synchronized(value) {
            const isLocalClock = this.timeContext.clock();

            if (typeof value !== 'undefined') {
                this._synchronized = value;
                this.isTimeOutOfSync = value !== true;

                const isUnsynced = isLocalClock && !value;
                this.setStatus(isUnsynced);
            }

            return this._synchronized;
        },

        setStatus(isNotInSync) {
            const outOfSync = isNotInSync === true
                || this.isTimeOutOfSync === true
                || this.isFrozen === true;
            if (outOfSync === true) {
                this.openmct.status.set(this.domainObject.identifier, 'timeconductor-unsynced');
            } else {
                this.openmct.status.set(this.domainObject.identifier, '');
            }
        },

        initCanvas() {
            if (this.canvas) {
                this.stopListening(this.canvas);
            }

            this.canvas = this.$refs.chartContainer.querySelectorAll('canvas')[1];

            if (!this.options.compact) {
                this.listenTo(this.canvas, 'mousemove', this.trackMousePosition, this);
                this.listenTo(this.canvas, 'mouseleave', this.untrackMousePosition, this);
                this.listenTo(this.canvas, 'mousedown', this.onMouseDown, this);
                this.listenTo(this.canvas, 'click', this.selectNearbyAnnotations, this);
                this.listenTo(this.canvas, 'wheel', this.wheelZoom, this);
            }
        },

        marqueeAnnotations(annotationsToSelect) {
            annotationsToSelect.forEach(annotationToSelect => {
                Object.keys(annotationToSelect.targets).forEach(targetKeyString => {
                    const target = annotationToSelect.targets[targetKeyString];
                    const series = this.seriesModels.find(seriesModel => seriesModel.keyString === targetKeyString);
                    if (!series) {
                        return;
                    }

                    const yAxisId = series.get('yAxisId');
                    const rectangle = {
                        start: {
                            x: target.minX,
                            y: [target.minY],
                            yAxisIds: [yAxisId]
                        },
                        end: {
                            x: target.maxX,
                            y: [target.maxY],
                            yAxisIds: [yAxisId]
                        },
                        color: [1, 1, 1, 0.10]
                    };
                    this.rectangles.push(rectangle);
                });
            });
        },
        gatherNearbyAnnotations() {
            const nearbyAnnotations = [];
            this.config.series.models.forEach(series => {
                if (series?.closest?.annotationsById) {
                    Object.values(series.closest.annotationsById).forEach(closeAnnotation => {
                        const addedAnnotationAlready = nearbyAnnotations.some(annotation => {
                            return _.isEqual(annotation.targets, closeAnnotation.targets)
                            && _.isEqual(annotation.tags, closeAnnotation.tags);
                        });
                        if (!addedAnnotationAlready) {
                            nearbyAnnotations.push(closeAnnotation);
                        }
                    });
                }
            });

            return nearbyAnnotations;
        },

        prepareExistingAnnotationSelection(annotations) {
            const targetDomainObjects = {};
            this.config.series.models.forEach(series => {
                targetDomainObjects[series.keyString] = series.domainObject;
            });

            const targetDetails = {};
            const uniqueBoundsAnnotations = [];
            annotations.forEach(annotation => {
                Object.entries(annotation.targets).forEach(([key, value]) => {
                    targetDetails[key] = value;
                });

                const boundingBoxAlreadyAdded = uniqueBoundsAnnotations.some(existingAnnotation => {
                    const existingBoundingBox = Object.values(existingAnnotation.targets)[0];
                    const newBoundingBox = Object.values(annotation.targets)[0];

                    return (existingBoundingBox.minX === newBoundingBox.minX
                        && existingBoundingBox.minY === newBoundingBox.minY
                        && existingBoundingBox.maxX === newBoundingBox.maxX
                        && existingBoundingBox.maxY === newBoundingBox.maxY);

                });
                if (!boundingBoxAlreadyAdded) {
                    uniqueBoundsAnnotations.push(annotation);
                }
            });
            this.marqueeAnnotations(uniqueBoundsAnnotations);

            return {
                targetDomainObjects,
                targetDetails
            };
        },
        initialize() {
            this.handleWindowResize = _.debounce(this.handleWindowResize, 500);
            this.plotContainerResizeObserver = new ResizeObserver(this.handleWindowResize);
            this.plotContainerResizeObserver.observe(this.$parent.$refs.plotWrapper);

            // Setup canvas etc.
            this.xScale = new LinearScale(this.config.xAxis.get('displayRange'));
            this.yScale = [];
            this.yAxisListWithRange.forEach((yAxis) => {
                this.yScale.push({
                    id: yAxis.id,
                    scale: new LinearScale(yAxis.get('displayRange'))
                });
            });

            this.pan = undefined;
            this.marquee = undefined;

            this.chartElementBounds = undefined;
            this.tickUpdate = false;

            this.initCanvas();

            this.config.yAxisLabel = this.config.yAxis.get('label');

            this.cursorGuideVertical = this.$refs.cursorGuideVertical;
            this.cursorGuideHorizontal = this.$refs.cursorGuideHorizontal;

            this.listenTo(this.config.xAxis, 'change:displayRange', this.onXAxisChange, this);
            this.yAxisListWithRange.forEach((yAxis) => {
                this.listenTo(yAxis, 'change:displayRange', this.onYAxisChange.bind(this, yAxis.id), this);
            });
        },

        onXAxisChange(displayBounds) {
            if (displayBounds) {
                this.xScale.domain(displayBounds);
            }
        },

        onYAxisChange(yAxisId, displayBounds) {
            if (displayBounds) {
                this.yScale.filter((yAxis) => yAxis.id === yAxisId).forEach((yAxis) => {
                    yAxis.scale.domain(displayBounds);
                });
            }
        },

        /**
       * Aggregate widths of all left and right y axes and send them up to any parent plots
       * @param {Object} tickWidthWithYAxisId - the width and yAxisId of the tick bar
       * @param fromDifferentObject
       */
        onYTickWidthChange(tickWidthWithYAxisId, fromDifferentObject) {
            const {width, yAxisId} = tickWidthWithYAxisId;
            if (yAxisId) {
                const index = this.yAxes.findIndex(yAxis => yAxis.id === yAxisId);
                if (fromDifferentObject) {
                // Always accept tick width if it comes from a different object.
                    this.yAxes[index].tickWidth = width;
                } else {
                // Otherwise, only accept tick with if it's larger.
                    const newWidth = Math.max(width, this.yAxes[index].tickWidth);
                    if (width !== this.yAxes[index].tickWidth) {
                        this.yAxes[index].tickWidth = newWidth;
                    }
                }

                const id = this.openmct.objects.makeKeyString(this.domainObject.identifier);
                const leftTickWidth = this.yAxes.filter(yAxis => yAxis.id < 3).reduce((previous, current) => {
                    return previous + current.tickWidth;
                }, 0);
                const rightTickWidth = this.yAxes.filter(yAxis => yAxis.id > 2).reduce((previous, current) => {
                    return previous + current.tickWidth;
                }, 0);
                this.$emit('plotYTickWidth', {
                    hasMultipleLeftAxes: this.hasMultipleLeftAxes,
                    leftTickWidth,
                    rightTickWidth
                }, id);
            }
        },

        toggleSeriesForYAxis({ id, visible}) {
            //if toggling to visible, re-fetch the data for the series that are part of this y Axis
            if (visible === true) {
                this.config.series.models.filter(model => model.get('yAxisId') === id)
                    .forEach(this.loadSeriesData, this);
            }

            this.yAxisIdVisibility[id] = visible;
            this.hiddenYAxisIds = Object.keys(this.yAxisIdVisibility).map(Number).filter(key => {
                return this.yAxisIdVisibility[key] === false;
            });
        },

        trackMousePosition(event) {
            this.trackChartElementBounds(event);
            this.xScale.range({
                min: 0,
                max: this.chartElementBounds.width
            });
            this.yScale.forEach((yAxis) => {
                yAxis.scale.range({
                    min: 0,
                    max: this.chartElementBounds.height
                });
            });

            this.positionOverElement = {
                x: event.clientX - this.chartElementBounds.left,
                y: this.chartElementBounds.height
                    - (event.clientY - this.chartElementBounds.top)
            };

            const yLocationForPositionOverPlot = this.yScale.map((yAxis) => yAxis.scale.invert(this.positionOverElement.y));
            const yAxisIds = this.yScale.map((yAxis) => yAxis.id);
            // Also store the order of yAxisIds so that we can associate the y location to the yAxis
            this.positionOverPlot = {
                x: this.xScale.invert(this.positionOverElement.x),
                y: yLocationForPositionOverPlot,
                yAxisIds
            };

            if (this.cursorGuide) {
                this.updateCrosshairs(event);
            }

            this.highlightValues(this.positionOverPlot.x);
            this.updateMarquee();
            this.updatePan();
            event.preventDefault();
        },

        getYPositionForYAxis(object, yAxis) {
            const index = object.yAxisIds.findIndex(yAxisId => yAxisId === yAxis.get('id'));

            return object.y[index];
        },

        updateCrosshairs(event) {
            this.cursorGuideVertical.style.left = (event.clientX - this.chartElementBounds.x) + 'px';
            this.cursorGuideHorizontal.style.top = (event.clientY - this.chartElementBounds.y) + 'px';
        },

        trackChartElementBounds(event) {
            if (event.target === this.canvas) {
                this.chartElementBounds = event.target.getBoundingClientRect();
            }
        },

        onPlotHighlightSet($e, point) {
            if (point === this.highlightPoint) {
                return;
            }

            this.highlightValues(point);
        },

        highlightValues(point) {
            this.highlightPoint = point;
            if (this.lockHighlightPoint) {
                return;
            }

            if (!point) {
                this.highlights = [];
                this.config.series.models.forEach(series => delete series.closest);
            } else {
                this.highlights = this.config.series.models
                    .filter(series => series.getSeriesData().length > 0)
                    .map(series => {
                        series.closest = series.nearestPoint(point);

                        return {
                            series: series,
                            point: series.closest
                        };
                    });
            }

            this.$emit('highlights', this.highlights);
        },

        untrackMousePosition() {
            this.positionOverElement = undefined;
            this.positionOverPlot = undefined;
            this.highlightValues();
        },

        onMouseDown(event) {
            // do not monitor drag events on browser context click
            if (event.ctrlKey) {
                return;
            }

            this.listenTo(window, 'mouseup', this.onMouseUp, this);
            this.listenTo(window, 'mousemove', this.trackMousePosition, this);

            // track frozen state on mouseDown to be read on mouseUp
            const isFrozen = this.config.xAxis.get('frozen') === true && this.config.yAxis.get('frozen') === true;
            this.isFrozenOnMouseDown = isFrozen;

            if (event.altKey && !event.shiftKey) {
                return this.startPan(event);
            } else if (event.altKey && event.shiftKey) {
                this.freeze();

                return this.startMarquee(event, true);
            } else {
                return this.startMarquee(event, false);
            }
        },

        onMouseUp(event) {
            this.stopListening(window, 'mouseup', this.onMouseUp, this);
            this.stopListening(window, 'mousemove', this.trackMousePosition, this);

            if (this.isMouseClick() && event.shiftKey) {
                this.lockHighlightPoint = !this.lockHighlightPoint;
                this.$emit('lockHighlightPoint', this.lockHighlightPoint);
            }

            if (this.pan) {
                return this.endPan(event);
            }

            if (this.marquee) {
                this.endMarquee(event);
            }

            // resume the plot if no pan, zoom, or drag action is taken
            // needs to follow endMarquee so that plotHistory is pruned
            const isAction = Boolean(this.plotHistory.length);
            if (!isAction && !this.isFrozenOnMouseDown) {
                this.clearPanZoomHistory();
                this.synchronizeIfBoundsMatch();
            }
        },

        isMouseClick() {
            if (!this.marquee) {
                return false;
            }

            const { start, end } = this.marquee;
            const someYPositionOverPlot = start.y.some(y => y);

            return start.x === end.x && someYPositionOverPlot;
        },

        updateMarquee() {
            if (!this.marquee) {
                return;
            }

            this.marquee.end = this.positionOverPlot;
            this.marquee.endPixels = this.positionOverElement;
        },

        startMarquee(event, annotationEvent) {
            this.rectangles = [];
            this.annotationSelections = [];
            this.canvas.classList.remove('plot-drag');
            this.canvas.classList.add('plot-marquee');

            this.trackMousePosition(event);
            if (this.positionOverPlot) {
                this.freeze();
                this.marquee = {
                    startPixels: this.positionOverElement,
                    endPixels: this.positionOverElement,
                    start: this.positionOverPlot,
                    end: this.positionOverPlot,
                    color: [1, 1, 1, 0.25]
                };
                if (annotationEvent) {
                    this.marquee.annotationEvent = true;
                }

                this.rectangles.push(this.marquee);
                this.trackHistory();
            }
        },
        selectNearbyAnnotations(event) {
            // need to stop propagation right away to prevent selecting the plot itself
            event.stopPropagation();

            const nearbyAnnotations = this.gatherNearbyAnnotations();

            if (this.annotationViewingAndEditingAllowed && this.annotationSelections.length) {
                //no annotations were found, but we are adding some now
                return;
            }

            if (this.annotationViewingAndEditingAllowed && nearbyAnnotations.length) {
                //show annotations if some were found
                const { targetDomainObjects, targetDetails } = this.prepareExistingAnnotationSelection(nearbyAnnotations);
                this.selectPlotAnnotations({
                    targetDetails,
                    targetDomainObjects,
                    annotations: nearbyAnnotations
                });

                return;
            }

            //Fall through to here if either there is no new selection add tags or no existing annotations were retrieved
            this.selectPlot();
        },
        selectPlot() {
            // should show plot itself if we didn't find any annotations
            const selection = this.createPathSelection();
            this.openmct.selection.select(selection, true);
        },
        createPathSelection() {
            let selection = [];
            selection.unshift({
                element: this.$el,
                context: {
                    item: this.domainObject
                }
            });
            this.path.forEach((pathObject, index) => {
                selection.push({
                    element: this.openmct.layout.$refs.browseObject.$el,
                    context: {
                        item: pathObject
                    }
                });
            });

            return selection;
        },
        selectPlotAnnotations({targetDetails, targetDomainObjects, annotations}) {
            const annotationContext = {
                type: 'clicked-on-plot-selection',
                targetDetails,
                targetDomainObjects,
                annotations,
                annotationType: this.openmct.annotation.ANNOTATION_TYPES.PLOT_SPATIAL,
                onAnnotationChange: this.onAnnotationChange
            };
            const selection = this.createPathSelection();
            if (selection.length && this.openmct.objects.areIdsEqual(selection[0].context.item.identifier, this.domainObject.identifier)) {
                selection[0].context = {
                    ...selection[0].context,
                    ...annotationContext
                };
            } else {
                selection.unshift({
                    element: this.$el,
                    context: {
                        item: this.domainObject,
                        ...annotationContext
                    }
                });
            }

            this.openmct.selection.select(selection, true);
        },
        selectNewPlotAnnotations(boundingBoxPerYAxis, pointsInBox, event) {
            let targetDomainObjects = {};
            let targetDetails = {};
            let annotations = [];
            pointsInBox.forEach(pointInBox => {
                if (pointInBox.length) {
                    const seriesID = pointInBox[0].series.keyString;
                    const boundingBoxWithId = boundingBoxPerYAxis.find(box => box.id === pointInBox[0].series.get('yAxisId'));
                    targetDetails[seriesID] = boundingBoxWithId?.boundingBox;

                    targetDomainObjects[seriesID] = pointInBox[0].series.domainObject;
                }
            });
            this.selectPlotAnnotations({
                targetDetails,
                targetDomainObjects,
                annotations
            });
        },
        findAnnotationPoints(rawAnnotations) {
            const annotationsByPoints = [];
            rawAnnotations.forEach(rawAnnotation => {
                if (rawAnnotation.targets) {
                    const targetValues = Object.values(rawAnnotation.targets);
                    const targetKeys = Object.keys(rawAnnotation.targets);
                    if (targetValues && targetValues.length) {
                        let boundingBoxPerYAxis = [];
                        targetValues.forEach((boundingBox, index) => {
                            const seriesId = targetKeys[index];
                            const series = this.seriesModels.find(seriesModel => seriesModel.keyString === seriesId);
                            if (!series) {
                                return;
                            }

                            boundingBoxPerYAxis.push({
                                id: series.get('yAxisId'),
                                boundingBox
                            });
                        });

                        const pointsInBox = this.getPointsInBox(boundingBoxPerYAxis, rawAnnotation);
                        if (pointsInBox && pointsInBox.length) {
                            annotationsByPoints.push(pointsInBox.flat());
                        }
                    }
                }
            });

            return annotationsByPoints.flat();
        },
        getPointsInBox(boundingBoxPerYAxis, rawAnnotation) {
            // load series models in KD-Trees
            const seriesKDTrees = [];
            this.seriesModels.forEach(seriesModel => {
                const boundingBoxWithId = boundingBoxPerYAxis.find(box => box.id === seriesModel.get('yAxisId'));
                const boundingBox = boundingBoxWithId?.boundingBox;
                //Series was probably added after the last annotations were saved
                if (!boundingBox) {
                    return;
                }

                const seriesData = seriesModel.getSeriesData();
                if (seriesData && seriesData.length) {
                    const kdTree = new KDBush(seriesData,
                        (point) => {
                            return seriesModel.getXVal(point);
                        },
                        (point) => {
                            return seriesModel.getYVal(point);
                        }
                    );
                    const searchResults = [];
                    const rangeResults = kdTree.range(boundingBox.minX, boundingBox.minY, boundingBox.maxX, boundingBox.maxY);
                    rangeResults.forEach(id => {
                        const seriesDatum = seriesData[id];
                        if (seriesDatum) {
                            const result = {
                                series: seriesModel,
                                point: seriesDatum
                            };
                            searchResults.push(result);
                        }

                        if (rawAnnotation) {
                            if (!seriesDatum.annotationsById) {
                                seriesDatum.annotationsById = {};
                            }

                            const annotationKeyString = this.openmct.objects.makeKeyString(rawAnnotation.identifier);
                            seriesDatum.annotationsById[annotationKeyString] = rawAnnotation;
                        }

                    });
                    if (searchResults.length) {
                        seriesKDTrees.push(searchResults);
                    }
                }
            });

            return seriesKDTrees;
        },
        endAnnotationMarquee(event) {
            const boundingBoxPerYAxis = [];
            this.yAxisListWithRange.forEach((yAxis, yIndex) => {
                const minX = Math.min(this.marquee.start.x, this.marquee.end.x);
                const minY = Math.min(this.marquee.start.y[yIndex], this.marquee.end.y[yIndex]);
                const maxX = Math.max(this.marquee.start.x, this.marquee.end.x);
                const maxY = Math.max(this.marquee.start.y[yIndex], this.marquee.end.y[yIndex]);
                const boundingBox = {
                    minX,
                    minY,
                    maxX,
                    maxY
                };
                boundingBoxPerYAxis.push({
                    id: yAxis.get('id'),
                    boundingBox
                });
            });

            const pointsInBox = this.getPointsInBox(boundingBoxPerYAxis);
            if (!pointsInBox) {
                return;
            }

            this.annotationSelections = pointsInBox.flat();
            this.selectNewPlotAnnotations(boundingBoxPerYAxis, pointsInBox, event);
        },
        endZoomMarquee() {
            const startPixels = this.marquee.startPixels;
            const endPixels = this.marquee.endPixels;
            const marqueeDistance = Math.sqrt(
                Math.pow(startPixels.x - endPixels.x, 2)
            + Math.pow(startPixels.y - endPixels.y, 2)
            );
            // Don't zoom if mouse moved less than 7.5 pixels.
            if (marqueeDistance > 7.5) {
                this.config.xAxis.set('displayRange', {
                    min: Math.min(this.marquee.start.x, this.marquee.end.x),
                    max: Math.max(this.marquee.start.x, this.marquee.end.x)
                });
                this.yAxisListWithRange.forEach((yAxis) => {
                    const yStartPosition = this.getYPositionForYAxis(this.marquee.start, yAxis);
                    const yEndPosition = this.getYPositionForYAxis(this.marquee.end, yAxis);
                    yAxis.set('displayRange', {
                        min: Math.min(yStartPosition, yEndPosition),
                        max: Math.max(yStartPosition, yEndPosition)
                    });
                });
                this.userViewportChangeEnd();
            } else {
                // A history entry is created by startMarquee, need to remove
                // if marquee zoom doesn't occur.
                this.plotHistory.pop();
            }
        },
        endMarquee(event) {
            if (this.marquee.annotationEvent) {
                this.endAnnotationMarquee(event);
            } else {
                this.endZoomMarquee();
                this.rectangles = [];
            }

            this.marquee = null;
        },

        onAnnotationChange(annotations) {
            if (this.marquee) {
                this.marquee.annotationEvent = false;
                this.endMarquee();
            }

            this.loadAnnotations();
        },

        zoom(zoomDirection, zoomFactor) {
            const currentXaxis = this.config.xAxis.get('displayRange');

            let doesYAxisHaveRange = false;
            this.yAxisListWithRange.forEach((yAxisModel) => {
                if (yAxisModel.get('displayRange')) {
                    doesYAxisHaveRange = true;
                }
            });

            // when there is no plot data, the ranges can be undefined
            // in which case we should not perform zoom
            if (!currentXaxis || !doesYAxisHaveRange) {
                return;
            }

            this.freeze();
            this.trackHistory();

            const xAxisDist = (currentXaxis.max - currentXaxis.min) * zoomFactor;

            if (zoomDirection === 'in') {
                this.config.xAxis.set('displayRange', {
                    min: currentXaxis.min + xAxisDist,
                    max: currentXaxis.max - xAxisDist
                });

                this.yAxisListWithRange.forEach((yAxisModel) => {
                    const currentYaxis = yAxisModel.get('displayRange');
                    if (!currentYaxis) {
                        return;
                    }

                    const yAxisDist = (currentYaxis.max - currentYaxis.min) * zoomFactor;
                    yAxisModel.set('displayRange', {
                        min: currentYaxis.min + yAxisDist,
                        max: currentYaxis.max - yAxisDist
                    });
                });
            } else if (zoomDirection === 'out') {
                this.config.xAxis.set('displayRange', {
                    min: currentXaxis.min - xAxisDist,
                    max: currentXaxis.max + xAxisDist
                });

                this.yAxisListWithRange.forEach((yAxisModel) => {
                    const currentYaxis = yAxisModel.get('displayRange');
                    if (!currentYaxis) {
                        return;
                    }

                    const yAxisDist = (currentYaxis.max - currentYaxis.min) * zoomFactor;
                    yAxisModel.set('displayRange', {
                        min: currentYaxis.min - yAxisDist,
                        max: currentYaxis.max + yAxisDist
                    });
                });
            }

            this.userViewportChangeEnd();
        },

        wheelZoom(event) {
            const ZOOM_AMT = 0.1;
            event.preventDefault();

            if (event.wheelDelta === undefined
                || !this.positionOverPlot) {
                return;
            }

            let xDisplayRange = this.config.xAxis.get('displayRange');

            let doesYAxisHaveRange = false;
            this.yAxisListWithRange.forEach((yAxisModel) => {
                if (yAxisModel.get('displayRange')) {
                    doesYAxisHaveRange = true;
                }
            });

            // when there is no plot data, the ranges can be undefined
            // in which case we should not perform zoom
            if (!xDisplayRange || !doesYAxisHaveRange) {
                return;
            }

            this.freeze();
            window.clearTimeout(this.stillZooming);

            let xAxisDist = (xDisplayRange.max - xDisplayRange.min);
            let xDistMouseToMax = xDisplayRange.max - this.positionOverPlot.x;
            let xDistMouseToMin = this.positionOverPlot.x - xDisplayRange.min;
            let xAxisMaxDist = xDistMouseToMax / xAxisDist;
            let xAxisMinDist = xDistMouseToMin / xAxisDist;

            let plotHistoryStep;

            if (!plotHistoryStep) {
                const yRangeList = [];
                this.yAxisListWithRange.map((yAxis) => yRangeList.push(yAxis.get('displayRange')));
                plotHistoryStep = {
                    x: this.config.xAxis.get('displayRange'),
                    y: yRangeList
                };
            }

            if (event.wheelDelta < 0) {

                this.config.xAxis.set('displayRange', {
                    min: xDisplayRange.min + ((xAxisDist * ZOOM_AMT) * xAxisMinDist),
                    max: xDisplayRange.max - ((xAxisDist * ZOOM_AMT) * xAxisMaxDist)
                });

                this.yAxisListWithRange.forEach((yAxisModel) => {
                    const yDisplayRange = yAxisModel.get('displayRange');
                    if (!yDisplayRange) {
                        return;
                    }

                    const yPosition = this.getYPositionForYAxis(this.positionOverPlot, yAxisModel);
                    let yAxisDist = (yDisplayRange.max - yDisplayRange.min);
                    let yDistMouseToMax = yDisplayRange.max - yPosition;
                    let yDistMouseToMin = yPosition - yDisplayRange.min;
                    let yAxisMaxDist = yDistMouseToMax / yAxisDist;
                    let yAxisMinDist = yDistMouseToMin / yAxisDist;

                    yAxisModel.set('displayRange', {
                        min: yDisplayRange.min + ((yAxisDist * ZOOM_AMT) * yAxisMinDist),
                        max: yDisplayRange.max - ((yAxisDist * ZOOM_AMT) * yAxisMaxDist)
                    });
                });
            } else if (event.wheelDelta >= 0) {
                this.config.xAxis.set('displayRange', {
                    min: xDisplayRange.min - ((xAxisDist * ZOOM_AMT) * xAxisMinDist),
                    max: xDisplayRange.max + ((xAxisDist * ZOOM_AMT) * xAxisMaxDist)
                });

                this.yAxisListWithRange.forEach((yAxisModel) => {
                    const yDisplayRange = yAxisModel.get('displayRange');
                    if (!yDisplayRange) {
                        return;
                    }

                    const yPosition = this.getYPositionForYAxis(this.positionOverPlot, yAxisModel);
                    let yAxisDist = (yDisplayRange.max - yDisplayRange.min);
                    let yDistMouseToMax = yDisplayRange.max - yPosition;
                    let yDistMouseToMin = yPosition - yDisplayRange.min;
                    let yAxisMaxDist = yDistMouseToMax / yAxisDist;
                    let yAxisMinDist = yDistMouseToMin / yAxisDist;

                    yAxisModel.set('displayRange', {
                        min: yDisplayRange.min - ((yAxisDist * ZOOM_AMT) * yAxisMinDist),
                        max: yDisplayRange.max + ((yAxisDist * ZOOM_AMT) * yAxisMaxDist)
                    });
                });
            }

            this.stillZooming = window.setTimeout(function () {
                this.plotHistory.push(plotHistoryStep);
                plotHistoryStep = undefined;
                this.userViewportChangeEnd();
            }.bind(this), 250);
        },

        startPan(event) {
            this.canvas.classList.add('plot-drag');
            this.canvas.classList.remove('plot-marquee');

            this.trackMousePosition(event);
            this.freeze();
            this.pan = {
                start: this.positionOverPlot
            };
            event.preventDefault();
            this.trackHistory();

            return false;
        },

        updatePan() {
        // calculate offset between points.  Apply that offset to viewport.
            if (!this.pan) {
                return;
            }

            const dX = this.pan.start.x - this.positionOverPlot.x;
            const xRange = this.config.xAxis.get('displayRange');

            this.config.xAxis.set('displayRange', {
                min: xRange.min + dX,
                max: xRange.max + dX
            });

            const dY = [];
            this.positionOverPlot.y.forEach((yAxisPosition, index) => {
                const yAxisId = this.positionOverPlot.yAxisIds[index];
                dY.push({
                    yAxisId: yAxisId,
                    y: this.pan.start.y[index] - yAxisPosition
                });
            });

            this.yAxisListWithRange.forEach((yAxis) => {
                const yRange = yAxis.get('displayRange');
                if (!yRange) {
                    return;
                }

                const yIndex = dY.findIndex(y => y.yAxisId === yAxis.get('id'));

                yAxis.set('displayRange', {
                    min: yRange.min + dY[yIndex].y,
                    max: yRange.max + dY[yIndex].y
                });
            });
        },

        trackHistory() {
            const yRangeList = [];
            const yAxisIds = [];
            this.yAxisListWithRange.forEach((yAxis) => {
                yRangeList.push(yAxis.get('displayRange'));
                yAxisIds.push(yAxis.get('id'));
            });
            this.plotHistory.push({
                x: this.config.xAxis.get('displayRange'),
                y: yRangeList,
                yAxisIds
            });
        },

        endPan() {
            this.pan = undefined;
            this.userViewportChangeEnd();
        },

        freeze() {
            this.yAxisListWithRange.forEach((yAxis) => {
                yAxis.set('frozen', true);
            });
            this.config.xAxis.set('frozen', true);
            this.setStatus();
        },

        resumeRealtimeData() {
            // remove annotation selections
            this.rectangles = [];

            this.clearPanZoomHistory();
            this.userViewportChangeEnd();
        },

        clearPanZoomHistory() {
            this.yAxisListWithRange.forEach((yAxis) => {
                yAxis.set('frozen', false);
            });
            this.config.xAxis.set('frozen', false);
            this.setStatus();
            this.plotHistory = [];
        },

        back() {
            const previousAxisRanges = this.plotHistory.pop();
            if (this.plotHistory.length === 0) {
                this.resumeRealtimeData();

                return;
            }

            this.config.xAxis.set('displayRange', previousAxisRanges.x);
            this.yAxisListWithRange.forEach((yAxis) => {
                const yPosition = this.getYPositionForYAxis(previousAxisRanges, yAxis);
                yAxis.set('displayRange', yPosition);
            });

            this.userViewportChangeEnd();
        },

        setYAxisKey(yKey, yAxisId) {
            const seriesForYAxis = this.config.series.models.filter((model => model.get('yAxisId') === yAxisId));
            seriesForYAxis.forEach(model => model.set('yKey', yKey));
        },

        pause() {
            this.freeze();
        },

        showSynchronizeDialog() {
            const isLocalClock = this.timeContext.clock();
            if (isLocalClock !== undefined) {
                const message = `
                This action will change the Time Conductor to Fixed Timespan mode with this plot view's current time bounds.
                Do you want to continue?
            `;

                let dialog = this.openmct.overlays.dialog({
                    title: 'Synchronize Time Conductor',
                    iconClass: 'alert',
                    size: 'fit',
                    message: message,
                    buttons: [
                        {
                            label: 'OK',
                            callback: () => {
                                dialog.dismiss();
                                this.synchronizeTimeConductor();
                            }
                        },
                        {
                            label: 'Cancel',
                            callback: () => {
                                dialog.dismiss();
                            }
                        }
                    ]
                });
            } else {
                this.openmct.notifications.alert('Time conductor bounds have changed.');
                this.synchronizeTimeConductor();
            }
        },

        synchronizeTimeConductor() {
            this.timeContext.stopClock();
            const range = this.config.xAxis.get('displayRange');
            this.timeContext.bounds({
                start: range.min,
                end: range.max
            });
            this.isTimeOutOfSync = false;
        },

        destroy() {
            if (this.config) {
                configStore.deleteStore(this.config.id);
            }

            this.stopListening();

            if (this.checkForSize) {
                clearInterval(this.checkForSize);
                delete this.checkForSize;
            }

            if (this.filterObserver) {
                this.filterObserver();
            }

            if (this.removeStatusListener) {
                this.removeStatusListener();
            }

            if (this.plotContainerResizeObserver) {
                this.plotContainerResizeObserver.disconnect();
            }

            this.stopFollowingTimeContext();
            this.openmct.objectViews.off('clearData', this.clearData);
        },
        updateStatus(status) {
            this.$emit('statusUpdated', status);
        },
        handleWindowResize() {
            const { plotWrapper } = this.$parent.$refs;
            if (!plotWrapper) {
                return;
            }

            const newOffsetWidth = plotWrapper.offsetWidth;
            //we ignore when width gets smaller
            const offsetChange = newOffsetWidth - this.offsetWidth;
            if (offsetChange > OFFSET_THRESHOLD) {
                this.offsetWidth = newOffsetWidth;
                this.config.series.models.forEach(this.loadSeriesData, this);
            }
        },
        toggleCursorGuide() {
            this.cursorGuide = !this.cursorGuide;
            this.$emit('cursorGuide', this.cursorGuide);
        },
        toggleGridLines() {
            this.gridLines = !this.gridLines;
            this.$emit('gridLines', this.gridLines);
        }
    }
};

</script><|MERGE_RESOLUTION|>--- conflicted
+++ resolved
@@ -451,7 +451,6 @@
             //This section is common to all entry points for annotation display
             this.prepareExistingAnnotationSelection(selectedAnnotations);
         },
-<<<<<<< HEAD
         cancelSelection(event) {
             if (this.$refs.plot) {
                 const clickedInsidePlot = this.$refs.plot.contains(event.target);
@@ -463,7 +462,7 @@
                     this.selectPlot();
                 }
             }
-=======
+        },
         waitForAxesToLoad() {
             return new Promise(resolve => {
                 // When there is no plot data, the ranges can be undefined
@@ -478,7 +477,6 @@
                     resolve();
                 }
             });
->>>>>>> 8cf12db1
         },
         showAnnotationsFromSearchResults(selectedAnnotations) {
             if (selectedAnnotations?.length) {

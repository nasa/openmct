<!--
 Open MCT, Copyright (c) 2014-2024, United States Government
 as represented by the Administrator of the National Aeronautics and Space
 Administration. All rights reserved.

 Open MCT is licensed under the Apache License, Version 2.0 (the
 "License"); you may not use this file except in compliance with the License.
 You may obtain a copy of the License at
 http://www.apache.org/licenses/LICENSE-2.0.

 Unless required by applicable law or agreed to in writing, software
 distributed under the License is distributed on an "AS IS" BASIS, WITHOUT
 WARRANTIES OR CONDITIONS OF ANY KIND, either express or implied. See the
 License for the specific language governing permissions and limitations
 under the License.

 Open MCT includes source code licensed under additional open source
 licenses. See the Open Source Licenses file (LICENSES.md) included with
 this source code distribution or the Licensing information page available
 at runtime from the About dialog for additional information.
-->
<template>
  <div
    class="c-plot-legend gl-plot-legend"
    :class="{
      'hover-on-plot': !!highlights.length,
      'is-legend-hidden': isLegendHidden
    }"
  >
    <div
      class="c-plot-legend__view-control gl-plot-legend__view-control c-disclosure-triangle is-enabled"
      :class="{ 'c-disclosure-triangle--expanded': isLegendExpanded }"
      @click="expandLegend"
    ></div>

    <div class="c-plot-legend__wrapper" :class="{ 'is-cursor-locked': cursorLocked }">
      <!-- COLLAPSED PLOT LEGEND -->
      <div
        v-if="!isLegendExpanded"
        class="plot-wrapper-collapsed-legend"
        aria-label="Plot Legend Collapsed"
        :class="{ 'is-cursor-locked': cursorLocked }"
      >
        <div
          class="c-state-indicator__alert-cursor-lock icon-cursor-lock"
          title="Cursor is point locked. Click anywhere in the plot to unlock."
        ></div>
        <plot-legend-item-collapsed
          v-for="(seriesObject, seriesIndex) in seriesModels"
          :key="`${seriesObject.keyString}-${seriesIndex}-collapsed`"
          :highlights="highlights"
          :value-to-show-when-collapsed="valueToShowWhenCollapsed"
          :series-key-string="seriesObject.keyString"
          @legend-hover-changed="legendHoverChanged"
        />
      </div>
      <!-- EXPANDED PLOT LEGEND -->
      <div
        v-else
        class="plot-wrapper-expanded-legend"
        aria-label="Plot Legend Expanded"
        :class="{ 'is-cursor-locked': cursorLocked }"
      >
        <div
          class="c-state-indicator__alert-cursor-lock--verbose icon-cursor-lock"
          title="Click anywhere in the plot to unlock."
        >
          Cursor locked to point
        </div>
        <table>
          <thead>
            <tr>
              <th>Name</th>
              <th v-if="showTimestampWhenExpanded">Timestamp</th>
              <th v-if="showValueWhenExpanded">Value</th>
              <th v-if="showUnitsWhenExpanded">Unit</th>
              <th v-if="showMinimumWhenExpanded" class="mobile-hide">Min</th>
              <th v-if="showMaximumWhenExpanded" class="mobile-hide">Max</th>
            </tr>
          </thead>
          <tbody>
            <plot-legend-item-expanded
              v-for="(seriesObject, seriesIndex) in seriesModels"
              :key="`${seriesObject.keyString}-${seriesIndex}-expanded`"
              :series-key-string="seriesObject.keyString"
              :highlights="highlights"
              @legend-hover-changed="legendHoverChanged"
            />
          </tbody>
        </table>
      </div>
    </div>
  </div>
</template>
<script>
import configStore from '../configuration/ConfigStore.js';
import eventHelpers from '../lib/eventHelpers.js';
import PlotLegendItemCollapsed from './PlotLegendItemCollapsed.vue';
import PlotLegendItemExpanded from './PlotLegendItemExpanded.vue';

export default {
  components: {
    PlotLegendItemExpanded,
    PlotLegendItemCollapsed
  },
  inject: ['openmct', 'domainObject'],
  props: {
    cursorLocked: {
      type: Boolean,
      default() {
        return false;
      }
    },
    highlights: {
      type: Array,
      default() {
        return [];
      }
    }
  },
  emits: ['legend-hover-changed', 'position', 'expanded'],
  data() {
    return {
      isLegendExpanded: false,
      seriesModels: [],
      loaded: false
    };
  },
  computed: {
    showUnitsWhenExpanded() {
      return this.loaded && this.legend.get('showUnitsWhenExpanded') === true;
    },
    showMinimumWhenExpanded() {
      return this.loaded && this.legend.get('showMinimumWhenExpanded') === true;
    },
    showMaximumWhenExpanded() {
      return this.loaded && this.legend.get('showMaximumWhenExpanded') === true;
    },
    showValueWhenExpanded() {
      return this.loaded && this.legend.get('showValueWhenExpanded') === true;
    },
    showTimestampWhenExpanded() {
      return this.loaded && this.legend.get('showTimestampWhenExpanded') === true;
    },
    isLegendHidden() {
      return this.loaded && this.legend.get('hideLegendWhenSmall') === true;
    },
    valueToShowWhenCollapsed() {
      return this.loaded && this.legend.get('valueToShowWhenCollapsed');
    }
  },
  created() {
    eventHelpers.extend(this);
    this.config = this.getConfig();
    console.debug('🗺️ Creating PlotLegend', this.config);
    this.legend = this.config.legend;
    this.seriesModels = [];
    this.listenTo(this.config.legend, 'change:position', this.updatePosition, this);

    if (this.domainObject.type === 'telemetry.plot.stacked') {
      this.objectComposition = this.openmct.composition.get(this.domainObject);
      this.objectComposition.on('add', this.addTelemetryObject);
      this.objectComposition.on('remove', this.removeTelemetryObject);
      this.objectComposition.load();
    } else {
      this.registerListeners(this.config);
    }
  },
  mounted() {
    this.loaded = true;
    this.isLegendExpanded = this.legend.get('expanded') === true;
<<<<<<< HEAD
    if (this.isLegendExpanded) {
      this.$emit('expanded', this.isLegendExpanded);
    }
    console.debug(`🗺️ Mounting PlotLegend with legend expanded set to ${this.isLegendExpanded}`);
=======
    this.$emit('expanded', this.isLegendExpanded);
>>>>>>> da1a692b
    this.updatePosition();
  },
  beforeUnmount() {
    if (this.objectComposition) {
      this.objectComposition.off('add', this.addTelemetryObject);
      this.objectComposition.off('remove', this.removeTelemetryObject);
    }

    this.stopListening();
  },
  methods: {
    getConfig() {
      const configId = this.openmct.objects.makeKeyString(this.domainObject.identifier);

      return configStore.get(configId);
    },
    addTelemetryObject(object) {
      //get the config for each child
      const configId = this.openmct.objects.makeKeyString(object.identifier);
      const config = configStore.get(configId);
      if (config) {
        this.registerListeners(config);
      }
    },
    removeTelemetryObject(identifier) {
      const configId = this.openmct.objects.makeKeyString(identifier);
      const config = configStore.get(configId);
      if (config) {
        config.series.forEach(this.removeSeries, this);
      }
    },
    registerListeners(config) {
      //listen to any changes to the telemetry endpoints that are associated with the child
      this.listenTo(config.series, 'add', this.addSeries, this);
      this.listenTo(config.series, 'remove', this.removeSeries, this);
      config.series.forEach(this.addSeries, this);
    },
    addSeries(series) {
      this.seriesModels[this.seriesModels.length] = series;
      console.debug('🗺️ Adding series to PlotLegend', series);
    },

    removeSeries(plotSeries) {
      this.stopListening(plotSeries);

      const seriesIndex = this.seriesModels.findIndex(
        (series) => series.keyString === plotSeries.keyString
      );
      this.seriesModels.splice(seriesIndex, 1);
    },
    expandLegend() {
      this.isLegendExpanded = !this.isLegendExpanded;
      this.legend.set('expanded', this.isLegendExpanded);
      this.$emit('expanded', this.isLegendExpanded);
    },
    legendHoverChanged(data) {
      this.$emit('legend-hover-changed', data);
    },
    updatePosition() {
      this.$emit('position', this.legend.get('position'));
    }
  }
};
</script><|MERGE_RESOLUTION|>--- conflicted
+++ resolved
@@ -169,14 +169,7 @@
   mounted() {
     this.loaded = true;
     this.isLegendExpanded = this.legend.get('expanded') === true;
-<<<<<<< HEAD
-    if (this.isLegendExpanded) {
-      this.$emit('expanded', this.isLegendExpanded);
-    }
-    console.debug(`🗺️ Mounting PlotLegend with legend expanded set to ${this.isLegendExpanded}`);
-=======
     this.$emit('expanded', this.isLegendExpanded);
->>>>>>> da1a692b
     this.updatePosition();
   },
   beforeUnmount() {

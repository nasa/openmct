--- conflicted
+++ resolved
@@ -156,7 +156,6 @@
     this.legend = this.config.legend;
     this.seriesModels = [];
     this.listenTo(this.config.legend, 'change:position', this.updatePosition, this);
-<<<<<<< HEAD
 
     if (this.domainObject.type === 'telemetry.plot.stacked') {
       this.objectComposition = this.openmct.composition.get(this.domainObject);
@@ -166,10 +165,8 @@
     } else {
       this.registerListeners(this.config);
     }
-=======
     this.listenTo(this.config.legend, 'change:expandByDefault', this.changeExpandDefault, this);
     this.initialize();
->>>>>>> 18301eeb
   },
   mounted() {
     this.loaded = true;
@@ -186,8 +183,6 @@
     this.stopListening();
   },
   methods: {
-<<<<<<< HEAD
-=======
     initialize() {
       if (this.domainObject.type === 'telemetry.plot.stacked') {
         this.objectComposition = this.openmct.composition.get(this.domainObject);
@@ -203,7 +198,6 @@
       this.legend.set('expanded', this.isLegendExpanded);
       this.$emit('expanded', this.isLegendExpanded);
     },
->>>>>>> 18301eeb
     getConfig() {
       const configId = this.openmct.objects.makeKeyString(this.domainObject.identifier);
 

<!--
 Open MCT, Copyright (c) 2014-2022, United States Government
 as represented by the Administrator of the National Aeronautics and Space
 Administration. All rights reserved.

 Open MCT is licensed under the Apache License, Version 2.0 (the
 "License"); you may not use this file except in compliance with the License.
 You may obtain a copy of the License at
 http://www.apache.org/licenses/LICENSE-2.0.

 Unless required by applicable law or agreed to in writing, software
 distributed under the License is distributed on an "AS IS" BASIS, WITHOUT
 WARRANTIES OR CONDITIONS OF ANY KIND, either express or implied. See the
 License for the specific language governing permissions and limitations
 under the License.

 Open MCT includes source code licensed under additional open source
 licenses. See the Open Source Licenses file (LICENSES.md) included with
 this source code distribution or the Licensing information page available
 at runtime from the About dialog for additional information.
-->

<!-- eslint-disable vue/no-v-html -->

<template>
<div class="gl-plot-chart-area">
    <span v-html="canvasTemplate"></span>
    <span v-html="canvasTemplate"></span>
    <div
        ref="limitArea"
        class="js-limit-area"
    ></div>
</div>
</template>

<script>

import eventHelpers from "../lib/eventHelpers";
import { DrawLoader } from '../draw/DrawLoader';
import MCTChartLineLinear from './MCTChartLineLinear';
import MCTChartLineStepAfter from './MCTChartLineStepAfter';
import MCTChartPointSet from './MCTChartPointSet';
import MCTChartAlarmPointSet from './MCTChartAlarmPointSet';
import MCTChartAlarmLineSet from "./MCTChartAlarmLineSet";
import configStore from "../configuration/ConfigStore";
import PlotConfigurationModel from "../configuration/PlotConfigurationModel";
import LimitLine from "./LimitLine.vue";
import LimitLabel from "./LimitLabel.vue";
import Vue from 'vue';

const MARKER_SIZE = 6.0;
const HIGHLIGHT_SIZE = MARKER_SIZE * 2.0;
const CLEARANCE = 15;

export default {
    inject: ['openmct', 'domainObject'],
    props: {
        rectangles: {
            type: Array,
            default() {
                return [];
            }
        },
        highlights: {
            type: Array,
            default() {
                return [];
            }
        },
        showLimitLineLabels: {
            type: Object,
            default() {
                return {};
            }
        },
        hiddenYAxisIds: {
            type: Array,
            default() {
                return [];
            }
        }
    },
    data() {
        return {
            canvasTemplate: '<canvas style="position: absolute; background: none; width: 100%; height: 100%;"></canvas>'
        };
    },
    watch: {
        highlights() {
            this.scheduleDraw();
        },
        rectangles() {
            this.scheduleDraw();
        },
        showLimitLineLabels() {
            this.drawLimitLines();
        },
        hiddenYAxisIds() {
            this.hiddenYAxisIds.forEach(id => {
                this.resetOffsetAndSeriesDataForYAxis(id);
            });
            this.scheduleDraw();
        }
    },
    mounted() {
        eventHelpers.extend(this);
        this.config = this.getConfig();
        this.isDestroyed = false;
        this.lines = [];
        this.limitLines = [];
        this.pointSets = [];
        this.alarmSets = [];
        const yAxisId = this.config.yAxis.get('id');
        this.offset = {
            [yAxisId]: {}
        };
<<<<<<< HEAD
        this.listenTo(this.config.yAxis, 'change:key', this.resetYOffsetAndSeriesDataForYAxis.bind(this, yAxisId), this);
=======
        this.listenTo(this.config.yAxis, 'change:key', this.resetOffsetAndSeriesDataForYAxis.bind(this, yAxisId), this);
>>>>>>> bd6f231a
        this.listenTo(this.config.yAxis, 'change', this.updateLimitsAndDraw);
        if (this.config.additionalYAxes.length) {
            this.config.additionalYAxes.forEach(yAxis => {
                const id = yAxis.get('id');
                this.offset[id] = {};
                this.listenTo(yAxis, 'change', this.updateLimitsAndDraw);
<<<<<<< HEAD
                this.listenTo(yAxis, 'change:key', this.resetYOffsetAndSeriesDataForYAxis.bind(this, id), this);
=======
                this.listenTo(yAxis, 'change:key', this.resetOffsetAndSeriesDataForYAxis.bind(this, id), this);
>>>>>>> bd6f231a
            });
        }

        this.seriesElements = new WeakMap();
        this.seriesLimits = new WeakMap();

        let canvasEls = this.$parent.$refs.chartContainer.querySelectorAll("canvas");
        const mainCanvas = canvasEls[1];
        const overlayCanvas = canvasEls[0];
        if (this.initializeCanvas(mainCanvas, overlayCanvas)) {
            this.draw();
        }

        this.listenTo(this.config.series, 'add', this.onSeriesAdd, this);
        this.listenTo(this.config.series, 'remove', this.onSeriesRemove, this);

        this.listenTo(this.config.xAxis, 'change', this.updateLimitsAndDraw);
        this.config.series.forEach(this.onSeriesAdd, this);
        this.$emit('chartLoaded');
    },
    beforeDestroy() {
        this.destroy();
    },
    methods: {
        getConfig() {
            const configId = this.openmct.objects.makeKeyString(this.domainObject.identifier);
            let config = configStore.get(configId);
            if (!config) {
                config = new PlotConfigurationModel({
                    id: configId,
                    domainObject: this.domainObject,
                    openmct: this.openmct
                });
                configStore.add(configId, config);
            }

            return config;
        },
        reDraw(mode, o, series) {
            this.changeInterpolate(mode, o, series);
            this.changeMarkers(mode, o, series);
            this.changeAlarmMarkers(mode, o, series);
            this.changeLimitLines(mode, o, series);
        },
        onSeriesAdd(series) {
            this.listenTo(series, 'change:xKey', this.reDraw, this);
            this.listenTo(series, 'change:interpolate', this.changeInterpolate, this);
            this.listenTo(series, 'change:markers', this.changeMarkers, this);
            this.listenTo(series, 'change:alarmMarkers', this.changeAlarmMarkers, this);
            this.listenTo(series, 'change:limitLines', this.changeLimitLines, this);
            this.listenTo(series, 'change:yAxisId', this.resetAxisAndRedraw, this);
            this.listenTo(series, 'change', this.scheduleDraw);
            this.listenTo(series, 'add', this.scheduleDraw);
            this.makeChartElement(series);
            this.makeLimitLines(series);
        },
        changeInterpolate(mode, o, series) {
            if (mode === o) {
                return;
            }

            const elements = this.seriesElements.get(series);
            elements.lines.forEach(function (line) {
                this.lines.splice(this.lines.indexOf(line), 1);
                line.destroy();
            }, this);
            elements.lines = [];

            const newLine = this.lineForSeries(series);
            if (newLine) {
                elements.lines.push(newLine);
                this.lines.push(newLine);
            }
        },
        changeAlarmMarkers(mode, o, series) {
            if (mode === o) {
                return;
            }

            const elements = this.seriesElements.get(series);
            if (elements.alarmSet) {
                elements.alarmSet.destroy();
                this.alarmSets.splice(this.alarmSets.indexOf(elements.alarmSet), 1);
            }

            elements.alarmSet = this.alarmPointSetForSeries(series);
            if (elements.alarmSet) {
                this.alarmSets.push(elements.alarmSet);
            }
        },
        changeMarkers(mode, o, series) {
            if (mode === o) {
                return;
            }

            const elements = this.seriesElements.get(series);
            elements.pointSets.forEach(function (pointSet) {
                this.pointSets.splice(this.pointSets.indexOf(pointSet), 1);
                pointSet.destroy();
            }, this);
            elements.pointSets = [];

            const pointSet = this.pointSetForSeries(series);
            if (pointSet) {
                elements.pointSets.push(pointSet);
                this.pointSets.push(pointSet);
            }
        },
        changeLimitLines(mode, o, series) {
            if (mode === o) {
                return;
            }

            this.makeLimitLines(series);
            this.updateLimitsAndDraw();
        },
        resetAxisAndRedraw(newYAxisId, oldYAxisId, series) {
            //Remove the old chart elements for the series since their offsets are pointing to the old y axis
            this.removeChartElement(series);
            this.resetYOffsetAndSeriesDataForYAxis(oldYAxisId);

            //Make the chart elements again for the new y-axis and offset
            this.makeChartElement(series);
            this.makeLimitLines(series);

            this.scheduleDraw();
        },
        onSeriesRemove(series) {
            this.stopListening(series);
            this.removeChartElement(series);
            this.scheduleDraw();
        },
        destroy() {
            this.isDestroyed = true;
            this.stopListening();
            this.lines.forEach(line => line.destroy());
            this.limitLines.forEach(line => line.destroy());
            DrawLoader.releaseDrawAPI(this.drawAPI);
        },
<<<<<<< HEAD
        resetYOffsetAndSeriesDataForYAxis(yAxisId) {
            //do not delete the this.offset[yAxisId].x value as this is required when we reset chart elements
=======
        resetOffsetAndSeriesDataForYAxis(yAxisId) {
            delete this.offset[yAxisId].x;
>>>>>>> bd6f231a
            delete this.offset[yAxisId].y;
            delete this.offset[yAxisId].xVal;
            delete this.offset[yAxisId].yVal;
            delete this.offset[yAxisId].xKey;
            delete this.offset[yAxisId].yKey;

<<<<<<< HEAD
            this.resetResetChartElements(yAxisId);
        },
        resetResetChartElements(yAxisId) {
            const lines = this.lines.filter(this.matchByYAxisId.bind(this, yAxisId));
            lines.forEach(function (line) {
                line.reset();
            });
            const limitLines = this.limitLines.filter(this.matchByYAxisId.bind(this, yAxisId));
            limitLines.forEach(function (line) {
                line.reset();
            });
            const pointSets = this.pointSets.filter(this.matchByYAxisId.bind(this, yAxisId));
=======
            const lines = this.lines.filter(this.matchByYAxisIdExcludingVisibility.bind(this, yAxisId));
            lines.forEach(function (line) {
                line.reset();
            });
            const limitLines = this.limitLines.filter(this.matchByYAxisIdExcludingVisibility.bind(this, yAxisId));
            limitLines.forEach(function (line) {
                line.reset();
            });
            const pointSets = this.pointSets.filter(this.matchByYAxisIdExcludingVisibility.bind(this, yAxisId));
>>>>>>> bd6f231a
            pointSets.forEach(function (pointSet) {
                pointSet.reset();
            });
        },
        setOffset(offsetPoint, index, series) {
            const mainYAxisId = this.config.yAxis.get('id');
            const yAxisId = series.get('yAxisId') || mainYAxisId;
            if (this.offset[yAxisId].x && this.offset[yAxisId].y) {
                return;
            }

            const offsets = {
                x: series.getXVal(offsetPoint),
                y: series.getYVal(offsetPoint)
            };

            this.offset[yAxisId].x = function (x) {
                return x - offsets.x;
            }.bind(this);
            this.offset[yAxisId].y = function (y) {
                return y - offsets.y;
            }.bind(this);
            this.offset[yAxisId].xVal = function (point, pSeries) {
                return this.offset[yAxisId].x(pSeries.getXVal(point));
            }.bind(this);
            this.offset[yAxisId].yVal = function (point, pSeries) {
                return this.offset[yAxisId].y(pSeries.getYVal(point));
            }.bind(this);
        },

        initializeCanvas(canvas, overlay) {
            this.canvas = canvas;
            this.overlay = overlay;
            this.drawAPI = DrawLoader.getDrawAPI(canvas, overlay);
            if (this.drawAPI) {
                this.listenTo(this.drawAPI, 'error', this.fallbackToCanvas, this);
            }

            return Boolean(this.drawAPI);
        },
        fallbackToCanvas() {
            this.stopListening(this.drawAPI);
            DrawLoader.releaseDrawAPI(this.drawAPI);
            // Have to throw away the old canvas elements and replace with new
            // canvas elements in order to get new drawing contexts.
            const div = document.createElement('div');
            div.innerHTML = this.canvasTemplate + this.canvasTemplate;
            const mainCanvas = div.querySelectorAll("canvas")[1];
            const overlayCanvas = div.querySelectorAll("canvas")[0];
            this.canvas.parentNode.replaceChild(mainCanvas, this.canvas);
            this.canvas = mainCanvas;
            this.overlay.parentNode.replaceChild(overlayCanvas, this.overlay);
            this.overlay = overlayCanvas;
            this.drawAPI = DrawLoader.getFallbackDrawAPI(this.canvas, this.overlay);
            this.$emit('plotReinitializeCanvas');
        },
        removeChartElement(series) {
            const elements = this.seriesElements.get(series);

            elements.lines.forEach(function (line) {
                this.lines.splice(this.lines.indexOf(line), 1);
                line.destroy();
            }, this);
            elements.pointSets.forEach(function (pointSet) {
                this.pointSets.splice(this.pointSets.indexOf(pointSet), 1);
                pointSet.destroy();
            }, this);
            if (elements.alarmSet) {
                elements.alarmSet.destroy();
                this.alarmSets.splice(this.alarmSets.indexOf(elements.alarmSet), 1);
            }

            this.seriesElements.delete(series);

            this.clearLimitLines(series);
        },
        lineForSeries(series) {
            const mainYAxisId = this.config.yAxis.get('id');
            const yAxisId = series.get('yAxisId') || mainYAxisId;
            let offset = this.offset[yAxisId];

            if (series.get('interpolate') === 'linear') {
                return new MCTChartLineLinear(
                    series,
                    this,
                    offset
                );
            }

            if (series.get('interpolate') === 'stepAfter') {
                return new MCTChartLineStepAfter(
                    series,
                    this,
                    offset
                );
            }
        },
        limitLineForSeries(series) {
            const mainYAxisId = this.config.yAxis.get('id');
            const yAxisId = series.get('yAxisId') || mainYAxisId;
            let offset = this.offset[yAxisId];

            return new MCTChartAlarmLineSet(
                series,
                this,
                offset,
                this.openmct.time.bounds()
            );
        },
        pointSetForSeries(series) {
            const mainYAxisId = this.config.yAxis.get('id');
            const yAxisId = series.get('yAxisId') || mainYAxisId;
            let offset = this.offset[yAxisId];

            if (series.get('markers')) {
                return new MCTChartPointSet(
                    series,
                    this,
                    offset
                );
            }
        },
        alarmPointSetForSeries(series) {
            const mainYAxisId = this.config.yAxis.get('id');
            const yAxisId = series.get('yAxisId') || mainYAxisId;
            let offset = this.offset[yAxisId];

            if (series.get('alarmMarkers')) {
                return new MCTChartAlarmPointSet(
                    series,
                    this,
                    offset
                );
            }
        },
        makeChartElement(series) {
            const elements = {
                lines: [],
                pointSets: [],
                limitLines: []
            };

            const line = this.lineForSeries(series);
            if (line) {
                elements.lines.push(line);
                this.lines.push(line);
            }

            const pointSet = this.pointSetForSeries(series);
            if (pointSet) {
                elements.pointSets.push(pointSet);
                this.pointSets.push(pointSet);
            }

            elements.alarmSet = this.alarmPointSetForSeries(series);
            if (elements.alarmSet) {
                this.alarmSets.push(elements.alarmSet);
            }

            this.seriesElements.set(series, elements);
        },
        makeLimitLines(series) {
            this.clearLimitLines(series);

            if (!series || !series.get('limitLines')) {
                return;
            }

            const limitElements = {
                limitLines: []
            };

            const limitLine = this.limitLineForSeries(series);
            if (limitLine) {
                limitElements.limitLines.push(limitLine);
                this.limitLines.push(limitLine);
            }

            this.seriesLimits.set(series, limitElements);
        },
        clearLimitLines(series) {
            const seriesLimits = this.seriesLimits.get(series);

            if (seriesLimits) {
                seriesLimits.limitLines.forEach(function (line) {
                    this.limitLines.splice(this.limitLines.indexOf(line), 1);
                    line.destroy();
                }, this);

                this.seriesLimits.delete(series);
            }
        },
        canDraw(yAxisId) {
            if (!this.offset[yAxisId] || !this.offset[yAxisId].x || !this.offset[yAxisId].y) {
                return false;
            }

            return true;
        },
        updateLimitsAndDraw() {
            this.drawLimitLines();
            this.scheduleDraw();
        },
        scheduleDraw() {
            if (!this.drawScheduled) {
                requestAnimationFrame(this.draw);
                this.drawScheduled = true;
            }
        },
        draw() {
            this.drawScheduled = false;
            if (this.isDestroyed) {
                return;
            }

            this.drawAPI.clear();
            const mainYAxisId = this.config.yAxis.get('id');
            //There has to be at least one yAxis
            const yAxisIds = [mainYAxisId].concat(this.config.additionalYAxes.map(yAxis => yAxis.get('id')));
            // Repeat drawing for all yAxes
            yAxisIds.forEach((id) => {
                if (this.canDraw(id)) {
                    this.updateViewport(id);
                    this.drawSeries(id);
                    this.drawRectangles(id);
                    this.drawHighlights(id);
                }
            });
        },
        updateViewport(yAxisId) {
            const mainYAxisId = this.config.yAxis.get('id');
            const xRange = this.config.xAxis.get('displayRange');
            let yRange;
            if (yAxisId === mainYAxisId) {
                yRange = this.config.yAxis.get('displayRange');
            } else {
                if (this.config.additionalYAxes.length) {
                    const yAxisForId = this.config.additionalYAxes.find(yAxis => yAxis.get('id') === yAxisId);
                    yRange = yAxisForId.get('displayRange');
                }
            }

            if (!xRange || !yRange) {
                return;
            }

            const dimensions = [
                xRange.max - xRange.min,
                yRange.max - yRange.min
            ];

            let origin;
            origin = [
                this.offset[yAxisId].x(xRange.min),
                this.offset[yAxisId].y(yRange.min)
            ];

            this.drawAPI.setDimensions(
                dimensions,
                origin
            );
        },
<<<<<<< HEAD
        matchByYAxisId(id, item) {
            const mainYAxisId = this.config.yAxis.get('id');
            let matchesId = false;

            const series = item.series;
            if (series) {
                const seriesYAxisId = series.get('yAxisId') || mainYAxisId;

=======
        matchByYAxisIdExcludingVisibility() {
            const args = Array.from(arguments).slice(0, 2);
            this.matchByYAxisId(...args, true);
        },
        matchByYAxisId(id, item, index, items, excludeVisibility = false) {
            const mainYAxisId = this.config.yAxis.get('id');
            let matchesId = false;
            const axisSeriesAreVisible = excludeVisibility || this.hiddenYAxisIds.indexOf(id) < 0;
            const series = item.series;
            if (axisSeriesAreVisible && series) {
                const seriesYAxisId = series.get('yAxisId') || mainYAxisId;
>>>>>>> bd6f231a
                matchesId = seriesYAxisId === id;
            }

            return matchesId;
        },
        drawSeries(id) {
            const lines = this.lines.filter(this.matchByYAxisId.bind(this, id));
            lines.forEach(this.drawLine, this);
            const pointSets = this.pointSets.filter(this.matchByYAxisId.bind(this, id));
            pointSets.forEach(this.drawPoints, this);
            const alarmSets = this.alarmSets.filter(this.matchByYAxisId.bind(this, id));
            alarmSets.forEach(this.drawAlarmPoints, this);
        },
        drawLimitLines() {
            this.config.series.models.forEach(series => {
                const yAxisId = series.get('yAxisId');
                this.drawLimitLinesForSeries(yAxisId, series);
            });
        },
        drawLimitLinesForSeries(yAxisId, series) {
            if (!this.canDraw(yAxisId)) {
                return;
            }

            this.updateViewport(yAxisId);

            if (!this.drawAPI.origin) {
                return;
            }

            Array.from(this.$refs.limitArea.children).forEach((el) => el.remove());
            let limitPointOverlap = [];
            this.limitLines.forEach((limitLine) => {
                let limitContainerEl = this.$refs.limitArea;
                limitLine.limits.forEach((limit) => {
                    if (!series.includes(limit.seriesKey)) {
                        return;
                    }

                    const showLabels = this.showLabels(limit.seriesKey);
                    if (showLabels) {
                        const overlap = this.getLimitOverlap(limit, limitPointOverlap);
                        limitPointOverlap.push(overlap);
                        let limitLabelEl = this.getLimitLabel(limit, overlap);
                        limitContainerEl.appendChild(limitLabelEl);
                    }

                    let limitEl = this.getLimitElement(limit);
                    limitContainerEl.appendChild(limitEl);

                }, this);
            });
        },
        showLabels(seriesKey) {
            return this.showLimitLineLabels.seriesKey
                    && (this.showLimitLineLabels.seriesKey === seriesKey);
        },
        getLimitElement(limit) {
            let point = {
                left: 0,
                top: this.drawAPI.y(limit.point.y)
            };
            let LimitLineClass = Vue.extend(LimitLine);
            const component = new LimitLineClass({
                propsData: {
                    point,
                    limit
                }
            });
            component.$mount();

            return component.$el;
        },
        getLimitOverlap(limit, overlapMap) {
            //calculate if limit lines are too close to each other
            let limitTop = this.drawAPI.y(limit.point.y);
            const needsVerticalAdjustment = limitTop - CLEARANCE <= 0;
            let needsHorizontalAdjustment = false;
            overlapMap.forEach(value => {
                let diffTop;
                if (limitTop > value.overlapTop) {
                    diffTop = limitTop - value.overlapTop;
                } else {
                    diffTop = value.overlapTop - limitTop;
                }

                //need to compare +ves to +ves and -ves to -ves
                if (!needsHorizontalAdjustment
                    && Math.abs(diffTop) <= CLEARANCE
                    && value.needsHorizontalAdjustment !== true) {
                    needsHorizontalAdjustment = true;
                }
            });

            return {
                needsHorizontalAdjustment,
                needsVerticalAdjustment,
                overlapTop: limitTop
            };
        },
        getLimitLabel(limit, overlap) {
            let point = {
                left: 0,
                top: this.drawAPI.y(limit.point.y)
            };
            let LimitLabelClass = Vue.extend(LimitLabel);
            const component = new LimitLabelClass({
                propsData: {
                    limit: Object.assign({}, overlap, limit),
                    point
                }
            });
            component.$mount();

            return component.$el;
        },
        drawAlarmPoints(alarmSet) {
            this.drawAPI.drawLimitPoints(
                alarmSet.points,
                alarmSet.series.get('color').asRGBAArray(),
                alarmSet.series.get('markerSize')
            );
        },
        drawPoints(chartElement) {
            this.drawAPI.drawPoints(
                chartElement.getBuffer(),
                chartElement.color().asRGBAArray(),
                chartElement.count,
                chartElement.series.get('markerSize'),
                chartElement.series.get('markerShape')
            );
        },
        drawLine(chartElement, disconnected) {
            if (chartElement) {
                this.drawAPI.drawLine(
                    chartElement.getBuffer(),
                    chartElement.color().asRGBAArray(),
                    chartElement.count,
                    disconnected
                );
            }
        },
        drawHighlights(yAxisId) {
            if (this.highlights && this.highlights.length) {
                const highlights = this.highlights.filter(this.matchByYAxisId.bind(this, yAxisId));
                highlights.forEach(this.drawHighlight.bind(this, yAxisId), this);
            }
        },
        drawHighlight(yAxisId, highlight) {
            const points = new Float32Array([
                this.offset[yAxisId].xVal(highlight.point, highlight.series),
                this.offset[yAxisId].yVal(highlight.point, highlight.series)
            ]);

            const color = highlight.series.get('color').asRGBAArray();
            const pointCount = 1;
            const shape = highlight.series.get('markerShape');

            this.drawAPI.drawPoints(points, color, pointCount, HIGHLIGHT_SIZE, shape);
        },
        drawRectangles(yAxisId) {
            if (this.rectangles) {
                this.rectangles.forEach(this.drawRectangle.bind(this, yAxisId), this);
            }
        },
        drawRectangle(yAxisId, rect) {
            const startYIndex = rect.start.yAxisIds.findIndex(id => id === yAxisId);
            const endYIndex = rect.end.yAxisIds.findIndex(id => id === yAxisId);
            if (rect.start.y[startYIndex] && rect.end.y[endYIndex]) {
                this.drawAPI.drawSquare(
                    [
                        this.offset[yAxisId].x(rect.start.x),
                        this.offset[yAxisId].y(rect.start.y[startYIndex])
                    ],
                    [
                        this.offset[yAxisId].x(rect.end.x),
                        this.offset[yAxisId].y(rect.end.y[endYIndex])
                    ],
                    rect.color
                );
            }
        }
    }
};

</script><|MERGE_RESOLUTION|>--- conflicted
+++ resolved
@@ -97,7 +97,7 @@
         },
         hiddenYAxisIds() {
             this.hiddenYAxisIds.forEach(id => {
-                this.resetOffsetAndSeriesDataForYAxis(id);
+                this.resetYOffsetAndSeriesDataForYAxis(id);
             });
             this.scheduleDraw();
         }
@@ -114,22 +114,14 @@
         this.offset = {
             [yAxisId]: {}
         };
-<<<<<<< HEAD
         this.listenTo(this.config.yAxis, 'change:key', this.resetYOffsetAndSeriesDataForYAxis.bind(this, yAxisId), this);
-=======
-        this.listenTo(this.config.yAxis, 'change:key', this.resetOffsetAndSeriesDataForYAxis.bind(this, yAxisId), this);
->>>>>>> bd6f231a
         this.listenTo(this.config.yAxis, 'change', this.updateLimitsAndDraw);
         if (this.config.additionalYAxes.length) {
             this.config.additionalYAxes.forEach(yAxis => {
                 const id = yAxis.get('id');
                 this.offset[id] = {};
                 this.listenTo(yAxis, 'change', this.updateLimitsAndDraw);
-<<<<<<< HEAD
                 this.listenTo(yAxis, 'change:key', this.resetYOffsetAndSeriesDataForYAxis.bind(this, id), this);
-=======
-                this.listenTo(yAxis, 'change:key', this.resetOffsetAndSeriesDataForYAxis.bind(this, id), this);
->>>>>>> bd6f231a
             });
         }
 
@@ -269,33 +261,17 @@
             this.limitLines.forEach(line => line.destroy());
             DrawLoader.releaseDrawAPI(this.drawAPI);
         },
-<<<<<<< HEAD
         resetYOffsetAndSeriesDataForYAxis(yAxisId) {
             //do not delete the this.offset[yAxisId].x value as this is required when we reset chart elements
-=======
-        resetOffsetAndSeriesDataForYAxis(yAxisId) {
-            delete this.offset[yAxisId].x;
->>>>>>> bd6f231a
             delete this.offset[yAxisId].y;
             delete this.offset[yAxisId].xVal;
             delete this.offset[yAxisId].yVal;
             delete this.offset[yAxisId].xKey;
             delete this.offset[yAxisId].yKey;
 
-<<<<<<< HEAD
             this.resetResetChartElements(yAxisId);
         },
         resetResetChartElements(yAxisId) {
-            const lines = this.lines.filter(this.matchByYAxisId.bind(this, yAxisId));
-            lines.forEach(function (line) {
-                line.reset();
-            });
-            const limitLines = this.limitLines.filter(this.matchByYAxisId.bind(this, yAxisId));
-            limitLines.forEach(function (line) {
-                line.reset();
-            });
-            const pointSets = this.pointSets.filter(this.matchByYAxisId.bind(this, yAxisId));
-=======
             const lines = this.lines.filter(this.matchByYAxisIdExcludingVisibility.bind(this, yAxisId));
             lines.forEach(function (line) {
                 line.reset();
@@ -305,7 +281,6 @@
                 line.reset();
             });
             const pointSets = this.pointSets.filter(this.matchByYAxisIdExcludingVisibility.bind(this, yAxisId));
->>>>>>> bd6f231a
             pointSets.forEach(function (pointSet) {
                 pointSet.reset();
             });
@@ -568,16 +543,6 @@
                 origin
             );
         },
-<<<<<<< HEAD
-        matchByYAxisId(id, item) {
-            const mainYAxisId = this.config.yAxis.get('id');
-            let matchesId = false;
-
-            const series = item.series;
-            if (series) {
-                const seriesYAxisId = series.get('yAxisId') || mainYAxisId;
-
-=======
         matchByYAxisIdExcludingVisibility() {
             const args = Array.from(arguments).slice(0, 2);
             this.matchByYAxisId(...args, true);
@@ -589,7 +554,6 @@
             const series = item.series;
             if (axisSeriesAreVisible && series) {
                 const seriesYAxisId = series.get('yAxisId') || mainYAxisId;
->>>>>>> bd6f231a
                 matchesId = seriesYAxisId === id;
             }
 

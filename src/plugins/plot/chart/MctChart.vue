--- conflicted
+++ resolved
@@ -656,13 +656,8 @@
     },
     scheduleDraw(updateLimitLines) {
       if (!this.drawScheduled) {
-<<<<<<< HEAD
-        requestAnimationFrame(this.draw.bind(this, updateLimitLines));
-        this.drawScheduled = true;
-=======
-        const called = this.nicelyCalled.execute(this.draw);
+        const called = this.nicelyCalled.execute(this.draw.bind(this, updateLimitLines));
         this.drawScheduled = called;
->>>>>>> 7f8262b8
       }
     },
     draw(updateLimitLines) {

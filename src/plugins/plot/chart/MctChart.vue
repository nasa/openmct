--- conflicted
+++ resolved
@@ -24,18 +24,15 @@
 
 <template>
 <div class="gl-plot-chart-area">
-<<<<<<< HEAD
-    <canvas v-for="i in 2" style="position: absolute; background: none; width: 100%; height: 100%;"></canvas>
-
-    <div ref="limitArea"
-         class="js-limit-area"
-=======
-    <span v-html="canvasTemplate"></span>
-    <span v-html="canvasTemplate"></span>
+    <canvas
+        v-for="i in 2"
+        :key="i"
+        style="position: absolute; background: none; width: 100%; height: 100%;"
+    ></canvas>
+
     <div
         ref="limitArea"
         class="js-limit-area"
->>>>>>> 28d5d728
     ></div>
 </div>
 </template>

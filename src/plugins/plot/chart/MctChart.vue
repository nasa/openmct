<!--
 Open MCT, Copyright (c) 2014-2024, United States Government
 as represented by the Administrator of the National Aeronautics and Space
 Administration. All rights reserved.

 Open MCT is licensed under the Apache License, Version 2.0 (the
 "License"); you may not use this file except in compliance with the License.
 You may obtain a copy of the License at
 http://www.apache.org/licenses/LICENSE-2.0.

 Unless required by applicable law or agreed to in writing, software
 distributed under the License is distributed on an "AS IS" BASIS, WITHOUT
 WARRANTIES OR CONDITIONS OF ANY KIND, either express or implied. See the
 License for the specific language governing permissions and limitations
 under the License.

 Open MCT includes source code licensed under additional open source
 licenses. See the Open Source Licenses file (LICENSES.md) included with
 this source code distribution or the Licensing information page available
 at runtime from the About dialog for additional information.
-->

<template>
  <div ref="chart" class="gl-plot-chart-area">
    <canvas id="2dContext" :style="canvasStyle" class="js-overlay-canvas" role="img"></canvas>
    <canvas id="webglContext" :style="canvasStyle" class="js-main-canvas" role="img"></canvas>
    <div ref="limitArea" class="js-limit-area" aria-hidden="true">
      <limit-label
        v-for="(limitLabel, index) in visibleLimitLabels"
        :key="`limitLabel-${limitLabel.limit.seriesKey}-${index}`"
        :point="limitLabel.point"
        :limit="limitLabel.limit"
      ></limit-label>
      <limit-line
        v-for="(limitLine, index) in visibleLimitLines"
        :key="`limitLine-${limitLine.limit.seriesKey}${index}`"
        :point="limitLine.point"
        :limit="limitLine.limit"
      ></limit-line>
    </div>
  </div>
</template>

<script>
import mount from 'utils/mount';
import { toRaw } from 'vue';

import configStore from '../configuration/ConfigStore.js';
import PlotConfigurationModel from '../configuration/PlotConfigurationModel.js';
import { DrawLoader } from '../draw/DrawLoader.js';
import eventHelpers from '../lib/eventHelpers.js';
import LimitLabel from './LimitLabel.vue';
import LimitLine from './LimitLine.vue';
import MCTChartAlarmLineSet from './MCTChartAlarmLineSet.js';
import MCTChartAlarmPointSet from './MCTChartAlarmPointSet.js';
import MCTChartLineLinear from './MCTChartLineLinear.js';
import MCTChartLineStepAfter from './MCTChartLineStepAfter.js';
import MCTChartPointSet from './MCTChartPointSet.js';

const MARKER_SIZE = 6.0;
const HIGHLIGHT_SIZE = MARKER_SIZE * 2.0;
const ANNOTATION_SIZE = MARKER_SIZE * 3.0;
const CLEARANCE = 15;
// These attributes are changed in the plot model, but we don't need to react to the changes.
const NO_HANDLING_NEEDED_ATTRIBUTES = {
  label: 'label',
  values: 'values',
  format: 'format',
  color: 'color',
  name: 'name',
  unit: 'unit'
};
// These attributes in turn set one of HANDLED_ATTRIBUTES, so we don't need specific listeners for them - this prevents excessive redraws.
const IMPLICIT_HANDLED_ATTRIBUTES = {
  range: 'range',
  //series stats update y axis stats
  stats: 'stats',
  frozen: 'frozen',
  autoscale: 'autoscale',
  autoscalePadding: 'autoscalePadding',
  logMode: 'logMode',
  yKey: 'yKey'
};
// Attribute changes that we are specifically handling with listeners
const HANDLED_ATTRIBUTES = {
  //X and Y Axis attributes
  key: 'key',
  displayRange: 'displayRange',
  //series attributes
  xKey: 'xKey',
  interpolate: 'interpolate',
  markers: 'markers',
  markerShape: 'markerShape',
  markerSize: 'markerSize',
  alarmMarkers: 'alarmMarkers',
  limitLines: 'limitLines',
  yAxisId: 'yAxisId'
};

export default {
  components: { LimitLine, LimitLabel },
  inject: ['openmct', 'domainObject', 'path', 'renderWhenVisible'],
  props: {
    rectangles: {
      type: Array,
      default() {
        return [];
      }
    },
    highlights: {
      type: Array,
      default() {
        return [];
      }
    },
    annotatedPointsBySeries: {
      type: Object,
      default() {
        return {};
      }
    },
    annotationSelectionsBySeries: {
      type: Object,
      default() {
        return {};
      }
    },
    showLimitLineLabels: {
      type: Object,
      default() {
        return undefined;
      }
    },
    hiddenYAxisIds: {
      type: Array,
      default() {
        return [];
      }
    },
    annotationViewingAndEditingAllowed: {
      type: Boolean,
      required: true
    }
  },
  emits: ['chart-loaded', 'plot-reinitialize-canvas'],
  data() {
    return {
      visibleLimitLabels: [],
      visibleLimitLines: []
    };
  },
  computed: {
    canvasStyle() {
      return {
        position: 'absolute',
        background: 'none',
        width: '100%',
        height: '100%'
      };
    }
  },
  watch: {
    highlights: {
      handler() {
        this.scheduleDraw();
      },
      deep: true
    },
    annotatedPointsBySeries: {
      handler() {
        this.scheduleDraw();
      }
    },
    annotationSelectionsBySeries: {
      handler() {
        this.scheduleDraw();
      }
    },
    rectangles: {
      handler() {
        this.scheduleDraw();
      },
      deep: true
    },
    showLimitLineLabels() {
      this.updateLimitLines();
    },
    hiddenYAxisIds: {
      handler() {
        this.hiddenYAxisIds.forEach((id) => {
          this.resetYOffsetAndSeriesDataForYAxis(id);
        });
        this.scheduleDraw(true);
      },
      deep: true
    }
  },
  mounted() {
    this.chartVisible = true;
    this.chartContainer = this.$refs.chart;
    this.drawnOnce = false;
    const rootContainer = this.openmct.element;
    const options = {
      root: rootContainer,
      rootMargin: '0px',
      threshold: 1.0
    };
    this.visibilityObserver = new IntersectionObserver(this.visibilityChanged, options);
    eventHelpers.extend(this);
    this.seriesModels = [];
    this.config = this.getConfig();
    this.isDestroyed = false;
    this.lines = [];
    this.limitLines = [];
    this.pointSets = [];
    this.alarmSets = [];
    const yAxisId = this.config.yAxis.get('id');
    this.offset = {
      [yAxisId]: {}
    };
    this.listenTo(
      this.config.yAxis,
      `change:${HANDLED_ATTRIBUTES.displayRange}`,
      this.scheduleDraw
    );
    this.listenTo(
      this.config.yAxis,
      `change:${HANDLED_ATTRIBUTES.key}`,
      this.resetYOffsetAndSeriesDataForYAxis.bind(this, yAxisId),
      this
    );
    this.listenTo(this.config.yAxis, 'change', this.redrawIfNotAlreadyHandled);
    if (this.config.additionalYAxes.length) {
      this.config.additionalYAxes.forEach((yAxis) => {
        const id = yAxis.get('id');
        this.offset[id] = {};
        this.listenTo(yAxis, `change:${HANDLED_ATTRIBUTES.displayRange}`, this.scheduleDraw);
        this.listenTo(
          yAxis,
          `change:${HANDLED_ATTRIBUTES.key}`,
          this.resetYOffsetAndSeriesDataForYAxis.bind(this, id),
          this
        );
        this.listenTo(yAxis, 'change', this.redrawIfNotAlreadyHandled);
      });
    }

    this.seriesElements = new WeakMap();
    this.seriesLimits = new WeakMap();

    const canvasReadyForDrawing = this.readyCanvasForDrawing();
    if (canvasReadyForDrawing) {
      this.draw();
    }

    this.listenTo(this.config.series, 'add', this.onSeriesAdd, this);
    this.listenTo(this.config.series, 'remove', this.onSeriesRemove, this);

    this.listenTo(this.config.xAxis, 'change:displayRange', this.scheduleDraw);
    this.listenTo(this.config.xAxis, 'change', this.redrawIfNotAlreadyHandled);
    this.config.series.forEach(this.onSeriesAdd, this);
    this.$emit('chart-loaded');

    this.handleWindowResize = _.debounce(this.handleWindowResize, 250);
    this.chartResizeObserver = new ResizeObserver(this.handleWindowResize);
    this.chartResizeObserver.observe(this.$parent.$refs.chartContainer);
  },
  beforeUnmount() {
    this.destroy();
    this.visibilityObserver.unobserve(this.chartContainer);
  },
  methods: {
    handleWindowResize() {
      this.scheduleDraw(true);
    },
    getConfig() {
      const configId = this.openmct.objects.makeKeyString(this.domainObject.identifier);
      let config = configStore.get(configId);
      if (!config) {
        config = new PlotConfigurationModel({
          id: configId,
          domainObject: this.domainObject,
          openmct: this.openmct
        });
        configStore.add(configId, config);
      }

      return config;
    },
    visibilityChanged([entry]) {
      // Per https://github.com/nasa/openmct/issues/7405, we only want to draw when the chart is visible.
      // and we need to use the Open MCT root element as the root of the intersection observer.
      if (entry.target === this.chartContainer) {
        const wasVisible = this.chartVisible;
        this.chartVisible = entry.isIntersecting;
        if (!this.chartVisible) {
          // destroy the chart
          this.destroyCanvas();
        } else if (!wasVisible && this.chartVisible) {
          // rebuild the chart
          this.buildCanvasElements();
          const canvasInitialized = this.readyCanvasForDrawing();
          if (canvasInitialized) {
            this.draw();
          }
          this.$emit('plot-reinitialize-canvas');
        } else if (wasVisible && this.chartVisible) {
          // ignore, moving on
        }
      }
    },
    reDraw(newXKey, oldXKey, series) {
      this.changeInterpolate(newXKey, oldXKey, series);
      this.changeMarkers(newXKey, oldXKey, series);
      this.changeAlarmMarkers(newXKey, oldXKey, series);
      this.changeLimitLines(newXKey, oldXKey, series);
    },
    onSeriesAdd(series, index) {
      this.seriesModels[index] = series;
      this.listenTo(series, `change:${HANDLED_ATTRIBUTES.xKey}`, this.reDraw, this);
      this.listenTo(
        series,
        `change:${HANDLED_ATTRIBUTES.interpolate}`,
        this.changeInterpolate,
        this
      );
      this.listenTo(series, `change:${HANDLED_ATTRIBUTES.markers}`, this.changeMarkers, this);
      this.listenTo(
        series,
        `change:${HANDLED_ATTRIBUTES.alarmMarkers}`,
        this.changeAlarmMarkers,
        this
      );
      this.listenTo(series, `change:${HANDLED_ATTRIBUTES.limitLines}`, this.changeLimitLines, this);
      this.listenTo(series, `change:${HANDLED_ATTRIBUTES.yAxisId}`, this.resetAxisAndRedraw, this);
      this.listenTo(series, `change:${HANDLED_ATTRIBUTES.markerShape}`, this.scheduleDraw, this);
      this.listenTo(series, `change:${HANDLED_ATTRIBUTES.markerSize}`, this.scheduleDraw, this);
      this.listenTo(series, 'change', this.redrawIfNotAlreadyHandled);
      this.listenTo(series, 'add', this.onAddPoint);
      this.makeChartElement(series);
      this.makeLimitLines(series);
    },
    onSeriesRemove(seriesToRemove) {
      this.stopListening(seriesToRemove);
      this.removeChartElement(seriesToRemove);
      this.scheduleDraw();

      const seriesIndexToRemove = this.seriesModels.findIndex(
        (series) => series.keyString === seriesToRemove.keyString
      );
      this.seriesModels.splice(seriesIndexToRemove, 1);
    },
    onAddPoint(point, insertIndex, series) {
      const mainYAxisId = this.config.yAxis.get('id');
      const seriesYAxisId = series.get('yAxisId');
      const xRange = this.config.xAxis.get('displayRange');

      let yRange;
      if (seriesYAxisId === mainYAxisId) {
        yRange = this.config.yAxis.get('displayRange');
      } else {
        yRange = this.config.additionalYAxes
          .find((yAxis) => yAxis.get('id') === seriesYAxisId)
          .get('displayRange');
      }

      const xValue = series.getXVal(point);
      const yValue = series.getYVal(point);

      // if user is not looking at data within the current bounds, don't draw the point
      if (
        xValue > xRange.min &&
        xValue < xRange.max &&
        yValue > yRange.min &&
        yValue < yRange.max
      ) {
        this.scheduleDraw();
      }
    },
    changeInterpolate(mode, o, series) {
      if (mode === o) {
        return;
      }

      const elements = this.seriesElements.get(toRaw(series));
      elements.lines.forEach(function (line) {
        this.lines.splice(this.lines.indexOf(line), 1);
        line.destroy();
      }, this);
      elements.lines = [];

      const newLine = this.lineForSeries(series);
      if (newLine) {
        elements.lines.push(newLine);
        this.lines.push(newLine);
      }
    },
    changeAlarmMarkers(mode, o, series) {
      if (mode === o) {
        return;
      }

      const elements = this.seriesElements.get(toRaw(series));
      if (elements.alarmSet) {
        elements.alarmSet.destroy();
        this.alarmSets.splice(this.alarmSets.indexOf(elements.alarmSet), 1);
      }

      elements.alarmSet = this.alarmPointSetForSeries(series);
      if (elements.alarmSet) {
        this.alarmSets.push(elements.alarmSet);
      }
    },
    changeMarkers(mode, o, series) {
      if (mode === o) {
        return;
      }

      const elements = this.seriesElements.get(toRaw(series));
      elements.pointSets.forEach(function (pointSet) {
        this.pointSets.splice(this.pointSets.indexOf(pointSet), 1);
        pointSet.destroy();
      }, this);
      elements.pointSets = [];

      const pointSet = this.pointSetForSeries(series);
      if (pointSet) {
        elements.pointSets.push(pointSet);
        this.pointSets.push(pointSet);
      }
    },
    changeLimitLines(showLimitLines, oldShowLimitLines, series) {
      if (showLimitLines === oldShowLimitLines) {
        return;
      }

      this.makeLimitLines(series);
      this.updateLimitLines();
    },
    resetAxisAndRedraw(newYAxisId, oldYAxisId, series) {
      if (!oldYAxisId) {
        return;
      }

      //Remove the old chart elements for the series since their offsets are pointing to the old y axis
      this.removeChartElement(series);
      this.resetYOffsetAndSeriesDataForYAxis(oldYAxisId);

      //Make the chart elements again for the new y-axis and offset
      this.makeChartElement(series);
      this.makeLimitLines(series);
      this.scheduleDraw(true);
    },
    destroy() {
      this.destroyCanvas();
      this.isDestroyed = true;
      this.lines.forEach((line) => line.destroy());
      this.limitLines.forEach((line) => line.destroy());
      this.pointSets.forEach((pointSet) => pointSet.destroy());
      this.alarmSets.forEach((alarmSet) => alarmSet.destroy());
<<<<<<< HEAD
      DrawLoader.releaseDrawAPI(this.drawAPI);
      if (this.chartResizeObserver) {
        this.chartResizeObserver.disconnect();
      }
=======
>>>>>>> 0aceb4b5
    },
    resetYOffsetAndSeriesDataForYAxis(yAxisId) {
      delete this.offset[yAxisId].y;
      delete this.offset[yAxisId].xVal;
      delete this.offset[yAxisId].yVal;
      delete this.offset[yAxisId].xKey;
      delete this.offset[yAxisId].yKey;

      this.resetResetChartElements(yAxisId);
    },
    resetResetChartElements(yAxisId) {
      const lines = this.lines.filter(this.matchByYAxisIdExcludingVisibility.bind(this, yAxisId));
      lines.forEach(function (line) {
        line.reset();
      });
      const limitLines = this.limitLines.filter(
        this.matchByYAxisIdExcludingVisibility.bind(this, yAxisId)
      );
      limitLines.forEach(function (line) {
        line.reset();
      });
      const pointSets = this.pointSets.filter(
        this.matchByYAxisIdExcludingVisibility.bind(this, yAxisId)
      );
      pointSets.forEach(function (pointSet) {
        pointSet.reset();
      });
    },
    setOffset(offsetPoint, index, series) {
      const mainYAxisId = this.config.yAxis.get('id');
      const yAxisId = series.get('yAxisId') || mainYAxisId;
      if (this.offset[yAxisId].x && this.offset[yAxisId].y) {
        return;
      }

      const offsets = {
        x: series.getXVal(offsetPoint),
        y: series.getYVal(offsetPoint)
      };

      this.offset[yAxisId].x = function (x) {
        return x - offsets.x;
      }.bind(this);
      this.offset[yAxisId].y = function (y) {
        return y - offsets.y;
      }.bind(this);
      this.offset[yAxisId].xVal = function (point, pSeries) {
        return this.offset[yAxisId].x(pSeries.getXVal(point));
      }.bind(this);
      this.offset[yAxisId].yVal = function (point, pSeries) {
        return this.offset[yAxisId].y(pSeries.getYVal(point));
      }.bind(this);
    },
    destroyCanvas() {
      if (this.isDestroyed) {
        return;
      }
      this.stopListening(this.drawAPI);
      DrawLoader.releaseDrawAPI(this.drawAPI);
      if (this.chartContainer) {
        const canvasElements = this.chartContainer.querySelectorAll('canvas');
        canvasElements.forEach((canvas) => {
          canvas.parentNode.removeChild(canvas);
        });
      }
    },
    readyCanvasForDrawing() {
      const canvasEls = this.chartContainer.querySelectorAll('canvas');
      const mainCanvas = canvasEls[1];
      const overlayCanvas = canvasEls[0];
      this.canvas = mainCanvas;
      this.overlay = overlayCanvas;
      this.drawAPI = DrawLoader.getDrawAPI(mainCanvas, overlayCanvas);
      if (this.drawAPI) {
        this.listenTo(this.drawAPI, 'error', this.fallbackToCanvas, this);
      }

      return Boolean(this.drawAPI);
    },
    buildCanvasElements() {
      const div = document.createElement('div');
      div.innerHTML = `
      <canvas style="position: absolute; background: none; width: 100%; height: 100%;" class="js-overlay-canvas"></canvas>
      <canvas style="position: absolute; background: none; width: 100%; height: 100%;" class="js-main-canvas"></canvas>
      `;
      const mainCanvas = div.querySelectorAll('canvas')[1];
      const overlayCanvas = div.querySelectorAll('canvas')[0];
      this.chartContainer.appendChild(mainCanvas, this.canvas);
      this.canvas = mainCanvas;
      this.chartContainer.appendChild(overlayCanvas, this.overlay);
      this.overlay = overlayCanvas;
    },
    fallbackToCanvas() {
      console.warn(`📈 fallback to 2D canvas`);
      this.destroyCanvas();
      this.buildCanvasElements();
      this.drawAPI = DrawLoader.getFallbackDrawAPI(this.canvas, this.overlay);
      this.$emit('plot-reinitialize-canvas');
    },
    removeChartElement(series) {
      const elements = this.seriesElements.get(toRaw(series));

      elements.lines.forEach(function (line) {
        this.lines.splice(this.lines.indexOf(line), 1);
        line.destroy();
      }, this);
      elements.pointSets.forEach(function (pointSet) {
        this.pointSets.splice(this.pointSets.indexOf(pointSet), 1);
        pointSet.destroy();
      }, this);
      if (elements.alarmSet) {
        elements.alarmSet.destroy();
        this.alarmSets.splice(this.alarmSets.indexOf(elements.alarmSet), 1);
      }

      this.seriesElements.delete(toRaw(series));

      this.clearLimitLines(series);
    },
    lineForSeries(series) {
      const mainYAxisId = this.config.yAxis.get('id');
      const yAxisId = series.get('yAxisId') || mainYAxisId;
      let offset = this.offset[yAxisId];

      if (series.get('interpolate') === 'linear') {
        return new MCTChartLineLinear(series, this, offset);
      }

      if (series.get('interpolate') === 'stepAfter') {
        return new MCTChartLineStepAfter(series, this, offset);
      }
    },
    limitLineForSeries(series) {
      const mainYAxisId = this.config.yAxis.get('id');
      const yAxisId = series.get('yAxisId') || mainYAxisId;
      let offset = this.offset[yAxisId];

      return new MCTChartAlarmLineSet(series, this, offset, this.openmct.time.bounds());
    },
    pointSetForSeries(series) {
      const mainYAxisId = this.config.yAxis.get('id');
      const yAxisId = series.get('yAxisId') || mainYAxisId;
      let offset = this.offset[yAxisId];

      if (series.get('markers')) {
        return new MCTChartPointSet(series, this, offset);
      }
    },
    alarmPointSetForSeries(series) {
      const mainYAxisId = this.config.yAxis.get('id');
      const yAxisId = series.get('yAxisId') || mainYAxisId;
      let offset = this.offset[yAxisId];

      if (series.get('alarmMarkers')) {
        return new MCTChartAlarmPointSet(series, this, offset);
      }
    },
    makeChartElement(series) {
      const elements = {
        lines: [],
        pointSets: [],
        limitLines: []
      };

      const line = this.lineForSeries(series);
      if (line) {
        elements.lines.push(line);
        this.lines.push(line);
      }

      const pointSet = this.pointSetForSeries(series);
      if (pointSet) {
        elements.pointSets.push(pointSet);
        this.pointSets.push(pointSet);
      }

      elements.alarmSet = this.alarmPointSetForSeries(series);
      if (elements.alarmSet) {
        this.alarmSets.push(elements.alarmSet);
      }

      this.seriesElements.set(toRaw(series), elements);
    },
    makeLimitLines(series) {
      this.clearLimitLines(series);

      if (!series || !series.get('limitLines')) {
        return;
      }

      const limitElements = {
        limitLines: []
      };

      const limitLine = this.limitLineForSeries(series);
      if (limitLine) {
        limitElements.limitLines.push(limitLine);
        this.limitLines.push(limitLine);
      }

      this.seriesLimits.set(toRaw(series), limitElements);
    },
    clearLimitLines(series) {
      const seriesLimits = this.seriesLimits.get(toRaw(series));

      if (seriesLimits) {
        seriesLimits.limitLines.forEach(function (line) {
          this.limitLines.splice(this.limitLines.indexOf(line), 1);
          line.destroy();
        }, this);

        this.seriesLimits.delete(toRaw(series));
      }
    },
    canDraw(yAxisId) {
      if (!this.offset[yAxisId] || !this.offset[yAxisId].x || !this.offset[yAxisId].y) {
        return false;
      }

      return true;
    },
    redrawIfNotAlreadyHandled(attribute, value, oldValue) {
      if (Object.keys(HANDLED_ATTRIBUTES).includes(attribute) && oldValue) {
        return;
      }

      if (Object.keys(IMPLICIT_HANDLED_ATTRIBUTES).includes(attribute) && oldValue) {
        return;
      }

      if (Object.keys(NO_HANDLING_NEEDED_ATTRIBUTES).includes(attribute) && oldValue) {
        return;
      }

      this.scheduleDraw(true);
    },
    scheduleDraw(updateLimitLines) {
      if (!this.drawScheduled) {
        const called = this.renderWhenVisible(this.draw.bind(this, updateLimitLines));
        this.drawScheduled = called;
        if (!this.drawnOnce && called) {
          this.drawnOnce = true;
          this.visibilityObserver.observe(this.chartContainer);
        }
      }
    },
    draw(updateLimitLines) {
      this.drawScheduled = false;
      if (this.isDestroyed || !this.chartVisible) {
        return;
      }

      this.drawAPI.clear();
      const mainYAxisId = this.config.yAxis.get('id');
      //There has to be at least one yAxis
      const yAxisIds = [mainYAxisId].concat(
        this.config.additionalYAxes.map((yAxis) => yAxis.get('id'))
      );

      // Repeat drawing for all yAxes
      yAxisIds.filter(this.canDraw).forEach((id, yAxisIndex) => {
        this.updateViewport(id);
        this.drawSeries(id);
        if (yAxisIndex === 0) {
          this.drawRectangles(id);
        }

        this.drawHighlights(id);
        // only draw these in fixed time mode or plot is paused
        if (this.annotationViewingAndEditingAllowed) {
          this.prepareToDrawAnnotatedPoints(id);
          this.prepareToDrawAnnotationSelections(id);
        }
      });
      // We must do the limit line drawing after the drawAPI has been cleared (which sets the height and width of the draw API)
      // and the viewport is updated so that we have the right height/width for limit line x and y calculations
      if (updateLimitLines) {
        this.updateLimitLines();
      }
    },
    updateViewport(yAxisId) {
      if (!this.chartVisible) {
        return;
      }
      const mainYAxisId = this.config.yAxis.get('id');
      const xRange = this.config.xAxis.get('displayRange');
      let yRange;
      if (yAxisId === mainYAxisId) {
        yRange = this.config.yAxis.get('displayRange');
      } else {
        if (this.config.additionalYAxes.length) {
          const yAxisForId = this.config.additionalYAxes.find(
            (yAxis) => yAxis.get('id') === yAxisId
          );
          yRange = yAxisForId.get('displayRange');
        }
      }

      if (!xRange || !yRange) {
        return;
      }

      const dimensions = [xRange.max - xRange.min, yRange.max - yRange.min];

      let origin;
      origin = [this.offset[yAxisId].x(xRange.min), this.offset[yAxisId].y(yRange.min)];

      this.drawAPI.setDimensions(dimensions, origin);
    },
    // match items by their yAxisId, but don't care if the series is hidden or not.
    matchByYAxisIdExcludingVisibility() {
      const args = Array.from(arguments).slice(0, 4);

      return this.matchByYAxisId(...args, true);
    },
    matchByYAxisId(id, item, index, items, excludeVisibility = false) {
      const mainYAxisId = this.config.yAxis.get('id');
      let matchesId = false;
      const axisSeriesAreVisible = excludeVisibility || this.hiddenYAxisIds.indexOf(id) < 0;
      const series = item.series;
      if (axisSeriesAreVisible && series) {
        const seriesYAxisId = series.get('yAxisId') || mainYAxisId;
        matchesId = seriesYAxisId === id;
      }

      return matchesId;
    },
    drawSeries(id) {
      const lines = this.lines.filter(this.matchByYAxisId.bind(this, id));
      lines.forEach(this.drawLine, this);
      const pointSets = this.pointSets.filter(this.matchByYAxisId.bind(this, id));
      pointSets.forEach(this.drawPoints, this);
      const alarmSets = this.alarmSets.filter(this.matchByYAxisId.bind(this, id));
      alarmSets.forEach(this.drawAlarmPoints, this);
    },
    updateLimitLines() {
      //reset
      this.visibleLimitLabels = [];
      this.visibleLimitLines = [];

      this.config.series.models.forEach((series) => {
        const yAxisId = series.get('yAxisId');

        if (this.hiddenYAxisIds.indexOf(yAxisId) < 0) {
          this.updateLimitLinesForSeries(yAxisId, series);
        }
      });
    },
    updateLimitLinesForSeries(yAxisId, series) {
      if (!this.canDraw(yAxisId)) {
        return;
      }

      this.updateViewport(yAxisId);

      if (!this.drawAPI.origin) {
        return;
      }
      let limitPointOverlap = [];

      this.limitLines.forEach((limitLine) => {
        limitLine.limits.forEach((limit) => {
          if (series.keyString !== limit.seriesKey) {
            return;
          }

          const showLabels = this.showLabels(limit.seriesKey);
          if (showLabels) {
            const overlap = this.getLimitOverlap(limit, limitPointOverlap);
            limitPointOverlap.push(overlap);
            this.visibleLimitLabels.push(this.getLimitProps(limit, overlap));
          }

          this.visibleLimitLines.push(this.getLimitElementProps(limit));
        }, this);
      });
    },
    showLabels(seriesKey) {
      return this.showLimitLineLabels?.seriesKey === seriesKey;
    },
    getLimitElementProps(limit) {
      let point = {
        left: 0,
        top: this.drawAPI.y(limit.point.y)
      };

      return {
        point,
        limit
      };
    },
    getLimitElement(limit) {
      let point = {
        left: 0,
        top: this.drawAPI.y(limit.point.y)
      };
      const { vNode, destroy } = mount(LimitLine, {
        props: {
          point,
          limit
        }
      });

      return {
        el: vNode.el,
        destroy
      };
    },
    getLimitOverlap(limit, overlapMap) {
      //calculate if limit lines are too close to each other
      let limitTop = this.drawAPI.y(limit.point.y);
      const needsVerticalAdjustment = limitTop - CLEARANCE <= 0;
      let needsHorizontalAdjustment = false;
      overlapMap.forEach((value) => {
        let diffTop;
        if (limitTop > value.overlapTop) {
          diffTop = limitTop - value.overlapTop;
        } else {
          diffTop = value.overlapTop - limitTop;
        }

        //need to compare +ves to +ves and -ves to -ves
        if (
          !needsHorizontalAdjustment &&
          Math.abs(diffTop) <= CLEARANCE &&
          value.needsHorizontalAdjustment !== true
        ) {
          needsHorizontalAdjustment = true;
        }
      });

      return {
        needsHorizontalAdjustment,
        needsVerticalAdjustment,
        overlapTop: limitTop
      };
    },
    getLimitProps(limit, overlap) {
      let point = {
        left: 0,
        top: this.drawAPI.y(limit.point.y)
      };
      return {
        limit: Object.assign({}, overlap, limit),
        point
      };
    },
    getLimitLabel(limit, overlap) {
      let point = {
        left: 0,
        top: this.drawAPI.y(limit.point.y)
      };
      const { vNode, destroy } = mount(LimitLabel, {
        props: {
          limit: Object.assign({}, overlap, limit),
          point
        }
      });

      return {
        el: vNode.el,
        destroy
      };
    },
    drawAlarmPoints(alarmSet) {
      this.drawAPI.drawLimitPoints(
        alarmSet.points,
        alarmSet.series.get('color').asRGBAArray(),
        alarmSet.series.get('markerSize')
      );
    },
    drawPoints(chartElement) {
      this.drawAPI.drawPoints(
        chartElement.getBuffer(),
        chartElement.color().asRGBAArray(),
        chartElement.count,
        chartElement.series.get('markerSize'),
        chartElement.series.get('markerShape')
      );
    },
    drawLine(chartElement, disconnected) {
      if (chartElement) {
        this.drawAPI.drawLine(
          chartElement.getBuffer(),
          chartElement.color().asRGBAArray(),
          chartElement.count,
          disconnected
        );
      }
    },
    prepareToDrawAnnotatedPoints(yAxisId) {
      if (this.annotatedPointsBySeries && Object.values(this.annotatedPointsBySeries).length) {
        const uniquePointsToDraw = new Set();

        Object.keys(this.annotatedPointsBySeries).forEach((seriesKeyString) => {
          const seriesModel = this.getSeries(seriesKeyString);
          const matchesYAxis = this.matchByYAxisId(yAxisId, { series: seriesModel });
          if (!matchesYAxis) {
            return;
          }
          // annotation points are all within range (checked in MctPlot with FlatBush), so we don't need to check
          const annotatedPointBuffer = new Float32Array(
            this.annotatedPointsBySeries[seriesKeyString].length * 2
          );
          Object.values(this.annotatedPointsBySeries[seriesKeyString]).forEach(
            (annotatedPoint, index) => {
              const canvasXValue = this.offset[yAxisId].xVal(annotatedPoint.point, seriesModel);
              const canvasYValue = this.offset[yAxisId].yVal(annotatedPoint.point, seriesModel);
              const drawnPointKey = `${canvasXValue}|${canvasYValue}`;
              if (!uniquePointsToDraw.has(drawnPointKey)) {
                annotatedPointBuffer[index * 2] = canvasXValue;
                annotatedPointBuffer[index * 2 + 1] = canvasYValue;
                uniquePointsToDraw.add(drawnPointKey);
              }
            }
          );
          this.drawAnnotatedPoints(seriesModel, annotatedPointBuffer);
        });
      }
    },
    drawAnnotatedPoints(seriesModel, annotatedPointBuffer) {
      if (annotatedPointBuffer && seriesModel) {
        const color = seriesModel.get('color').asRGBAArray();
        // set transparency
        color[3] = 0.15;
        const pointCount = annotatedPointBuffer.length / 2;
        const shape = seriesModel.get('markerShape');

        this.drawAPI.drawPoints(annotatedPointBuffer, color, pointCount, ANNOTATION_SIZE, shape);
      }
    },
    prepareToDrawAnnotationSelections(yAxisId) {
      if (
        this.annotationSelectionsBySeries &&
        Object.keys(this.annotationSelectionsBySeries).length
      ) {
        Object.keys(this.annotationSelectionsBySeries).forEach((seriesKeyString) => {
          const seriesModel = this.getSeries(seriesKeyString);
          const matchesYAxis = this.matchByYAxisId(yAxisId, { series: seriesModel });
          if (matchesYAxis) {
            const annotationSelectionBuffer = new Float32Array(
              this.annotationSelectionsBySeries[seriesKeyString].length * 2
            );
            Object.values(this.annotationSelectionsBySeries[seriesKeyString]).forEach(
              (annotatedSelectedPoint, index) => {
                const canvasXValue = this.offset[yAxisId].xVal(
                  annotatedSelectedPoint.point,
                  seriesModel
                );
                const canvasYValue = this.offset[yAxisId].yVal(
                  annotatedSelectedPoint.point,
                  seriesModel
                );
                annotationSelectionBuffer[index * 2] = canvasXValue;
                annotationSelectionBuffer[index * 2 + 1] = canvasYValue;
              }
            );
            this.drawAnnotationSelections(seriesModel, annotationSelectionBuffer);
          }
        });
      }
    },
    drawAnnotationSelections(seriesModel, annotationSelectionBuffer) {
      const color = [255, 255, 255, 1]; // white
      const pointCount = annotationSelectionBuffer.length / 2;
      const shape = seriesModel.get('markerShape');

      this.drawAPI.drawPoints(annotationSelectionBuffer, color, pointCount, ANNOTATION_SIZE, shape);
    },
    drawHighlights(yAxisId) {
      if (this.highlights && this.highlights.length) {
        const highlights = this.highlights.filter((highlight) => {
          const series = this.getSeries(highlight.seriesKeyString);
          return this.matchByYAxisId.bind(yAxisId, { series });
        });
        highlights.forEach(this.drawHighlight.bind(this, yAxisId), this);
      }
    },
    getSeries(keyStringToFind) {
      const foundSeries = this.seriesModels.find((series) => {
        return series.keyString === keyStringToFind;
      });
      return foundSeries;
    },
    drawHighlight(yAxisId, highlight) {
      const series = this.getSeries(highlight.seriesKeyString);
      const points = new Float32Array([
        this.offset[yAxisId].xVal(highlight.point, series),
        this.offset[yAxisId].yVal(highlight.point, series)
      ]);

      const color = series.get('color').asRGBAArray();
      const pointCount = 1;
      const shape = series.get('markerShape');

      this.drawAPI.drawPoints(points, color, pointCount, HIGHLIGHT_SIZE, shape);
    },
    drawRectangles(yAxisId) {
      if (this.rectangles) {
        this.rectangles.forEach(this.drawRectangle.bind(this, yAxisId), this);
      }
    },
    drawRectangle(yAxisId, rect) {
      if (!rect.start.yAxisIds || !rect.end.yAxisIds) {
        return;
      }

      const startYIndex = rect.start.yAxisIds.findIndex((id) => id === yAxisId);
      const endYIndex = rect.end.yAxisIds.findIndex((id) => id === yAxisId);
      if (rect.start.y[startYIndex] && rect.end.y[endYIndex]) {
        this.drawAPI.drawSquare(
          [this.offset[yAxisId].x(rect.start.x), this.offset[yAxisId].y(rect.start.y[startYIndex])],
          [this.offset[yAxisId].x(rect.end.x), this.offset[yAxisId].y(rect.end.y[endYIndex])],
          rect.color
        );
      }
    }
  }
};
</script><|MERGE_RESOLUTION|>--- conflicted
+++ resolved
@@ -458,13 +458,10 @@
       this.limitLines.forEach((line) => line.destroy());
       this.pointSets.forEach((pointSet) => pointSet.destroy());
       this.alarmSets.forEach((alarmSet) => alarmSet.destroy());
-<<<<<<< HEAD
       DrawLoader.releaseDrawAPI(this.drawAPI);
       if (this.chartResizeObserver) {
         this.chartResizeObserver.disconnect();
       }
-=======
->>>>>>> 0aceb4b5
     },
     resetYOffsetAndSeriesDataForYAxis(yAxisId) {
       delete this.offset[yAxisId].y;

<template>
<div :style="styleObj"
<<<<<<< HEAD
    class="c-plot-limit-line c-plot-limit-line--red c-plot-limit-line--upper c-plot-limit-line--critical"
=======
     class="c-plot-limit"
     :class="limitClass"
>>>>>>> 50a167dd
></div>
</template>

<script>
export default {
    props: {
        point: {
            type: Object,
            required: true,
            default() {
                return {};
            }
        },
        limit: {
            type: Object,
            default() {
                return {};
            }
        }
    },
    computed: {
        styleObj() {
            const top = `${this.point.top}px`;
            const left = `${this.point.left}px`;

            return {
                'position': 'absolute',
                'width': '100%',
                'top': top,
                'left': left
            };
        },
        limitClass() {
            let cssClass = '';
            if (this.limit.color) {
                cssClass = `${cssClass} c-plot-limit--${this.limit.color}`;
            }

            if (this.limit.isUpper) {
                cssClass = `${cssClass} c-plot-limit--upper`;
            } else {
                cssClass = `${cssClass} c-plot-limit--lower`;
            }

            if (this.limit.level) {
                cssClass = `${cssClass} c-plot-limit--${this.limit.level}`;
            }

            return cssClass;
        }
    }
};
</script><|MERGE_RESOLUTION|>--- conflicted
+++ resolved
@@ -1,11 +1,7 @@
 <template>
 <div :style="styleObj"
-<<<<<<< HEAD
-    class="c-plot-limit-line c-plot-limit-line--red c-plot-limit-line--upper c-plot-limit-line--critical"
-=======
      class="c-plot-limit"
      :class="limitClass"
->>>>>>> 50a167dd
 ></div>
 </template>
 

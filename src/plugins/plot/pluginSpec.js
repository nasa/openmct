--- conflicted
+++ resolved
@@ -1156,7 +1156,7 @@
         const mockObject = {
             name: 'A Very Nice Spectral Plot',
             key: 'telemetry.plot.spectral',
-            creatable: false
+            creatable: true
         };
 
         it('defines a spectral plot object type with the correct key', () => {
@@ -1164,11 +1164,7 @@
             expect(objectDef.key).toEqual(mockObject.key);
         });
 
-<<<<<<< HEAD
-        xit('is creatable', () => {
-=======
-        it('is not creatable', () => {
->>>>>>> 0757bd7c
+        xit('is not creatable', () => {
             const objectDef = openmct.types.get('telemetry.plot.spectral').definition;
             expect(objectDef.creatable).toEqual(mockObject.creatable);
         });

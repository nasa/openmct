--- conflicted
+++ resolved
@@ -622,11 +622,7 @@
             expect(legend.length).toBe(6);
         });
 
-<<<<<<< HEAD
         it("Renders X-axis ticks for the telemetry object", (done) => {
-=======
-        xit("Renders X-axis ticks for the telemetry object", () => {
->>>>>>> 1f5cb7ca
             let xAxisElement = element.querySelectorAll(".gl-plot-axis-area.gl-plot-x .gl-plot-tick-wrapper");
             expect(xAxisElement.length).toBe(1);
 

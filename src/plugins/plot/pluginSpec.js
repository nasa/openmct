/*****************************************************************************
 * Open MCT, Copyright (c) 2014-2021, United States Government
 * as represented by the Administrator of the National Aeronautics and Space
 * Administration. All rights reserved.
 *
 * Open MCT is licensed under the Apache License, Version 2.0 (the
 * "License"); you may not use this file except in compliance with the License.
 * You may obtain a copy of the License at
 * http://www.apache.org/licenses/LICENSE-2.0.
 *
 * Unless required by applicable law or agreed to in writing, software
 * distributed under the License is distributed on an "AS IS" BASIS, WITHOUT
 * WARRANTIES OR CONDITIONS OF ANY KIND, either express or implied. See the
 * License for the specific language governing permissions and limitations
 * under the License.
 *
 * Open MCT includes source code licensed under additional open source
 * licenses. See the Open Source Licenses file (LICENSES.md) included with
 * this source code distribution or the Licensing information page available
 * at runtime from the About dialog for additional information.
 *****************************************************************************/

import {createMouseEvent, createOpenMct, resetApplicationState, spyOnBuiltins} from "utils/testing";
import PlotVuePlugin from "./plugin";
import Vue from "vue";
import StackedPlot from "./stackedPlot/StackedPlot.vue";
// import SpectralPlot from "./spectralPlot/SpectralPlot.vue";
import configStore from "./configuration/ConfigStore";
import EventEmitter from "EventEmitter";
import PlotOptions from "./inspector/PlotOptions.vue";
import PlotConfigurationModel from "./configuration/PlotConfigurationModel";
import { BAR_GRAPH_VIEW, BAR_GRAPH_KEY } from './barGraph/BarGraphConstants';

describe("the plugin", function () {
    let element;
    let child;
    let openmct;
    let telemetryPromise;
    let telemetryPromiseResolve;
    let mockObjectPath;
    let telemetrylimitProvider;

    beforeEach((done) => {
        mockObjectPath = [
            {
                name: 'mock folder',
                type: 'fake-folder',
                identifier: {
                    key: 'mock-folder',
                    namespace: ''
                }
            },
            {
                name: 'mock parent folder',
                type: 'time-strip',
                identifier: {
                    key: 'mock-parent-folder',
                    namespace: ''
                }
            }
        ];
        const testTelemetry = [
            {
                'utc': 1,
                'some-key': 'some-value 1',
                'some-other-key': 'some-other-value 1'
            },
            {
                'utc': 2,
                'some-key': 'some-value 2',
                'some-other-key': 'some-other-value 2'
            },
            {
                'utc': 3,
                'some-key': 'some-value 3',
                'some-other-key': 'some-other-value 3'
            }
        ];

        const timeSystem = {
            timeSystemKey: 'utc',
            bounds: {
                start: 0,
                end: 4
            }
        };

        openmct = createOpenMct(timeSystem);

        telemetryPromise = new Promise((resolve) => {
            telemetryPromiseResolve = resolve;
        });

        spyOn(openmct.telemetry, 'request').and.callFake(() => {
            telemetryPromiseResolve(testTelemetry);

            return telemetryPromise;
        });

        telemetrylimitProvider = jasmine.createSpyObj('telemetrylimitProvider', [
            'supportsLimits',
            'getLimits',
            'getLimitEvaluator'
        ]);
        telemetrylimitProvider.supportsLimits.and.returnValue(true);
        telemetrylimitProvider.getLimits.and.returnValue({
            limits: function () {
                return Promise.resolve({
                    WARNING: {
                        low: {
                            cssClass: "is-limit--lwr is-limit--yellow",
                            'some-key': -0.5
                        },
                        high: {
                            cssClass: "is-limit--upr is-limit--yellow",
                            'some-key': 0.5
                        }
                    },
                    DISTRESS: {
                        low: {
                            cssClass: "is-limit--lwr is-limit--red",
                            'some-key': -0.9
                        },
                        high: {
                            cssClass: "is-limit--upr is-limit--red",
                            'some-key': 0.9
                        }
                    }
                });
            }
        });
        telemetrylimitProvider.getLimitEvaluator.and.returnValue({
            evaluate: function () {
                return {};
            }
        });
        openmct.telemetry.addProvider(telemetrylimitProvider);

        openmct.install(new PlotVuePlugin());

        element = document.createElement("div");
        element.style.width = "640px";
        element.style.height = "480px";
        child = document.createElement("div");
        child.style.width = "640px";
        child.style.height = "480px";
        element.appendChild(child);
        document.body.appendChild(element);

        spyOn(window, 'ResizeObserver').and.returnValue({
            observe() {},
            disconnect() {}
        });

        openmct.types.addType("test-object", {
            creatable: true
        });

        spyOnBuiltins(["requestAnimationFrame"]);
        window.requestAnimationFrame.and.callFake((callBack) => {
            callBack();
        });

        openmct.on("start", done);
        openmct.startHeadless();
    });

    afterEach((done) => {
<<<<<<< HEAD
        openmct.time.timeSystem('utc', {
            start: 0,
            end: 1
        });

        configStore.deleteAll();
        resetApplicationState(openmct).then(done).catch(done);
=======
        // Needs to be in a timeout because plots use a bunch of setTimeouts, some of which can resolve during or after
        // teardown, which causes problems
        // This is hacky, we should find a better approach here.
        setTimeout(() => {
            //Cleanup code that needs to happen before dom elements start being destroyed
            cleanupFirst.forEach(cleanup => cleanup());
            cleanupFirst = [];
            document.body.removeChild(element);

            configStore.deleteAll();

            resetApplicationState(openmct).then(done).catch(done);
        });
>>>>>>> 4f8cba16
    });

    describe("the plot views", () => {

        it("provides a plot view for objects with telemetry", () => {
            const testTelemetryObject = {
                id: "test-object",
                type: "test-object",
                telemetry: {
                    values: [{
                        key: "some-key",
                        hints: {
                            domain: 1
                        }
                    },
                    {
                        key: "other-key",
                        hints: {
                            range: 1
                        }
                    },
                    {
                        key: "yet-another-key",
                        format: "string",
                        hints: {
                            range: 2
                        }
                    }]
                }
            };

            const applicableViews = openmct.objectViews.get(testTelemetryObject, mockObjectPath);
            const plotView = applicableViews.find((viewProvider) => viewProvider.key === "plot-single");

            expect(plotView).toBeDefined();
        });

        it("does not provide a plot view if the telemetry is entirely non numeric", () => {
            const testTelemetryObject = {
                id: "test-object",
                type: "test-object",
                telemetry: {
                    values: [{
                        key: "some-key",
                        hints: {
                            domain: 1
                        }
                    },
                    {
                        key: "other-key",
                        format: "string",
                        hints: {
                            range: 1
                        }
                    },
                    {
                        key: "yet-another-key",
                        format: "string",
                        hints: {
                            range: 1
                        }
                    }]
                }
            };

            const applicableViews = openmct.objectViews.get(testTelemetryObject, mockObjectPath);
            const plotView = applicableViews.find((viewProvider) => viewProvider.key === "plot-single");

            expect(plotView).toBeUndefined();
        });

        it("provides an overlay plot view for objects with telemetry", () => {
            const testTelemetryObject = {
                id: "test-object",
                type: "telemetry.plot.overlay",
                telemetry: {
                    values: [{
                        key: "some-key"
                    }]
                }
            };

            const applicableViews = openmct.objectViews.get(testTelemetryObject, mockObjectPath);
            let plotView = applicableViews.find((viewProvider) => viewProvider.key === "plot-overlay");
            expect(plotView).toBeDefined();
        });

        it('provides an inspector view for overlay plots', () => {
            let selection = [
                [
                    {
                        context: {
                            item: {
                                id: "test-object",
                                type: "telemetry.plot.overlay",
                                telemetry: {
                                    values: [{
                                        key: "some-key"
                                    }]
                                }
                            }
                        }
                    },
                    {
                        context: {
                            item: {
                                type: 'time-strip'
                            }
                        }
                    }
                ]
            ];
            const plotInspectorView = openmct.inspectorViews.get(selection);
            expect(plotInspectorView.length).toEqual(1);
        });

        it("provides a stacked plot view for objects with telemetry", () => {
            const testTelemetryObject = {
                id: "test-object",
                type: "telemetry.plot.stacked",
                telemetry: {
                    values: [{
                        key: "some-key"
                    }]
                }
            };

            const applicableViews = openmct.objectViews.get(testTelemetryObject, mockObjectPath);
            let plotView = applicableViews.find((viewProvider) => viewProvider.key === "plot-stacked");
            expect(plotView).toBeDefined();
        });

        it("provides a spectral plot view for objects with telemetry", () => {
            const testTelemetryObject = {
                id: "test-object",
                type: "telemetry.plot.spectral",
                telemetry: {
                    values: [{
                        key: "a-very-fine-key"
                    }]
                }
            };

            const applicableViews = openmct.objectViews.get(testTelemetryObject, mockObjectPath);
            let plotView = applicableViews.find((viewProvider) => viewProvider.key === "plot-spectral");
            expect(plotView).toBeDefined();
        });

        it("provides a spectral aggregate plot view for objects with telemetry", () => {
            const testTelemetryObject = {
                id: "test-object",
                type: BAR_GRAPH_KEY,
                telemetry: {
                    values: [{
                        key: "lots-of-aggregate-telemetry"
                    }]
                }
            };

            const applicableViews = openmct.objectViews.get(testTelemetryObject, mockObjectPath);
            let plotView = applicableViews.find((viewProvider) => viewProvider.key === BAR_GRAPH_VIEW);
            expect(plotView).toBeDefined();
        });
    });

    describe("The single plot view", () => {
        let testTelemetryObject;
        let applicableViews;
        let plotViewProvider;
        let plotView;

        beforeEach(() => {
            openmct.time.timeSystem("utc", {
                start: 0,
                end: 4
            });
            testTelemetryObject = {
                identifier: {
                    namespace: "",
                    key: "test-object"
                },
                type: "test-object",
                name: "Test Object",
                telemetry: {
                    values: [{
                        key: "utc",
                        format: "utc",
                        name: "Time",
                        hints: {
                            domain: 1
                        }
                    }, {
                        key: "some-key",
                        name: "Some attribute",
                        hints: {
                            range: 1
                        }
                    }, {
                        key: "some-other-key",
                        name: "Another attribute",
                        hints: {
                            range: 2
                        }
                    }]
                }
            };

            applicableViews = openmct.objectViews.get(testTelemetryObject, mockObjectPath);
            plotViewProvider = applicableViews.find((viewProvider) => viewProvider.key === "plot-single");
            plotView = plotViewProvider.view(testTelemetryObject, [testTelemetryObject]);
            plotView.show(child, true);

            return Vue.nextTick();
        });

        it("Renders a collapsed legend for every telemetry", () => {
            let legend = element.querySelectorAll(".plot-wrapper-collapsed-legend .plot-series-name");
            expect(legend.length).toBe(1);
            expect(legend[0].innerHTML).toEqual("Test Object");
        });

        it("Renders an expanded legend for every telemetry", () => {
            let legendControl = element.querySelector(".c-plot-legend__view-control.gl-plot-legend__view-control.c-disclosure-triangle");
            const clickEvent = createMouseEvent("click");

            legendControl.dispatchEvent(clickEvent);

            let legend = element.querySelectorAll(".plot-wrapper-expanded-legend .plot-legend-item td");
            expect(legend.length).toBe(6);
        });

        it("Renders X-axis ticks for the telemetry object", (done) => {
            const configId = openmct.objects.makeKeyString(testTelemetryObject.identifier);
            const config = configStore.get(configId);
            config.xAxis.set('displayRange', {
                min: 0,
                max: 4
            });

            Vue.nextTick(() => {
                let xAxisElement = element.querySelectorAll(".gl-plot-axis-area.gl-plot-x .gl-plot-tick-wrapper");
                expect(xAxisElement.length).toBe(1);

                let ticks = xAxisElement[0].querySelectorAll(".gl-plot-tick");
                expect(ticks.length).toBe(5);

                done();
            });
        });

        it("Renders Y-axis options for the telemetry object", () => {
            let yAxisElement = element.querySelectorAll(".gl-plot-axis-area.gl-plot-y .gl-plot-y-label__select");
            expect(yAxisElement.length).toBe(1);
            //Object{name: "Some attribute", key: "some-key"}, Object{name: "Another attribute", key: "some-other-key"}
            let options = yAxisElement[0].querySelectorAll("option");
            expect(options.length).toBe(2);
            expect(options[0].value).toBe("Some attribute");
            expect(options[1].value).toBe("Another attribute");
        });

        it('hides the pause and play controls', () => {
            let pauseEl = element.querySelectorAll(".c-button-set .icon-pause");
            let playEl = element.querySelectorAll(".c-button-set .icon-arrow-right");
            expect(pauseEl.length).toBe(0);
            expect(playEl.length).toBe(0);
        });

        describe('pause and play controls', () => {
            beforeEach(() => {
                openmct.time.clock('local', {
                    start: -1000,
                    end: 100
                });

                return Vue.nextTick();
            });

            it('shows the pause controls', (done) => {
                Vue.nextTick(() => {
                    let pauseEl = element.querySelectorAll(".c-button-set .icon-pause");
                    expect(pauseEl.length).toBe(1);
                    done();
                });

            });

            it('shows the play control if plot is paused', (done) => {
                let pauseEl = element.querySelector(".c-button-set .icon-pause");
                const clickEvent = createMouseEvent("click");

                pauseEl.dispatchEvent(clickEvent);
                Vue.nextTick(() => {
                    let playEl = element.querySelectorAll(".c-button-set .is-paused");
                    expect(playEl.length).toBe(1);
                    done();
                });

            });
        });

        describe('controls in time strip view', () => {

            it('zoom controls are hidden', () => {
                let pauseEl = element.querySelectorAll(".c-button-set .js-zoom");
                expect(pauseEl.length).toBe(0);
            });

            it('pan controls are hidden', () => {
                let pauseEl = element.querySelectorAll(".c-button-set .js-pan");
                expect(pauseEl.length).toBe(0);
            });

            it('pause/play controls are hidden', () => {
                let pauseEl = element.querySelectorAll(".c-button-set .js-pause");
                expect(pauseEl.length).toBe(0);
            });

        });
    });

    /*
    * disabling this until we develop the plot view
    describe("The spectral plot view", () => {
        let testTelemetryObject;
        // eslint-disable-next-line no-unused-vars
        let testTelemetryObject2;
        // eslint-disable-next-line no-unused-vars
        let config;
        let spectralPlotObject;
        let component;
        let mockComposition;
        // eslint-disable-next-line no-unused-vars
        let plotViewComponentObject;

        beforeEach(() => {
            const getFunc = openmct.$injector.get;
            spyOn(openmct.$injector, "get")
                .withArgs("exportImageService").and.returnValue({
                    exportPNG: () => {},
                    exportJPG: () => {}
                })
                .and.callFake(getFunc);

            spectralPlotObject = {
                identifier: {
                    namespace: "",
                    key: "test-spectral-plot"
                },
                type: "telemetry.plot.spectral",
                name: "Test Spectral Plot"
            };

            testTelemetryObject = {
                identifier: {
                    namespace: "",
                    key: "test-object"
                },
                type: "test-object",
                name: "Test Object",
                telemetry: {
                    values: [{
                        key: "utc",
                        format: "utc",
                        name: "Time",
                        hints: {
                            domain: 1
                        }
                    }, {
                        key: "some-key",
                        name: "Some attribute",
                        hints: {
                            range: 1
                        }
                    }, {
                        key: "some-other-key",
                        name: "Another attribute",
                        hints: {
                            range: 2
                        }
                    }]
                }
            };

            testTelemetryObject2 = {
                identifier: {
                    namespace: "",
                    key: "test-object2"
                },
                type: "test-object",
                name: "Test Object2",
                telemetry: {
                    values: [{
                        key: "utc",
                        format: "utc",
                        name: "Time",
                        hints: {
                            domain: 1
                        }
                    }, {
                        key: "wavelength",
                        name: "Wavelength",
                        hints: {
                            range: 1
                        }
                    }, {
                        key: "some-other-key2",
                        name: "Another attribute2",
                        hints: {
                            range: 2
                        }
                    }]
                }
            };

            mockComposition = new EventEmitter();
            mockComposition.load = () => {
                mockComposition.emit('add', testTelemetryObject);

                return [testTelemetryObject];
            };

            spyOn(openmct.composition, 'get').and.returnValue(mockComposition);

            let viewContainer = document.createElement("div");
            child.append(viewContainer);
            component = new Vue({
                el: viewContainer,
                components: {
                    SpectralPlot
                },
                provide: {
                    openmct: openmct,
                    domainObject: spectralPlotObject,
                    composition: openmct.composition.get(spectralPlotObject)
                },
                template: "<spectral-plot></spectral-plot>"
            });

            cleanupFirst.push(() => {
                component.$destroy();
                component = undefined;
            });

            return telemetryPromise
                .then(Vue.nextTick())
                .then(() => {
                    plotViewComponentObject = component.$root.$children[0];
                    const configId = openmct.objects.makeKeyString(testTelemetryObject.identifier);
                    config = configStore.get(configId);
                });
        });

        it("Renders a collapsed legend for every telemetry", () => {
            let legend = element.querySelectorAll(".plot-wrapper-collapsed-legend .plot-series-name");
            expect(legend.length).toBe(1);
            expect(legend[0].innerHTML).toEqual("Test Object");
        });

    }); */

    describe("The stacked plot view", () => {
        let testTelemetryObject;
        let testTelemetryObject2;
        let config;
        let stackedPlotObject;
        let component;
        let mockComposition;
        let plotViewComponentObject;

        beforeEach(() => {
            const getFunc = openmct.$injector.get;
            spyOn(openmct.$injector, "get")
                .withArgs("exportImageService").and.returnValue({
                    exportPNG: () => {},
                    exportJPG: () => {}
                })
                .and.callFake(getFunc);

            stackedPlotObject = {
                identifier: {
                    namespace: "",
                    key: "test-plot"
                },
                type: "telemetry.plot.stacked",
                name: "Test Stacked Plot"
            };

            testTelemetryObject = {
                identifier: {
                    namespace: "",
                    key: "test-object"
                },
                type: "test-object",
                name: "Test Object",
                telemetry: {
                    values: [{
                        key: "utc",
                        format: "utc",
                        name: "Time",
                        hints: {
                            domain: 1
                        }
                    }, {
                        key: "some-key",
                        name: "Some attribute",
                        hints: {
                            range: 1
                        }
                    }, {
                        key: "some-other-key",
                        name: "Another attribute",
                        hints: {
                            range: 2
                        }
                    }]
                }
            };

            testTelemetryObject2 = {
                identifier: {
                    namespace: "",
                    key: "test-object2"
                },
                type: "test-object",
                name: "Test Object2",
                telemetry: {
                    values: [{
                        key: "utc",
                        format: "utc",
                        name: "Time",
                        hints: {
                            domain: 1
                        }
                    }, {
                        key: "some-key2",
                        name: "Some attribute2",
                        hints: {
                            range: 1
                        }
                    }, {
                        key: "some-other-key2",
                        name: "Another attribute2",
                        hints: {
                            range: 2
                        }
                    }]
                }
            };

            mockComposition = new EventEmitter();
            mockComposition.load = () => {
                mockComposition.emit('add', testTelemetryObject);

                return [testTelemetryObject];
            };

            spyOn(openmct.composition, 'get').and.returnValue(mockComposition);

            let viewContainer = document.createElement("div");
            child.append(viewContainer);
            component = new Vue({
                el: viewContainer,
                components: {
                    StackedPlot
                },
                provide: {
                    openmct: openmct,
                    domainObject: stackedPlotObject,
                    composition: openmct.composition.get(stackedPlotObject),
                    path: [stackedPlotObject]
                },
                template: "<stacked-plot></stacked-plot>"
            });

            return telemetryPromise
                .then(Vue.nextTick())
                .then(() => {
                    plotViewComponentObject = component.$root.$children[0];
                    const configId = openmct.objects.makeKeyString(testTelemetryObject.identifier);
                    config = configStore.get(configId);
                });
        });

        it("Renders a collapsed legend for every telemetry", () => {
            let legend = element.querySelectorAll(".plot-wrapper-collapsed-legend .plot-series-name");
            expect(legend.length).toBe(1);
            expect(legend[0].innerHTML).toEqual("Test Object");
        });

        it("Renders an expanded legend for every telemetry", () => {
            let legendControl = element.querySelector(".c-plot-legend__view-control.gl-plot-legend__view-control.c-disclosure-triangle");
            const clickEvent = createMouseEvent("click");

            legendControl.dispatchEvent(clickEvent);

            let legend = element.querySelectorAll(".plot-wrapper-expanded-legend .plot-legend-item td");
            expect(legend.length).toBe(6);
        });

        it("Renders X-axis ticks for the telemetry object", (done) => {
            let xAxisElement = element.querySelectorAll(".gl-plot-axis-area.gl-plot-x .gl-plot-tick-wrapper");
            expect(xAxisElement.length).toBe(1);

            config.xAxis.set('displayRange', {
                min: 0,
                max: 4
            });

            Vue.nextTick(() => {
                let ticks = xAxisElement[0].querySelectorAll(".gl-plot-tick");
                expect(ticks.length).toBe(5);

                done();
            });
        });

        it("Renders Y-axis ticks for the telemetry object", (done) => {
            config.yAxis.set('displayRange', {
                min: 10,
                max: 20
            });
            Vue.nextTick(() => {
                let yAxisElement = element.querySelectorAll(".gl-plot-axis-area.gl-plot-y .gl-plot-tick-wrapper");
                expect(yAxisElement.length).toBe(1);
                let ticks = yAxisElement[0].querySelectorAll(".gl-plot-tick");
                expect(ticks.length).toBe(6);
                done();
            });
        });

        it("Renders Y-axis options for the telemetry object", () => {
            let yAxisElement = element.querySelectorAll(".gl-plot-axis-area.gl-plot-y .gl-plot-y-label__select");
            expect(yAxisElement.length).toBe(1);
            let options = yAxisElement[0].querySelectorAll("option");
            expect(options.length).toBe(2);
            expect(options[0].value).toBe("Some attribute");
            expect(options[1].value).toBe("Another attribute");
        });

        it("turns on cursor Guides all telemetry objects", (done) => {
            expect(plotViewComponentObject.cursorGuide).toBeFalse();
            plotViewComponentObject.toggleCursorGuide();
            Vue.nextTick(() => {
                expect(plotViewComponentObject.$children[0].component.$children[0].cursorGuide).toBeTrue();
                done();
            });
        });

        it("shows grid lines for all telemetry objects", () => {
            expect(plotViewComponentObject.gridLines).toBeTrue();
            let gridLinesContainer = element.querySelectorAll(".gl-plot-display-area .js-ticks");
            let visible = 0;
            gridLinesContainer.forEach(el => {
                if (el.style.display !== "none") {
                    visible++;
                }
            });
            expect(visible).toBe(2);
        });

        it("hides grid lines for all telemetry objects", (done) => {
            expect(plotViewComponentObject.gridLines).toBeTrue();
            plotViewComponentObject.toggleGridLines();
            Vue.nextTick(() => {
                expect(plotViewComponentObject.gridLines).toBeFalse();
                let gridLinesContainer = element.querySelectorAll(".gl-plot-display-area .js-ticks");
                let visible = 0;
                gridLinesContainer.forEach(el => {
                    if (el.style.display !== "none") {
                        visible++;
                    }
                });
                expect(visible).toBe(0);
                done();
            });
        });

        it('plots a new series when a new telemetry object is added', (done) => {
            mockComposition.emit('add', testTelemetryObject2);
            Vue.nextTick(() => {
                let legend = element.querySelectorAll(".plot-wrapper-collapsed-legend .plot-series-name");
                expect(legend.length).toBe(2);
                expect(legend[1].innerHTML).toEqual("Test Object2");
                done();
            });
        });

        it('removes plots from series when a telemetry object is removed', (done) => {
            mockComposition.emit('remove', testTelemetryObject.identifier);
            Vue.nextTick(() => {
                let legend = element.querySelectorAll(".plot-wrapper-collapsed-legend .plot-series-name");
                expect(legend.length).toBe(0);
                done();
            });
        });

        it("Changes the label of the y axis when the option changes", (done) => {
            let selectEl = element.querySelector('.gl-plot-y-label__select');
            selectEl.value = 'Another attribute';
            selectEl.dispatchEvent(new Event("change"));

            Vue.nextTick(() => {
                expect(config.yAxis.get('label')).toEqual('Another attribute');
                done();
            });
        });

        it("Renders a new series when added to one of the plots", (done) => {
            mockComposition.emit('add', testTelemetryObject2);
            Vue.nextTick(() => {
                let legend = element.querySelectorAll(".plot-wrapper-collapsed-legend .plot-series-name");
                expect(legend.length).toBe(2);
                expect(legend[1].innerHTML).toEqual("Test Object2");
                done();
            });
        });

        it("Adds a new point to the plot", (done) => {
            let originalLength = config.series.models[0].getSeriesData().length;
            config.series.models[0].add({
                utc: 2,
                'some-key': 1,
                'some-other-key': 2
            });
            Vue.nextTick(() => {
                const seriesData = config.series.models[0].getSeriesData();
                expect(seriesData.length).toEqual(originalLength + 1);
                done();
            });
        });

        it("updates the xscale", (done) => {
            config.xAxis.set('displayRange', {
                min: 0,
                max: 10
            });
            Vue.nextTick(() => {
                expect(plotViewComponentObject.$children[0].component.$children[0].xScale.domain()).toEqual({
                    min: 0,
                    max: 10
                });
                done();
            });
        });

        it("updates the yscale", (done) => {
            config.yAxis.set('displayRange', {
                min: 10,
                max: 20
            });
            Vue.nextTick(() => {
                expect(plotViewComponentObject.$children[0].component.$children[0].yScale.domain()).toEqual({
                    min: 10,
                    max: 20
                });
                done();
            });
        });

        describe('limits', () => {

            it('lines are not displayed by default', () => {
                let limitEl = element.querySelectorAll(".js-limit-area hr");
                expect(limitEl.length).toBe(0);
            });

            it('lines are displayed when configuration is set to true', (done) => {
                config.series.models[0].set('limitLines', true);

                Vue.nextTick(() => {
                    let limitEl = element.querySelectorAll(".js-limit-area .js-limit-line");
                    expect(limitEl.length).toBe(4);
                    done();
                });

            });
        });
    });

    describe('the inspector view', () => {
        let component;
        let viewComponentObject;
        let mockComposition;
        let testTelemetryObject;
        let selection;
        let config;
        beforeEach((done) => {
            testTelemetryObject = {
                identifier: {
                    namespace: "",
                    key: "test-object"
                },
                type: "test-object",
                name: "Test Object",
                telemetry: {
                    values: [{
                        key: "utc",
                        format: "utc",
                        name: "Time",
                        hints: {
                            domain: 1
                        }
                    }, {
                        key: "some-key",
                        name: "Some attribute",
                        hints: {
                            range: 1
                        }
                    }, {
                        key: "some-other-key",
                        name: "Another attribute",
                        hints: {
                            range: 2
                        }
                    }]
                }
            };

            selection = [
                [
                    {
                        context: {
                            item: {
                                id: "test-object",
                                identifier: {
                                    key: "test-object",
                                    namespace: ''
                                },
                                type: "telemetry.plot.overlay",
                                configuration: {
                                    series: [
                                        {
                                            identifier: {
                                                key: "test-object",
                                                namespace: ''
                                            }
                                        }
                                    ]
                                },
                                composition: []
                            }
                        }
                    },
                    {
                        context: {
                            item: {
                                type: 'time-strip',
                                identifier: {
                                    key: 'some-other-key',
                                    namespace: ''
                                }
                            }
                        }
                    }
                ]
            ];

            mockComposition = new EventEmitter();
            mockComposition.load = () => {
                mockComposition.emit('add', testTelemetryObject);

                return [testTelemetryObject];
            };

            spyOn(openmct.composition, 'get').and.returnValue(mockComposition);

            const configId = openmct.objects.makeKeyString(selection[0][0].context.item.identifier);
            config = new PlotConfigurationModel({
                id: configId,
                domainObject: selection[0][0].context.item,
                openmct: openmct
            });
            configStore.add(configId, config);

            let viewContainer = document.createElement('div');
            child.append(viewContainer);
            component = new Vue({
                el: viewContainer,
                components: {
                    PlotOptions
                },
                provide: {
                    openmct: openmct,
                    domainObject: selection[0][0].context.item,
                    path: [selection[0][0].context.item, selection[0][1].context.item]
                },
                template: '<plot-options/>'
            });

            Vue.nextTick(() => {
                viewComponentObject = component.$root.$children[0];
                done();
            });
        });

        describe('in view only mode', () => {
            let browseOptionsEl;
            let editOptionsEl;
            beforeEach(() => {
                browseOptionsEl = viewComponentObject.$el.querySelector('.js-plot-options-browse');
                editOptionsEl = viewComponentObject.$el.querySelector('.js-plot-options-edit');
            });

            it('does not show the edit options', () => {
                expect(editOptionsEl).toBeNull();
            });

            it('shows the name', () => {
                const seriesEl = browseOptionsEl.querySelector('.c-object-label__name');
                expect(seriesEl.innerHTML).toEqual(testTelemetryObject.name);
            });

            it('shows in collapsed mode', () => {
                const seriesEl = browseOptionsEl.querySelectorAll('.c-disclosure-triangle--expanded');
                expect(seriesEl.length).toEqual(0);
            });

            it('shows in expanded mode', () => {
                let expandControl = browseOptionsEl.querySelector(".c-disclosure-triangle");
                const clickEvent = createMouseEvent("click");
                expandControl.dispatchEvent(clickEvent);

                const plotOptionsProperties = browseOptionsEl.querySelectorAll('.js-plot-options-browse-properties .grid-row');
                expect(plotOptionsProperties.length).toEqual(6);
            });
        });

        describe('in edit mode', () => {
            let editOptionsEl;
            let browseOptionsEl;

            beforeEach((done) => {
                viewComponentObject.setEditState(true);
                Vue.nextTick(() => {
                    editOptionsEl = viewComponentObject.$el.querySelector('.js-plot-options-edit');
                    browseOptionsEl = viewComponentObject.$el.querySelector('.js-plot-options-browse');
                    done();
                });
            });

            it('does not show the browse options', () => {
                expect(browseOptionsEl).toBeNull();
            });

            it('shows the name', () => {
                const seriesEl = editOptionsEl.querySelector('.c-object-label__name');
                expect(seriesEl.innerHTML).toEqual(testTelemetryObject.name);
            });

            it('shows in collapsed mode', () => {
                const seriesEl = editOptionsEl.querySelectorAll('.c-disclosure-triangle--expanded');
                expect(seriesEl.length).toEqual(0);
            });

            it('shows in collapsed mode', () => {
                const seriesEl = editOptionsEl.querySelectorAll('.c-disclosure-triangle--expanded');
                expect(seriesEl.length).toEqual(0);
            });

            it('renders expanded', () => {
                const expandControl = editOptionsEl.querySelector(".c-disclosure-triangle");
                const clickEvent = createMouseEvent("click");
                expandControl.dispatchEvent(clickEvent);

                const plotOptionsProperties = editOptionsEl.querySelectorAll(".js-plot-options-edit-properties .grid-row");
                expect(plotOptionsProperties.length).toEqual(8);
            });

            it('shows yKeyOptions', () => {
                const expandControl = editOptionsEl.querySelector(".c-disclosure-triangle");
                const clickEvent = createMouseEvent("click");
                expandControl.dispatchEvent(clickEvent);

                const plotOptionsProperties = editOptionsEl.querySelectorAll(".js-plot-options-edit-properties .grid-row");

                const yKeySelection = plotOptionsProperties[0].querySelector('select');
                const options = Array.from(yKeySelection.options).map((option) => {
                    return option.value;
                });
                expect(options).toEqual([testTelemetryObject.telemetry.values[1].key, testTelemetryObject.telemetry.values[2].key]);
            });

            it('shows yAxis options', () => {
                const expandControl = editOptionsEl.querySelector(".c-disclosure-triangle");
                const clickEvent = createMouseEvent("click");
                expandControl.dispatchEvent(clickEvent);

                const yAxisProperties = editOptionsEl.querySelectorAll("div.grid-properties:first-of-type .l-inspector-part");
                expect(yAxisProperties.length).toEqual(3);
            });
        });
    });

    describe("the spectral plot", () => {
        const mockObject = {
            name: 'A Very Nice Spectral Plot',
            key: 'telemetry.plot.spectral',
            creatable: true
        };

        it('defines a spectral plot object type with the correct key', () => {
            const objectDef = openmct.types.get('telemetry.plot.spectral').definition;
            expect(objectDef.key).toEqual(mockObject.key);
        });

        xit('is creatable', () => {
            const objectDef = openmct.types.get('telemetry.plot.spectral').definition;
            expect(objectDef.creatable).toEqual(mockObject.creatable);
        });
    });

    describe("the aggregate spectral plot", () => {
        const mockObject = {
            name: 'An Even Nicer Aggregate Spectral Plot',
            key: BAR_GRAPH_KEY,
            creatable: true
        };

        it('defines a spectral plot object type with the correct key', () => {
            const objectDef = openmct.types.get(BAR_GRAPH_KEY).definition;
            expect(objectDef.key).toEqual(mockObject.key);
        });

        it('is creatable', () => {
            const objectDef = openmct.types.get(BAR_GRAPH_KEY).definition;
            expect(objectDef.creatable).toEqual(mockObject.creatable);
        });
    });
});<|MERGE_RESOLUTION|>--- conflicted
+++ resolved
@@ -166,7 +166,6 @@
     });
 
     afterEach((done) => {
-<<<<<<< HEAD
         openmct.time.timeSystem('utc', {
             start: 0,
             end: 1
@@ -174,21 +173,6 @@
 
         configStore.deleteAll();
         resetApplicationState(openmct).then(done).catch(done);
-=======
-        // Needs to be in a timeout because plots use a bunch of setTimeouts, some of which can resolve during or after
-        // teardown, which causes problems
-        // This is hacky, we should find a better approach here.
-        setTimeout(() => {
-            //Cleanup code that needs to happen before dom elements start being destroyed
-            cleanupFirst.forEach(cleanup => cleanup());
-            cleanupFirst = [];
-            document.body.removeChild(element);
-
-            configStore.deleteAll();
-
-            resetApplicationState(openmct).then(done).catch(done);
-        });
->>>>>>> 4f8cba16
     });
 
     describe("the plot views", () => {

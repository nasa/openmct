<!--
 Open MCT, Copyright (c) 2014-2022, United States Government
 as represented by the Administrator of the National Aeronautics and Space
 Administration. All rights reserved.

 Open MCT is licensed under the Apache License, Version 2.0 (the
 "License"); you may not use this file except in compliance with the License.
 You may obtain a copy of the License at
 http://www.apache.org/licenses/LICENSE-2.0.

 Unless required by applicable law or agreed to in writing, software
 distributed under the License is distributed on an "AS IS" BASIS, WITHOUT
 WARRANTIES OR CONDITIONS OF ANY KIND, either express or implied. See the
 License for the specific language governing permissions and limitations
 under the License.

 Open MCT includes source code licensed under additional open source
 licenses. See the Open Source Licenses file (LICENSES.md) included with
 this source code distribution or the Licensing information page available
 at runtime from the About dialog for additional information.
-->
<template>
<div
    v-if="loaded"
    class="js-plot-options-browse"
>
    <ul
        v-if="!isStackedPlotObject"
        class="c-tree"
    >
        <h2 title="Plot series display properties in this object">Plot Series</h2>
        <plot-options-item
            v-for="series in plotSeries"
            :key="series.key"
            :series="series"
        />
    </ul>
    <div
        v-if="plotSeries.length && !isStackedPlotObject"
        class="grid-properties"
    >
        <ul
            v-for="(yAxis, index) in yAxesWithSeries"
            :key="`yAxis-${index}`"
            class="l-inspector-part js-yaxis-properties"
        >
            <h2 title="Y axis settings for this object">Y Axis {{ yAxis.id }}</h2>
            <li class="grid-row">
                <div
                    class="grid-cell label"
                    title="Manually override how the Y axis is labeled."
                >Label</div>
                <div class="grid-cell value">{{ yAxis.label ? yAxis.label : "Not defined" }}</div>
            </li>
            <li class="grid-row">
                <div
                    class="grid-cell label"
                    title="Enable log mode."
                >Log mode</div>
                <div class="grid-cell value">
                    {{ yAxis.logMode ? "Enabled" : "Disabled" }}
                </div>
            </li>
            <li class="grid-row">
                <div
                    class="grid-cell label"
                    title="Automatically scale the Y axis to keep all values in view."
                >Auto scale</div>
                <div class="grid-cell value">
                    {{ yAxis.autoscale ? "Enabled: " + yAxis.autoscalePadding : "Disabled" }}
                </div>
            </li>
            <li
                v-if="!yAxis.autoscale && yAxis.rangeMin"
                class="grid-row"
            >
                <div
                    class="grid-cell label"
                    title="Minimum Y axis value."
                >Minimum value</div>
                <div class="grid-cell value">{{ yAxis.rangeMin }}</div>
            </li>
            <li
                v-if="!yAxis.autoscale && yAxis.rangeMax"
                class="grid-row"
            >
                <div
                    class="grid-cell label"
                    title="Maximum Y axis value."
                >Maximum value</div>
                <div class="grid-cell value">{{ yAxis.rangeMax }}</div>
            </li>
        </ul>
    </div>
    <div
        v-if="plotSeries.length && (isStackedPlotObject || !isNestedWithinAStackedPlot)"
        class="grid-properties"
    >
        <ul
            class="l-inspector-part js-legend-properties"
        >
            <h2 title="Legend settings for this object">Legend</h2>
            <li class="grid-row">
                <div
                    class="grid-cell label"
                    title="The position of the legend relative to the plot display area."
                >Position</div>
                <div class="grid-cell value capitalize">{{ position }}</div>
            </li>
            <li class="grid-row">
                <div
                    class="grid-cell label"
                    title="Hide the legend when the plot is small"
                >Hide when plot small</div>
                <div class="grid-cell value">{{ hideLegendWhenSmall ? "Yes" : "No" }}</div>
            </li>
            <li class="grid-row">
                <div
                    class="grid-cell label"
                    title="Show the legend expanded by default"
                >Expand by Default</div>
                <div class="grid-cell value">{{ expandByDefault ? "Yes" : "No" }}</div>
            </li>
            <li class="grid-row">
                <div
                    class="grid-cell label"
                    title="What to display in the legend when it's collapsed."
                >Show when collapsed:</div>
                <div class="grid-cell value">{{
                    valueToShowWhenCollapsed.replace('nearest', '')
                }}
                </div>
            </li>
            <li class="grid-row">
                <div
                    class="grid-cell label"
                    title="What to display in the legend when it's expanded."
                >Show when expanded:</div>
                <div class="grid-cell value comma-list">
                    <span v-if="showTimestampWhenExpanded">Timestamp</span>
                    <span v-if="showValueWhenExpanded">Value</span>
                    <span v-if="showMinimumWhenExpanded">Min</span>
                    <span v-if="showMaximumWhenExpanded">Max</span>
                    <span v-if="showUnitsWhenExpanded">Unit</span>
                </div>
            </li>
        </ul>
    </div>
</div>
</template>

<script>
import PlotOptionsItem from "./PlotOptionsItem.vue";
import configStore from "../configuration/ConfigStore";
import eventHelpers from "../lib/eventHelpers";

export default {
    components: {
        PlotOptionsItem
    },
    inject: ['openmct', 'domainObject', 'path'],
    data() {
        return {
            config: {},
            position: '',
            hideLegendWhenSmall: '',
            expandByDefault: '',
            valueToShowWhenCollapsed: '',
            showTimestampWhenExpanded: '',
            showValueWhenExpanded: '',
            showMinimumWhenExpanded: '',
            showMaximumWhenExpanded: '',
            showUnitsWhenExpanded: '',
            loaded: false,
            plotSeries: [],
            yAxes: []
        };
    },
    computed: {
        isNestedWithinAStackedPlot() {
            return this.path.find((pathObject, pathObjIndex) => pathObjIndex > 0 && pathObject?.type === 'telemetry.plot.stacked');
        },
        isStackedPlotObject() {
<<<<<<< HEAD
            return this.path.find((pathObject, pathObjIndex) => pathObjIndex === 0 && pathObject.type === 'telemetry.plot.stacked');
        },
        yAxesWithSeries() {
            return this.yAxes.filter(yAxis => yAxis.seriesCount > 0);
=======
            return this.path.find((pathObject, pathObjIndex) => pathObjIndex === 0 && pathObject?.type === 'telemetry.plot.stacked');
>>>>>>> d1c7d133
        }
    },
    mounted() {
        eventHelpers.extend(this);
        this.config = this.getConfig();
        this.initYAxesConfiguration();

        this.registerListeners();
        this.initLegendConfiguration();
        this.loaded = true;

    },
    beforeDestroy() {
        this.stopListening();
    },
    methods: {
        initYAxesConfiguration() {
            if (this.config) {
                let range = this.config.yAxis.get('range');

                this.yAxes.push({
                    id: this.config.yAxis.id,
                    seriesCount: 0,
                    label: this.config.yAxis.get('label'),
                    autoscale: this.config.yAxis.get('autoscale'),
                    logMode: this.config.yAxis.get('logMode'),
                    autoscalePadding: this.config.yAxis.get('autoscalePadding'),
                    rangeMin: range ? range.min : '',
                    rangeMax: range ? range.max : ''
                });
                this.config.additionalYAxes.forEach(yAxis => {
                    range = yAxis.get('range');

                    this.yAxes.push({
                        id: yAxis.id,
                        seriesCount: 0,
                        label: yAxis.get('label'),
                        autoscale: yAxis.get('autoscale'),
                        logMode: yAxis.get('logMode'),
                        autoscalePadding: yAxis.get('autoscalePadding'),
                        rangeMin: range ? range.min : '',
                        rangeMax: range ? range.max : ''
                    });
                });
            }
        },
        initLegendConfiguration() {
            if (this.config) {
                this.position = this.config.legend.get('position');
                this.hideLegendWhenSmall = this.config.legend.get('hideLegendWhenSmall');
                this.expandByDefault = this.config.legend.get('expandByDefault');
                this.valueToShowWhenCollapsed = this.config.legend.get('valueToShowWhenCollapsed');
                this.showTimestampWhenExpanded = this.config.legend.get('showTimestampWhenExpanded');
                this.showValueWhenExpanded = this.config.legend.get('showValueWhenExpanded');
                this.showMinimumWhenExpanded = this.config.legend.get('showMinimumWhenExpanded');
                this.showMaximumWhenExpanded = this.config.legend.get('showMaximumWhenExpanded');
                this.showUnitsWhenExpanded = this.config.legend.get('showUnitsWhenExpanded');
            }
        },
        getConfig() {
            this.configId = this.openmct.objects.makeKeyString(this.domainObject.identifier);

            return configStore.get(this.configId);
        },
        registerListeners() {
            if (this.config) {
                this.config.series.forEach(this.addSeries, this);

                this.listenTo(this.config.series, 'add', this.addSeries, this);
                this.listenTo(this.config.series, 'remove', this.removeSeries, this);
            }
        },

        setYAxisLabel(yAxisId) {
            const found = this.yAxes.find(yAxis => yAxis.id === yAxisId);
            if (found && found.seriesCount > 0) {
                const mainYAxisId = this.config.yAxis.id;
                if (mainYAxisId === yAxisId) {
                    found.label = this.config.yAxis.get('label');
                } else {
                    const additionalYAxis = this.config.additionalYAxes.find(axis => axis.id === yAxisId);
                    if (additionalYAxis) {
                        found.label = additionalYAxis.get('label');
                    }
                }
            }
        },

        addSeries(series, index) {
            const yAxisId = series.get('yAxisId');
            this.updateAxisUsageCount(yAxisId, 1);
            this.$set(this.plotSeries, index, series);
            this.setYAxisLabel(yAxisId);
        },

        removeSeries(plotSeries, index) {
            const yAxisId = plotSeries.get('yAxisId');
            this.updateAxisUsageCount(yAxisId, -1);
            this.plotSeries.splice(index, 1);
            this.setYAxisLabel(yAxisId);
        },

        updateAxisUsageCount(yAxisId, updateCount) {
            const foundYAxis = this.yAxes.find(yAxis => yAxis.id === yAxisId);
            if (foundYAxis) {
                foundYAxis.seriesCount = foundYAxis.seriesCount + updateCount;
            }
        }
    }
};
</script><|MERGE_RESOLUTION|>--- conflicted
+++ resolved
@@ -181,14 +181,10 @@
             return this.path.find((pathObject, pathObjIndex) => pathObjIndex > 0 && pathObject?.type === 'telemetry.plot.stacked');
         },
         isStackedPlotObject() {
-<<<<<<< HEAD
             return this.path.find((pathObject, pathObjIndex) => pathObjIndex === 0 && pathObject.type === 'telemetry.plot.stacked');
         },
         yAxesWithSeries() {
             return this.yAxes.filter(yAxis => yAxis.seriesCount > 0);
-=======
-            return this.path.find((pathObject, pathObjIndex) => pathObjIndex === 0 && pathObject?.type === 'telemetry.plot.stacked');
->>>>>>> d1c7d133
         }
     },
     mounted() {

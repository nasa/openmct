<template>
<div>
    <ul class="l-inspector-part">
        <h2>Y Axis</h2>
        <li class="grid-row">
            <div
                class="grid-cell label"
                title="Manually override how the Y axis is labeled."
            >Label</div>
            <div class="grid-cell value"><input
                v-model="label"
                class="c-input--flex"
                type="text"
                @change="updateForm('label')"
            ></div>
        </li>
        <li class="grid-row">
            <div
                class="grid-cell label"
                title="Enable log mode."
            >
                Log mode
            </div>
            <div class="grid-cell value">
                <!-- eslint-disable-next-line vue/html-self-closing -->
                <input
                    v-model="logMode"
                    type="checkbox"
                    @change="updateForm('logMode')"
                />
            </div>
        </li>
        <li class="grid-row">
            <div
                class="grid-cell label"
                title="Automatically scale the Y axis to keep all values in view."
            >Auto scale</div>
            <div class="grid-cell value"><input
                v-model="autoscale"
                type="checkbox"
                @change="updateForm('autoscale')"
            ></div>
        </li>
        <li
            v-show="autoscale"
            class="grid-row"
        >
            <div
                class="grid-cell label"
                title="Percentage of padding above and below plotted min and max values. 0.1, 1.0, etc."
            >
                Padding</div>
            <div class="grid-cell value">
                <input
                    v-model="autoscalePadding"
                    class="c-input--flex"
                    type="text"
                    @change="updateForm('autoscalePadding')"
                >
            </div>
        </li>
    </ul>
    <ul
        v-show="!autoscale"
        class="l-inspector-part"
    >
        <div
            v-show="!autoscale && validationErrors.range"
            class="grid-span-all form-error"
        >
            {{ validationErrors.range }}
        </div>
        <li class="grid-row force-border">
            <div
                class="grid-cell label"
                title="Minimum Y axis value."
            >Minimum Value</div>
            <div class="grid-cell value">
                <input
                    v-model="rangeMin"
                    class="c-input--flex"
                    type="number"
                    @change="updateForm('range')"
                >
            </div>
        </li>
        <li class="grid-row">
            <div
                class="grid-cell label"
                title="Maximum Y axis value."
            >Maximum Value</div>
            <div class="grid-cell value"><input
                v-model="rangeMax"
                class="c-input--flex"
                type="number"
                @change="updateForm('range')"
            ></div>
        </li>
    </ul>
</div>
</template>

<script>
<<<<<<< HEAD
import { objectPath, validate } from "./formUtil";
=======
import { objectPath } from "./formUtil";
>>>>>>> 4b7bcf9c
import _ from "lodash";

export default {
    inject: ['openmct', 'domainObject'],
    props: {
        yAxis: {
            type: Object,
            default() {
                return {};
            }
        }
    },
    data() {
        return {
            label: '',
            autoscale: '',
            logMode: false,
            autoscalePadding: '',
            rangeMin: '',
            rangeMax: '',
            validationErrors: {}
        };
    },
    mounted() {
        this.initialize();
        this.initFormValues();
    },
    methods: {
        initialize: function () {
            this.fields = {
                label: {
                    objectPath: 'configuration.yAxis.label'
                },
                autoscale: {
                    coerce: Boolean,
                    objectPath: 'configuration.yAxis.autoscale'
                },
                autoscalePadding: {
                    coerce: Number,
                    objectPath: 'configuration.yAxis.autoscalePadding'
                },
                logMode: {
                    coerce: Boolean,
                    objectPath: 'configuration.yAxis.logMode'
                },
                range: {
                    objectPath: 'configuration.yAxis.range',
                    coerce: function coerceRange(range) {
                        if (!range) {
                            return {
                                min: 0,
                                max: 0
                            };
                        }

                        const newRange = {};
                        if (typeof range.min !== 'undefined' && range.min !== null) {
                            newRange.min = Number(range.min);
                        }

                        if (typeof range.max !== 'undefined' && range.max !== null) {
                            newRange.max = Number(range.max);
                        }

                        return newRange;
                    },
                    validate: function validateRange(range, model) {
                        if (!range) {
                            return 'Need range';
                        }

                        if (range.min === '' || range.min === null || typeof range.min === 'undefined') {
                            return 'Must specify Minimum';
                        }

                        if (range.max === '' || range.max === null || typeof range.max === 'undefined') {
                            return 'Must specify Maximum';
                        }

                        if (Number.isNaN(Number(range.min))) {
                            return 'Minimum must be a number.';
                        }

                        if (Number.isNaN(Number(range.max))) {
                            return 'Maximum must be a number.';
                        }

                        if (Number(range.min) > Number(range.max)) {
                            return 'Minimum must be less than Maximum.';
                        }
                    }
                }
            };
        },
        initFormValues() {
            this.label = this.yAxis.get('label');
            this.autoscale = this.yAxis.get('autoscale');
            this.logMode = this.yAxis.get('logMode');
            this.autoscalePadding = this.yAxis.get('autoscalePadding');
            const range = this.yAxis.get('range') ?? this.yAxis.get('displayRange');
            this.rangeMin = range?.min;
            this.rangeMax = range?.max;
        },
        updateForm(formKey) {
            let newVal;
            if (formKey === 'range') {
                newVal = {
                    min: this.rangeMin,
                    max: this.rangeMax
                };
            } else {
                newVal = this[formKey];
            }

            let oldVal = this.yAxis.get(formKey);
<<<<<<< HEAD
            const formField = this.fields[formKey];
=======
            const formField = this.fields.find((field) => field.modelProp === formKey);
>>>>>>> 4b7bcf9c

            const validationError = formField.validate?.(newVal, this.yAxis);
            this.validationErrors[formKey] = validationError;
            if (validationError) {
                return;
            }

            newVal = formField.coerce?.(newVal) ?? newVal;
            oldVal = formField.coerce?.(oldVal) ?? oldVal;

<<<<<<< HEAD
            if (!_.isEqual(newVal, oldVal)) {
                // TODO: Why do we mutate yAxis twice, once directly, once via objects.mutate?
=======
            const path = objectPath(formField.objectPath);
            if (!_.isEqual(newVal, oldVal)) {
                // TODO: Why do we mutate yAxis twice, once directly, once via objects.mutate? Or are they different objects?
>>>>>>> 4b7bcf9c
                this.yAxis.set(formKey, newVal);
                if (path) {
                    this.openmct.objects.mutate(
                        this.domainObject,
                        path(this.domainObject, this.yAxis),
                        newVal
                    );
                }
            }
        }
    }
};

</script><|MERGE_RESOLUTION|>--- conflicted
+++ resolved
@@ -101,11 +101,7 @@
 </template>
 
 <script>
-<<<<<<< HEAD
-import { objectPath, validate } from "./formUtil";
-=======
 import { objectPath } from "./formUtil";
->>>>>>> 4b7bcf9c
 import _ from "lodash";
 
 export default {
@@ -221,11 +217,7 @@
             }
 
             let oldVal = this.yAxis.get(formKey);
-<<<<<<< HEAD
             const formField = this.fields[formKey];
-=======
-            const formField = this.fields.find((field) => field.modelProp === formKey);
->>>>>>> 4b7bcf9c
 
             const validationError = formField.validate?.(newVal, this.yAxis);
             this.validationErrors[formKey] = validationError;
@@ -236,14 +228,9 @@
             newVal = formField.coerce?.(newVal) ?? newVal;
             oldVal = formField.coerce?.(oldVal) ?? oldVal;
 
-<<<<<<< HEAD
-            if (!_.isEqual(newVal, oldVal)) {
-                // TODO: Why do we mutate yAxis twice, once directly, once via objects.mutate?
-=======
             const path = objectPath(formField.objectPath);
             if (!_.isEqual(newVal, oldVal)) {
                 // TODO: Why do we mutate yAxis twice, once directly, once via objects.mutate? Or are they different objects?
->>>>>>> 4b7bcf9c
                 this.yAxis.set(formKey, newVal);
                 if (path) {
                     this.openmct.objects.mutate(

<!--
 Open MCT, Copyright (c) 2014-2023, United States Government
 as represented by the Administrator of the National Aeronautics and Space
 Administration. All rights reserved.

 Open MCT is licensed under the Apache License, Version 2.0 (the
 "License"); you may not use this file except in compliance with the License.
 You may obtain a copy of the License at
 http://www.apache.org/licenses/LICENSE-2.0.

 Unless required by applicable law or agreed to in writing, software
 distributed under the License is distributed on an "AS IS" BASIS, WITHOUT
 WARRANTIES OR CONDITIONS OF ANY KIND, either express or implied. See the
 License for the specific language governing permissions and limitations
 under the License.

 Open MCT includes source code licensed under additional open source
 licenses. See the Open Source Licenses file (LICENSES.md) included with
 this source code distribution or the Licensing information page available
 at runtime from the About dialog for additional information.
-->

<template>
  <div v-if="loaded" class="gl-plot-axis-area gl-plot-x has-local-controls">
    <mct-ticks :axis-type="'xAxis'" :position="'left'" @plotTickWidth="onTickWidthChange" />

    <div class="gl-plot-label gl-plot-x-label" :class="{ 'icon-gear': isEnabledXKeyToggle() }">
      {{ xAxisLabel }}
    </div>

    <select
      v-show="isEnabledXKeyToggle()"
      v-model="selectedXKeyOptionKey"
      class="gl-plot-x-label__select local-controls--hidden"
      @change="toggleXKeyOption()"
    >
      <option v-for="option in xKeyOptions" :key="option.key" :value="option.key">
        {{ option.name }}
      </option>
    </select>
  </div>
</template>

<script>
import MctTicks from '../MctTicks.vue';
import eventHelpers from '../lib/eventHelpers';
import configStore from '../configuration/ConfigStore';

export default {
  components: {
    MctTicks
  },
  inject: ['openmct', 'domainObject'],
  props: {
    seriesModel: {
      type: Object,
      default() {
        return {};
      }
    }
  },
  data() {
    return {
      selectedXKeyOptionKey: '',
      xKeyOptions: [],
      xAxis: {},
      loaded: false,
      xAxisLabel: ''
    };
  },
  mounted() {
    eventHelpers.extend(this);
    this.xAxis = this.getXAxisFromConfig();
    this.loaded = true;
    this.setUpXAxisOptions();
<<<<<<< HEAD
    this.openmct.time.on('timeSystemChanged', this.syncXAxisToTimeSystem);
    this.listenTo(this.xAxis, 'change', this.setUpXAxisOptions);
  },
  beforeDestroy() {
    this.openmct.time.off('timeSystemChanged', this.syncXAxisToTimeSystem);
=======
    this.openmct.time.on('timeSystem', this.syncXAxisToTimeSystem);
    this.listenTo(this.xAxis, 'change', this.setUpXAxisOptions);
  },
  beforeDestroy() {
    this.openmct.time.off('timeSystem', this.syncXAxisToTimeSystem);
>>>>>>> 3b0e05ed
  },
  methods: {
    isEnabledXKeyToggle() {
      const isSinglePlot = this.xKeyOptions && this.xKeyOptions.length > 1 && this.seriesModel;
      const isFrozen = this.xAxis.get('frozen');
<<<<<<< HEAD
      const inRealTimeMode = this.openmct.time.getClock();
=======
      const inRealTimeMode = this.openmct.time.clock();
>>>>>>> 3b0e05ed

      return isSinglePlot && !isFrozen && !inRealTimeMode;
    },
    getXAxisFromConfig() {
      const configId = this.openmct.objects.makeKeyString(this.domainObject.identifier);
      let config = configStore.get(configId);
      if (config) {
        return config.xAxis;
      }
    },
    toggleXKeyOption() {
      const selectedXKey = this.selectedXKeyOptionKey;
      const seriesData = this.seriesModel.getSeriesData();
      const dataForSelectedXKey = seriesData ? seriesData[0][selectedXKey] : undefined;

      if (dataForSelectedXKey !== undefined) {
        this.xAxis.set('key', selectedXKey);
      } else {
        this.openmct.notifications.error(
          'Cannot change x-axis view as no data exists for this view type.'
        );
        const xAxisKey = this.xAxis.get('key');
        this.selectedXKeyOptionKey = this.getXKeyOption(xAxisKey).key;
      }
    },
    getXKeyOption(key) {
      return this.xKeyOptions.find((option) => option.key === key);
    },
    syncXAxisToTimeSystem(timeSystem) {
      const xAxisKey = this.xAxis.get('key');
      if (xAxisKey !== timeSystem.key) {
        this.xAxis.set('key', timeSystem.key);
        this.xAxis.resetSeries();
        this.setUpXAxisOptions();
      }
    },
    setUpXAxisOptions() {
      const xAxisKey = this.xAxis.get('key');
      this.xKeyOptions = [];

      if (this.seriesModel.metadata) {
        this.xKeyOptions = this.seriesModel.metadata.valuesForHints(['domain']).map(function (o) {
          return {
            name: o.name,
            key: o.key
          };
        });
      }

      this.xAxisLabel = this.xAxis.get('label');
      this.selectedXKeyOptionKey =
        this.xKeyOptions.length > 0 ? this.getXKeyOption(xAxisKey).key : xAxisKey;
    },
    onTickWidthChange(width) {
      this.$emit('plotXTickWidth', width);
    }
  }
};
</script><|MERGE_RESOLUTION|>--- conflicted
+++ resolved
@@ -73,29 +73,17 @@
     this.xAxis = this.getXAxisFromConfig();
     this.loaded = true;
     this.setUpXAxisOptions();
-<<<<<<< HEAD
     this.openmct.time.on('timeSystemChanged', this.syncXAxisToTimeSystem);
     this.listenTo(this.xAxis, 'change', this.setUpXAxisOptions);
   },
   beforeDestroy() {
     this.openmct.time.off('timeSystemChanged', this.syncXAxisToTimeSystem);
-=======
-    this.openmct.time.on('timeSystem', this.syncXAxisToTimeSystem);
-    this.listenTo(this.xAxis, 'change', this.setUpXAxisOptions);
-  },
-  beforeDestroy() {
-    this.openmct.time.off('timeSystem', this.syncXAxisToTimeSystem);
->>>>>>> 3b0e05ed
   },
   methods: {
     isEnabledXKeyToggle() {
       const isSinglePlot = this.xKeyOptions && this.xKeyOptions.length > 1 && this.seriesModel;
       const isFrozen = this.xAxis.get('frozen');
-<<<<<<< HEAD
-      const inRealTimeMode = this.openmct.time.getClock();
-=======
-      const inRealTimeMode = this.openmct.time.clock();
->>>>>>> 3b0e05ed
+      const inRealTimeMode = this.openmct.time.isRealTime();
 
       return isSinglePlot && !isFrozen && !inRealTimeMode;
     },

<!--
 Open MCT, Copyright (c) 2014-2023, United States Government
 as represented by the Administrator of the National Aeronautics and Space
 Administration. All rights reserved.

 Open MCT is licensed under the Apache License, Version 2.0 (the
 "License"); you may not use this file except in compliance with the License.
 You may obtain a copy of the License at
 http://www.apache.org/licenses/LICENSE-2.0.

 Unless required by applicable law or agreed to in writing, software
 distributed under the License is distributed on an "AS IS" BASIS, WITHOUT
 WARRANTIES OR CONDITIONS OF ANY KIND, either express or implied. See the
 License for the specific language governing permissions and limitations
 under the License.

 Open MCT includes source code licensed under additional open source
 licenses. See the Open Source Licenses file (LICENSES.md) included with
 this source code distribution or the Licensing information page available
 at runtime from the About dialog for additional information.
-->

<template>
  <div v-if="loaded" class="gl-plot-axis-area gl-plot-x has-local-controls">
    <mct-ticks :axis-type="'xAxis'" :position="'left'" @plotTickWidth="onTickWidthChange" />

    <div class="gl-plot-label gl-plot-x-label" :class="{ 'icon-gear': isEnabledXKeyToggle() }">
      {{ xAxisLabel }}
    </div>

    <select
      v-show="isEnabledXKeyToggle()"
      v-model="selectedXKeyOptionKey"
      class="gl-plot-x-label__select local-controls--hidden"
      @change="toggleXKeyOption()"
    >
      <option v-for="option in xKeyOptions" :key="option.key" :value="option.key">
        {{ option.name }}
      </option>
    </select>
  </div>
</template>

<script>
import MctTicks from '../MctTicks.vue';
import eventHelpers from '../lib/eventHelpers';
import configStore from '../configuration/ConfigStore';

export default {
  components: {
    MctTicks
  },
  inject: ['openmct', 'domainObject'],
  props: {
    seriesModel: {
      type: Object,
      default() {
        return {};
      }
    }
  },
  data() {
    return {
      selectedXKeyOptionKey: '',
      xKeyOptions: [],
      xAxis: {},
      loaded: false,
      xAxisLabel: ''
    };
  },
  mounted() {
    eventHelpers.extend(this);
    this.xAxis = this.getXAxisFromConfig();
    this.loaded = true;
    this.setUpXAxisOptions();
    this.openmct.time.on('timeSystemChanged', this.syncXAxisToTimeSystem);
    this.listenTo(this.xAxis, 'change', this.setUpXAxisOptions);
  },
<<<<<<< HEAD
  beforeUnmount() {
    this.openmct.time.off('timeSystem', this.syncXAxisToTimeSystem);
=======
  beforeDestroy() {
    this.openmct.time.off('timeSystemChanged', this.syncXAxisToTimeSystem);
>>>>>>> 42b54591
  },
  methods: {
    isEnabledXKeyToggle() {
      const isSinglePlot = this.xKeyOptions && this.xKeyOptions.length > 1 && this.seriesModel;
      const isFrozen = this.xAxis.get('frozen');
      const inRealTimeMode = this.openmct.time.isRealTime();

      return isSinglePlot && !isFrozen && !inRealTimeMode;
    },
    getXAxisFromConfig() {
      const configId = this.openmct.objects.makeKeyString(this.domainObject.identifier);
      let config = configStore.get(configId);
      if (config) {
        return config.xAxis;
      }
    },
    toggleXKeyOption() {
      const selectedXKey = this.selectedXKeyOptionKey;
      const seriesData = this.seriesModel.getSeriesData();
      const dataForSelectedXKey = seriesData ? seriesData[0][selectedXKey] : undefined;

      if (dataForSelectedXKey !== undefined) {
        this.xAxis.set('key', selectedXKey);
      } else {
        this.openmct.notifications.error(
          'Cannot change x-axis view as no data exists for this view type.'
        );
        const xAxisKey = this.xAxis.get('key');
        this.selectedXKeyOptionKey = this.getXKeyOption(xAxisKey).key;
      }
    },
    getXKeyOption(key) {
      return this.xKeyOptions.find((option) => option.key === key);
    },
    syncXAxisToTimeSystem(timeSystem) {
      const xAxisKey = this.xAxis.get('key');
      if (xAxisKey !== timeSystem.key) {
        this.xAxis.set('key', timeSystem.key);
        this.xAxis.resetSeries();
        this.setUpXAxisOptions();
      }
    },
    setUpXAxisOptions() {
      const xAxisKey = this.xAxis.get('key');
      this.xKeyOptions = [];

      if (this.seriesModel.metadata) {
        this.xKeyOptions = this.seriesModel.metadata.valuesForHints(['domain']).map(function (o) {
          return {
            name: o.name,
            key: o.key
          };
        });
      }

      this.xAxisLabel = this.xAxis.get('label');
      this.selectedXKeyOptionKey =
        this.xKeyOptions.length > 0 ? this.getXKeyOption(xAxisKey).key : xAxisKey;
    },
    onTickWidthChange(width) {
      this.$emit('plotXTickWidth', width);
    }
  }
};
</script><|MERGE_RESOLUTION|>--- conflicted
+++ resolved
@@ -76,13 +76,8 @@
     this.openmct.time.on('timeSystemChanged', this.syncXAxisToTimeSystem);
     this.listenTo(this.xAxis, 'change', this.setUpXAxisOptions);
   },
-<<<<<<< HEAD
   beforeUnmount() {
-    this.openmct.time.off('timeSystem', this.syncXAxisToTimeSystem);
-=======
-  beforeDestroy() {
     this.openmct.time.off('timeSystemChanged', this.syncXAxisToTimeSystem);
->>>>>>> 42b54591
   },
   methods: {
     isEnabledXKeyToggle() {

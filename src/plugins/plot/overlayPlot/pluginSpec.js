--- conflicted
+++ resolved
@@ -21,21 +21,15 @@
  *****************************************************************************/
 
 import EventEmitter from 'EventEmitter';
+import mount from 'utils/mount';
 import {
   createMouseEvent,
   createOpenMct,
   resetApplicationState,
   spyOnBuiltins
 } from 'utils/testing';
-<<<<<<< HEAD
-import PlotVuePlugin from '../plugin';
 import { nextTick } from 'vue';
-import mount from 'utils/mount';
-import Plot from '../Plot.vue';
-=======
-import Vue from 'vue';
-
->>>>>>> 9f7b3b92
+
 import configStore from '../configuration/ConfigStore';
 import PlotOptions from '../inspector/PlotOptions.vue';
 import Plot from '../Plot.vue';

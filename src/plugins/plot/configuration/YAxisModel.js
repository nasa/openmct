/*****************************************************************************
 * Open MCT, Copyright (c) 2014-2022, United States Government
 * as represented by the Administrator of the National Aeronautics and Space
 * Administration. All rights reserved.
 *
 * Open MCT is licensed under the Apache License, Version 2.0 (the
 * "License"); you may not use this file except in compliance with the License.
 * You may obtain a copy of the License at
 * http://www.apache.org/licenses/LICENSE-2.0.
 *
 * Unless required by applicable law or agreed to in writing, software
 * distributed under the License is distributed on an "AS IS" BASIS, WITHOUT
 * WARRANTIES OR CONDITIONS OF ANY KIND, either express or implied. See the
 * License for the specific language governing permissions and limitations
 * under the License.
 *
 * Open MCT includes source code licensed under additional open source
 * licenses. See the Open Source Licenses file (LICENSES.md) included with
 * this source code distribution or the Licensing information page available
 * at runtime from the About dialog for additional information.
 *****************************************************************************/
<<<<<<< HEAD
import { antisymlog, symlog } from '../mathUtils';
=======
>>>>>>> 4b7bcf9c
import Model from './Model';

/**
 * YAxis model
 *
 * TODO: docstrings.
 *
 * has the following Model properties:
 *
 * `autoscale`: boolean, whether or not to autoscale.
 * `autoscalePadding`: float, percent of padding to display in plots.
 * `displayRange`: the current display range for the axis.
 * `format`: the formatter for the axis.
 * `frozen`: boolean, if true, displayRange will not be updated automatically.
 *           Used to temporarily disable automatic updates during user interaction.
 * `label`: label to display on axis.
 * `stats`: Min and Max Values of data, automatically updated by observing
 *          plot series.
 * `values`: for enumerated types, an array of possible display values.
 * `range`: the user-configured range to use for display, when autoscale is
 *         disabled.
 *
 * @extends {Model<YAxisModelType, YAxisModelOptions>}
 */
export default class YAxisModel extends Model {
    /**
     * @override
     * @param {import('./Model').ModelOptions<YAxisModelType, YAxisModelOptions>} options
     */
    initialize(options) {
        this.plot = options.plot;
        this.listenTo(this, 'change:stats', this.calculateAutoscaleExtents, this);
        this.listenTo(this, 'change:autoscale', this.toggleAutoscale, this);
        this.listenTo(this, 'change:autoscalePadding', this.updatePadding, this);
        this.listenTo(this, 'change:logMode', this.onLogModeChange, this);
        this.listenTo(this, 'change:frozen', this.toggleFreeze, this);
        this.listenTo(this, 'change:range', this.updateDisplayRange, this);
        this.updateDisplayRange(this.get('range'));
    }
    /**
     * @param {import('./SeriesCollection').default} seriesCollection
     */
    listenToSeriesCollection(seriesCollection) {
        this.seriesCollection = seriesCollection;
        this.listenTo(this.seriesCollection, 'add', series => {
            this.trackSeries(series);
            this.updateFromSeries(this.seriesCollection);
        }, this);
        this.listenTo(this.seriesCollection, 'remove', series => {
            this.untrackSeries(series);
            this.updateFromSeries(this.seriesCollection);
        }, this);
        this.seriesCollection.forEach(this.trackSeries, this);
        this.updateFromSeries(this.seriesCollection);
    }
    updateDisplayRange(range) {
        if (!this.get('autoscale')) {
            this.set('displayRange', range);
        }
    }
    toggleFreeze(frozen) {
        if (!frozen) {
            this.toggleAutoscale(this.get('autoscale'));
        }
    }
    applyPadding(range) {
        let padding = Math.abs(range.max - range.min) * this.get('autoscalePadding');
        if (padding === 0) {
            padding = 1;
        }

        return {
            min: range.min - padding,
            max: range.max + padding
        };
    }
    updatePadding(newPadding) {
        if (this.get('autoscale') && !this.get('frozen') && this.has('stats')) {
            this.set('displayRange', this.applyPadding(this.get('stats')));
        }
    }
    calculateAutoscaleExtents(newStats) {
        if (this.get('autoscale') && !this.get('frozen')) {
            if (!newStats) {
                this.unset('displayRange');
            } else {
                this.set('displayRange', this.applyPadding(newStats));
            }
        }
    }
    updateStats(seriesStats) {
        if (!this.has('stats')) {
            this.set('stats', {
                min: seriesStats.minValue,
                max: seriesStats.maxValue
            });

            return;
        }

        const stats = this.get('stats');
        let changed = false;
        if (stats.min > seriesStats.minValue) {
            changed = true;
            stats.min = seriesStats.minValue;
        }

        if (stats.max < seriesStats.maxValue) {
            changed = true;
            stats.max = seriesStats.maxValue;
        }

        if (changed) {
            this.set('stats', {
                min: stats.min,
                max: stats.max
            });
        }
    }
    resetStats() {
        this.unset('stats');
        this.seriesCollection.forEach(series => {
            if (series.has('stats')) {
                this.updateStats(series.get('stats'));
            }
        });
    }
    /**
     * @param {import('./PlotSeries').default} series
     */
    trackSeries(series) {
        this.listenTo(series, 'change:stats', seriesStats => {
            if (!seriesStats) {
                this.resetStats();
            } else {
                this.updateStats(seriesStats);
            }
        });
        this.listenTo(series, 'change:yKey', () => {
            this.updateFromSeries(this.seriesCollection);
        });
    }
    untrackSeries(series) {
        this.stopListening(series);
        this.resetStats();
        this.updateFromSeries(this.seriesCollection);
    }
    toggleAutoscale(autoscale) {
        if (autoscale && this.has('stats')) {
            this.set('displayRange', this.applyPadding(this.get('stats')));
        } else {
            const range = this.get('range');

            if (range) {
                // If we already have a user-defined range, make sure it maps to the
                // range we'll actually use for the ticks.
                this.set('displayRange', range);
            } else {
                // Otherwise use the last known displayRange as the initial
                // values for the user-defined range, so that we don't end up
                // with any error from an undefined user range.
                this.set('range', this.get('displayRange'));
            }
        }
    }
    /** @param {boolean} logMode */
    onLogModeChange(logMode) {
        const range = this.get('displayRange');
        const scale = 1; // TODO get from UI, positive number above 0

        if (logMode) {
            range.min = scale * symlog(range.min, 10);
            range.max = scale * symlog(range.max, 10);
        } else {
            range.min = antisymlog(range.min / scale, 10);
            range.max = antisymlog(range.max / scale, 10);
        }

        this.set('displayRange', range);

        this.resetSeries();
    }
    resetSeries() {
        this.plot.series.forEach((plotSeries) => {
            plotSeries.logMode = this.get('logMode');
            plotSeries.reset(plotSeries.getSeriesData());
        });
        // Update the series collection labels and formatting
        this.updateFromSeries(this.seriesCollection);
    }
    /**
     * Update yAxis format, values, and label from known series.
     * @param {import('./SeriesCollection').default} seriesCollection
     */
    updateFromSeries(seriesCollection) {
        const plotModel = this.plot.get('domainObject');
<<<<<<< HEAD
        const label = plotModel.configuration?.yAxis?.label;
=======
        const label = plotModel?.configuration?.yAxis?.label;
>>>>>>> 4b7bcf9c
        const sampleSeries = seriesCollection.first();
        if (!sampleSeries) {
            if (!label) {
                this.unset('label');
            }

            return;
        }

        const yKey = sampleSeries.get('yKey');
        const yMetadata = sampleSeries.metadata.value(yKey);
        const yFormat = sampleSeries.formats[yKey];
        const scale = 1; // TODO get from UI, positive number above 0

        if (this.get('logMode')) {
            this.set('format', (n) => yFormat.format(antisymlog(n / scale, 10)));
        } else {
            this.set('format', (n) => yFormat.format(n));
        }

        this.set('values', yMetadata.values);
        if (!label) {
            const labelName = seriesCollection
                .map(s => (s.metadata ? s.metadata.value(s.get('yKey')).name : ''))
                .reduce((a, b) => {
                    if (a === undefined) {
                        return b;
                    }

                    if (a === b) {
                        return a;
                    }

                    return '';
                }, undefined);

            if (labelName) {
                this.set('label', labelName);

                return;
            }

            const labelUnits = seriesCollection
                .map(s => (s.metadata ? s.metadata.value(s.get('yKey')).units : ''))
                .reduce((a, b) => {
                    if (a === undefined) {
                        return b;
                    }

                    if (a === b) {
                        return a;
                    }

                    return '';
                }, undefined);

            if (labelUnits) {
                this.set('label', labelUnits);

                return;
            }
        }
    }
    /**
     * @override
     * @param {import('./Model').ModelOptions<YAxisModelType, YAxisModelOptions>} options
     * @returns {Partial<YAxisModelType>}
     */
    defaultModel(options) {
        return {
            frozen: false,
            autoscale: true,
            logMode: options.model?.logMode ?? false,
            autoscalePadding: 0.1

            // 'range' is not specified here, it is undefined at first. When the
            // user turns off autoscale, the current 'displayRange' is used for
            // the initial value of 'range'.
        };
    }
}

/** @typedef {any} TODO */

/**
@typedef {import('./XAxisModel').AxisModelType & {
    autoscale: boolean
    logMode: boolean
    autoscalePadding: number
    stats?: import('./XAxisModel').NumberRange
    values: Array<TODO>
}} YAxisModelType
*/

/**
@typedef {{
    plot: import('./PlotConfigurationModel').default
}} YAxisModelOptions
*/<|MERGE_RESOLUTION|>--- conflicted
+++ resolved
@@ -19,10 +19,7 @@
  * this source code distribution or the Licensing information page available
  * at runtime from the About dialog for additional information.
  *****************************************************************************/
-<<<<<<< HEAD
 import { antisymlog, symlog } from '../mathUtils';
-=======
->>>>>>> 4b7bcf9c
 import Model from './Model';
 
 /**
@@ -219,11 +216,7 @@
      */
     updateFromSeries(seriesCollection) {
         const plotModel = this.plot.get('domainObject');
-<<<<<<< HEAD
         const label = plotModel.configuration?.yAxis?.label;
-=======
-        const label = plotModel?.configuration?.yAxis?.label;
->>>>>>> 4b7bcf9c
         const sampleSeries = seriesCollection.first();
         if (!sampleSeries) {
             if (!label) {

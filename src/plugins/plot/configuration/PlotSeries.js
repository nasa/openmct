/*****************************************************************************
 * Open MCT, Copyright (c) 2014-2022, United States Government
 * as represented by the Administrator of the National Aeronautics and Space
 * Administration. All rights reserved.
 *
 * Open MCT is licensed under the Apache License, Version 2.0 (the
 * "License"); you may not use this file except in compliance with the License.
 * You may obtain a copy of the License at
 * http://www.apache.org/licenses/LICENSE-2.0.
 *
 * Unless required by applicable law or agreed to in writing, software
 * distributed under the License is distributed on an "AS IS" BASIS, WITHOUT
 * WARRANTIES OR CONDITIONS OF ANY KIND, either express or implied. See the
 * License for the specific language governing permissions and limitations
 * under the License.
 *
 * Open MCT includes source code licensed under additional open source
 * licenses. See the Open Source Licenses file (LICENSES.md) included with
 * this source code distribution or the Licensing information page available
 * at runtime from the About dialog for additional information.
 *****************************************************************************/
import _ from 'lodash';
import Model from "./Model";
import { MARKER_SHAPES } from '../draw/MarkerShapes';
import configStore from "../configuration/ConfigStore";
import { symlog } from '../mathUtils';

/**
 * Plot series handle interpreting telemetry metadata for a single telemetry
 * object, querying for that data, and formatting it for display purposes.
 *
 * Plot series emit both collection events and model events:
 * `change` when any property changes
 * `change:<prop_name>` when a specific property changes.
 * `destroy`: when series is destroyed
 * `add`: whenever a data point is added to a series
 * `remove`: whenever a data point is removed from a series.
 * `reset`: whenever the collection is emptied.
 *
 * Plot series have the following Model properties:
 *
 * `name`: name of series.
 * `identifier`: the Open MCT identifier for the telemetry source for this
 *               series.
 * `xKey`: the telemetry value key for x values fetched from this series.
 * `yKey`: the telemetry value key for y values fetched from this series.
 * `interpolate`: interpolate method, either `undefined` (no interpolation),
 *                `linear` (points are connected via straight lines), or
 *                `stepAfter` (points are connected by steps).
 * `markers`: boolean, whether or not this series should render with markers.
 * `markerShape`: string, shape of markers.
 * `markerSize`: number, size in pixels of markers for this series.
 * `alarmMarkers`: whether or not to display alarm markers for this series.
 * `stats`: An object that tracks the min and max y values observed in this
 *          series.  This property is checked and updated whenever data is
 *          added.
 *
 * Plot series have the following instance properties:
 *
 * `metadata`: the Open MCT Telemetry Metadata Manager for the associated
 *             telemetry point.
 * `formats`: the Open MCT format map for this telemetry point.
 *
 * @extends {Model<PlotSeriesModelType, PlotSeriesModelOptions>}
 */
export default class PlotSeries extends Model {
    logMode = false;

    /**
     @param {import('./Model').ModelOptions<PlotSeriesModelType, PlotSeriesModelOptions>} options
     */
    constructor(options) {

        super(options);

        this.logMode = options.collection.plot.model.yAxis.logMode;

        this.listenTo(this, 'change:xKey', this.onXKeyChange, this);
        this.listenTo(this, 'change:yKey', this.onYKeyChange, this);
        this.persistedConfig = options.persistedConfig;
        this.filters = options.filters;

        // Model.apply(this, arguments);
        this.onXKeyChange(this.get('xKey'));
        this.onYKeyChange(this.get('yKey'));
    }

    /**
     * Set defaults for telemetry series.
     * @param {import('./Model').ModelOptions<PlotSeriesModelType, PlotSeriesModelOptions>} options
     * @override
     */
    defaultModel(options) {
        this.metadata = options
            .openmct
            .telemetry
            .getMetadata(options.domainObject);

        this.formats = options
            .openmct
            .telemetry
            .getFormatMap(this.metadata);

        //if the object is missing or doesn't have metadata for some reason
        let range = {};
        if (this.metadata) {
            range = this.metadata.valuesForHints(['range'])[0];
        }

        return {
            name: options.domainObject.name,
            unit: range.unit,
            xKey: options.collection.plot.xAxis.get('key'),
            yKey: range.key,
            markers: true,
            markerShape: 'point',
            markerSize: 2.0,
            alarmMarkers: true,
            limitLines: false
        };
    }

    /**
     * Remove real-time subscription when destroyed.
     * @override
     */
    destroy() {
        super.destroy();

        if (this.unsubscribe) {
            this.unsubscribe();
        }
    }

    /**
     * Set defaults for telemetry series.
     * @override
     * @param {import('./Model').ModelOptions<PlotSeriesModelType, PlotSeriesModelOptions>} options
     */
    initialize(options) {
        this.openmct = options.openmct;
        this.domainObject = options.domainObject;
        this.keyString = this.openmct.objects.makeKeyString(this.domainObject.identifier);
        this.dataStoreId = `data-${options.collection.plot.id}-${this.keyString}`;
        this.updateSeriesData([]);
        this.limitEvaluator = this.openmct.telemetry.limitEvaluator(options.domainObject);
        this.limitDefinition = this.openmct.telemetry.limitDefinition(options.domainObject);
        this.limits = [];
        this.limitDefinition.limits().then(response => {
            this.limits = [];

            if (response) {
                this.limits = response;
            }

            this.emit('limits', this);

        });
        this.openmct.time.on('bounds', this.updateLimits);
    }

    /**
     * @param {Bounds} bounds
     */
    updateLimits(bounds) {
        this.emit('limitBounds', bounds);
    }

    locateOldObject(oldStyleParent) {
        return oldStyleParent.useCapability('composition')
            .then(function (children) {
                this.oldObject = children
                    .filter(function (child) {
                        return child.getId() === this.keyString;
                    }, this)[0];
            }.bind(this));
    }
    /**
     * Fetch historical data and establish a realtime subscription.  Returns
     * a promise that is resolved when all connections have been successfully
     * established.
     *
     * @returns {Promise}
     */
    fetch(options) {
        let strategy;

        if (this.model.interpolate !== 'none') {
            strategy = 'minmax';
        }

        options = Object.assign({}, {
            size: 1000,
            strategy,
            filters: this.filters
        }, options || {});

        if (!this.unsubscribe) {
            this.unsubscribe = this.openmct
                .telemetry
                .subscribe(
                    this.domainObject,
                    this.add.bind(this),
                    {
                        filters: this.filters
                    }
                );
        }

        /* eslint-disable you-dont-need-lodash-underscore/concat */
        return this.openmct
            .telemetry
            .request(this.domainObject, options)
            .then((points) => {
                const data = this.getSeriesData();
                const newPoints = _(data)
                    .concat(points)
                    .sortBy(this.getXVal)
                    .uniq(true, point => [this.getXVal(point), this.getYVal(point)].join())
                    .value();
                this.reset(newPoints);
            })
            .catch((error) => {
                console.warn('Error fetching data', error);
            });
        /* eslint-enable you-dont-need-lodash-underscore/concat */
    }
    /**
     * Update x formatter on x change.
     */
    onXKeyChange(xKey) {
        const format = this.formats[xKey];
        if (format) {
            this.getXVal = format.parse.bind(format);
        }
    }

<<<<<<< HEAD
    logMode = false;

=======
>>>>>>> 504939d6
    /**
     * Update y formatter on change, default to stepAfter interpolation if
     * y range is an enumeration.
     */
    onYKeyChange(newKey, oldKey) {
        if (newKey === oldKey) {
            return;
        }

        const valueMetadata = this.metadata.value(newKey);
        if (!this.persistedConfig || !this.persistedConfig.interpolate) {
            if (valueMetadata.format === 'enum') {
                this.set('interpolate', 'stepAfter');
            } else {
                this.set('interpolate', 'linear');
            }
        }

        this.evaluate = function (datum) {
            return this.limitEvaluator.evaluate(datum, valueMetadata);
        }.bind(this);
        const format = this.formats[newKey];
        this.getYVal = (value) => {
            const scale = 1; // TODO get from UI, positive number above 0
            const y = format.parse(value);

            return this.logMode ? scale * symlog(y, 10) : y;
        };
    }

    formatX(point) {
        return this.formats[this.get('xKey')].format(point);
    }

    formatY(point) {
        return this.formats[this.get('yKey')].format(point);
    }

    /**
     * Clear stats and recalculate from existing data.
     */
    resetStats() {
        this.unset('stats');
        this.getSeriesData().forEach(this.updateStats, this);
    }

    /**
     * Reset plot series.  If new data is provided, will add that
     * data to series after reset.
     */
    reset(newData) {
        this.updateSeriesData([]);
        this.resetStats();
        this.emit('reset');
        if (newData) {
            newData.forEach(function (point) {
                this.add(point, true);
            }, this);
        }
    }
    /**
     * Return the point closest to a given x value.
     */
    nearestPoint(xValue) {
        const insertIndex = this.sortedIndex(xValue);
        const data = this.getSeriesData();
        const lowPoint = data[insertIndex - 1];
        const highPoint = data[insertIndex];
        const indexVal = this.getXVal(xValue);
        const lowDistance = lowPoint
            ? indexVal - this.getXVal(lowPoint)
            : Number.POSITIVE_INFINITY;
        const highDistance = highPoint
            ? this.getXVal(highPoint) - indexVal
            : Number.POSITIVE_INFINITY;
        const nearestPoint = highDistance < lowDistance ? highPoint : lowPoint;

        return nearestPoint;
    }
    /**
     * Override this to implement plot series loading functionality.  Must return
     * a promise that is resolved when loading is completed.
     *
     * @private
     * @returns {Promise}
     */
    load(options) {
        return this.fetch(options)
            .then(function (res) {
                this.emit('load');

                return res;
            }.bind(this));
    }

    /**
     * Find the insert index for a given point to maintain sort order.
     * @private
     */
    sortedIndex(point) {
        return _.sortedIndexBy(this.getSeriesData(), point, this.getXVal);
    }
    /**
     * Update min/max stats for the series.
     * @private
     */
    updateStats(point) {
        const value = this.getYVal(point);
        let stats = this.get('stats');
        let changed = false;
        if (!stats) {
            stats = {
                minValue: value,
                minPoint: point,
                maxValue: value,
                maxPoint: point
            };
            changed = true;
        } else {
            if (stats.maxValue < value) {
                stats.maxValue = value;
                stats.maxPoint = point;
                changed = true;
            }

            if (stats.minValue > value) {
                stats.minValue = value;
                stats.minPoint = point;
                changed = true;
            }
        }

        if (changed) {
            this.set('stats', {
                minValue: stats.minValue,
                minPoint: stats.minPoint,
                maxValue: stats.maxValue,
                maxPoint: stats.maxPoint
            });
        }
    }
    /**
     * Add a point to the data array while maintaining the sort order of
     * the array and preventing insertion of points with a duplicate x
     * value. Can provide an optional argument to append a point without
     * maintaining sort order and dupe checks, which improves performance
     * when adding an array of points that are already properly sorted.
     *
     * @private
     * @param {Object} point a telemetry datum.
     * @param {Boolean} [appendOnly] default false, if true will append
     *                  a point to the end without dupe checking.
     */
    add(point, appendOnly) {
        let data = this.getSeriesData();
        let insertIndex = data.length;
        const currentYVal = this.getYVal(point);
        const lastYVal = this.getYVal(data[insertIndex - 1]);

        if (this.isValueInvalid(currentYVal) && this.isValueInvalid(lastYVal)) {
            console.warn('[Plot] Invalid Y Values detected');

            return;
        }

        if (!appendOnly) {
            insertIndex = this.sortedIndex(point);
            if (this.getXVal(data[insertIndex]) === this.getXVal(point)) {
                return;
            }

            if (this.getXVal(data[insertIndex - 1]) === this.getXVal(point)) {
                return;
            }
        }

        this.updateStats(point);
        point.mctLimitState = this.evaluate(point);
        data.splice(insertIndex, 0, point);
        this.updateSeriesData(data);
        this.emit('add', point, insertIndex, this);
    }

    /**
     *
     * @private
     */
    isValueInvalid(val) {
        return Number.isNaN(val) || val === undefined;
    }

    /**
     * Remove a point from the data array and notify listeners.
     * @private
     */
    remove(point) {
        let data = this.getSeriesData();
        const index = data.indexOf(point);
        data.splice(index, 1);
        this.updateSeriesData(data);
        this.emit('remove', point, index, this);
    }
    /**
     * Purges records outside a given x range.  Changes removal method based
     * on number of records to remove: for large purge, reset data and
     * rebuild array.  for small purge, removes points and emits updates.
     *
     * @public
     * @param {Object} range
     * @param {number} range.min minimum x value to keep
     * @param {number} range.max maximum x value to keep.
     */
    purgeRecordsOutsideRange(range) {
        const startIndex = this.sortedIndex(range.min);
        const endIndex = this.sortedIndex(range.max) + 1;
        let data = this.getSeriesData();
        const pointsToRemove = startIndex + (data.length - endIndex + 1);
        if (pointsToRemove > 0) {
            if (pointsToRemove < 1000) {
                data.slice(0, startIndex).forEach(this.remove, this);
                data.slice(endIndex, data.length).forEach(this.remove, this);
                this.updateSeriesData(data);
                this.resetStats();
            } else {
                const newData = this.getSeriesData().slice(startIndex, endIndex);
                this.reset(newData);
            }
        }

    }
    /**
     * Updates filters, clears the plot series, unsubscribes and resubscribes
     * @public
     */
    updateFiltersAndRefresh(updatedFilters) {
        if (updatedFilters === undefined) {
            return;
        }

        let deepCopiedFilters = JSON.parse(JSON.stringify(updatedFilters));

        if (this.filters && !_.isEqual(this.filters, deepCopiedFilters)) {
            this.filters = deepCopiedFilters;
            this.reset();
            if (this.unsubscribe) {
                this.unsubscribe();
                delete this.unsubscribe;
            }

            this.fetch();
        } else {
            this.filters = deepCopiedFilters;
        }
    }
    getDisplayRange(xKey) {
        const unsortedData = this.getSeriesData();
        this.updateSeriesData([]);
        unsortedData.forEach(point => this.add(point, false));

        let data = this.getSeriesData();
        const minValue = this.getXVal(data[0]);
        const maxValue = this.getXVal(data[data.length - 1]);

        return {
            min: minValue,
            max: maxValue
        };
    }
    markerOptionsDisplayText() {
        const showMarkers = this.get('markers');
        if (!showMarkers) {
            return "Disabled";
        }

        const markerShapeKey = this.get('markerShape');
        const markerShape = MARKER_SHAPES[markerShapeKey].label;
        const markerSize = this.get('markerSize');

        return `${markerShape}: ${markerSize}px`;
    }
    nameWithUnit() {
        let unit = this.get('unit');

        return this.get('name') + (unit ? ' ' + unit : '');
    }

    /**
     * Update the series data with the given value.
     */
    updateSeriesData(data) {
        configStore.add(this.dataStoreId, data);
    }

    /**
     * Update the series data with the given value.
     * This return type definition is totally wrong, only covers sinwave generator. It needs to be generic.
     * @return-example {Array<{
            cos: number
            sin: number
            mctLimitState: {
                cssClass: string
                high: number
                low: {sin: number, cos: number}
                name: string
            }
            utc: number
            wavelength: number
            yesterday: number
        }>}
     */
    getSeriesData() {
        return configStore.get(this.dataStoreId) || [];
    }
}

/** @typedef {any} TODO */

/** @typedef {{key: string, namespace: string}} Identifier */

/**
@typedef {{
    identifier: Identifier
    name: string
    unit: string
    xKey: string
    yKey: string
    markers: boolean
    markerShape: keyof typeof MARKER_SHAPES
    markerSize: number
    alarmMarkers: boolean
    limitLines: boolean
    interpolate: boolean
    stats: TODO
}} PlotSeriesModelType
*/

/**
@typedef {{
    model: PlotSeriesModelType
    collection: import('./SeriesCollection').default
    persistedConfig: PlotSeriesModelType
    filters: TODO
}} PlotSeriesModelOptions
*/

/**
@typedef {import('@/api/time/TimeContext').Bounds} Bounds
*/<|MERGE_RESOLUTION|>--- conflicted
+++ resolved
@@ -235,11 +235,6 @@
         }
     }
 
-<<<<<<< HEAD
-    logMode = false;
-
-=======
->>>>>>> 504939d6
     /**
      * Update y formatter on change, default to stepAfter interpolation if
      * y range is an enumeration.

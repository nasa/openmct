--- conflicted
+++ resolved
@@ -528,12 +528,8 @@
 
     /**
      * Update the series data with the given value.
-<<<<<<< HEAD
-     * This return type definition is totally wrong, only for sinwave generator. It needs to be generic.
+     * This return type definition is totally wrong, only covers sinwave generator. It needs to be generic.
      * @return-example {Array<{
-=======
-     * @returns {Array<{
->>>>>>> 47b6d19d
             cos: number
             sin: number
             mctLimitState: {

--- conflicted
+++ resolved
@@ -85,22 +85,6 @@
                         >
                         </button>
                     </div>
-                    <div v-if="isRealTime"
-                         class="c-button-set c-button-set--strip-h"
-                    >
-                        <button class="c-button icon-pause"
-                                title="Pause"
-                                :disabled="isFrozen"
-                                @click="pause()"
-                        >
-                        </button>
-                        <button class="c-button icon-arrow-right"
-                                title="Play"
-                                :disabled="!isFrozen"
-                                @click="play()"
-                        >
-                        </button>
-                    </div>
                     <div class="c-button-set c-button-set--strip-h"
                          v-if="plotHistory.length"
                     >
@@ -115,13 +99,6 @@
                         >
                         </button>
                     </div>
-<<<<<<< HEAD
-                    <div v-if="isTimeOutOfSync"
-                         class="c-button-set c-button-set--strip-h"
-                    >
-                        <button class="c-button icon-clock"
-                                title="Synchronize time conductor"
-=======
                     <div v-if="isRealTime"
                          class="c-button-set c-button-set--strip-h"
                     >
@@ -143,7 +120,6 @@
                     >
                         <button class="c-button icon-clock"
                                 title="Synchronize Time Conductor"
->>>>>>> 9f6e4914
                                 @click="showSynchronizeDialog()"
                         >
                         </button>
@@ -956,20 +932,12 @@
             const isLocalClock = this.openmct.time.clock();
             if (isLocalClock !== undefined) {
                 const message = `
-<<<<<<< HEAD
-                This will change the time conductor mode to fixed time span with the new time bounds for all views.
-=======
                 This action will change the Time Conductor to Fixed Timespan mode with this plot view's current time bounds.
->>>>>>> 9f6e4914
                 Do you want to continue?
             `;
 
                 let dialog = this.openmct.overlays.dialog({
-<<<<<<< HEAD
-                    title: 'Synchronize time conductor',
-=======
                     title: 'Synchronize Time Conductor',
->>>>>>> 9f6e4914
                     iconClass: 'alert',
                     size: 'fit',
                     message: message,

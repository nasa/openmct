<!--
 Open MCT, Copyright (c) 2014-2023, United States Government
 as represented by the Administrator of the National Aeronautics and Space
 Administration. All rights reserved.

 Open MCT is licensed under the Apache License, Version 2.0 (the
 "License"); you may not use this file except in compliance with the License.
 You may obtain a copy of the License at
 http://www.apache.org/licenses/LICENSE-2.0.

 Unless required by applicable law or agreed to in writing, software
 distributed under the License is distributed on an "AS IS" BASIS, WITHOUT
 WARRANTIES OR CONDITIONS OF ANY KIND, either express or implied. See the
 License for the specific language governing permissions and limitations
 under the License.

 Open MCT includes source code licensed under additional open source
 licenses. See the Open Source Licenses file (LICENSES.md) included with
 this source code distribution or the Licensing information page available
 at runtime from the About dialog for additional information.
-->
<template>
  <div class="c-toolbar">
    <div ref="fontSizeMenu" class="c-menu-button c-ctrl-wrapper c-ctrl-wrapper--menus-left">
      <button
        class="c-icon-button c-button--menu icon-font-size"
        @click.prevent.stop="showFontSizeMenu"
      >
        <span class="c-button__label">{{ fontSizeLabel }}</span>
      </button>
    </div>
<<<<<<< HEAD
    <div
        ref="fontMenu"
        class="c-menu-button c-ctrl-wrapper c-ctrl-wrapper--menus-left"
    >
        <button
            class="c-icon-button c-button--menu icon-font"
            @click.prevent.stop="showFontMenu"
        >
            <span class="c-button__label">{{ fontTypeLabel }}</span>
        </button>
=======
    <div ref="fontMenu" class="c-menu-button c-ctrl-wrapper c-ctrl-wrapper--menus-left">
      <button class="c-icon-button c-button--menu icon-font" @click.prevent.stop="showFontMenu">
        <span class="c-button__label">{{ fontTypeLabel }}</span>
      </button>
>>>>>>> 55d0efa5
    </div>
  </div>
</template>

<script>
import { FONT_SIZES, FONTS } from './constants';

export default {
<<<<<<< HEAD
    inject: ['openmct'],
    props: {
        fontStyle: {
            type: Object,
            required: true,
            default: () => {
                return {};
            }
        }
    },
    computed: {
        fontTypeLabel() {
            const fontType = FONTS.find(f => f.value === this.fontStyle.font);
            if (!fontType) {
                return '??';
            }
=======
  inject: ['openmct'],
  props: {
    fontStyle: {
      type: Object,
      required: true,
      default: () => {
        return {};
      }
    }
  },
  computed: {
    fontTypeLabel() {
      const fontType = FONTS.find((f) => f.value === this.fontStyle.font);
      if (!fontType) {
        return '??';
      }
>>>>>>> 55d0efa5

      return fontType.name || fontType.value || FONTS[0].name;
    },
    fontSizeLabel() {
      const fontSize = FONT_SIZES.find((f) => f.value === this.fontStyle.fontSize);
      if (!fontSize) {
        return '??';
      }

      return fontSize.name || fontSize.value || FONT_SIZES[0].name;
    },
    fontMenu() {
      return FONTS.map((font) => {
        return {
          cssClass: font.cssClass || '',
          name: font.name,
          description: font.name,
          onItemClicked: () => this.setFont(font.value)
        };
      });
    },
    fontSizeMenu() {
      return FONT_SIZES.map((fontSize) => {
        return {
          cssClass: fontSize.cssClass || '',
          name: fontSize.name,
          description: fontSize.name,
          onItemClicked: () => this.setFontSize(fontSize.value)
        };
      });
    }
  },
  methods: {
    setFont(font) {
      this.$emit('set-font-property', { font });
    },
    setFontSize(fontSize) {
      this.$emit('set-font-property', { fontSize });
    },
    showFontMenu() {
      const elementBoundingClientRect = this.$refs.fontMenu.getBoundingClientRect();
      const x = elementBoundingClientRect.x;
      const y = elementBoundingClientRect.bottom;

      this.openmct.menus.showMenu(x, y, this.fontMenu);
    },
    showFontSizeMenu() {
      const elementBoundingClientRect = this.$refs.fontSizeMenu.getBoundingClientRect();
      const x = elementBoundingClientRect.x;
      const y = elementBoundingClientRect.bottom;

      this.openmct.menus.showMenu(x, y, this.fontSizeMenu);
    }
  }
};
</script><|MERGE_RESOLUTION|>--- conflicted
+++ resolved
@@ -29,23 +29,10 @@
         <span class="c-button__label">{{ fontSizeLabel }}</span>
       </button>
     </div>
-<<<<<<< HEAD
-    <div
-        ref="fontMenu"
-        class="c-menu-button c-ctrl-wrapper c-ctrl-wrapper--menus-left"
-    >
-        <button
-            class="c-icon-button c-button--menu icon-font"
-            @click.prevent.stop="showFontMenu"
-        >
-            <span class="c-button__label">{{ fontTypeLabel }}</span>
-        </button>
-=======
     <div ref="fontMenu" class="c-menu-button c-ctrl-wrapper c-ctrl-wrapper--menus-left">
       <button class="c-icon-button c-button--menu icon-font" @click.prevent.stop="showFontMenu">
         <span class="c-button__label">{{ fontTypeLabel }}</span>
       </button>
->>>>>>> 55d0efa5
     </div>
   </div>
 </template>
@@ -54,24 +41,6 @@
 import { FONT_SIZES, FONTS } from './constants';
 
 export default {
-<<<<<<< HEAD
-    inject: ['openmct'],
-    props: {
-        fontStyle: {
-            type: Object,
-            required: true,
-            default: () => {
-                return {};
-            }
-        }
-    },
-    computed: {
-        fontTypeLabel() {
-            const fontType = FONTS.find(f => f.value === this.fontStyle.font);
-            if (!fontType) {
-                return '??';
-            }
-=======
   inject: ['openmct'],
   props: {
     fontStyle: {
@@ -88,7 +57,6 @@
       if (!fontType) {
         return '??';
       }
->>>>>>> 55d0efa5
 
       return fontType.name || fontType.value || FONTS[0].name;
     },

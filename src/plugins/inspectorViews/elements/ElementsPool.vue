<!--
 Open MCT, Copyright (c) 2014-2023, United States Government
 as represented by the Administrator of the National Aeronautics and Space
 Administration. All rights reserved.

 Open MCT is licensed under the Apache License, Version 2.0 (the
 "License"); you may not use this file except in compliance with the License.
 You may obtain a copy of the License at
 http://www.apache.org/licenses/LICENSE-2.0.

 Unless required by applicable law or agreed to in writing, software
 distributed under the License is distributed on an "AS IS" BASIS, WITHOUT
 WARRANTIES OR CONDITIONS OF ANY KIND, either express or implied. See the
 License for the specific language governing permissions and limitations
 under the License.

 Open MCT includes source code licensed under additional open source
 licenses. See the Open Source Licenses file (LICENSES.md) included with
 this source code distribution or the Licensing information page available
 at runtime from the About dialog for additional information.
-->

<template>
  <div class="c-elements-pool">
    <Search
      class="c-elements-pool__search"
      :value="currentSearch"
      @input="applySearch"
      @clear="applySearch"
    />
    <div class="c-elements-pool__elements">
      <ul
        v-if="elements.length > 0"
        id="inspector-elements-tree"
        class="c-tree c-elements-pool__tree"
      >
        <element-item
          v-for="(element, index) in elements"
          :key="element.identifier.key"
          :index="index"
          :element-object="element"
          :allow-drop="allowDrop"
          @dragstart-custom="moveFrom(index)"
          @drop-custom="moveTo(index)"
        />
        <li class="js-last-place" @drop="moveToIndex(elements.length)"></li>
      </ul>
      <div v-if="elements.length === 0">No contained elements</div>
    </div>
  </div>
</template>

<script>
import _ from 'lodash';
<<<<<<< HEAD
=======

>>>>>>> 3d1eeecd
import Search from '../../../ui/components/Search.vue';
import ElementItem from './ElementItem.vue';

export default {
  components: {
    Search,
    ElementItem
  },
  inject: ['openmct', 'domainObject'],
  data() {
    return {
      elements: [],
      isEditing: this.openmct.editor.isEditing(),
      currentSearch: '',
      selection: [],
      contextClickTracker: {},
      allowDrop: false
    };
  },
  mounted() {
    let selection = this.openmct.selection.get();
    if (selection && selection.length > 0) {
      this.showSelection(selection);
    }

    this.openmct.selection.on('change', this.showSelection);
    this.openmct.editor.on('isEditing', this.setEditState);
  },
  unmounted() {
    this.openmct.editor.off('isEditing', this.setEditState);
    this.openmct.selection.off('change', this.showSelection);

    if (this.compositionUnlistener) {
      this.compositionUnlistener();
    }
  },
  methods: {
    setEditState(isEditing) {
      this.isEditing = isEditing;
      this.showSelection(this.openmct.selection.get());
    },
    showSelection(selection) {
      if (_.isEqual(this.selection, selection)) {
        return;
      }

      this.selection = selection;
      this.elements = [];
      this.elementsCache = {};
      this.listeners = [];

      if (this.compositionUnlistener) {
        this.compositionUnlistener();
      }

      if (this.domainObject) {
        this.composition = this.openmct.composition.get(this.domainObject);

        if (this.composition) {
          this.composition.load();

          this.composition.on('add', this.addElement);
          this.composition.on('remove', this.removeElement);
          this.composition.on('reorder', this.reorderElements);

          this.compositionUnlistener = () => {
            this.composition.off('add', this.addElement);
            this.composition.off('remove', this.removeElement);
            this.composition.off('reorder', this.reorderElements);
            delete this.compositionUnlistener;
          };
        }
      }
    },
    addElement(element) {
      let keyString = this.openmct.objects.makeKeyString(element.identifier);
      this.elementsCache[keyString] = JSON.parse(JSON.stringify(element));
      this.applySearch(this.currentSearch);
    },
    reorderElements() {
      this.applySearch(this.currentSearch);
    },
    removeElement(identifier) {
      let keyString = this.openmct.objects.makeKeyString(identifier);
      delete this.elementsCache[keyString];
      this.applySearch(this.currentSearch);
    },
    applySearch(input) {
      this.currentSearch = input;
      this.elements = this.domainObject.composition
        .map((id) => this.elementsCache[this.openmct.objects.makeKeyString(id)])
        .filter((element) => {
          return (
            element !== undefined && element.name.toLowerCase().search(this.currentSearch) !== -1
          );
        });
    },
    moveTo(moveToIndex) {
      if (this.allowDrop) {
        this.composition.reorder(this.moveFromIndex, moveToIndex);
        this.allowDrop = false;
      }
    },
    moveFrom(index) {
      this.allowDrop = true;
      this.moveFromIndex = index;
    }
  }
};
</script><|MERGE_RESOLUTION|>--- conflicted
+++ resolved
@@ -52,10 +52,7 @@
 
 <script>
 import _ from 'lodash';
-<<<<<<< HEAD
-=======
 
->>>>>>> 3d1eeecd
 import Search from '../../../ui/components/Search.vue';
 import ElementItem from './ElementItem.vue';
 

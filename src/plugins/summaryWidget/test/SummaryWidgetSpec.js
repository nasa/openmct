/*****************************************************************************
 * Open MCT, Copyright (c) 2014-2023, United States Government
 * as represented by the Administrator of the National Aeronautics and Space
 * Administration. All rights reserved.
 *
 * Open MCT is licensed under the Apache License, Version 2.0 (the
 * "License"); you may not use this file except in compliance with the License.
 * You may obtain a copy of the License at
 * http://www.apache.org/licenses/LICENSE-2.0.
 *
 * Unless required by applicable law or agreed to in writing, software
 * distributed under the License is distributed on an "AS IS" BASIS, WITHOUT
 * WARRANTIES OR CONDITIONS OF ANY KIND, either express or implied. See the
 * License for the specific language governing permissions and limitations
 * under the License.
 *
 * Open MCT includes source code licensed under additional open source
 * licenses. See the Open Source Licenses file (LICENSES.md) included with
 * this source code distribution or the Licensing information page available
 * at runtime from the About dialog for additional information.
 *****************************************************************************/

<<<<<<< HEAD
import SummaryWidget from '../src/SummaryWidget';

xdescribe('The Summary Widget', function () {
  let summaryWidget;
  let mockDomainObject;
  let mockOldDomainObject;
  let mockOpenMCT;
  let mockObjectService;
  let mockStatusCapability;
  let mockComposition;
  let mockContainer;
  let listenCallback;
  let listenCallbackSpy;

  beforeEach(function () {
    mockDomainObject = {
      identifier: {
        key: 'testKey',
        namespace: 'testNamespace'
      },
      name: 'testName',
      composition: [],
      configuration: {}
    };
    mockComposition = jasmine.createSpyObj('composition', ['on', 'off', 'load']);
    mockStatusCapability = jasmine.createSpyObj('statusCapability', [
      'get',
      'listen',
      'triggerCallback'
    ]);

    listenCallbackSpy = jasmine.createSpy('listenCallbackSpy', function () {});
    mockStatusCapability.get.and.returnValue([]);
    mockStatusCapability.listen.and.callFake(function (callback) {
      listenCallback = callback;

      return listenCallbackSpy;
    });
    mockStatusCapability.triggerCallback.and.callFake(function () {
      listenCallback(['editing']);
=======
define(['../src/SummaryWidget'], function (SummaryWidget) {
  describe('The Summary Widget', function () {
    let summaryWidget;
    let mockDomainObject;
    let mockOldDomainObject;
    let mockOpenMCT;
    let mockObjectService;
    let mockStatusCapability;
    let mockComposition;
    let mockContainer;
    let listenCallback;
    let listenCallbackSpy;

    beforeEach(function () {
      mockDomainObject = {
        identifier: {
          key: 'testKey',
          namespace: 'testNamespace'
        },
        name: 'testName',
        composition: [],
        configuration: {}
      };
      mockComposition = jasmine.createSpyObj('composition', ['on', 'off', 'load']);
      mockStatusCapability = jasmine.createSpyObj('statusCapability', [
        'get',
        'listen',
        'triggerCallback'
      ]);

      listenCallbackSpy = jasmine.createSpy('listenCallbackSpy', function () {});
      mockStatusCapability.get.and.returnValue([]);
      mockStatusCapability.listen.and.callFake(function (callback) {
        listenCallback = callback;

        return listenCallbackSpy;
      });
      mockStatusCapability.triggerCallback.and.callFake(function () {
        listenCallback(['editing']);
      });

      mockOldDomainObject = {};
      mockOldDomainObject.getCapability = jasmine.createSpy('capability');
      mockOldDomainObject.getCapability.and.returnValue(mockStatusCapability);

      mockObjectService = {};
      mockObjectService.getObjects = jasmine.createSpy('objectService');
      mockObjectService.getObjects.and.returnValue(
        new Promise(function (resolve, reject) {
          resolve({
            'testNamespace:testKey': mockOldDomainObject
          });
        })
      );
      mockOpenMCT = jasmine.createSpyObj('openmct', ['$injector', 'composition', 'objects']);
      mockOpenMCT.$injector.get = jasmine.createSpy('get');
      mockOpenMCT.$injector.get.and.returnValue(mockObjectService);
      mockOpenMCT.composition = jasmine.createSpyObj('composition', ['get', 'on']);
      mockOpenMCT.composition.get.and.returnValue(mockComposition);
      mockOpenMCT.objects.mutate = jasmine.createSpy('mutate');
      mockOpenMCT.objects.observe = jasmine.createSpy('observe');
      mockOpenMCT.objects.observe.and.returnValue(function () {});

      summaryWidget = new SummaryWidget(mockDomainObject, mockOpenMCT);
      mockContainer = document.createElement('div');
      summaryWidget.show(mockContainer);
    });

    xit('queries with legacyId', function () {
      expect(mockObjectService.getObjects).toHaveBeenCalledWith(['testNamespace:testKey']);
>>>>>>> 715a4486
    });

    mockOldDomainObject = {};
    mockOldDomainObject.getCapability = jasmine.createSpy('capability');
    mockOldDomainObject.getCapability.and.returnValue(mockStatusCapability);

    mockObjectService = {};
    mockObjectService.getObjects = jasmine.createSpy('objectService');
    mockObjectService.getObjects.and.returnValue(
      new Promise(function (resolve, reject) {
        resolve({
          'testNamespace:testKey': mockOldDomainObject
        });
      })
    );
    mockOpenMCT = jasmine.createSpyObj('openmct', ['$injector', 'composition', 'objects']);
    mockOpenMCT.$injector.get = jasmine.createSpy('get');
    mockOpenMCT.$injector.get.and.returnValue(mockObjectService);
    mockOpenMCT.composition = jasmine.createSpyObj('composition', ['get', 'on']);
    mockOpenMCT.composition.get.and.returnValue(mockComposition);
    mockOpenMCT.objects.mutate = jasmine.createSpy('mutate');
    mockOpenMCT.objects.observe = jasmine.createSpy('observe');
    mockOpenMCT.objects.observe.and.returnValue(function () {});

    summaryWidget = new SummaryWidget(mockDomainObject, mockOpenMCT);
    mockContainer = document.createElement('div');
    summaryWidget.show(mockContainer);
  });

  it('queries with legacyId', function () {
    expect(mockObjectService.getObjects).toHaveBeenCalledWith(['testNamespace:testKey']);
  });

  it('adds its DOM element to the view', function () {
    expect(mockContainer.getElementsByClassName('w-summary-widget').length).toBeGreaterThan(0);
  });

  it('initializes a default rule', function () {
    expect(mockDomainObject.configuration.ruleConfigById.default).toBeDefined();
    expect(mockDomainObject.configuration.ruleOrder).toEqual(['default']);
  });

  it('builds rules and rule placeholders in view from configuration', function () {
    expect(summaryWidget.ruleArea.querySelectorAll('.l-widget-rule').length).toEqual(2);
  });

  it('allows initializing a new rule with a particular identifier', function () {
    summaryWidget.initRule('rule0', 'Rule');
    expect(mockDomainObject.configuration.ruleConfigById.rule0).toBeDefined();
  });

  it('allows adding a new rule with a unique identifier to the configuration and view', function () {
    summaryWidget.addRule();
    expect(mockDomainObject.configuration.ruleOrder.length).toEqual(2);
    mockDomainObject.configuration.ruleOrder.forEach(function (ruleId) {
      expect(mockDomainObject.configuration.ruleConfigById[ruleId]).toBeDefined();
    });
    summaryWidget.addRule();
    expect(mockDomainObject.configuration.ruleOrder.length).toEqual(3);
    mockDomainObject.configuration.ruleOrder.forEach(function (ruleId) {
      expect(mockDomainObject.configuration.ruleConfigById[ruleId]).toBeDefined();
    });
    expect(summaryWidget.ruleArea.querySelectorAll('.l-widget-rule').length).toEqual(6);
  });

<<<<<<< HEAD
  it('allows duplicating a rule from source configuration', function () {
    const sourceConfig = JSON.parse(
      JSON.stringify(mockDomainObject.configuration.ruleConfigById.default)
    );
    summaryWidget.duplicateRule(sourceConfig);
    expect(Object.keys(mockDomainObject.configuration.ruleConfigById).length).toEqual(2);
  });

  it('does not duplicate an existing rule in the configuration', function () {
    summaryWidget.initRule('default', 'Default');
    expect(Object.keys(mockDomainObject.configuration.ruleConfigById).length).toEqual(1);
  });
=======
    xit('shows configuration interfaces when in edit mode, and hides them otherwise', function () {
      setTimeout(function () {
        summaryWidget.onEdit([]);
        expect(summaryWidget.editing).toEqual(false);
        expect(summaryWidget.ruleArea.css('display')).toEqual('none');
        expect(summaryWidget.testDataArea.css('display')).toEqual('none');
        expect(summaryWidget.addRuleButton.css('display')).toEqual('none');
        summaryWidget.onEdit(['editing']);
        expect(summaryWidget.editing).toEqual(true);
        expect(summaryWidget.ruleArea.css('display')).not.toEqual('none');
        expect(summaryWidget.testDataArea.css('display')).not.toEqual('none');
        expect(summaryWidget.addRuleButton.css('display')).not.toEqual('none');
      }, 100);
    });

    xit('unregisters any registered listeners on a destroy', function () {
      setTimeout(function () {
        summaryWidget.destroy();
        expect(listenCallbackSpy).toHaveBeenCalled();
      }, 100);
    });
>>>>>>> 715a4486

  it('uses mutate when updating the domain object only when in edit mode', function () {
    summaryWidget.editing = true;
    summaryWidget.updateDomainObject();
    expect(mockOpenMCT.objects.mutate).toHaveBeenCalled();
  });

  it('shows configuration interfaces when in edit mode, and hides them otherwise', function () {
    setTimeout(function () {
      summaryWidget.onEdit([]);
      expect(summaryWidget.editing).toEqual(false);
      expect(summaryWidget.ruleArea.css('display')).toEqual('none');
      expect(summaryWidget.testDataArea.css('display')).toEqual('none');
      expect(summaryWidget.addRuleButton.css('display')).toEqual('none');
      summaryWidget.onEdit(['editing']);
      expect(summaryWidget.editing).toEqual(true);
      expect(summaryWidget.ruleArea.css('display')).not.toEqual('none');
      expect(summaryWidget.testDataArea.css('display')).not.toEqual('none');
      expect(summaryWidget.addRuleButton.css('display')).not.toEqual('none');
    }, 100);
  });

  it('unregisters any registered listeners on a destroy', function () {
    setTimeout(function () {
      summaryWidget.destroy();
      expect(listenCallbackSpy).toHaveBeenCalled();
    }, 100);
  });

  it('allows reorders of rules', function () {
    summaryWidget.initRule('rule0');
    summaryWidget.initRule('rule1');
    summaryWidget.domainObject.configuration.ruleOrder = ['default', 'rule0', 'rule1'];
    summaryWidget.reorder({
      draggingId: 'rule1',
      dropTarget: 'default'
    });
    expect(summaryWidget.domainObject.configuration.ruleOrder).toEqual([
      'default',
      'rule1',
      'rule0'
    ]);
  });

  it('adds hyperlink to the widget button and sets newTab preference', function () {
    summaryWidget.addHyperlink('https://www.nasa.gov', 'newTab');

    const widgetButton = mockContainer.querySelector('#widget');

    expect(widgetButton.href).toEqual('https://www.nasa.gov/');
    expect(widgetButton.target).toEqual('_blank');
  });
});<|MERGE_RESOLUTION|>--- conflicted
+++ resolved
@@ -20,10 +20,9 @@
  * at runtime from the About dialog for additional information.
  *****************************************************************************/
 
-<<<<<<< HEAD
 import SummaryWidget from '../src/SummaryWidget';
 
-xdescribe('The Summary Widget', function () {
+describe('The Summary Widget', function () {
   let summaryWidget;
   let mockDomainObject;
   let mockOldDomainObject;
@@ -61,78 +60,6 @@
     });
     mockStatusCapability.triggerCallback.and.callFake(function () {
       listenCallback(['editing']);
-=======
-define(['../src/SummaryWidget'], function (SummaryWidget) {
-  describe('The Summary Widget', function () {
-    let summaryWidget;
-    let mockDomainObject;
-    let mockOldDomainObject;
-    let mockOpenMCT;
-    let mockObjectService;
-    let mockStatusCapability;
-    let mockComposition;
-    let mockContainer;
-    let listenCallback;
-    let listenCallbackSpy;
-
-    beforeEach(function () {
-      mockDomainObject = {
-        identifier: {
-          key: 'testKey',
-          namespace: 'testNamespace'
-        },
-        name: 'testName',
-        composition: [],
-        configuration: {}
-      };
-      mockComposition = jasmine.createSpyObj('composition', ['on', 'off', 'load']);
-      mockStatusCapability = jasmine.createSpyObj('statusCapability', [
-        'get',
-        'listen',
-        'triggerCallback'
-      ]);
-
-      listenCallbackSpy = jasmine.createSpy('listenCallbackSpy', function () {});
-      mockStatusCapability.get.and.returnValue([]);
-      mockStatusCapability.listen.and.callFake(function (callback) {
-        listenCallback = callback;
-
-        return listenCallbackSpy;
-      });
-      mockStatusCapability.triggerCallback.and.callFake(function () {
-        listenCallback(['editing']);
-      });
-
-      mockOldDomainObject = {};
-      mockOldDomainObject.getCapability = jasmine.createSpy('capability');
-      mockOldDomainObject.getCapability.and.returnValue(mockStatusCapability);
-
-      mockObjectService = {};
-      mockObjectService.getObjects = jasmine.createSpy('objectService');
-      mockObjectService.getObjects.and.returnValue(
-        new Promise(function (resolve, reject) {
-          resolve({
-            'testNamespace:testKey': mockOldDomainObject
-          });
-        })
-      );
-      mockOpenMCT = jasmine.createSpyObj('openmct', ['$injector', 'composition', 'objects']);
-      mockOpenMCT.$injector.get = jasmine.createSpy('get');
-      mockOpenMCT.$injector.get.and.returnValue(mockObjectService);
-      mockOpenMCT.composition = jasmine.createSpyObj('composition', ['get', 'on']);
-      mockOpenMCT.composition.get.and.returnValue(mockComposition);
-      mockOpenMCT.objects.mutate = jasmine.createSpy('mutate');
-      mockOpenMCT.objects.observe = jasmine.createSpy('observe');
-      mockOpenMCT.objects.observe.and.returnValue(function () {});
-
-      summaryWidget = new SummaryWidget(mockDomainObject, mockOpenMCT);
-      mockContainer = document.createElement('div');
-      summaryWidget.show(mockContainer);
-    });
-
-    xit('queries with legacyId', function () {
-      expect(mockObjectService.getObjects).toHaveBeenCalledWith(['testNamespace:testKey']);
->>>>>>> 715a4486
     });
 
     mockOldDomainObject = {};
@@ -162,9 +89,9 @@
     summaryWidget.show(mockContainer);
   });
 
-  it('queries with legacyId', function () {
-    expect(mockObjectService.getObjects).toHaveBeenCalledWith(['testNamespace:testKey']);
-  });
+    xit('queries with legacyId', function () {
+      expect(mockObjectService.getObjects).toHaveBeenCalledWith(['testNamespace:testKey']);
+    });
 
   it('adds its DOM element to the view', function () {
     expect(mockContainer.getElementsByClassName('w-summary-widget').length).toBeGreaterThan(0);
@@ -198,7 +125,6 @@
     expect(summaryWidget.ruleArea.querySelectorAll('.l-widget-rule').length).toEqual(6);
   });
 
-<<<<<<< HEAD
   it('allows duplicating a rule from source configuration', function () {
     const sourceConfig = JSON.parse(
       JSON.stringify(mockDomainObject.configuration.ruleConfigById.default)
@@ -211,29 +137,6 @@
     summaryWidget.initRule('default', 'Default');
     expect(Object.keys(mockDomainObject.configuration.ruleConfigById).length).toEqual(1);
   });
-=======
-    xit('shows configuration interfaces when in edit mode, and hides them otherwise', function () {
-      setTimeout(function () {
-        summaryWidget.onEdit([]);
-        expect(summaryWidget.editing).toEqual(false);
-        expect(summaryWidget.ruleArea.css('display')).toEqual('none');
-        expect(summaryWidget.testDataArea.css('display')).toEqual('none');
-        expect(summaryWidget.addRuleButton.css('display')).toEqual('none');
-        summaryWidget.onEdit(['editing']);
-        expect(summaryWidget.editing).toEqual(true);
-        expect(summaryWidget.ruleArea.css('display')).not.toEqual('none');
-        expect(summaryWidget.testDataArea.css('display')).not.toEqual('none');
-        expect(summaryWidget.addRuleButton.css('display')).not.toEqual('none');
-      }, 100);
-    });
-
-    xit('unregisters any registered listeners on a destroy', function () {
-      setTimeout(function () {
-        summaryWidget.destroy();
-        expect(listenCallbackSpy).toHaveBeenCalled();
-      }, 100);
-    });
->>>>>>> 715a4486
 
   it('uses mutate when updating the domain object only when in edit mode', function () {
     summaryWidget.editing = true;
@@ -241,7 +144,7 @@
     expect(mockOpenMCT.objects.mutate).toHaveBeenCalled();
   });
 
-  it('shows configuration interfaces when in edit mode, and hides them otherwise', function () {
+  xit('shows configuration interfaces when in edit mode, and hides them otherwise', function () {
     setTimeout(function () {
       summaryWidget.onEdit([]);
       expect(summaryWidget.editing).toEqual(false);
@@ -256,7 +159,7 @@
     }, 100);
   });
 
-  it('unregisters any registered listeners on a destroy', function () {
+  xit('unregisters any registered listeners on a destroy', function () {
     setTimeout(function () {
       summaryWidget.destroy();
       expect(listenCallbackSpy).toHaveBeenCalled();

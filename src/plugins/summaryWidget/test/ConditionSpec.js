/*****************************************************************************
 * Open MCT, Copyright (c) 2014-2023, United States Government
 * as represented by the Administrator of the National Aeronautics and Space
 * Administration. All rights reserved.
 *
 * Open MCT is licensed under the Apache License, Version 2.0 (the
 * "License"); you may not use this file except in compliance with the License.
 * You may obtain a copy of the License at
 * http://www.apache.org/licenses/LICENSE-2.0.
 *
 * Unless required by applicable law or agreed to in writing, software
 * distributed under the License is distributed on an "AS IS" BASIS, WITHOUT
 * WARRANTIES OR CONDITIONS OF ANY KIND, either express or implied. See the
 * License for the specific language governing permissions and limitations
 * under the License.
 *
 * Open MCT includes source code licensed under additional open source
 * licenses. See the Open Source Licenses file (LICENSES.md) included with
 * this source code distribution or the Licensing information page available
 * at runtime from the About dialog for additional information.
 *****************************************************************************/

<<<<<<< HEAD
import Condition from '../src/Condition';

xdescribe('A summary widget condition', function () {
  let testCondition;
  let mockConfig;
  let mockConditionManager;
  let mockContainer;
  let mockEvaluator;
  let changeSpy;
  let duplicateSpy;
  let removeSpy;
  let generateValuesSpy;

  beforeEach(function () {
    mockContainer = document.createElement('div');

    mockConfig = {
      object: 'object1',
      key: 'property1',
      operation: 'operation1',
      values: [1, 2, 3]
    };

    mockEvaluator = {};
    mockEvaluator.getInputCount = jasmine.createSpy('inputCount');
    mockEvaluator.getInputType = jasmine.createSpy('inputType');

    mockConditionManager = jasmine.createSpyObj('mockConditionManager', [
      'on',
      'getComposition',
      'loadCompleted',
      'getEvaluator',
      'getTelemetryMetadata',
      'metadataLoadCompleted',
      'getObjectName',
      'getTelemetryPropertyName'
    ]);
    mockConditionManager.loadCompleted.and.returnValue(false);
    mockConditionManager.metadataLoadCompleted.and.returnValue(false);
    mockConditionManager.getEvaluator.and.returnValue(mockEvaluator);
    mockConditionManager.getComposition.and.returnValue({});
    mockConditionManager.getTelemetryMetadata.and.returnValue({});
    mockConditionManager.getObjectName.and.returnValue('Object Name');
    mockConditionManager.getTelemetryPropertyName.and.returnValue('Property Name');

    duplicateSpy = jasmine.createSpy('duplicate');
    removeSpy = jasmine.createSpy('remove');
    changeSpy = jasmine.createSpy('change');
    generateValuesSpy = jasmine.createSpy('generateValueInputs');

    testCondition = new Condition(mockConfig, 54, mockConditionManager);

    testCondition.on('duplicate', duplicateSpy);
    testCondition.on('remove', removeSpy);
    testCondition.on('change', changeSpy);
  });
=======
define(['../src/Condition'], function (Condition) {
  describe('A summary widget condition', function () {
    let testCondition;
    let mockConfig;
    let mockConditionManager;
    let mockContainer;
    let mockEvaluator;
    let changeSpy;
    let duplicateSpy;
    let removeSpy;
    let generateValuesSpy;

    beforeEach(function () {
      mockContainer = document.createElement('div');

      mockConfig = {
        object: 'object1',
        key: 'property1',
        operation: 'operation1',
        values: [1, 2, 3]
      };

      mockEvaluator = {};
      mockEvaluator.getInputCount = jasmine.createSpy('inputCount');
      mockEvaluator.getInputType = jasmine.createSpy('inputType');

      mockConditionManager = jasmine.createSpyObj('mockConditionManager', [
        'on',
        'getComposition',
        'loadCompleted',
        'getEvaluator',
        'getTelemetryMetadata',
        'metadataLoadCompleted',
        'getObjectName',
        'getTelemetryPropertyName'
      ]);
      mockConditionManager.loadCompleted.and.returnValue(false);
      mockConditionManager.metadataLoadCompleted.and.returnValue(false);
      mockConditionManager.getEvaluator.and.returnValue(mockEvaluator);
      mockConditionManager.getComposition.and.returnValue({});
      mockConditionManager.getTelemetryMetadata.and.returnValue({});
      mockConditionManager.getObjectName.and.returnValue('Object Name');
      mockConditionManager.getTelemetryPropertyName.and.returnValue('Property Name');

      duplicateSpy = jasmine.createSpy('duplicate');
      removeSpy = jasmine.createSpy('remove');
      changeSpy = jasmine.createSpy('change');
      generateValuesSpy = jasmine.createSpy('generateValueInputs');

      testCondition = new Condition(mockConfig, 54, mockConditionManager);

      testCondition.on('duplicate', duplicateSpy);
      testCondition.on('remove', removeSpy);
      testCondition.on('change', changeSpy);
    });
>>>>>>> 715a4486

  it('exposes a DOM element to represent itself in the view', function () {
    mockContainer.append(testCondition.getDOM());
    expect(mockContainer.querySelectorAll('.t-condition').length).toEqual(1);
  });

  it('responds to a change in its object select', function () {
    testCondition.selects.object.setSelected('');
    expect(changeSpy).toHaveBeenCalledWith({
      value: '',
      property: 'object',
      index: 54
    });
  });

  it('responds to a change in its key select', function () {
    testCondition.selects.key.setSelected('');
    expect(changeSpy).toHaveBeenCalledWith({
      value: '',
      property: 'key',
      index: 54
    });
  });

  it('responds to a change in its operation select', function () {
    testCondition.generateValueInputs = generateValuesSpy;
    testCondition.selects.operation.setSelected('');
    expect(changeSpy).toHaveBeenCalledWith({
      value: '',
      property: 'operation',
      index: 54
    });
    expect(generateValuesSpy).toHaveBeenCalledWith('');
  });

  it('generates value inputs of the appropriate type and quantity', function () {
    let inputs;

    mockContainer.append(testCondition.getDOM());
    mockEvaluator.getInputType.and.returnValue('number');
    mockEvaluator.getInputCount.and.returnValue(3);
    testCondition.generateValueInputs('');

    inputs = mockContainer.querySelectorAll('input');
    const numberInputs = Array.from(inputs).filter((input) => input.type === 'number');

    expect(numberInputs.length).toEqual(3);
    expect(numberInputs[0].valueAsNumber).toEqual(1);
    expect(numberInputs[1].valueAsNumber).toEqual(2);
    expect(numberInputs[2].valueAsNumber).toEqual(3);

    mockEvaluator.getInputType.and.returnValue('text');
    mockEvaluator.getInputCount.and.returnValue(2);
    testCondition.config.values = ['Text I Am', 'Text It Is'];
    testCondition.generateValueInputs('');

    inputs = mockContainer.querySelectorAll('input');
    const textInputs = Array.from(inputs).filter((input) => input.type === 'text');

    expect(textInputs.length).toEqual(2);
    expect(textInputs[0].value).toEqual('Text I Am');
    expect(textInputs[1].value).toEqual('Text It Is');
  });

  it('ensures reasonable defaults on values if none are provided', function () {
    let inputs;

    mockContainer.append(testCondition.getDOM());
    mockEvaluator.getInputType.and.returnValue('number');
    mockEvaluator.getInputCount.and.returnValue(3);
    testCondition.config.values = [];
    testCondition.generateValueInputs('');

    inputs = Array.from(mockContainer.querySelectorAll('input'));

    expect(inputs[0].valueAsNumber).toEqual(0);
    expect(inputs[1].valueAsNumber).toEqual(0);
    expect(inputs[2].valueAsNumber).toEqual(0);
    expect(testCondition.config.values).toEqual([0, 0, 0]);

    mockEvaluator.getInputType.and.returnValue('text');
    mockEvaluator.getInputCount.and.returnValue(2);
    testCondition.config.values = [];
    testCondition.generateValueInputs('');

    inputs = Array.from(mockContainer.querySelectorAll('input'));

    expect(inputs[0].value).toEqual('');
    expect(inputs[1].value).toEqual('');
    expect(testCondition.config.values).toEqual(['', '']);
  });

  it('responds to a change in its value inputs', function () {
    mockContainer.append(testCondition.getDOM());
    mockEvaluator.getInputType.and.returnValue('number');
    mockEvaluator.getInputCount.and.returnValue(3);
    testCondition.generateValueInputs('');

    const event = new Event('input', {
      bubbles: true,
      cancelable: true
    });
    const inputs = mockContainer.querySelectorAll('input');

    inputs[1].value = 9001;
    inputs[1].dispatchEvent(event);

    expect(changeSpy).toHaveBeenCalledWith({
      value: 9001,
      property: 'values[1]',
      index: 54
    });
  });

  it('can remove itself from the configuration', function () {
    testCondition.remove();
    expect(removeSpy).toHaveBeenCalledWith(54);
  });

  it('can duplicate itself', function () {
    testCondition.duplicate();
    expect(duplicateSpy).toHaveBeenCalledWith({
      sourceCondition: mockConfig,
      index: 54
    });
  });
});<|MERGE_RESOLUTION|>--- conflicted
+++ resolved
@@ -20,10 +20,9 @@
  * at runtime from the About dialog for additional information.
  *****************************************************************************/
 
-<<<<<<< HEAD
 import Condition from '../src/Condition';
 
-xdescribe('A summary widget condition', function () {
+describe('A summary widget condition', function () {
   let testCondition;
   let mockConfig;
   let mockConditionManager;
@@ -77,63 +76,6 @@
     testCondition.on('remove', removeSpy);
     testCondition.on('change', changeSpy);
   });
-=======
-define(['../src/Condition'], function (Condition) {
-  describe('A summary widget condition', function () {
-    let testCondition;
-    let mockConfig;
-    let mockConditionManager;
-    let mockContainer;
-    let mockEvaluator;
-    let changeSpy;
-    let duplicateSpy;
-    let removeSpy;
-    let generateValuesSpy;
-
-    beforeEach(function () {
-      mockContainer = document.createElement('div');
-
-      mockConfig = {
-        object: 'object1',
-        key: 'property1',
-        operation: 'operation1',
-        values: [1, 2, 3]
-      };
-
-      mockEvaluator = {};
-      mockEvaluator.getInputCount = jasmine.createSpy('inputCount');
-      mockEvaluator.getInputType = jasmine.createSpy('inputType');
-
-      mockConditionManager = jasmine.createSpyObj('mockConditionManager', [
-        'on',
-        'getComposition',
-        'loadCompleted',
-        'getEvaluator',
-        'getTelemetryMetadata',
-        'metadataLoadCompleted',
-        'getObjectName',
-        'getTelemetryPropertyName'
-      ]);
-      mockConditionManager.loadCompleted.and.returnValue(false);
-      mockConditionManager.metadataLoadCompleted.and.returnValue(false);
-      mockConditionManager.getEvaluator.and.returnValue(mockEvaluator);
-      mockConditionManager.getComposition.and.returnValue({});
-      mockConditionManager.getTelemetryMetadata.and.returnValue({});
-      mockConditionManager.getObjectName.and.returnValue('Object Name');
-      mockConditionManager.getTelemetryPropertyName.and.returnValue('Property Name');
-
-      duplicateSpy = jasmine.createSpy('duplicate');
-      removeSpy = jasmine.createSpy('remove');
-      changeSpy = jasmine.createSpy('change');
-      generateValuesSpy = jasmine.createSpy('generateValueInputs');
-
-      testCondition = new Condition(mockConfig, 54, mockConditionManager);
-
-      testCondition.on('duplicate', duplicateSpy);
-      testCondition.on('remove', removeSpy);
-      testCondition.on('change', changeSpy);
-    });
->>>>>>> 715a4486
 
   it('exposes a DOM element to represent itself in the view', function () {
     mockContainer.append(testCondition.getDOM());

--- conflicted
+++ resolved
@@ -29,13 +29,9 @@
         }
 
         SummaryWidgetsCompositionPolicy.prototype.allow = function (parent, child) {
-<<<<<<< HEAD
             const parentType = parent.type;
 
             if (parentType === 'summary-widget' && !this.openmct.telemetry.isTelemetryObject(child)) {
-=======
-            if (parent.type === 'summary-widget' && !this.openmct.telemetry.isTelemetryObject(child)) {
->>>>>>> cf47f7c1
                 return false;
             }
 

define([
    '../eventHelpers',
    '../../res/input/paletteTemplate.html',
    'EventEmitter',
    'zepto'
], function (
    eventHelpers,
    paletteTemplate,
    EventEmitter,
    $
) {
    /**
     * Instantiates a new Open MCT Color Palette input
     * @constructor
     * @param {string} cssClass The class name of the icon which should be applied
     *                          to this palette
     * @param {Element} container The view that contains this palette
     * @param {string[]} items A list of data items that will be associated with each
     *                         palette item in the view; how this data is represented is
     *                         up to the descendent class
     */
    function Palette(cssClass, container, items) {
        eventHelpers.extend(this);

        const self = this;

        this.cssClass = cssClass;
        this.items = items;
        this.container = container;

        this.domElement = $(paletteTemplate);
        this.itemElements = {
            nullOption: $('.c-palette__item-none .c-palette__item', this.domElement)
        };
        this.eventEmitter = new EventEmitter();
        this.supportedCallbacks = ['change'];
        this.value = this.items[0];
        this.nullOption = ' ';
        this.button = $('.js-button', this.domElement);
        this.menu = $('.c-menu', this.domElement);

        this.hideMenu = this.hideMenu.bind(this);

        self.button.addClass(this.cssClass);
        self.setNullOption(this.nullOption);

        self.items.forEach(function (item) {
<<<<<<< HEAD
            const itemElement = $('<div class = "c-palette__item ' + item + '"' +
                                ' data-item = ' + item + '></div>');
=======
            var itemElement = $('<div class = "c-palette__item ' + item + '"'
                                + ' data-item = ' + item + '></div>');
>>>>>>> b76d4b76
            $('.c-palette__items', self.domElement).append(itemElement);
            self.itemElements[item] = itemElement;
        });

        $('.c-menu', self.domElement).hide();

        this.listenTo($(document), 'click', this.hideMenu);
        this.listenTo($('.js-button', self.domElement), 'click', function (event) {
            event.stopPropagation();
            $('.c-menu', self.container).hide();
            $('.c-menu', self.domElement).show();
        });

        /**
         * Event handler for selection of an individual palette item. Sets the
         * currently selected element to be the one associated with that item's data
         * @param {Event} event the click event that initiated this callback
         * @private
         */
        function handleItemClick(event) {
            const elem = event.currentTarget;
            const item = elem.dataset.item;
            self.set(item);
            $('.c-menu', self.domElement).hide();
        }

        this.listenTo($('.c-palette__item', self.domElement), 'click', handleItemClick);
    }

    /**
     * Get the DOM element representing this palette in the view
     */
    Palette.prototype.getDOM = function () {
        return this.domElement;
    };

    /**
     * Clean up any event listeners registered to DOM elements external to the widget
     */
    Palette.prototype.destroy = function () {
        this.stopListening();
    };

    Palette.prototype.hideMenu = function () {
        $('.c-menu', this.domElement).hide();
    };

    /**
     * Register a callback with this palette: supported callback is change
     * @param {string} event The key for the event to listen to
     * @param {function} callback The function that this rule will envoke on this event
     * @param {Object} context A reference to a scope to use as the context for
     *                         context for the callback function
     */
    Palette.prototype.on = function (event, callback, context) {
        if (this.supportedCallbacks.includes(event)) {
            this.eventEmitter.on(event, callback, context || this);
        } else {
            throw new Error('Unsupported event type: ' + event);
        }
    };

    /**
     * Get the currently selected value of this palette
     * @return {string} The selected value
     */
    Palette.prototype.getCurrent = function () {
        return this.value;
    };

    /**
     * Set the selected value of this palette; if the item doesn't exist in the
     * palette's data model, the selected value will not change. Invokes any
     * change callbacks associated with this palette.
     * @param {string} item The key of the item to set as selected
     */
    Palette.prototype.set = function (item) {
        const self = this;
        if (this.items.includes(item) || item === this.nullOption) {
            this.value = item;
            if (item === this.nullOption) {
                this.updateSelected('nullOption');
            } else {
                this.updateSelected(item);
            }
        }

        this.eventEmitter.emit('change', self.value);
    };

    /**
     * Update the view assoicated with the currently selected item
     */
    Palette.prototype.updateSelected = function (item) {
        $('.c-palette__item', this.domElement).removeClass('is-selected');
        this.itemElements[item].addClass('is-selected');
        if (item === 'nullOption') {
            $('.t-swatch', this.domElement).addClass('no-selection');
        } else {
            $('.t-swatch', this.domElement).removeClass('no-selection');
        }
    };

    /**
     * set the property to be used for the 'no selection' item. If not set, this
     * defaults to a single space
     * @param {string} item The key to use as the 'no selection' item
     */
    Palette.prototype.setNullOption = function (item) {
        this.nullOption = item;
        this.itemElements.nullOption.data('item', item);
    };

    /**
     * Hides the 'no selection' option to be hidden in the view if it doesn't apply
     */
    Palette.prototype.toggleNullOption = function () {
        $('.c-palette__item-none', this.domElement).toggle();
    };

    return Palette;
});<|MERGE_RESOLUTION|>--- conflicted
+++ resolved
@@ -45,13 +45,8 @@
         self.setNullOption(this.nullOption);
 
         self.items.forEach(function (item) {
-<<<<<<< HEAD
-            const itemElement = $('<div class = "c-palette__item ' + item + '"' +
-                                ' data-item = ' + item + '></div>');
-=======
-            var itemElement = $('<div class = "c-palette__item ' + item + '"'
+            const itemElement = $('<div class = "c-palette__item ' + item + '"'
                                 + ' data-item = ' + item + '></div>');
->>>>>>> b76d4b76
             $('.c-palette__items', self.domElement).append(itemElement);
             self.itemElements[item] = itemElement;
         });

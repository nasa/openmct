--- conflicted
+++ resolved
@@ -23,29 +23,10 @@
   this.populate();
 
   /**
-<<<<<<< HEAD
    * Event handler for the wrapped select element. Also invokes any change
    * callbacks registered with this select with the new value
    * @param {Event} event The change event that triggered this callback
    * @private
-=======
-   * Unregister a callback from this select.
-   * @param {string} event The key for the event to stop listening to
-   * @param {function} callback The function to unregister
-   * @param {Object} context A reference to a scope to use as the context for the callback function
-   */
-  Select.prototype.off = function (event, callback, context) {
-    if (this.supportedCallbacks.includes(event)) {
-      this.eventEmitter.off(event, callback, context || this);
-    } else {
-      throw new Error('Unsupported event type: ' + event);
-    }
-  };
-
-  /**
-   * Update the select element in the view from the current state of the data
-   * model
->>>>>>> 715a4486
    */
   function onChange(event) {
     const elem = event.target;
@@ -77,6 +58,20 @@
     this.eventEmitter.on(event, callback, context || this);
   } else {
     throw new Error('Unsupported event type' + event);
+  }
+};
+
+/**
+ * Unregister a callback from this select.
+ * @param {string} event The key for the event to stop listening to
+ * @param {function} callback The function to unregister
+ * @param {Object} context A reference to a scope to use as the context for the callback function
+ */
+Select.prototype.off = function (event, callback, context) {
+  if (this.supportedCallbacks.includes(event)) {
+    this.eventEmitter.off(event, callback, context || this);
+  } else {
+    throw new Error('Unsupported event type: ' + event);
   }
 };
 

define([
    '../eventHelpers',
    '../../res/input/selectTemplate.html',
    'EventEmitter',
    'zepto'
], function (
    eventHelpers,
    selectTemplate,
    EventEmitter,
    $
) {

    /**
     * Wraps an HTML select element, and provides methods for dynamically altering
     * its composition from the data model
     * @constructor
     */
    function Select() {
        eventHelpers.extend(this);

        var self = this;

        this.domElement = $(selectTemplate);
        this.options = [];
        this.eventEmitter = new EventEmitter();
        this.supportedCallbacks = ['change'];

        this.populate();

        /**
         * Event handler for the wrapped select element. Also invokes any change
         * callbacks registered with this select with the new value
         * @param {Event} event The change event that triggered this callback
         * @private
         */
        function onChange(event) {
            var elem = event.target,
                value = self.options[$(elem).prop('selectedIndex')];

            self.eventEmitter.emit('change', value[0]);
        }

        this.listenTo($('select', this.domElement), 'change', onChange, this);
    }

    /**
     * Get the DOM element representing this Select in the view
     * @return {Element}
     */
    Select.prototype.getDOM = function () {
        return this.domElement;
    };

    /**
     * Register a callback with this select: supported callback is change
     * @param {string} event The key for the event to listen to
     * @param {function} callback The function that this rule will envoke on this event
     * @param {Object} context A reference to a scope to use as the context for
     *                         context for the callback function
     */
    Select.prototype.on = function (event, callback, context) {
        if (this.supportedCallbacks.includes(event)) {
            this.eventEmitter.on(event, callback, context || this);
        } else {
            throw new Error('Unsupported event type' + event);
        }
    };

    /**
     * Update the select element in the view from the current state of the data
     * model
     */
    Select.prototype.populate = function () {
        var self = this,
            selectedIndex = 0;

        selectedIndex = $('select', this.domElement).prop('selectedIndex');
        $('option', this.domElement).remove();

        self.options.forEach(function (option, index) {
            $('select', self.domElement)
<<<<<<< HEAD
                .append(`<option value="${option[0]}">${option[1]}</option>`);
=======
                .append('<option value = "' + option[0] + '"' + ' >'
                        + option[1] + '</option>');
>>>>>>> b76d4b76
        });

        $('select', this.domElement).prop('selectedIndex', selectedIndex);
    };

    /**
     * Add a single option to this select
     * @param {string} value The value for the new option
     * @param {string} label The human-readable text for the new option
     */
    Select.prototype.addOption = function (value, label) {
        this.options.push([value, label]);
        this.populate();
    };

    /**
     * Set the available options for this select. Replaces any existing options
     * @param {string[][]} options An array of [value, label] pairs to display
     */
    Select.prototype.setOptions = function (options) {
        this.options = options;
        this.populate();
    };

    /**
     * Sets the currently selected element an invokes any registered change
     * callbacks with the new value. If the value doesn't exist in this select's
     * model, its state will not change.
     * @param {string} value The value to set as the selected option
     */
    Select.prototype.setSelected = function (value) {
        var selectedIndex = 0,
            selectedOption;

        this.options.forEach (function (option, index) {
            if (option[0] === value) {
                selectedIndex = index;
            }
        });
        $('select', this.domElement).prop('selectedIndex', selectedIndex);

        selectedOption = this.options[selectedIndex];
        this.eventEmitter.emit('change', selectedOption[0]);
    };

    /**
     * Get the value of the currently selected item
     * @return {string}
     */
    Select.prototype.getSelected = function () {
        return $('select', this.domElement).prop('value');
    };

    Select.prototype.hide = function () {
        $(this.domElement).addClass('hidden');
        $('.equal-to').addClass('hidden');
    };

    Select.prototype.show = function () {
        $(this.domElement).removeClass('hidden');
        $('.equal-to').removeClass('hidden');
    };

    Select.prototype.destroy = function () {
        this.stopListening();
    };

    return Select;
});<|MERGE_RESOLUTION|>--- conflicted
+++ resolved
@@ -79,12 +79,8 @@
 
         self.options.forEach(function (option, index) {
             $('select', self.domElement)
-<<<<<<< HEAD
-                .append(`<option value="${option[0]}">${option[1]}</option>`);
-=======
                 .append('<option value = "' + option[0] + '"' + ' >'
                         + option[1] + '</option>');
->>>>>>> b76d4b76
         });
 
         $('select', this.domElement).prop('selectedIndex', selectedIndex);

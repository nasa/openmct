--- conflicted
+++ resolved
@@ -41,12 +41,8 @@
         $('.c-palette', domElement).addClass('c-palette--color');
 
         $('.c-palette__item', domElement).each(function () {
-<<<<<<< HEAD
+            // eslint-disable-next-line no-invalid-this
             const elem = this;
-=======
-            // eslint-disable-next-line no-invalid-this
-            var elem = this;
->>>>>>> 4d560086
             $(elem).css('background-color', elem.dataset.item);
         });
 

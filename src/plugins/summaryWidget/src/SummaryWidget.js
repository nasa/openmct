--- conflicted
+++ resolved
@@ -148,7 +148,6 @@
       ) {
         this.addHyperlink(newDomainObject.url, newDomainObject.openNewTab);
       }
-<<<<<<< HEAD
     }.bind(this)
   );
 };
@@ -173,46 +172,6 @@
   this.domainObject.configuration.ruleOrder.forEach(function (ruleId) {
     if (ruleId !== 'default') {
       self.initRule(ruleId);
-=======
-    });
-  };
-
-  /**
-   * Update the widget's appearance from the configuration of the active rule
-   */
-  SummaryWidget.prototype.updateWidget = function () {
-    const WIDGET_ICON_CLASS = 'c-sw__icon js-sw__icon';
-    const activeRule = this.rulesById[this.activeId];
-
-    this.applyStyle(this.domElement.querySelector('#widget'), activeRule.getProperty('style'));
-    this.domElement.querySelector('#widget').title = activeRule.getProperty('message');
-    this.domElement.querySelector('#widgetLabel').textContent = activeRule.getProperty('label');
-    this.domElement.querySelector('#widgetIcon').classList =
-      WIDGET_ICON_CLASS + ' ' + activeRule.getProperty('icon');
-  };
-
-  /**
-   * Get the active rule and update the Widget's appearance.
-   */
-  SummaryWidget.prototype.executeRules = function () {
-    this.activeId = this.conditionManager.executeRules(
-      this.domainObject.configuration.ruleOrder,
-      this.rulesById
-    );
-    this.updateWidget();
-  };
-
-  /**
-   * Add a new rule to this widget
-   */
-  SummaryWidget.prototype.addRule = function () {
-    let ruleCount = 0;
-    let ruleId;
-    const ruleOrder = this.domainObject.configuration.ruleOrder;
-
-    while (Object.keys(this.rulesById).includes('rule' + ruleCount)) {
-      ruleCount++;
->>>>>>> 715a4486
     }
   });
   this.refreshRules();
@@ -269,18 +228,19 @@
   });
 };
 
-/**
- * Update the widget's appearance from the configuration of the active rule
- */
-SummaryWidget.prototype.updateWidget = function () {
-  const WIDGET_ICON_CLASS = 'c-sw__icon js-sw__icon';
-  const activeRule = this.rulesById[this.activeId];
-  this.applyStyle(this.domElement.querySelector('#widget'), activeRule.getProperty('style'));
-  this.domElement.querySelector('#widget').title = activeRule.getProperty('message');
-  this.domElement.querySelector('#widgetLabel').innerHTML = activeRule.getProperty('label');
-  this.domElement.querySelector('#widgetIcon').classList =
-    WIDGET_ICON_CLASS + ' ' + activeRule.getProperty('icon');
-};
+  /**
+   * Update the widget's appearance from the configuration of the active rule
+   */
+  SummaryWidget.prototype.updateWidget = function () {
+    const WIDGET_ICON_CLASS = 'c-sw__icon js-sw__icon';
+    const activeRule = this.rulesById[this.activeId];
+
+    this.applyStyle(this.domElement.querySelector('#widget'), activeRule.getProperty('style'));
+    this.domElement.querySelector('#widget').title = activeRule.getProperty('message');
+    this.domElement.querySelector('#widgetLabel').textContent = activeRule.getProperty('label');
+    this.domElement.querySelector('#widgetIcon').classList =
+      WIDGET_ICON_CLASS + ' ' + activeRule.getProperty('icon');
+  };
 
 /**
  * Get the active rule and update the Widget's appearance.

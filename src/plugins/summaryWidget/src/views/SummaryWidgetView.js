--- conflicted
+++ resolved
@@ -1,28 +1,5 @@
 import * as urlSanitizeLib from '@braintree/sanitize-url';
 
-<<<<<<< HEAD
-import summaryWidgetTemplate from './summary-widget.html';
-
-const WIDGET_ICON_CLASS = 'c-sw__icon js-sw__icon';
-
-export default function SummaryWidgetView(domainObject, openmct) {
-  this.openmct = openmct;
-  this.domainObject = domainObject;
-  this.hasUpdated = false;
-  this.render = this.render.bind(this);
-}
-
-SummaryWidgetView.prototype.updateState = function (datum) {
-  this.hasUpdated = true;
-  this.widget.style.color = datum.textColor;
-  this.widget.style.backgroundColor = datum.backgroundColor;
-  this.widget.style.borderColor = datum.borderColor;
-  this.widget.title = datum.message;
-  this.label.title = datum.message;
-  this.label.innerHTML = datum.ruleLabel;
-  this.icon.className = WIDGET_ICON_CLASS + ' ' + datum.icon;
-};
-=======
 const WIDGET_ICON_CLASS = 'c-sw__icon js-sw__icon';
 
 class SummaryWidgetView {
@@ -72,53 +49,29 @@
     if (this.unsubscribe) {
       this.unsubscribe();
     }
->>>>>>> 715a4486
 
-SummaryWidgetView.prototype.render = function () {
-  if (this.unsubscribe) {
-    this.unsubscribe();
-  }
+    this.hasUpdated = false;
 
-<<<<<<< HEAD
-  this.hasUpdated = false;
-=======
     const anchor = this.#createSummaryWidgetTemplate();
     this.container.appendChild(anchor);
 
     this.widget = this.container.querySelector('a');
     this.icon = this.container.querySelector('#widgetIcon');
     this.label = this.container.querySelector('.js-sw__label');
->>>>>>> 715a4486
 
-  this.container.innerHTML = summaryWidgetTemplate;
-  this.widget = this.container.querySelector('a');
-  this.icon = this.container.querySelector('#widgetIcon');
-  this.label = this.container.querySelector('.js-sw__label');
+    let url = this.domainObject.url;
+    if (url) {
+      this.widget.setAttribute('href', urlSanitizeLib.sanitizeUrl(url));
+    } else {
+      this.widget.removeAttribute('href');
+    }
 
-  let url = this.domainObject.url;
-  if (url) {
-    this.widget.setAttribute('href', urlSanitizeLib.sanitizeUrl(url));
-  } else {
-    this.widget.removeAttribute('href');
-  }
+    if (this.domainObject.openNewTab === 'newTab') {
+      this.widget.setAttribute('target', '_blank');
+    } else {
+      this.widget.removeAttribute('target');
+    }
 
-<<<<<<< HEAD
-  if (this.domainObject.openNewTab === 'newTab') {
-    this.widget.setAttribute('target', '_blank');
-  } else {
-    this.widget.removeAttribute('target');
-  }
-
-  const renderTracker = {};
-  this.renderTracker = renderTracker;
-  this.openmct.telemetry
-    .request(this.domainObject, {
-      strategy: 'latest',
-      size: 1
-    })
-    .then(
-      function (results) {
-=======
     const renderTracker = {};
     this.renderTracker = renderTracker;
 
@@ -128,7 +81,6 @@
         size: 1
       })
       .then((results) => {
->>>>>>> 715a4486
         if (
           this.destroyed ||
           this.hasUpdated ||
@@ -137,51 +89,14 @@
         ) {
           return;
         }
-<<<<<<< HEAD
-=======
 
         this.updateState(results[results.length - 1]);
       });
->>>>>>> 715a4486
 
-        this.updateState(results[results.length - 1]);
-      }.bind(this)
+    this.unsubscribe = this.openmct.telemetry.subscribe(
+      this.domainObject,
+      this.updateState.bind(this)
     );
-<<<<<<< HEAD
-
-  this.unsubscribe = this.openmct.telemetry.subscribe(
-    this.domainObject,
-    this.updateState.bind(this)
-  );
-};
-
-SummaryWidgetView.prototype.show = function (container) {
-  this.container = container;
-  this.render();
-  this.removeMutationListener = this.openmct.objects.observe(
-    this.domainObject,
-    '*',
-    this.onMutation.bind(this)
-  );
-  this.openmct.time.on('timeSystem', this.render);
-};
-
-SummaryWidgetView.prototype.onMutation = function (domainObject) {
-  this.domainObject = domainObject;
-  this.render();
-};
-
-SummaryWidgetView.prototype.destroy = function (container) {
-  this.unsubscribe();
-  this.removeMutationListener();
-  this.openmct.time.off('timeSystem', this.render);
-  this.destroyed = true;
-  delete this.widget;
-  delete this.label;
-  delete this.openmct;
-  delete this.domainObject;
-};
-=======
   }
 
   show(container) {
@@ -212,5 +127,4 @@
   }
 }
 
-export default SummaryWidgetView;
->>>>>>> 715a4486
+export default SummaryWidgetView;
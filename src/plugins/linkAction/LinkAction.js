--- conflicted
+++ resolved
@@ -90,8 +90,6 @@
 
     validate(currentParent) {
         return (data) => {
-<<<<<<< HEAD
-=======
 
             // default current parent to ROOT, if it's undefined, then it's a root level item
             if (currentParent === undefined) {
@@ -103,18 +101,14 @@
                 };
             }
 
->>>>>>> 2bfe632e
             const parentCandidate = data.value[0];
             const currentParentKeystring = this.openmct.objects.makeKeyString(currentParent.identifier);
             const parentCandidateKeystring = this.openmct.objects.makeKeyString(parentCandidate.identifier);
             const objectKeystring = this.openmct.objects.makeKeyString(this.object.identifier);
-<<<<<<< HEAD
-=======
 
             if (!this.openmct.objects.isPersistable(parentCandidate.identifier)) {
                 return false;
             }
->>>>>>> 2bfe632e
 
             if (!parentCandidateKeystring || !currentParentKeystring) {
                 return false;

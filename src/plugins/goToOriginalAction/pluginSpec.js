/*****************************************************************************
 * Open MCT, Copyright (c) 2014-2021, United States Government
 * as represented by the Administrator of the National Aeronautics and Space
 * Administration. All rights reserved.
 *
 * Open MCT is licensed under the Apache License, Version 2.0 (the
 * "License"); you may not use this file except in compliance with the License.
 * You may obtain a copy of the License at
 * http://www.apache.org/licenses/LICENSE-2.0.
 *
 * Unless required by applicable law or agreed to in writing, software
 * distributed under the License is distributed on an "AS IS" BASIS, WITHOUT
 * WARRANTIES OR CONDITIONS OF ANY KIND, either express or implied. See the
 * License for the specific language governing permissions and limitations
 * under the License.
 *
 * Open MCT includes source code licensed under additional open source
 * licenses. See the Open Source Licenses file (LICENSES.md) included with
 * this source code distribution or the Licensing information page available
 * at runtime from the About dialog for additional information.
 *****************************************************************************/
import {
    createOpenMct,
    resetApplicationState
} from 'utils/testing';

describe("the plugin", () => {
    let openmct;
    let goToFolderAction;
    let mockObjectPath;

    beforeEach((done) => {
        openmct = createOpenMct();

        openmct.on('start', done);
        openmct.startHeadless();

        goToFolderAction = openmct.actions._allActions.goToOriginal;
    });

    afterEach(() => {
        return resetApplicationState(openmct);
    });

    it('installs the go to folder action', () => {
        expect(goToFolderAction).toBeDefined();
    });

    describe('when invoked', () => {
        beforeEach(() => {
            mockObjectPath = [{
                name: 'mock folder',
                type: 'folder',
                identifier: {
                    key: 'mock-folder',
                    namespace: ''
                }
            }];
            spyOn(openmct.objects, 'get').and.returnValue(Promise.resolve({
                identifier: {
                    namespace: '',
                    key: 'test'
                }
            }));

<<<<<<< HEAD
            return goToFolderAction.invoke(mockObjectPath);
=======
            goToFolderAction.invoke(mockObjectPath);
>>>>>>> 6483fe24
        });

        it('goes to the original location', (done) => {
            setTimeout(() => {
                expect(window.location.href).toContain('context.html#/browse/?tc.mode=fixed&tc.startBound=0&tc.endBound=1&tc.timeSystem=utc');
                done();
            }, 1500);
        });
    });
});<|MERGE_RESOLUTION|>--- conflicted
+++ resolved
@@ -63,18 +63,11 @@
                 }
             }));
 
-<<<<<<< HEAD
             return goToFolderAction.invoke(mockObjectPath);
-=======
-            goToFolderAction.invoke(mockObjectPath);
->>>>>>> 6483fe24
         });
 
-        it('goes to the original location', (done) => {
-            setTimeout(() => {
-                expect(window.location.href).toContain('context.html#/browse/?tc.mode=fixed&tc.startBound=0&tc.endBound=1&tc.timeSystem=utc');
-                done();
-            }, 1500);
+        it('goes to the original location', () => {
+            expect(window.location.href).toContain('context.html#/browse/?tc.mode=fixed&tc.startBound=0&tc.endBound=1&tc.timeSystem=utc');
         });
     });
 });
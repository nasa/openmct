<!--
 Open MCT, Copyright (c) 2014-2024, United States Government
 as represented by the Administrator of the National Aeronautics and Space
 Administration. All rights reserved.

 Open MCT is licensed under the Apache License, Version 2.0 (the
 "License"); you may not use this file except in compliance with the License.
 You may obtain a copy of the License at
 http://www.apache.org/licenses/LICENSE-2.0.

 Unless required by applicable law or agreed to in writing, software
 distributed under the License is distributed on an "AS IS" BASIS, WITHOUT
 WARRANTIES OR CONDITIONS OF ANY KIND, either express or implied. See the
 License for the specific language governing permissions and limitations
 under the License.

 Open MCT includes source code licensed under additional open source
 licenses. See the Open Source Licenses file (LICENSES.md) included with
 this source code distribution or the Licensing information page available
 at runtime from the About dialog for additional information.
-->
<template>
  <div class="c-timeline__overlay-lines">
    <div
      v-for="(lines, key) in extendedLinesPerKey"
      :key="key"
      class="c-timeline__extended-line-container"
    >
      <div
        v-for="(line, index) in lines"
        :key="index"
<<<<<<< HEAD
        class="extended-line"
        :class="[line.limitClass, { 'extended-line-hovered': isHovered(key, index) }]"
=======
        class="c-timeline__extended-line"
        :class="line.limitClass"
>>>>>>> 3d3f093c
        :style="{ left: `${line.x + leftOffset}px`, height: `${height}px` }"
        @mouseover="startingHover(key, index)"
        @mouseleave="startingHover(null, null)"
      ></div>
    </div>
  </div>
</template>

<script>
export default {
  name: 'ExtendedLinesOverlay',
  props: {
    extendedLinesPerKey: {
      type: Object,
      required: true
    },
    height: {
      type: Number,
      required: true
    },
    leftOffset: {
      type: Number,
      default: 0
    }
  },
  data() {
    return {
      hoveredLine: {
        key: null,
        index: null
      }
    };
  },
  methods: {
    startingHover(key, index) {
      if (key === null && index === null) {
        this.hoveredLine = { key: null, index: null };
      } else {
        this.hoveredLine = { key, index };
      }
    },
    isHovered(key, index) {
      return this.hoveredLine.key === key && this.hoveredLine.index === index;
    }
  }
};
</script><|MERGE_RESOLUTION|>--- conflicted
+++ resolved
@@ -29,13 +29,8 @@
       <div
         v-for="(line, index) in lines"
         :key="index"
-<<<<<<< HEAD
-        class="extended-line"
-        :class="[line.limitClass, { 'extended-line-hovered': isHovered(key, index) }]"
-=======
         class="c-timeline__extended-line"
-        :class="line.limitClass"
->>>>>>> 3d3f093c
+        :class="[line.limitClass, { 'c-timeline__extended-line-hovered': isHovered(key, index) }]"
         :style="{ left: `${line.x + leftOffset}px`, height: `${height}px` }"
         @mouseover="startingHover(key, index)"
         @mouseleave="startingHover(null, null)"

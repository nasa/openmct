<!--
 Open MCT, Copyright (c) 2014-2024, United States Government
 as represented by the Administrator of the National Aeronautics and Space
 Administration. All rights reserved.

 Open MCT is licensed under the Apache License, Version 2.0 (the
 "License"); you may not use this file except in compliance with the License.
 You may obtain a copy of the License at
 http://www.apache.org/licenses/LICENSE-2.0.

 Unless required by applicable law or agreed to in writing, software
 distributed under the License is distributed on an "AS IS" BASIS, WITHOUT
 WARRANTIES OR CONDITIONS OF ANY KIND, either express or implied. See the
 License for the specific language governing permissions and limitations
 under the License.

 Open MCT includes source code licensed under additional open source
 licenses. See the Open Source Licenses file (LICENSES.md) included with
 this source code distribution or the Licensing information page available
 at runtime from the About dialog for additional information.
-->

<template>
  <div ref="timelineHolder" class="c-timeline-holder" aria-label="Time Strip">
    <SwimLane
      v-for="timeSystemItem in timeSystems"
      :key="timeSystemItem.timeSystem.key"
      :can-show-resize-handle="true"
      :resize-handle-height="height"
      class="c-swimlane__time-axis"
      aria-label="Time Axis"
    >
      <template #label>
        {{ timeSystemItem.timeSystem.name }}
      </template>
      <template #object>
        <TimelineAxis
          :bounds="timeSystemItem.bounds"
          :time-system="timeSystemItem.timeSystem"
          :content-height="height"
          :rendering-engine="'svg'"
        />
      </template>
    </SwimLane>

<<<<<<< HEAD
    <div v-if="isCompositionLoaded" ref="contentHolder" class="c-timeline__objects">
      <template v-for="(item, index) in items" :key="item.keyString">
        <TimelineObjectView
          class="c-timeline__content js-timeline__content"
          :class="`${'is-object-type-' + item.domainObject.type}`"
          :item="item"
          :container="containers[index]"
          :extended-lines-bus
        />
        <ResizeHandle
          v-if="index !== items.length - 1"
          :index="index"
          drag-orientation="vertical"
          :is-editing="isEditing"
          @init-move="startContainerResizing"
          @move="containerResizing"
          @end-move="endContainerResizing"
        />
      </template>
=======
    <div ref="contentHolder" class="c-timeline__objects">
      <TimelineObjectView
        v-for="item in items"
        :key="item.keyString"
        class="c-timeline__content js-timeline__content"
        :item="item"
        :extended-lines-bus
      />
>>>>>>> 5893b2de
    </div>

    <ExtendedLinesOverlay
      :extended-lines-per-key="extendedLinesPerKey"
      :height="height"
      :left-offset="extendedLinesLeftOffset"
      :extended-line-hover="extendedLineHover"
      :extended-line-selection="extendedLineSelection"
    />
  </div>
</template>

<script>
import _ from 'lodash';
import { useDragResizer } from 'utils/vue/useDragResizer.js';
import { useFlexContainers } from 'utils/vue/useFlexContainers.js';
import { inject, onBeforeUnmount, onMounted, provide, ref, toRaw, watch } from 'vue';

import SwimLane from '@/ui/components/swim-lane/SwimLane.vue';
import ResizeHandle from '@/ui/layout/ResizeHandle/ResizeHandle.vue';

import TimelineAxis from '../../ui/components/TimeSystemAxis.vue';
import { useAlignment } from '../../ui/composables/alignmentContext.js';
import { getValidatedData, getValidatedGroups } from '../plan/util.js';
<<<<<<< HEAD
import Container from './Container.js';
=======
>>>>>>> 5893b2de
import ExtendedLinesOverlay from './ExtendedLinesOverlay.vue';
import TimelineObjectView from './TimelineObjectView.vue';

const AXES_PADDING = 20;

const AXES_PADDING = 20;
const PLOT_ITEM_H_PX = 100;

export default {
  components: {
    ResizeHandle,
    TimelineObjectView,
    TimelineAxis,
    SwimLane,
    ExtendedLinesOverlay
<<<<<<< HEAD
  },
  props: {
    isEditing: {
      type: Boolean,
      default: false
    }
  },
=======
  },
  inject: ['openmct', 'domainObject', 'path', 'composition', 'extendedLinesBus'],
>>>>>>> 5893b2de
  setup() {
    const openmct = inject('openmct');
    const domainObject = inject('domainObject');
    const path = inject('path');

    const items = ref([]);

    // COMPOSABLE - Time Contexts
    const timeSystems = ref([]);
    let timeContext;

    // returned from composition api setup()
    const setupTimeContexts = {
      timeSystems
    };

    onMounted(() => {
      setTimeContext();
    });

    onBeforeUnmount(() => {
      stopFollowingTimeContext();
    });

    function getTimeSystems() {
      openmct.time.getAllTimeSystems().forEach((timeSystem) => {
        timeSystems.value.push({
          timeSystem,
          bounds: getBoundsForTimeSystem(timeSystem)
        });
      });
    }

    function getBoundsForTimeSystem(timeSystem) {
      const currentBounds = timeContext.getBounds();

      //TODO: Some kind of translation via an offset? of current bounds to target timeSystem
      return currentBounds;
    }

    function updateViewBounds() {
      const bounds = timeContext.getBounds();
      updateContentHeight();

      let currentTimeSystemIndex = timeSystems.value.findIndex(
        (item) => item.timeSystem.key === openmct.time.getTimeSystem().key
      );
      if (currentTimeSystemIndex > -1) {
        let currentTimeSystem = {
          ...timeSystems.value[currentTimeSystemIndex]
        };
        currentTimeSystem.bounds = bounds;
        timeSystems.value.splice(currentTimeSystemIndex, 1, currentTimeSystem);
      }
    }

    function setTimeContext() {
      stopFollowingTimeContext();

      timeContext = openmct.time.getContextForView(path);
      getTimeSystems();
      updateViewBounds();
      timeContext.on('boundsChanged', updateViewBounds);
      timeContext.on('clockChanged', updateViewBounds);
    }

    function stopFollowingTimeContext() {
      if (timeContext) {
        timeContext.off('boundsChanged', updateViewBounds);
        timeContext.off('clockChanged', updateViewBounds);
      }
    }

    // COMPOSABLE - Content Height
    const timelineHolder = ref(null);
    const height = ref(null);
    let handleContentResize;
    let contentResizeObserver;

    // returned from composition api setup()
    const setupContentHeight = {
      timelineHolder,
      height
    };

    onMounted(() => {
      handleContentResize = _.debounce(updateContentHeight, 500);
      contentResizeObserver = new ResizeObserver(handleContentResize);
      contentResizeObserver.observe(timelineHolder.value);
    });

    onBeforeUnmount(() => {
      handleContentResize.cancel();
      contentResizeObserver.disconnect();
    });

    function updateContentHeight() {
      const clientHeight = getClientHeight();
      if (height.value !== clientHeight) {
        height.value = clientHeight;
      }
      calculateExtendedLinesLeftOffset();
    }

    function getClientHeight() {
      let clientHeight = timelineHolder.value.getBoundingClientRect().height;

      if (!clientHeight) {
        //this is a hack - need a better way to find the parent of this component
        let parent = timelineHolder.value.closest('.c-object-view');
        if (parent) {
          clientHeight = parent.getBoundingClientRect().height;
        }
      }

      return clientHeight;
    }

    // COMPOSABLE - Composition
    const composition = ref(null);
    const isCompositionLoaded = ref(false);

    const compositionCollection = openmct.composition.get(toRaw(domainObject));

    onMounted(() => {
      compositionCollection.on('add', addItem);
      compositionCollection.on('remove', removeItem);
      compositionCollection.on('reorder', reorder);
    });

    onBeforeUnmount(() => {
      compositionCollection.off('add', addItem);
      compositionCollection.off('remove', removeItem);
      compositionCollection.off('reorder', reorder);
    });

    const setupComposition = {
      composition,
      isCompositionLoaded
    };

    // COMPOSABLE - Extended Lines
    const extendedLinesBus = inject('extendedLinesBus');
    const extendedLinesPerKey = ref({});
    const extendedLinesLeftOffset = ref(0);
    const extendedLineHover = ref({});
    const extendedLineSelection = ref({});

    const { alignment: alignmentData, reset: resetAlignment } = useAlignment(
      domainObject,
      path,
      openmct
    );

<<<<<<< HEAD
    // returned from composition api setup()
    const setupExtendedLines = {
      extendedLinesBus,
      extendedLinesPerKey,
      extendedLinesLeftOffset,
      extendedLineHover,
      extendedLineSelection,
      calculateExtendedLinesLeftOffset
    };

    onMounted(() => {
      openmct.selection.on('change', checkForLineSelection);
      extendedLinesBus.addEventListener('update-extended-lines', updateExtendedLines);
      extendedLinesBus.addEventListener('update-extended-hover', updateExtendedHover);
    });

    onBeforeUnmount(() => {
      openmct.selection.off('change', checkForLineSelection);
      extendedLinesBus.removeEventListener('update-extended-lines', updateExtendedLines);
      extendedLinesBus.removeEventListener('update-extended-hover', updateExtendedHover);
      resetAlignment();
    });

    watch(alignmentData, () => calculateExtendedLinesLeftOffset(), { deep: true });

    function calculateExtendedLinesLeftOffset() {
      extendedLinesLeftOffset.value = alignmentData.leftWidth + calculateSwimlaneOffset();
=======
    return { alignmentData, resetAlignment };
  },
  data() {
    return {
      items: [],
      timeSystems: [],
      height: 0,
      useIndependentTime: this.domainObject.configuration.useIndependentTime === true,
      timeOptions: this.domainObject.configuration.timeOptions,
      extendedLinesPerKey: {},
      extendedLineHover: {},
      extendedLineSelection: {},
      extendedLinesLeftOffset: 0
    };
  },
  watch: {
    alignmentData: {
      handler() {
        this.calculateExtendedLinesLeftOffset();
      },
      deep: true
    }
  },
  beforeUnmount() {
    this.resetAlignment();
    this.composition.off('add', this.addItem);
    this.composition.off('remove', this.removeItem);
    this.composition.off('reorder', this.reorder);
    this.stopFollowingTimeContext();
    this.handleContentResize.cancel();
    this.contentResizeObserver.disconnect();
    this.openmct.selection.off('change', this.checkForLineSelection);
    this.extendedLinesBus.removeEventListener('update-extended-lines', this.updateExtendedLines);
    this.extendedLinesBus.removeEventListener('update-extended-hover', this.updateExtendedHover);
  },
  mounted() {
    this.items = [];
    this.setTimeContext();

    this.extendedLinesBus.addEventListener('update-extended-lines', this.updateExtendedLines);
    this.extendedLinesBus.addEventListener('update-extended-hover', this.updateExtendedHover);
    this.openmct.selection.on('change', this.checkForLineSelection);

    if (this.composition) {
      this.composition.on('add', this.addItem);
      this.composition.on('remove', this.removeItem);
      this.composition.on('reorder', this.reorder);
      this.composition.load();
>>>>>>> 5893b2de
    }

    function calculateSwimlaneOffset() {
      const firstSwimLane = timelineHolder.value.querySelector('.c-swimlane__lane-object');
      if (firstSwimLane) {
        const timelineHolderRect = timelineHolder.value.getBoundingClientRect();
        const laneObjectRect = firstSwimLane.getBoundingClientRect();
        const offset = laneObjectRect.left - timelineHolderRect.left;
        const hasAxes = alignmentData.axes && Object.keys(alignmentData.axes).length > 0;
        const swimLaneOffset = hasAxes ? offset + AXES_PADDING : offset;
        return swimLaneOffset;
      } else {
        return 0;
      }
<<<<<<< HEAD
    }

    function updateExtendedLines(event) {
      const { keyString, lines } = event.detail;
      extendedLinesPerKey.value[keyString] = lines;
    }
    function updateExtendedHover(event) {
      const { keyString, id } = event.detail;
      extendedLineHover.value = { keyString, id };
    }

    function checkForLineSelection(selection) {
      const selectionContext = selection?.[0]?.[0]?.context;
      const eventType = selectionContext?.type;
      if (eventType === 'time-strip-event-selection') {
        const event = selectionContext.event;
        const selectedObject = selectionContext.item;
        const keyString = openmct.objects.makeKeyString(selectedObject.identifier);
        extendedLineSelection.value = { keyString, id: event?.time };
      } else {
        extendedLineSelection.value = {};
      }
    }

    // COMPOSABLE - Swimlane label width
    const { x: swimLaneLabelWidth, mousedown } = useDragResizer({
      initialX: domainObject.configuration.swimLaneLabelWidth,
      callback: mutateSwimLaneLabelWidth
    });

    provide('swimLaneLabelWidth', swimLaneLabelWidth);
    provide('mousedown', mousedown);

    // returned from composition api setup()
    const setupSwimLaneLabelWidth = {
      changeSwimLaneLabelWidthContextAction
    };

    function mutateSwimLaneLabelWidth() {
      openmct.objects.mutate(
=======
      const isEventTelemetry = this.hasEventTelemetry(domainObject);
      let height =
        domainObject.type === 'telemetry.plot.stacked'
          ? `${domainObject.composition.length * PLOT_ITEM_H_PX}px`
          : 'auto';
      let item = {
>>>>>>> 5893b2de
        domainObject,
        'configuration.swimLaneLabelWidth',
        swimLaneLabelWidth.value
      );
    }

    // context action called from outside component
    function changeSwimLaneLabelWidthContextAction(size) {
      swimLaneLabelWidth.value = size;
      mutateSwimLaneLabelWidth();
    }

    // COMPOSABLE - flexible containers for swimlane vertical resizing
    const existingContainers = [];

    watch(items, () => console.log('changed'));

    const {
      addContainer,
      removeContainer,
      reorderContainers,
      setContainers,
      containers,
      startContainerResizing,
      containerResizing,
      endContainerResizing,
      toggleFixed,
      sizeFixedContainer
    } = useFlexContainers(timelineHolder, {
      containers: domainObject.configuration.containers,
      rowsLayout: true,
      callback: mutateContainers
    });

    // returned from composition api setup()
    const setupFlexContainers = {
      containers,
      startContainerResizing,
      containerResizing,
      endContainerResizing,
      toggleFixedContextAction,
      changeSizeContextAction
    };

    compositionCollection.load().then((loadedComposition) => {
      composition.value = loadedComposition;
      isCompositionLoaded.value = true;

      // check if containers configuration matches composition
      // in case composition has been modified outside of view
      // if so, rebuild containers to match composition
      // sync containers to composition,
      // in case composition modified outside of view
      // but do not mutate until user makes a change
      let isConfigurationChanged = false;
      composition.value.forEach((object, index) => {
        const containerIndex = domainObject.configuration.containers.findIndex((container) =>
          openmct.objects.areIdsEqual(container.domainObjectIdentifier, object.identifier)
        );

        if (containerIndex !== index) {
          isConfigurationChanged = true;
        }

        if (containerIndex > -1) {
          existingContainers.push(domainObject.configuration.containers[containerIndex]);
        } else {
          const container = new Container(object);
          existingContainers.push(container);
        }
      });

      // add check for total size not equal to 100? if comp and containers same, probably safe

      if (isConfigurationChanged) {
        setContainers(existingContainers);
      }

      setSelectionContext();
    });

    function setSelectionContext() {
      const selection = openmct.selection.get()[0];
      const selectionContext = selection?.[0]?.context;
      const selectionDomainObject = selectionContext?.item;
      const selectionType = selectionDomainObject?.type;

      if (selectionType === 'time-strip') {
        selectionContext.containers = containers.value;
        selectionContext.swimLaneLabelWidth = swimLaneLabelWidth.value;
        openmct.selection.select(selection);
      }
    }

    function addItem(_domainObject) {
      let rowCount = 0;

      const typeKey = _domainObject.type;
      const type = openmct.types.get(typeKey);
      const keyString = openmct.objects.makeKeyString(_domainObject.identifier);
      const objectPath = [_domainObject].concat(path.slice());

      if (typeKey === 'plan') {
        const planData = getValidatedData(_domainObject);
        rowCount = getValidatedGroups(_domainObject, planData).length;
      } else if (typeKey === 'gantt-chart') {
        rowCount = Object.keys(_domainObject.configuration.swimlaneVisibility).length;
      }
      const isEventTelemetry = hasEventTelemetry(_domainObject);

      const item = {
        domainObject: _domainObject,
        objectPath,
        type,
        keyString,
        rowCount,
<<<<<<< HEAD
        isEventTelemetry
      };

      items.value.push(item);

      if (isCompositionLoaded.value) {
        const container = new Container(domainObject);
        addContainer(container);
      }
    }

    function removeItem(identifier) {
      const index = items.value.findIndex((item) =>
        openmct.objects.areIdsEqual(identifier, item.domainObject.identifier)
      );

      items.value.splice(index, 1);
      removeContainer(index);

      delete extendedLinesPerKey.value[openmct.objects.makeKeyString(identifier)];
    }

    function reorder(reorderPlan) {
      const oldItems = items.value.slice();
=======
        height,
        isEventTelemetry
      };

      this.items.push(item);
    },
    hasEventTelemetry(domainObject) {
      const metadata = this.openmct.telemetry.getMetadata(domainObject);
      if (!metadata) {
        return false;
      }
      const hasDomain = metadata.valuesForHints(['domain']).length > 0;
      const hasNoRange = !metadata.valuesForHints(['range'])?.length;
      // for the moment, let's also exclude telemetry with images
      const hasNoImages = !metadata.valuesForHints(['image']).length;

      return hasDomain && hasNoRange && hasNoImages;
    },
    removeItem(identifier) {
      let index = this.items.findIndex((item) =>
        this.openmct.objects.areIdsEqual(identifier, item.domainObject.identifier)
      );
      this.items.splice(index, 1);
      delete this.extendedLinesPerKey[this.openmct.objects.makeKeyString(identifier)];
    },
    reorder(reorderPlan) {
      let oldItems = this.items.slice();
>>>>>>> 5893b2de
      reorderPlan.forEach((reorderEvent) => {
        items.value[reorderEvent.newIndex] = oldItems[reorderEvent.oldIndex];
      });
<<<<<<< HEAD
=======
    },
    handleContentResize() {
      this.updateContentHeight();
    },
    updateContentHeight() {
      const clientHeight = this.getClientHeight();
      if (this.height !== clientHeight) {
        this.height = clientHeight;
      }
      this.calculateExtendedLinesLeftOffset();
    },
    getClientHeight() {
      let clientHeight = this.$refs.timelineHolder.getBoundingClientRect().height;
>>>>>>> 5893b2de

      reorderContainers(reorderPlan);
    }

    function hasEventTelemetry(_domainObject) {
      const metadata = openmct.telemetry.getMetadata(_domainObject);
      if (!metadata) {
        return false;
      }
      const hasDomain = metadata.valuesForHints(['domain']).length > 0;
      const hasNoRange = !metadata.valuesForHints(['range'])?.length;
      // for the moment, let's also exclude telemetry with images
      const hasNoImages = !metadata.valuesForHints(['image']).length;

      return hasDomain && hasNoRange && hasNoImages;
    }

<<<<<<< HEAD
    function mutateContainers() {
      openmct.objects.mutate(domainObject, 'configuration.containers', containers.value);
=======
      //TODO: Some kind of translation via an offset? of current bounds to target timeSystem
      return currentBounds;
    },
    updateViewBounds() {
      const bounds = this.timeContext.getBounds();
      this.updateContentHeight();
      let currentTimeSystemIndex = this.timeSystems.findIndex(
        (item) => item.timeSystem.key === this.openmct.time.getTimeSystem().key
      );
      if (currentTimeSystemIndex > -1) {
        let currentTimeSystem = {
          ...this.timeSystems[currentTimeSystemIndex]
        };
        currentTimeSystem.bounds = bounds;
        this.timeSystems.splice(currentTimeSystemIndex, 1, currentTimeSystem);
      }
    },
    setTimeContext() {
      this.stopFollowingTimeContext();

      this.timeContext = this.openmct.time.getContextForView(this.path);
      this.getTimeSystems();
      this.updateViewBounds();
      this.timeContext.on('boundsChanged', this.updateViewBounds);
      this.timeContext.on('clockChanged', this.updateViewBounds);
    },
    stopFollowingTimeContext() {
      if (this.timeContext) {
        this.timeContext.off('boundsChanged', this.updateViewBounds);
        this.timeContext.off('clockChanged', this.updateViewBounds);
      }
    },
    updateExtendedLines(event) {
      const { keyString, lines } = event.detail;
      this.extendedLinesPerKey[keyString] = lines;
    },
    updateExtendedHover(event) {
      const { keyString, id } = event.detail;
      this.extendedLineHover = { keyString, id };
    },
    checkForLineSelection(selection) {
      const selectionContext = selection?.[0]?.[0]?.context;
      const eventType = selectionContext?.type;
      if (eventType === 'time-strip-event-selection') {
        const event = selectionContext.event;
        const selectedObject = selectionContext.item;
        const keyString = this.openmct.objects.makeKeyString(selectedObject.identifier);
        this.extendedLineSelection = { keyString, id: event?.time };
      } else {
        this.extendedLineSelection = {};
      }
    },
    calculateExtendedLinesLeftOffset() {
      const swimLaneOffset = this.calculateSwimlaneOffset();
      this.extendedLinesLeftOffset = this.alignmentData.leftWidth + swimLaneOffset;
    },
    calculateSwimlaneOffset() {
      const firstSwimLane = this.$el.querySelector('.c-swimlane__lane-object');
      if (firstSwimLane) {
        const timelineHolderRect = this.$refs.timelineHolder.getBoundingClientRect();
        const laneObjectRect = firstSwimLane.getBoundingClientRect();
        const offset = laneObjectRect.left - timelineHolderRect.left;
        const hasAxes = this.alignmentData.axes && Object.keys(this.alignmentData.axes).length > 0;
        const swimLaneOffset = hasAxes ? offset + AXES_PADDING : offset;
        return swimLaneOffset;
      } else {
        return 0;
      }
>>>>>>> 5893b2de
    }

    // context action called from outside component
    function toggleFixedContextAction(index, fixed) {
      toggleFixed(index, fixed);
    }

    // context action called from outside component
    function changeSizeContextAction(index, size) {
      sizeFixedContainer(index, size);
    }

    return {
      openmct,
      domainObject,
      path,
      items,
      ...setupComposition,
      ...setupTimeContexts,
      ...setupContentHeight,
      ...setupExtendedLines,
      ...setupSwimLaneLabelWidth,
      ...setupFlexContainers
    };
  }
};
</script><|MERGE_RESOLUTION|>--- conflicted
+++ resolved
@@ -43,7 +43,6 @@
       </template>
     </SwimLane>
 
-<<<<<<< HEAD
     <div v-if="isCompositionLoaded" ref="contentHolder" class="c-timeline__objects">
       <template v-for="(item, index) in items" :key="item.keyString">
         <TimelineObjectView
@@ -63,16 +62,6 @@
           @end-move="endContainerResizing"
         />
       </template>
-=======
-    <div ref="contentHolder" class="c-timeline__objects">
-      <TimelineObjectView
-        v-for="item in items"
-        :key="item.keyString"
-        class="c-timeline__content js-timeline__content"
-        :item="item"
-        :extended-lines-bus
-      />
->>>>>>> 5893b2de
     </div>
 
     <ExtendedLinesOverlay
@@ -97,10 +86,7 @@
 import TimelineAxis from '../../ui/components/TimeSystemAxis.vue';
 import { useAlignment } from '../../ui/composables/alignmentContext.js';
 import { getValidatedData, getValidatedGroups } from '../plan/util.js';
-<<<<<<< HEAD
 import Container from './Container.js';
-=======
->>>>>>> 5893b2de
 import ExtendedLinesOverlay from './ExtendedLinesOverlay.vue';
 import TimelineObjectView from './TimelineObjectView.vue';
 
@@ -116,7 +102,6 @@
     TimelineAxis,
     SwimLane,
     ExtendedLinesOverlay
-<<<<<<< HEAD
   },
   props: {
     isEditing: {
@@ -124,10 +109,6 @@
       default: false
     }
   },
-=======
-  },
-  inject: ['openmct', 'domainObject', 'path', 'composition', 'extendedLinesBus'],
->>>>>>> 5893b2de
   setup() {
     const openmct = inject('openmct');
     const domainObject = inject('domainObject');
@@ -282,7 +263,6 @@
       openmct
     );
 
-<<<<<<< HEAD
     // returned from composition api setup()
     const setupExtendedLines = {
       extendedLinesBus,
@@ -310,56 +290,6 @@
 
     function calculateExtendedLinesLeftOffset() {
       extendedLinesLeftOffset.value = alignmentData.leftWidth + calculateSwimlaneOffset();
-=======
-    return { alignmentData, resetAlignment };
-  },
-  data() {
-    return {
-      items: [],
-      timeSystems: [],
-      height: 0,
-      useIndependentTime: this.domainObject.configuration.useIndependentTime === true,
-      timeOptions: this.domainObject.configuration.timeOptions,
-      extendedLinesPerKey: {},
-      extendedLineHover: {},
-      extendedLineSelection: {},
-      extendedLinesLeftOffset: 0
-    };
-  },
-  watch: {
-    alignmentData: {
-      handler() {
-        this.calculateExtendedLinesLeftOffset();
-      },
-      deep: true
-    }
-  },
-  beforeUnmount() {
-    this.resetAlignment();
-    this.composition.off('add', this.addItem);
-    this.composition.off('remove', this.removeItem);
-    this.composition.off('reorder', this.reorder);
-    this.stopFollowingTimeContext();
-    this.handleContentResize.cancel();
-    this.contentResizeObserver.disconnect();
-    this.openmct.selection.off('change', this.checkForLineSelection);
-    this.extendedLinesBus.removeEventListener('update-extended-lines', this.updateExtendedLines);
-    this.extendedLinesBus.removeEventListener('update-extended-hover', this.updateExtendedHover);
-  },
-  mounted() {
-    this.items = [];
-    this.setTimeContext();
-
-    this.extendedLinesBus.addEventListener('update-extended-lines', this.updateExtendedLines);
-    this.extendedLinesBus.addEventListener('update-extended-hover', this.updateExtendedHover);
-    this.openmct.selection.on('change', this.checkForLineSelection);
-
-    if (this.composition) {
-      this.composition.on('add', this.addItem);
-      this.composition.on('remove', this.removeItem);
-      this.composition.on('reorder', this.reorder);
-      this.composition.load();
->>>>>>> 5893b2de
     }
 
     function calculateSwimlaneOffset() {
@@ -374,7 +304,6 @@
       } else {
         return 0;
       }
-<<<<<<< HEAD
     }
 
     function updateExtendedLines(event) {
@@ -415,14 +344,6 @@
 
     function mutateSwimLaneLabelWidth() {
       openmct.objects.mutate(
-=======
-      const isEventTelemetry = this.hasEventTelemetry(domainObject);
-      let height =
-        domainObject.type === 'telemetry.plot.stacked'
-          ? `${domainObject.composition.length * PLOT_ITEM_H_PX}px`
-          : 'auto';
-      let item = {
->>>>>>> 5893b2de
         domainObject,
         'configuration.swimLaneLabelWidth',
         swimLaneLabelWidth.value
@@ -539,7 +460,6 @@
         type,
         keyString,
         rowCount,
-<<<<<<< HEAD
         isEventTelemetry
       };
 
@@ -564,15 +484,15 @@
 
     function reorder(reorderPlan) {
       const oldItems = items.value.slice();
-=======
-        height,
-        isEventTelemetry
-      };
-
-      this.items.push(item);
-    },
-    hasEventTelemetry(domainObject) {
-      const metadata = this.openmct.telemetry.getMetadata(domainObject);
+      reorderPlan.forEach((reorderEvent) => {
+        items.value[reorderEvent.newIndex] = oldItems[reorderEvent.oldIndex];
+      });
+
+      reorderContainers(reorderPlan);
+    }
+
+    function hasEventTelemetry(_domainObject) {
+      const metadata = openmct.telemetry.getMetadata(_domainObject);
       if (!metadata) {
         return false;
       }
@@ -582,126 +502,10 @@
       const hasNoImages = !metadata.valuesForHints(['image']).length;
 
       return hasDomain && hasNoRange && hasNoImages;
-    },
-    removeItem(identifier) {
-      let index = this.items.findIndex((item) =>
-        this.openmct.objects.areIdsEqual(identifier, item.domainObject.identifier)
-      );
-      this.items.splice(index, 1);
-      delete this.extendedLinesPerKey[this.openmct.objects.makeKeyString(identifier)];
-    },
-    reorder(reorderPlan) {
-      let oldItems = this.items.slice();
->>>>>>> 5893b2de
-      reorderPlan.forEach((reorderEvent) => {
-        items.value[reorderEvent.newIndex] = oldItems[reorderEvent.oldIndex];
-      });
-<<<<<<< HEAD
-=======
-    },
-    handleContentResize() {
-      this.updateContentHeight();
-    },
-    updateContentHeight() {
-      const clientHeight = this.getClientHeight();
-      if (this.height !== clientHeight) {
-        this.height = clientHeight;
-      }
-      this.calculateExtendedLinesLeftOffset();
-    },
-    getClientHeight() {
-      let clientHeight = this.$refs.timelineHolder.getBoundingClientRect().height;
->>>>>>> 5893b2de
-
-      reorderContainers(reorderPlan);
-    }
-
-    function hasEventTelemetry(_domainObject) {
-      const metadata = openmct.telemetry.getMetadata(_domainObject);
-      if (!metadata) {
-        return false;
-      }
-      const hasDomain = metadata.valuesForHints(['domain']).length > 0;
-      const hasNoRange = !metadata.valuesForHints(['range'])?.length;
-      // for the moment, let's also exclude telemetry with images
-      const hasNoImages = !metadata.valuesForHints(['image']).length;
-
-      return hasDomain && hasNoRange && hasNoImages;
-    }
-
-<<<<<<< HEAD
+    }
+
     function mutateContainers() {
       openmct.objects.mutate(domainObject, 'configuration.containers', containers.value);
-=======
-      //TODO: Some kind of translation via an offset? of current bounds to target timeSystem
-      return currentBounds;
-    },
-    updateViewBounds() {
-      const bounds = this.timeContext.getBounds();
-      this.updateContentHeight();
-      let currentTimeSystemIndex = this.timeSystems.findIndex(
-        (item) => item.timeSystem.key === this.openmct.time.getTimeSystem().key
-      );
-      if (currentTimeSystemIndex > -1) {
-        let currentTimeSystem = {
-          ...this.timeSystems[currentTimeSystemIndex]
-        };
-        currentTimeSystem.bounds = bounds;
-        this.timeSystems.splice(currentTimeSystemIndex, 1, currentTimeSystem);
-      }
-    },
-    setTimeContext() {
-      this.stopFollowingTimeContext();
-
-      this.timeContext = this.openmct.time.getContextForView(this.path);
-      this.getTimeSystems();
-      this.updateViewBounds();
-      this.timeContext.on('boundsChanged', this.updateViewBounds);
-      this.timeContext.on('clockChanged', this.updateViewBounds);
-    },
-    stopFollowingTimeContext() {
-      if (this.timeContext) {
-        this.timeContext.off('boundsChanged', this.updateViewBounds);
-        this.timeContext.off('clockChanged', this.updateViewBounds);
-      }
-    },
-    updateExtendedLines(event) {
-      const { keyString, lines } = event.detail;
-      this.extendedLinesPerKey[keyString] = lines;
-    },
-    updateExtendedHover(event) {
-      const { keyString, id } = event.detail;
-      this.extendedLineHover = { keyString, id };
-    },
-    checkForLineSelection(selection) {
-      const selectionContext = selection?.[0]?.[0]?.context;
-      const eventType = selectionContext?.type;
-      if (eventType === 'time-strip-event-selection') {
-        const event = selectionContext.event;
-        const selectedObject = selectionContext.item;
-        const keyString = this.openmct.objects.makeKeyString(selectedObject.identifier);
-        this.extendedLineSelection = { keyString, id: event?.time };
-      } else {
-        this.extendedLineSelection = {};
-      }
-    },
-    calculateExtendedLinesLeftOffset() {
-      const swimLaneOffset = this.calculateSwimlaneOffset();
-      this.extendedLinesLeftOffset = this.alignmentData.leftWidth + swimLaneOffset;
-    },
-    calculateSwimlaneOffset() {
-      const firstSwimLane = this.$el.querySelector('.c-swimlane__lane-object');
-      if (firstSwimLane) {
-        const timelineHolderRect = this.$refs.timelineHolder.getBoundingClientRect();
-        const laneObjectRect = firstSwimLane.getBoundingClientRect();
-        const offset = laneObjectRect.left - timelineHolderRect.left;
-        const hasAxes = this.alignmentData.axes && Object.keys(this.alignmentData.axes).length > 0;
-        const swimLaneOffset = hasAxes ? offset + AXES_PADDING : offset;
-        return swimLaneOffset;
-      } else {
-        return 0;
-      }
->>>>>>> 5893b2de
     }
 
     // context action called from outside component

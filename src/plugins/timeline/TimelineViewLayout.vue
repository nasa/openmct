/*****************************************************************************
* Open MCT, Copyright (c) 2014-2020, United States Government
* as represented by the Administrator of the National Aeronautics and Space
* Administration. All rights reserved.
*
* Open MCT is licensed under the Apache License, Version 2.0 (the
* "License"); you may not use this file except in compliance with the License.
* You may obtain a copy of the License at
* http://www.apache.org/licenses/LICENSE-2.0.
*
* Unless required by applicable law or agreed to in writing, software
* distributed under the License is distributed on an "AS IS" BASIS, WITHOUT
* WARRANTIES OR CONDITIONS OF ANY KIND, either express or implied. See the
* License for the specific language governing permissions and limitations
* under the License.
*
* Open MCT includes source code licensed under additional open source
* licenses. See the Open Source Licenses file (LICENSES.md) included with
* this source code distribution or the Licensing information page available
* at runtime from the About dialog for additional information.
*****************************************************************************/

<template>
<div ref="timelineHolder"
     class="c-timeline-holder"
>
    <div class="c-timeline">
        <div v-for="timeSystemItem in timeSystems"
             :key="timeSystemItem.timeSystem.key"
             class="u-contents"
        >
            <swim-lane>
                <template slot="label">
                    {{ timeSystemItem.timeSystem.name }}
                </template>
                <template slot="object">
                    <timeline-axis :bounds="timeSystemItem.bounds"
                                   :time-system="timeSystemItem.timeSystem"
                                   :content-height="height"
                                   :rendering-engine="'svg'"
                    />
                </template>

            </swim-lane>
        </div>

        <div ref="contentHolder"
             class="u-contents c-timeline__objects c-timeline__content-holder"
        >
            <div
                v-for="item in items"
                :key="item.keyString"
                class="u-contents c-timeline__content"
            >
                <swim-lane :icon-class="item.type.definition.cssClass"
                           :min-height="item.height"
                           :show-ucontents="item.domainObject.type === 'plan'"
                           :span-rows="item.domainObject.type === 'plan'"
                >
                    <template slot="label">
                        {{ item.domainObject.name }}
                    </template>
                    <object-view
                        slot="object"
                        class="u-contents"
                        :default-object="item.domainObject"
                        :options="item.options"
                        :object-path="item.objectPath"
                    />
                </swim-lane>
            </div>
            <!--    <plan :rendering-engine="'canvas'" />-->
        </div>
    </div>
</div>
</template>

<script>
import ObjectView from '@/ui/components/ObjectView.vue';
import TimelineAxis from '../../ui/components/TimeSystemAxis.vue';
import SwimLane from "@/ui/components/swim-lane/SwimLane.vue";

const unknownObjectType = {
    definition: {
        cssClass: 'icon-object-unknown',
        name: 'Unknown Type'
    }
};

function getViewKey(domainObject, openmct) {
    let viewKey = '';
    const plotView = openmct.objectViews.get(domainObject).find((view) => {
        return view.key.startsWith('plot-') && view.key !== 'plot-single';
    });
    if (plotView) {
        viewKey = plotView.key;
    }

    return viewKey;
}

export default {
<<<<<<< HEAD
    inject: ['openmct', 'domainObject', 'composition', 'objectPath'],
=======
>>>>>>> a9be9f18
    components: {
        ObjectView,
        TimelineAxis,
        SwimLane
    },
    inject: ['openmct', 'domainObject'],
    data() {
        return {
            // plans: [],
            items: [],
            timeSystems: [],
            height: 0
        };
    },
    beforeDestroy() {
        this.composition.off('add', this.addItem);
        this.composition.off('remove', this.removeItem);
        this.composition.off('reorder', this.reorder);
    },
    mounted() {
        if (this.composition) {
            this.composition.on('add', this.addItem);
            this.composition.on('remove', this.removeItem);
            this.composition.on('reorder', this.reorder);
            this.composition.load();
        }

        this.getTimeSystems();
    },
    methods: {
        addItem(domainObject) {
            let type = this.openmct.types.get(domainObject.type) || unknownObjectType;
            let keyString = this.openmct.objects.makeKeyString(domainObject.identifier);
            let objectPath = [domainObject].concat(this.objectPath.slice());
            let viewKey = getViewKey(domainObject, this.openmct);

            let options = {
                compact: true,
                layoutFontSize: '',
                layoutFont: '',
                // Find a better way of getting the parent's width when a plan is inside the time-strip
                clientWidth: Math.round(this.$refs.timelineHolder.getBoundingClientRect().width - 200),
                viewKey,
                isChildObject: true
            };
            let height = domainObject.type === 'telemetry.plot.stacked' ? `${domainObject.composition.length * 100}px` : '100px';
            let item = {
                domainObject,
                objectPath,
                type,
                keyString,
                options,
                height
            };

            this.items.push(item);
            this.updateContentHeight();
        },
        removeItem(identifier) {
            let index = this.items.findIndex(item => this.openmct.objects.areIdsEqual(identifier, item.domainObject.identifier));
            this.items.splice(index, 1);
        },
        reorder(reorderPlan) {
            let oldItems = this.items.slice();
            reorderPlan.forEach((reorderEvent) => {
                this.$set(this.items, reorderEvent.newIndex, oldItems[reorderEvent.oldIndex]);
            });
        },
        updateContentHeight() {
            this.height = Math.round(this.$refs.contentHolder.getBoundingClientRect().height);
        },
        getTimeSystems() {
            const timeSystems = this.openmct.time.getAllTimeSystems();
            timeSystems.forEach(timeSystem => {
                this.timeSystems.push({
                    timeSystem,
                    bounds: this.getBoundsForTimeSystem(timeSystem)
                });
            });
        },
        getBoundsForTimeSystem(timeSystem) {
            const currentBounds = this.openmct.time.bounds();

            //TODO: Some kind of translation via an offset? of current bounds to target timeSystem
            return currentBounds;
        }
    }
};
</script><|MERGE_RESOLUTION|>--- conflicted
+++ resolved
@@ -100,19 +100,14 @@
 }
 
 export default {
-<<<<<<< HEAD
-    inject: ['openmct', 'domainObject', 'composition', 'objectPath'],
-=======
->>>>>>> a9be9f18
     components: {
         ObjectView,
         TimelineAxis,
         SwimLane
     },
-    inject: ['openmct', 'domainObject'],
+    inject: ['openmct', 'domainObject', 'composition', 'objectPath'],
     data() {
         return {
-            // plans: [],
             items: [],
             timeSystems: [],
             height: 0

--- conflicted
+++ resolved
@@ -23,22 +23,6 @@
 const ALLOWED_TYPES = ['telemetry.plot.overlay', 'telemetry.plot.stacked', 'plan', 'gantt-chart'];
 const DISALLOWED_TYPES = ['telemetry.plot.bar-graph', 'telemetry.plot.scatter-plot'];
 export default function TimelineCompositionPolicy(openmct) {
-<<<<<<< HEAD
-  function hasNumericTelemetry(domainObject, metadata) {
-    const hasTelemetry = openmct.telemetry.isTelemetryObject(domainObject);
-    if (!hasTelemetry || !metadata) {
-      return false;
-    }
-
-    return metadata.values().length > 0 && hasDomainAndRange(metadata);
-  }
-
-  function hasDomainAndRange(metadata) {
-    return metadata.valuesForHints(['domain']).length > 0;
-  }
-
-=======
->>>>>>> f4637b8a
   function hasImageTelemetry(domainObject, metadata) {
     if (!metadata) {
       return false;

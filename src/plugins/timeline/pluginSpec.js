--- conflicted
+++ resolved
@@ -89,129 +89,4 @@
 
     });
 
-<<<<<<< HEAD
-    describe('the timeline view displays activities', () => {
-        let planDomainObject;
-        let component;
-        let planViewComponent;
-
-        beforeEach((done) => {
-            planDomainObject = {
-                identifier: {
-                    key: 'test-object',
-                    namespace: ''
-                },
-                type: 'plan',
-                id: "test-object",
-                selectFile: {
-                    body: JSON.stringify({
-                        "TEST-GROUP": [
-                            {
-                                "name": "Lorem ipsum dolor sit amet, consectetur adipiscing elit, sed do eiusmod tempor incididunt ut labore et dolore magna aliqua",
-                                "start": 1597170002854,
-                                "end": 1597171032854,
-                                "type": "TEST-GROUP",
-                                "color": "fuchsia",
-                                "textColor": "black"
-                            },
-                            {
-                                "name": "Sed ut perspiciatis",
-                                "start": 1597171132854,
-                                "end": 1597171232854,
-                                "type": "TEST-GROUP",
-                                "color": "fuchsia",
-                                "textColor": "black"
-                            }
-                        ]
-                    })
-                }
-            };
-
-            let viewContainer = document.createElement('div');
-            child.append(viewContainer);
-            component = new Vue({
-                el: viewContainer,
-                components: {
-                    TimelineViewLayout
-                },
-                provide: {
-                    openmct: openmct,
-                    domainObject: planDomainObject
-                },
-                template: '<timeline-view-layout/>'
-            });
-
-            return Vue.nextTick().then(() => {
-                planViewComponent = component.$root.$children[0].$children[0];
-                setTimeout(() => {
-                    clearInterval(planViewComponent.resizeTimer);
-                    //TODO: this is a hack to ensure the canvas has a width - maybe there's a better way to set the width of the plan div
-                    planViewComponent.width = 1200;
-                    planViewComponent.setScaleAndPlotActivities();
-                    done();
-                }, 300);
-            });
-        });
-
-        it('loads activities into the view', () => {
-            expect(planViewComponent.json).toBeDefined();
-            expect(planViewComponent.json["TEST-GROUP"].length).toEqual(2);
-        });
-
-        it('loads a time axis into the view', () => {
-            let ticks = planViewComponent.axisElement.node().querySelectorAll('g.tick');
-            expect(ticks.length).toEqual(12);
-        });
-
-        it('shows 30 minutes ahead of the end bounds in the time axis', () => {
-            const endDate = new Date(1597181232854);
-            endDate.setMinutes(endDate.getMinutes() + 30);
-            const endBoundsPlus30Min = new Date(endDate).getTime();
-            expect(planViewComponent.viewBounds.end).toEqual(endBoundsPlus30Min);
-        });
-
-        it('calculates the activity layout', () => {
-            const expectedActivitiesByRow = {
-                "0": [
-                    {
-                        "heading": "TEST-GROUP",
-                        "activity": {
-                            "color": "fuchsia",
-                            "textColor": "black"
-                        },
-                        "textLines": [
-                            "Lorem ipsum dolor sit amet, consectetur adipiscing elit, ",
-                            "sed sed do eiusmod tempor incididunt ut labore et "
-                        ],
-                        "textStart": -47.51342439943476,
-                        "textY": 12,
-                        "start": -47.51625058878945,
-                        "end": 204.97315120113046,
-                        "rectWidth": -4.9971738106453145
-                    }
-                ],
-                "42": [
-                    {
-                        "heading": "",
-                        "activity": {
-                            "color": "fuchsia",
-                            "textColor": "black"
-                        },
-                        "textLines": [
-                            "Sed ut perspiciatis "
-                        ],
-                        "textStart": -48.483749411210546,
-                        "textY": 54,
-                        "start": -52.99858690532266,
-                        "end": 9.032501177578908,
-                        "rectWidth": -0.48516250588788523
-                    }
-                ]
-            };
-            expect(Object.keys(planViewComponent.activitiesByRow)).toEqual(Object.keys(expectedActivitiesByRow));
-        });
-    });
-
-=======
->>>>>>> 3571004f
 });
/*****************************************************************************
 * Open MCT, Copyright (c) 2014-2018, United States Government
 * as represented by the Administrator of the National Aeronautics and Space
 * Administration. All rights reserved.
 *
 * Open MCT is licensed under the Apache License, Version 2.0 (the
 * "License"); you may not use this file except in compliance with the License.
 * You may obtain a copy of the License at
 * http://www.apache.org/licenses/LICENSE-2.0.
 *
 * Unless required by applicable law or agreed to in writing, software
 * distributed under the License is distributed on an "AS IS" BASIS, WITHOUT
 * WARRANTIES OR CONDITIONS OF ANY KIND, either express or implied. See the
 * License for the specific language governing permissions and limitations
 * under the License.
 *
 * Open MCT includes source code licensed under additional open source
 * licenses. See the Open Source Licenses file (LICENSES.md) included with
 * this source code distribution or the Licensing information page available
 * at runtime from the About dialog for additional information.
 *****************************************************************************/

define([
    './AutoflowTabularPlugin',
    './AutoflowTabularConstants',
    '../../MCT',
    'zepto',
    './dom-observer'
], function (AutoflowTabularPlugin, AutoflowTabularConstants, MCT, $, DOMObserver) {
    xdescribe("AutoflowTabularPlugin", function () {
        let testType;
        let testObject;
        let mockmct;

        beforeEach(function () {
            testType = "some-type";
            testObject = { type: testType };
            mockmct = new MCT();
            spyOn(mockmct.composition, 'get');
            spyOn(mockmct.objectViews, 'addProvider');
            spyOn(mockmct.telemetry, 'getMetadata');
            spyOn(mockmct.telemetry, 'getValueFormatter');
            spyOn(mockmct.telemetry, 'limitEvaluator');
            spyOn(mockmct.telemetry, 'request');
            spyOn(mockmct.telemetry, 'subscribe');

            const plugin = new AutoflowTabularPlugin({ type: testType });
            plugin(mockmct);
        });

        it("installs a view provider", function () {
            expect(mockmct.objectViews.addProvider).toHaveBeenCalled();
        });

        describe("installs a view provider which", function () {
            let provider;

            beforeEach(function () {
                provider =
                    mockmct.objectViews.addProvider.calls.mostRecent().args[0];
            });

            it("applies its view to the type from options", function () {
                expect(provider.canView(testObject)).toBe(true);
            });

            it("does not apply to other types", function () {
                expect(provider.canView({ type: 'foo' })).toBe(false);
            });

            describe("provides a view which", function () {
                let testKeys;
                let testChildren;
                let testContainer;
                let testHistories;
                let mockComposition;
                let mockMetadata;
                let mockEvaluator;
                let mockUnsubscribes;
                let callbacks;
                let view;
                let domObserver;

                function waitsForChange() {
                    return new Promise(function (resolve) {
                        window.requestAnimationFrame(resolve);
                    });
                }

                function emitEvent(mockEmitter, type, event) {
                    mockEmitter.on.calls.all().forEach(function (call) {
                        if (call.args[0] === type) {
                            call.args[1](event);
                        }
                    });
                }

                beforeEach(function () {
                    callbacks = {};

                    testObject = { type: 'some-type' };
                    testKeys = ['abc', 'def', 'xyz'];
                    testChildren = testKeys.map(function (key) {
                        return {
                            identifier: {
                                namespace: "test",
                                key: key
                            },
                            name: "Object " + key
                        };
                    });
                    testContainer = $('<div>')[0];
                    domObserver = new DOMObserver(testContainer);

                    testHistories = testKeys.reduce(function (histories, key, index) {
                        histories[key] = {
                            key: key,
                            range: index + 10,
                            domain: key + index
                        };

                        return histories;
                    }, {});

                    mockComposition =
                        jasmine.createSpyObj('composition', ['load', 'on', 'off']);
                    mockMetadata =
                        jasmine.createSpyObj('metadata', ['valuesForHints']);

                    mockEvaluator = jasmine.createSpyObj('evaluator', ['evaluate']);
                    mockUnsubscribes = testKeys.reduce(function (map, key) {
                        map[key] = jasmine.createSpy('unsubscribe-' + key);

                        return map;
                    }, {});

                    mockmct.composition.get.and.returnValue(mockComposition);
                    mockComposition.load.and.callFake(function () {
                        testChildren.forEach(emitEvent.bind(null, mockComposition, 'add'));

                        return Promise.resolve(testChildren);
                    });

                    mockmct.telemetry.getMetadata.and.returnValue(mockMetadata);
                    mockmct.telemetry.getValueFormatter.and.callFake(function (metadatum) {
                        const mockFormatter = jasmine.createSpyObj('formatter', ['format']);
                        mockFormatter.format.and.callFake(function (datum) {
                            return datum[metadatum.hint];
                        });

                        return mockFormatter;
                    });
                    mockmct.telemetry.limitEvaluator.and.returnValue(mockEvaluator);
                    mockmct.telemetry.subscribe.and.callFake(function (obj, callback) {
                        const key = obj.identifier.key;
                        callbacks[key] = callback;

                        return mockUnsubscribes[key];
                    });
                    mockmct.telemetry.request.and.callFake(function (obj, request) {
<<<<<<< HEAD
                        const key = obj.identifier.key;
=======
                        var key = obj.identifier.key;

>>>>>>> b76d4b76
                        return Promise.resolve([testHistories[key]]);
                    });
                    mockMetadata.valuesForHints.and.callFake(function (hints) {
                        return [{ hint: hints[0] }];
                    });

                    view = provider.view(testObject);
                    view.show(testContainer);

                    return waitsForChange();
                });

                afterEach(function () {
                    domObserver.destroy();
                });

                it("populates its container", function () {
                    expect(testContainer.children.length > 0).toBe(true);
                });

                describe("when rows have been populated", function () {
                    function rowsMatch() {
<<<<<<< HEAD
                        const rows = $(testContainer).find(".l-autoflow-row").length;
=======
                        var rows = $(testContainer).find(".l-autoflow-row").length;

>>>>>>> b76d4b76
                        return rows === testChildren.length;
                    }

                    it("shows one row per child object", function () {
                        return domObserver.when(rowsMatch);
                    });

                    it("adds rows on composition change", function () {
<<<<<<< HEAD
                        const child = {
                            identifier: { namespace: "test", key: "123" },
=======
                        var child = {
                            identifier: {
                                namespace: "test",
                                key: "123"
                            },
>>>>>>> b76d4b76
                            name: "Object 123"
                        };
                        testChildren.push(child);
                        emitEvent(mockComposition, 'add', child);

                        return domObserver.when(rowsMatch);
                    });

                    it("removes rows on composition change", function () {
                        const child = testChildren.pop();
                        emitEvent(mockComposition, 'remove', child.identifier);

                        return domObserver.when(rowsMatch);
                    });
                });

                it("removes subscriptions when destroyed", function () {
                    testKeys.forEach(function (key) {
                        expect(mockUnsubscribes[key]).not.toHaveBeenCalled();
                    });
                    view.destroy();
                    testKeys.forEach(function (key) {
                        expect(mockUnsubscribes[key]).toHaveBeenCalled();
                    });
                });

                it("provides a button to change column width", function () {
                    const initialWidth = AutoflowTabularConstants.INITIAL_COLUMN_WIDTH;
                    const nextWidth =
                        initialWidth + AutoflowTabularConstants.COLUMN_WIDTH_STEP;

                    expect($(testContainer).find('.l-autoflow-col').css('width'))
                        .toEqual(initialWidth + 'px');

                    $(testContainer).find('.change-column-width').click();

                    function widthHasChanged() {
<<<<<<< HEAD
                        const width = $(testContainer).find('.l-autoflow-col').css('width');
=======
                        var width = $(testContainer).find('.l-autoflow-col').css('width');

>>>>>>> b76d4b76
                        return width !== initialWidth + 'px';
                    }

                    return domObserver.when(widthHasChanged)
                        .then(function () {
                            expect($(testContainer).find('.l-autoflow-col').css('width'))
                                .toEqual(nextWidth + 'px');
                        });
                });

                it("subscribes to all child objects", function () {
                    testKeys.forEach(function (key) {
                        expect(callbacks[key]).toEqual(jasmine.any(Function));
                    });
                });

                it("displays historical telemetry", function () {
                    function rowTextDefined() {
                        return $(testContainer).find(".l-autoflow-item").filter(".r").text() !== "";
                    }

                    return domObserver.when(rowTextDefined).then(function () {
                        testKeys.forEach(function (key, index) {
                            const datum = testHistories[key];
                            const $cell = $(testContainer).find(".l-autoflow-row").eq(index).find(".r");
                            expect($cell.text()).toEqual(String(datum.range));
                        });
                    });
                });

                it("displays incoming telemetry", function () {
<<<<<<< HEAD
                    const testData = testKeys.map(function (key, index) {
                        return { key: key, range: index * 100, domain: key + index };
=======
                    var testData = testKeys.map(function (key, index) {
                        return {
                            key: key,
                            range: index * 100,
                            domain: key + index
                        };
>>>>>>> b76d4b76
                    });

                    testData.forEach(function (datum) {
                        callbacks[datum.key](datum);
                    });

                    return waitsForChange().then(function () {
                        testData.forEach(function (datum, index) {
                            const $cell = $(testContainer).find(".l-autoflow-row").eq(index).find(".r");
                            expect($cell.text()).toEqual(String(datum.range));
                        });
                    });
                });

                it("updates classes for limit violations", function () {
                    const testClass = "some-limit-violation";
                    mockEvaluator.evaluate.and.returnValue({ cssClass: testClass });
                    testKeys.forEach(function (key) {
                        callbacks[key]({
                            range: 'foo',
                            domain: 'bar'
                        });
                    });

                    return waitsForChange().then(function () {
                        testKeys.forEach(function (datum, index) {
                            const $cell = $(testContainer).find(".l-autoflow-row").eq(index).find(".r");
                            expect($cell.hasClass(testClass)).toBe(true);
                        });
                    });
                });

                it("automatically flows to new columns", function () {
                    const rowHeight = AutoflowTabularConstants.ROW_HEIGHT;
                    const sliderHeight = AutoflowTabularConstants.SLIDER_HEIGHT;
                    const count = testKeys.length;
                    const $container = $(testContainer);
                    let promiseChain = Promise.resolve();

                    function columnsHaveAutoflowed() {
                        const itemsHeight = $container.find('.l-autoflow-items').height();
                        const availableHeight = itemsHeight - sliderHeight;
                        const availableRows = Math.max(Math.floor(availableHeight / rowHeight), 1);
                        const columns = Math.ceil(count / availableRows);

                        return $container.find('.l-autoflow-col').length === columns;
                    }

                    $container.find('.abs').css({
                        position: 'absolute',
                        left: '0px',
                        right: '0px',
                        top: '0px',
                        bottom: '0px'
                    });
                    $container.css({ position: 'absolute' });

                    $container.appendTo(document.body);

                    function setHeight(height) {
                        $container.css('height', height + 'px');

                        return domObserver.when(columnsHaveAutoflowed);
                    }

                    for (let height = 0; height < rowHeight * count * 2; height += rowHeight / 2) {
                        promiseChain = promiseChain.then(setHeight.bind(this, height));
                    }

                    return promiseChain.then(function () {
                        $container.remove();
                    });
                });

                it("loads composition exactly once", function () {
                    const testObj = testChildren.pop();
                    emitEvent(mockComposition, 'remove', testObj.identifier);
                    testChildren.push(testObj);
                    emitEvent(mockComposition, 'add', testObj);
                    expect(mockComposition.load.calls.count()).toEqual(1);
                });
            });
        });
    });
});<|MERGE_RESOLUTION|>--- conflicted
+++ resolved
@@ -158,12 +158,8 @@
                         return mockUnsubscribes[key];
                     });
                     mockmct.telemetry.request.and.callFake(function (obj, request) {
-<<<<<<< HEAD
                         const key = obj.identifier.key;
-=======
-                        var key = obj.identifier.key;
-
->>>>>>> b76d4b76
+
                         return Promise.resolve([testHistories[key]]);
                     });
                     mockMetadata.valuesForHints.and.callFake(function (hints) {
@@ -186,12 +182,8 @@
 
                 describe("when rows have been populated", function () {
                     function rowsMatch() {
-<<<<<<< HEAD
                         const rows = $(testContainer).find(".l-autoflow-row").length;
-=======
-                        var rows = $(testContainer).find(".l-autoflow-row").length;
-
->>>>>>> b76d4b76
+
                         return rows === testChildren.length;
                     }
 
@@ -200,16 +192,11 @@
                     });
 
                     it("adds rows on composition change", function () {
-<<<<<<< HEAD
                         const child = {
-                            identifier: { namespace: "test", key: "123" },
-=======
-                        var child = {
                             identifier: {
                                 namespace: "test",
                                 key: "123"
                             },
->>>>>>> b76d4b76
                             name: "Object 123"
                         };
                         testChildren.push(child);
@@ -247,12 +234,8 @@
                     $(testContainer).find('.change-column-width').click();
 
                     function widthHasChanged() {
-<<<<<<< HEAD
                         const width = $(testContainer).find('.l-autoflow-col').css('width');
-=======
-                        var width = $(testContainer).find('.l-autoflow-col').css('width');
-
->>>>>>> b76d4b76
+
                         return width !== initialWidth + 'px';
                     }
 
@@ -284,17 +267,12 @@
                 });
 
                 it("displays incoming telemetry", function () {
-<<<<<<< HEAD
                     const testData = testKeys.map(function (key, index) {
-                        return { key: key, range: index * 100, domain: key + index };
-=======
-                    var testData = testKeys.map(function (key, index) {
                         return {
                             key: key,
                             range: index * 100,
                             domain: key + index
                         };
->>>>>>> b76d4b76
                     });
 
                     testData.forEach(function (datum) {

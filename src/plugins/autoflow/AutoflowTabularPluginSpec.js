/*****************************************************************************
 * Open MCT, Copyright (c) 2014-2018, United States Government
 * as represented by the Administrator of the National Aeronautics and Space
 * Administration. All rights reserved.
 *
 * Open MCT is licensed under the Apache License, Version 2.0 (the
 * "License"); you may not use this file except in compliance with the License.
 * You may obtain a copy of the License at
 * http://www.apache.org/licenses/LICENSE-2.0.
 *
 * Unless required by applicable law or agreed to in writing, software
 * distributed under the License is distributed on an "AS IS" BASIS, WITHOUT
 * WARRANTIES OR CONDITIONS OF ANY KIND, either express or implied. See the
 * License for the specific language governing permissions and limitations
 * under the License.
 *
 * Open MCT includes source code licensed under additional open source
 * licenses. See the Open Source Licenses file (LICENSES.md) included with
 * this source code distribution or the Licensing information page available
 * at runtime from the About dialog for additional information.
 *****************************************************************************/

define([
    './AutoflowTabularPlugin',
    './AutoflowTabularConstants',
    '../../MCT',
    'zepto',
    './dom-observer'
], function (AutoflowTabularPlugin, AutoflowTabularConstants, MCT, $, DOMObserver) {
    describe("AutoflowTabularPlugin", function () {
        let testType;
        let testObject;
        let mockmct;

        beforeEach(function () {
            testType = "some-type";
            testObject = { type: testType };
            mockmct = new MCT();
            spyOn(mockmct.composition, 'get');
            spyOn(mockmct.objectViews, 'addProvider');
            spyOn(mockmct.telemetry, 'getMetadata');
            spyOn(mockmct.telemetry, 'getValueFormatter');
            spyOn(mockmct.telemetry, 'limitEvaluator');
            spyOn(mockmct.telemetry, 'request');
            spyOn(mockmct.telemetry, 'subscribe');

            const plugin = new AutoflowTabularPlugin({ type: testType });
            plugin(mockmct);
        });

        it("installs a view provider", function () {
            expect(mockmct.objectViews.addProvider).toHaveBeenCalled();
        });

        describe("installs a view provider which", function () {
            let provider;

            beforeEach(function () {
                provider =
                    mockmct.objectViews.addProvider.calls.mostRecent().args[0];
            });

            it("applies its view to the type from options", function () {
                expect(provider.canView(testObject)).toBe(true);
            });

            it("does not apply to other types", function () {
                expect(provider.canView({ type: 'foo' })).toBe(false);
            });

            describe("provides a view which", function () {
                let testKeys;
                let testChildren;
                let testContainer;
                let testHistories;
                let mockComposition;
                let mockMetadata;
                let mockEvaluator;
                let mockUnsubscribes;
                let callbacks;
                let view;
                let domObserver;

                function waitsForChange() {
                    return new Promise(function (resolve) {
                        window.requestAnimationFrame(resolve);
                    });
                }

                function emitEvent(mockEmitter, type, event) {
                    mockEmitter.on.calls.all().forEach(function (call) {
                        if (call.args[0] === type) {
                            call.args[1](event);
                        }
                    });
                }

                beforeEach(function () {
                    callbacks = {};

                    testObject = { type: 'some-type' };
                    testKeys = ['abc', 'def', 'xyz'];
                    testChildren = testKeys.map(function (key) {
                        return {
                            identifier: {
                                namespace: "test",
                                key: key
                            },
                            name: "Object " + key
                        };
                    });
                    testContainer = $('<div>')[0];
                    domObserver = new DOMObserver(testContainer);

                    testHistories = testKeys.reduce(function (histories, key, index) {
                        histories[key] = {
                            key: key,
                            range: index + 10,
                            domain: key + index
                        };

                        return histories;
                    }, {});

                    mockComposition =
                        jasmine.createSpyObj('composition', ['load', 'on', 'off']);
                    mockMetadata =
                        jasmine.createSpyObj('metadata', ['valuesForHints']);

                    mockEvaluator = jasmine.createSpyObj('evaluator', ['evaluate']);
                    mockUnsubscribes = testKeys.reduce(function (map, key) {
                        map[key] = jasmine.createSpy('unsubscribe-' + key);

                        return map;
                    }, {});

                    mockmct.composition.get.and.returnValue(mockComposition);
                    mockComposition.load.and.callFake(function () {
                        testChildren.forEach(emitEvent.bind(null, mockComposition, 'add'));

                        return Promise.resolve(testChildren);
                    });

                    mockmct.telemetry.getMetadata.and.returnValue(mockMetadata);
                    mockmct.telemetry.getValueFormatter.and.callFake(function (metadatum) {
                        const mockFormatter = jasmine.createSpyObj('formatter', ['format']);
                        mockFormatter.format.and.callFake(function (datum) {
                            return datum[metadatum.hint];
                        });

                        return mockFormatter;
                    });
                    mockmct.telemetry.limitEvaluator.and.returnValue(mockEvaluator);
                    mockmct.telemetry.subscribe.and.callFake(function (obj, callback) {
                        const key = obj.identifier.key;
                        callbacks[key] = callback;

                        return mockUnsubscribes[key];
                    });
                    mockmct.telemetry.request.and.callFake(function (obj, request) {
                        const key = obj.identifier.key;

                        return Promise.resolve([testHistories[key]]);
                    });
                    mockMetadata.valuesForHints.and.callFake(function (hints) {
                        return [{ hint: hints[0] }];
                    });

                    view = provider.view(testObject);
                    view.show(testContainer);

                    return waitsForChange();
                });

                afterEach(function () {
                    domObserver.destroy();
                });

                it("populates its container", function () {
                    expect(testContainer.children.length > 0).toBe(true);
                });

                describe("when rows have been populated", function () {
                    function rowsMatch() {
                        const rows = $(testContainer).find(".l-autoflow-row").length;

                        return rows === testChildren.length;
                    }

                    it("shows one row per child object", function () {
                        return domObserver.when(rowsMatch);
                    });

                    it("adds rows on composition change", function () {
                        const child = {
                            identifier: {
                                namespace: "test",
                                key: "123"
                            },
                            name: "Object 123"
                        };
                        testChildren.push(child);
                        emitEvent(mockComposition, 'add', child);

                        return domObserver.when(rowsMatch);
                    });

                    it("removes rows on composition change", function () {
                        const child = testChildren.pop();
                        emitEvent(mockComposition, 'remove', child.identifier);

                        return domObserver.when(rowsMatch);
                    });
                });

                it("removes subscriptions when destroyed", function () {
                    testKeys.forEach(function (key) {
                        expect(mockUnsubscribes[key]).not.toHaveBeenCalled();
                    });
                    view.destroy();
                    testKeys.forEach(function (key) {
                        expect(mockUnsubscribes[key]).toHaveBeenCalled();
                    });
                });

                it("provides a button to change column width", function () {
                    const initialWidth = AutoflowTabularConstants.INITIAL_COLUMN_WIDTH;
                    const nextWidth =
                        initialWidth + AutoflowTabularConstants.COLUMN_WIDTH_STEP;

                    expect($(testContainer).find('.l-autoflow-col').css('width'))
                        .toEqual(initialWidth + 'px');

                    $(testContainer).find('.change-column-width').click();

                    function widthHasChanged() {
                        const width = $(testContainer).find('.l-autoflow-col').css('width');

                        return width !== initialWidth + 'px';
                    }

                    return domObserver.when(widthHasChanged)
                        .then(function () {
                            expect($(testContainer).find('.l-autoflow-col').css('width'))
                                .toEqual(nextWidth + 'px');
                        });
                });

                it("subscribes to all child objects", function () {
                    testKeys.forEach(function (key) {
                        expect(callbacks[key]).toEqual(jasmine.any(Function));
                    });
                });

                it("displays historical telemetry", function () {
                    function rowTextDefined() {
                        return $(testContainer).find(".l-autoflow-item").filter(".r").text() !== "";
                    }

                    return domObserver.when(rowTextDefined).then(function () {
                        testKeys.forEach(function (key, index) {
                            const datum = testHistories[key];
                            const $cell = $(testContainer).find(".l-autoflow-row").eq(index).find(".r");
                            expect($cell.text()).toEqual(String(datum.range));
                        });
                    });
                });

                it("displays incoming telemetry", function () {
                    const testData = testKeys.map(function (key, index) {
                        return {
                            key: key,
                            range: index * 100,
                            domain: key + index
                        };
                    });

                    testData.forEach(function (datum) {
                        callbacks[datum.key](datum);
                    });

                    return waitsForChange().then(function () {
                        testData.forEach(function (datum, index) {
                            const $cell = $(testContainer).find(".l-autoflow-row").eq(index).find(".r");
                            expect($cell.text()).toEqual(String(datum.range));
                        });
                    });
                });

                it("updates classes for limit violations", function () {
                    const testClass = "some-limit-violation";
                    mockEvaluator.evaluate.and.returnValue({ cssClass: testClass });
                    testKeys.forEach(function (key) {
                        callbacks[key]({
                            range: 'foo',
                            domain: 'bar'
                        });
                    });

                    return waitsForChange().then(function () {
                        testKeys.forEach(function (datum, index) {
                            const $cell = $(testContainer).find(".l-autoflow-row").eq(index).find(".r");
                            expect($cell.hasClass(testClass)).toBe(true);
                        });
                    });
                });

                it("automatically flows to new columns", function () {
                    const rowHeight = AutoflowTabularConstants.ROW_HEIGHT;
                    const sliderHeight = AutoflowTabularConstants.SLIDER_HEIGHT;
                    const count = testKeys.length;
                    const $container = $(testContainer);
                    let promiseChain = Promise.resolve();

                    function columnsHaveAutoflowed() {
                        const itemsHeight = $container.find('.l-autoflow-items').height();
                        const availableHeight = itemsHeight - sliderHeight;
                        const availableRows = Math.max(Math.floor(availableHeight / rowHeight), 1);
                        const columns = Math.ceil(count / availableRows);

                        return $container.find('.l-autoflow-col').length === columns;
                    }

                    $container.find('.abs').css({
                        position: 'absolute',
                        left: '0px',
                        right: '0px',
                        top: '0px',
                        bottom: '0px'
                    });
                    $container.css({ position: 'absolute' });

                    $container.appendTo(document.body);

                    function setHeight(height) {
                        $container.css('height', height + 'px');

                        return domObserver.when(columnsHaveAutoflowed);
                    }

<<<<<<< HEAD
                    for (let height = 0; height < rowHeight * count * 2; height += rowHeight / 2) {
=======
                    for (var height = 0; height < rowHeight * count * 2; height += rowHeight / 2) {
                        // eslint-disable-next-line no-invalid-this
>>>>>>> 4d560086
                        promiseChain = promiseChain.then(setHeight.bind(this, height));
                    }

                    return promiseChain.then(function () {
                        $container.remove();
                    });
                });

                it("loads composition exactly once", function () {
                    const testObj = testChildren.pop();
                    emitEvent(mockComposition, 'remove', testObj.identifier);
                    testChildren.push(testObj);
                    emitEvent(mockComposition, 'add', testObj);
                    expect(mockComposition.load.calls.count()).toEqual(1);
                });
            });
        });
    });
});<|MERGE_RESOLUTION|>--- conflicted
+++ resolved
@@ -338,12 +338,8 @@
                         return domObserver.when(columnsHaveAutoflowed);
                     }
 
-<<<<<<< HEAD
                     for (let height = 0; height < rowHeight * count * 2; height += rowHeight / 2) {
-=======
-                    for (var height = 0; height < rowHeight * count * 2; height += rowHeight / 2) {
                         // eslint-disable-next-line no-invalid-this
->>>>>>> 4d560086
                         promiseChain = promiseChain.then(setHeight.bind(this, height));
                     }
 

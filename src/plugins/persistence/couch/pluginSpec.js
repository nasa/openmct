--- conflicted
+++ resolved
@@ -129,11 +129,7 @@
 
         it('works without Shared Workers', async () => {
             let sharedWorkerCallback;
-<<<<<<< HEAD
             const cachedSharedWorker = window.SharedWorker;
-=======
-            const restoreSharedWorker = window.SharedWorker;
->>>>>>> 01d02642
             window.SharedWorker = undefined;
 
             const mockEventSource = {
@@ -182,13 +178,9 @@
             expect(provider.fetchChanges).toHaveBeenCalled();
             sharedWorkerCallback(fakeUpdateEvent);
             expect(provider.onEventMessage).toHaveBeenCalled();
-<<<<<<< HEAD
 
             window.SharedWorker = cachedSharedWorker;
             window.EventSource = cachedEventSource;
-=======
-            window.SharedWorker = restoreSharedWorker;
->>>>>>> 01d02642
         });
     });
     describe('batches requests', () => {

/*****************************************************************************
 * Open MCT, Copyright (c) 2014-2021, United States Government
 * as represented by the Administrator of the National Aeronautics and Space
 * Administration. All rights reserved.
 *
 * Open MCT is licensed under the Apache License, Version 2.0 (the
 * "License"); you may not use this file except in compliance with the License.
 * You may obtain a copy of the License at
 * http://www.apache.org/licenses/LICENSE-2.0.
 *
 * Unless required by applicable law or agreed to in writing, software
 * distributed under the License is distributed on an "AS IS" BASIS, WITHOUT
 * WARRANTIES OR CONDITIONS OF ANY KIND, either express or implied. See the
 * License for the specific language governing permissions and limitations
 * under the License.
 *
 * Open MCT includes source code licensed under additional open source
 * licenses. See the Open Source Licenses file (LICENSES.md) included with
 * this source code distribution or the Licensing information page available
 * at runtime from the About dialog for additional information.
 *****************************************************************************/

import CouchDocument from "./CouchDocument";
import CouchObjectQueue from "./CouchObjectQueue";

const REV = "_rev";
const ID = "_id";
const HEARTBEAT = 50000;
const ALL_DOCS = "_all_docs?include_docs=true";

export default class CouchObjectProvider {
    // options {
    //      url: couchdb url,
    //      disableObserve: disable auto feed from couchdb to keep objects in sync,
    //      filter: selector to find objects to sync in couchdb
    //      }
    constructor(openmct, options, namespace) {
        options = this._normalize(options);
        this.openmct = openmct;
        this.url = options.url;
        this.namespace = namespace;
        this.objectQueue = {};
        this.observeEnabled = options.disableObserve !== true;
        this.observers = {};
        this.batchIds = [];

        if (this.observeEnabled) {
            this.observeObjectChanges(options.filter);
        }
    }

    //backwards compatibility, options used to be a url. Now it's an object
    _normalize(options) {
        if (typeof options === 'string') {
            return {
                url: options
            };
        }

        return options;
    }

    request(subPath, method, body, signal) {
        let fetchOptions = {
            method,
            body,
            signal
        };

        // stringify body if needed
        if (fetchOptions.body) {
            fetchOptions.body = JSON.stringify(fetchOptions.body);
            fetchOptions.headers = {
                "Content-Type": "application/json"
            };
        }

        return fetch(this.url + '/' + subPath, fetchOptions)
            .then(response => response.json())
            .then(function (response) {
                return response;
            }, function () {
                return undefined;
            });
    }

<<<<<<< HEAD
    // Check the response to a create/update/delete request;
    // track the rev if it's valid, otherwise return false to
    // indicate that the request failed.
    // persist any queued objects
    checkResponse(response, intermediateResponse, key) {
=======
    /**
     * Check the response to a create/update/delete request;
     * track the rev if it's valid, otherwise return false to
     * indicate that the request failed.
     * persist any queued objects
     * @private
     */
    checkResponse(response, intermediateResponse) {
>>>>>>> b30b6bc9
        let requestSuccess = false;
        const id = response ? response.id : undefined;
        let rev;

        if (response && response.ok) {
            rev = response.rev;
            requestSuccess = true;
        }

        intermediateResponse.resolve(requestSuccess);

        if (id) {
            if (!this.objectQueue[id]) {
                this.objectQueue[id] = new CouchObjectQueue(undefined, rev);
            }

            this.objectQueue[id].updateRevision(rev);
            this.objectQueue[id].pending = false;
            if (this.objectQueue[id].hasNext()) {
                this.updateQueued(id);
            }
        } else {
            this.objectQueue[key].pending = false;
        }
    }

    /**
     * @private
     */
    getModel(response) {
        if (response && response.model) {
            let key = response[ID];
            let object = response.model;
            object.identifier = {
                namespace: this.namespace,
                key: key
            };
            if (!this.objectQueue[key]) {
                this.objectQueue[key] = new CouchObjectQueue(undefined, response[REV]);
            }

            //Sometimes CouchDB returns the old rev which fetching the object if there is a document update in progress
            if (!this.objectQueue[key].pending) {
                this.objectQueue[key].updateRevision(response[REV]);
            }

            return object;
        } else {
            return undefined;
        }
    }

    get(identifier, abortSignal) {
        this.batchIds.push(identifier.key);

        if (this.bulkPromise === undefined) {
            this.bulkPromise = this.deferBatchedGet(abortSignal);
        }

        return this.bulkPromise
            .then((domainObjectMap) => {
                return domainObjectMap[identifier.key];
            });
    }

    /**
     * @private
     */
    deferBatchedGet(abortSignal) {
        // We until the next event loop cycle to "collect" all of the get
        // requests triggered in this iteration of the event loop

        return this.waitOneEventCycle().then(() => {
            let batchIds = this.batchIds;

            this.clearBatch();

            if (batchIds.length === 1) {
                let objectKey = batchIds[0];

                //If there's only one request, just do a regular get
                return this.request(objectKey, "GET", undefined, abortSignal)
                    .then(this.returnAsMap(objectKey));
            } else {
                return this.bulkGet(batchIds, abortSignal);
            }
        });
    }

    /**
     * @private
     */
    returnAsMap(objectKey) {
        return (result) => {
            let objectMap = {};
            objectMap[objectKey] = this.getModel(result);

            return objectMap;
        };
    }

    /**
     * @private
     */
    clearBatch() {
        this.batchIds = [];
        delete this.bulkPromise;
    }

    /**
     * @private
     */
    waitOneEventCycle() {
        return new Promise((resolve) => {
            setTimeout(resolve);
        });
    }

    /**
     * @private
     */
    bulkGet(ids, signal) {
        ids = this.removeDuplicates(ids);

        const query = {
            'keys': ids
        };

        return this.request(ALL_DOCS, 'POST', query, signal).then((response) => {
            if (response && response.rows !== undefined) {
                return response.rows.reduce((map, row) => {
                    if (row.doc !== undefined) {
                        map[row.key] = this.getModel(row.doc);
                    }

                    return map;
                }, {});
            } else {
                return {};
            }
        });
    }

    /**
     * @private
     */
    removeDuplicates(array) {
        return Array.from(new Set(array));
    }

    search(query, abortSignal) {
        const filter = {
            "selector": {
                "model": {
                    "name": {
                        "$regex": `(?i)${query}`
                    }
                }
            }
        };

        return this.getObjectsByFilter(filter, abortSignal);
    }

    async getObjectsByFilter(filter, abortSignal) {
        let objects = [];

        let url = `${this.url}/_find`;
        let body = {};

        if (filter) {
            body = JSON.stringify(filter);
        }

        const response = await fetch(url, {
            method: "POST",
            headers: {
                "Content-Type": "application/json"
            },
            signal: abortSignal,
            body
        });

        const reader = response.body.getReader();
        let completed = false;
        let decoder = new TextDecoder("utf-8");
        let decodedChunk = '';
        while (!completed) {
            const {done, value} = await reader.read();
            //done is true when we lose connection with the provider
            if (done) {
                completed = true;
            }

            if (value) {
                let chunk = new Uint8Array(value.length);
                chunk.set(value, 0);
                const partial = decoder.decode(chunk, {stream: !completed});
                decodedChunk = decodedChunk + partial;
            }
        }

        try {
            const json = JSON.parse(decodedChunk);
            if (json) {
                let docs = json.docs;
                docs.forEach(doc => {
                    let object = this.getModel(doc);
                    if (object) {
                        objects.push(object);
                    }
                });
            }
        } catch (e) {
            //do nothing
        }

        return objects;
    }

    observe(identifier, callback) {
        if (!this.observeEnabled) {
            return;
        }

        const keyString = this.openmct.objects.makeKeyString(identifier);
        this.observers[keyString] = this.observers[keyString] || [];
        this.observers[keyString].push(callback);

        return () => {
            this.observers[keyString] = this.observers[keyString].filter(observer => observer !== callback);
        };
    }

    /**
     * @private
     */
    abortGetChanges() {
        if (this.controller) {
            this.controller.abort();
            this.controller = undefined;
        }

        return true;
    }

    /**
     * @private
     */
    async observeObjectChanges(filter) {
        let intermediateResponse = this.getIntermediateResponse();

        if (!this.observeEnabled) {
            intermediateResponse.reject('Observe for changes is disabled');
        }

        const controller = new AbortController();
        const signal = controller.signal;

        if (this.controller) {
            this.abortGetChanges();
        }

        this.controller = controller;
        // feed=continuous maintains an indefinitely open connection with a keep-alive of HEARTBEAT milliseconds until this client closes the connection
        // style=main_only returns only the current winning revision of the document
        let url = `${this.url}/_changes?feed=continuous&style=main_only&heartbeat=${HEARTBEAT}`;

        let body = {};
        if (filter) {
            url = `${url}&filter=_selector`;
            body = JSON.stringify(filter);
        }

        const response = await fetch(url, {
            method: 'POST',
            signal,
            headers: {
                "Content-Type": 'application/json'
            },
            body
        });
        const reader = response.body.getReader();
        let completed = false;

        while (!completed) {
            const {done, value} = await reader.read();
            //done is true when we lose connection with the provider
            if (done) {
                completed = true;
            }

            if (value) {
                let chunk = new Uint8Array(value.length);
                chunk.set(value, 0);
                const decodedChunk = new TextDecoder("utf-8").decode(chunk).split('\n');
                if (decodedChunk.length && decodedChunk[decodedChunk.length - 1] === '') {
                    decodedChunk.forEach((doc, index) => {
                        try {
                            const object = JSON.parse(doc);
                            object.identifier = {
                                namespace: this.namespace,
                                key: object.id
                            };
                            let keyString = this.openmct.objects.makeKeyString(object.identifier);
                            let observersForObject = this.observers[keyString];

                            if (observersForObject) {
                                observersForObject.forEach(async (observer) => {
                                    const updatedObject = await this.get(object.identifier);
                                    observer(updatedObject);
                                });
                            }
                        } catch (e) {
                            //do nothing;
                        }
                    });
                }
            }

        }

        //We're done receiving from the provider. No more chunks.
        intermediateResponse.resolve(true);

        return intermediateResponse.promise;

    }

    /**
     * @private
     */
    getIntermediateResponse() {
        let intermediateResponse = {};
        intermediateResponse.promise = new Promise(function (resolve, reject) {
            intermediateResponse.resolve = resolve;
            intermediateResponse.reject = reject;
        });

        return intermediateResponse;
    }

    /**
     * @private
     */
    enqueueObject(key, model, intermediateResponse) {
        if (this.objectQueue[key]) {
            this.objectQueue[key].enqueue({
                model,
                intermediateResponse
            });
        } else {
            this.objectQueue[key] = new CouchObjectQueue({
                model,
                intermediateResponse
            });
        }
    }

    create(model) {
        let intermediateResponse = this.getIntermediateResponse();
        const key = model.identifier.key;
        this.enqueueObject(key, model, intermediateResponse);
        this.objectQueue[key].pending = true;
        const queued = this.objectQueue[key].dequeue();
        let document = new CouchDocument(key, queued.model);
        this.request(key, "PUT", document).then((response) => {
            this.checkResponse(response, queued.intermediateResponse, key);
        });

        return intermediateResponse.promise;
    }

    /**
     * @private
     */
    updateQueued(key) {
        if (!this.objectQueue[key].pending) {
            this.objectQueue[key].pending = true;
            const queued = this.objectQueue[key].dequeue();
            let document = new CouchDocument(key, queued.model, this.objectQueue[key].rev);
            this.request(key, "PUT", document).then((response) => {
                this.checkResponse(response, queued.intermediateResponse, key);
            });
        }
    }

    update(model) {
        let intermediateResponse = this.getIntermediateResponse();
        const key = model.identifier.key;
        this.enqueueObject(key, model, intermediateResponse);
        this.updateQueued(key);

        return intermediateResponse.promise;
    }
}<|MERGE_RESOLUTION|>--- conflicted
+++ resolved
@@ -84,13 +84,6 @@
             });
     }
 
-<<<<<<< HEAD
-    // Check the response to a create/update/delete request;
-    // track the rev if it's valid, otherwise return false to
-    // indicate that the request failed.
-    // persist any queued objects
-    checkResponse(response, intermediateResponse, key) {
-=======
     /**
      * Check the response to a create/update/delete request;
      * track the rev if it's valid, otherwise return false to
@@ -99,7 +92,6 @@
      * @private
      */
     checkResponse(response, intermediateResponse) {
->>>>>>> b30b6bc9
         let requestSuccess = false;
         const id = response ? response.id : undefined;
         let rev;

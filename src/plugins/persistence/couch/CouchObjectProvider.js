/*****************************************************************************
 * Open MCT, Copyright (c) 2014-2022, United States Government
 * as represented by the Administrator of the National Aeronautics and Space
 * Administration. All rights reserved.
 *
 * Open MCT is licensed under the Apache License, Version 2.0 (the
 * "License"); you may not use this file except in compliance with the License.
 * You may obtain a copy of the License at
 * http://www.apache.org/licenses/LICENSE-2.0.
 *
 * Unless required by applicable law or agreed to in writing, software
 * distributed under the License is distributed on an "AS IS" BASIS, WITHOUT
 * WARRANTIES OR CONDITIONS OF ANY KIND, either express or implied. See the
 * License for the specific language governing permissions and limitations
 * under the License.
 *
 * Open MCT includes source code licensed under additional open source
 * licenses. See the Open Source Licenses file (LICENSES.md) included with
 * this source code distribution or the Licensing information page available
 * at runtime from the About dialog for additional information.
 *****************************************************************************/

import CouchDocument from "./CouchDocument";
import CouchObjectQueue from "./CouchObjectQueue";
<<<<<<< HEAD
import { PENDING, CONNECTED, DISCONNECTED } from "./CouchStatusIndicator";
import { NOTEBOOK_TYPE } from '../../notebook/notebook-constants.js';
=======
import { isNotebookType } from '../../notebook/notebook-constants.js';
>>>>>>> 9fbb6953

const REV = "_rev";
const ID = "_id";
const HEARTBEAT = 50000;
const ALL_DOCS = "_all_docs?include_docs=true";

class CouchObjectProvider {
    constructor(openmct, options, namespace, indicator) {
        options = this.#normalize(options);
        this.openmct = openmct;
        this.indicator = indicator;
        this.url = options.url;
        this.namespace = namespace;
        this.objectQueue = {};
        this.observers = {};
        this.batchIds = [];
        this.onEventMessage = this.onEventMessage.bind(this);
        this.onEventError = this.onEventError.bind(this);
    }

    /**
     * @private
     */
    #startSharedWorker() {
        let provider = this;
        let sharedWorker;

        // eslint-disable-next-line no-undef
        const sharedWorkerURL = `${this.openmct.getAssetPath()}${__OPENMCT_ROOT_RELATIVE__}couchDBChangesFeed.js`;

        sharedWorker = new SharedWorker(sharedWorkerURL, 'CouchDB SSE Shared Worker');
        sharedWorker.port.onmessage = provider.onSharedWorkerMessage.bind(this);
        sharedWorker.port.onmessageerror = provider.onSharedWorkerMessageError.bind(this);
        sharedWorker.port.start();

        this.openmct.on('destroy', () => {
            this.changesFeedSharedWorker.port.postMessage({
                request: 'close',
                connectionId: this.changesFeedSharedWorkerConnectionId
            });
            this.changesFeedSharedWorker.port.close();
        });

        return sharedWorker;
    }

    onSharedWorkerMessageError(event) {
        console.log('Error', event);
    }

    isSynchronizedObject(object) {
        return (object && object.type
            && this.openmct.objects.SYNCHRONIZED_OBJECT_TYPES
            && this.openmct.objects.SYNCHRONIZED_OBJECT_TYPES.includes(object.type));

    }

    onSharedWorkerMessage(event) {
        if (event.data.type === 'connection') {
            this.changesFeedSharedWorkerConnectionId = event.data.connectionId;
        } else if (event.data.type === 'state') {
            const state = this.#messageToIndicatorState(event.data.state);
            this.indicator.setIndicatorToState(state);
        } else {
            let objectChanges = event.data.objectChanges;
            const objectIdentifier = {
                namespace: this.namespace,
                key: objectChanges.id
            };
            let keyString = this.openmct.objects.makeKeyString(objectIdentifier);
            //TODO: Optimize this so that we don't 'get' the object if it's current revision (from this.objectQueue) is the same as the one we already have.
            let observersForObject = this.observers[keyString];

            if (observersForObject) {
                observersForObject.forEach(async (observer) => {
                    const updatedObject = await this.get(objectIdentifier);
                    if (this.isSynchronizedObject(updatedObject)) {
                        observer(updatedObject);
                    }
                });
            }
        }
    }

    /**
     * Takes in a state message from the CouchDB SharedWorker and returns an IndicatorState.
     * @private
     * @param {'open'|'close'|'pending'} message
     * @returns import('./CouchStatusIndicator').IndicatorState
     */
    #messageToIndicatorState(message) {
        let state;
        switch (message) {
        case 'open':
            state = CONNECTED;
            break;
        case 'close':
            state = DISCONNECTED;
            break;
        case 'pending':
            state = PENDING;
            break;
        default:
            state = PENDING;
            break;
        }

        return state;
    }

    //backwards compatibility, options used to be a url. Now it's an object
    #normalize(options) {
        if (typeof options === 'string') {
            return {
                url: options
            };
        }

        return options;
    }

    async request(subPath, method, body, signal) {
        let fetchOptions = {
            method,
            body,
            signal
        };

        // stringify body if needed
        if (fetchOptions.body) {
            fetchOptions.body = JSON.stringify(fetchOptions.body);
            fetchOptions.headers = {
                "Content-Type": "application/json"
            };
        }

        let response = null;
        try {
            response = await fetch(this.url + '/' + subPath, fetchOptions);
            this.indicator.setIndicatorToState(CONNECTED);

            if (response.status === CouchObjectProvider.HTTP_CONFLICT) {
                throw new this.openmct.objects.errors.Conflict(`Conflict persisting ${fetchOptions.body.name}`);
            } else if (response.status === CouchObjectProvider.HTTP_BAD_REQUEST
                || response.status === CouchObjectProvider.HTTP_UNAUTHORIZED
                || response.status === CouchObjectProvider.HTTP_NOT_FOUND
                || response.status === CouchObjectProvider.HTTP_PRECONDITION_FAILED) {
                const error = await response.json();
                throw new Error(`CouchDB Error: "${error.error}: ${error.reason}"`);
            } else if (response.status === CouchObjectProvider.HTTP_SERVER_ERROR) {
                throw new Error('CouchDB Error: "500 Internal Server Error"');
            }

            return await response.json();
        } catch (error) {
            // Network error, CouchDB unreachable.
            if (response === null) {
                this.indicator.setIndicatorToState(DISCONNECTED);
            }

            console.error(error.message);
        }
    }

    /**
     * Check the response to a create/update/delete request;
     * track the rev if it's valid, otherwise return false to
     * indicate that the request failed.
     * persist any queued objects
     * @private
     */
    #checkResponse(response, intermediateResponse, key) {
        let requestSuccess = false;
        const id = response ? response.id : undefined;
        let rev;

        if (response && response.ok) {
            rev = response.rev;
            requestSuccess = true;
        }

        intermediateResponse.resolve(requestSuccess);

        if (id) {
            if (!this.objectQueue[id]) {
                this.objectQueue[id] = new CouchObjectQueue(undefined, rev);
            }

            this.objectQueue[id].updateRevision(rev);
            this.objectQueue[id].pending = false;
            if (this.objectQueue[id].hasNext()) {
                this.#updateQueued(id);
            }
        } else {
            this.objectQueue[key].pending = false;
        }
    }

    /**
     * @private
     */
    #getModel(response) {
        if (response && response.model) {
            let key = response[ID];
            let object = this.fromPersistedModel(response.model, key);

            if (!this.objectQueue[key]) {
                this.objectQueue[key] = new CouchObjectQueue(undefined, response[REV]);
            }

            if (isNotebookType(object)) {
                //Temporary measure until object sync is supported for all object types
                //Always update notebook revision number because we have realtime sync, so always assume it's the latest.
                this.objectQueue[key].updateRevision(response[REV]);
            } else if (!this.objectQueue[key].pending) {
                //Sometimes CouchDB returns the old rev which fetching the object if there is a document update in progress
                this.objectQueue[key].updateRevision(response[REV]);
            }

            return object;
        } else {
            return undefined;
        }
    }

    get(identifier, abortSignal) {
        this.batchIds.push(identifier.key);

        if (this.bulkPromise === undefined) {
            this.bulkPromise = this.#deferBatchedGet(abortSignal);
        }

        return this.bulkPromise
            .then((domainObjectMap) => {
                return domainObjectMap[identifier.key];
            });
    }

    /**
     * @private
     */
    #deferBatchedGet(abortSignal) {
        // We until the next event loop cycle to "collect" all of the get
        // requests triggered in this iteration of the event loop

        return this.#waitOneEventCycle().then(() => {
            let batchIds = this.batchIds;

            this.#clearBatch();

            if (batchIds.length === 1) {
                let objectKey = batchIds[0];

                //If there's only one request, just do a regular get
                return this.request(objectKey, "GET", undefined, abortSignal)
                    .then(this.#returnAsMap(objectKey));
            } else {
                return this.#bulkGet(batchIds, abortSignal);
            }
        });
    }

    /**
     * @private
     */
    #returnAsMap(objectKey) {
        return (result) => {
            let objectMap = {};
            objectMap[objectKey] = this.#getModel(result);

            return objectMap;
        };
    }

    /**
     * @private
     */
    #clearBatch() {
        this.batchIds = [];
        delete this.bulkPromise;
    }

    /**
     * @private
     */
    #waitOneEventCycle() {
        return new Promise((resolve) => {
            setTimeout(resolve);
        });
    }

    /**
     * @private
     */
    #bulkGet(ids, signal) {
        ids = this.removeDuplicates(ids);

        const query = {
            'keys': ids
        };

        return this.request(ALL_DOCS, 'POST', query, signal).then((response) => {
            if (response && response.rows !== undefined) {
                return response.rows.reduce((map, row) => {
                    if (row.doc !== undefined) {
                        map[row.key] = this.#getModel(row.doc);
                    }

                    return map;
                }, {});
            } else {
                return {};
            }
        });
    }

    /**
     * @private
     */
    removeDuplicates(array) {
        return Array.from(new Set(array));
    }

    search() {
        // Dummy search function. It has to appear to support search,
        // otherwise the in-memory indexer will index all of its objects,
        // but actually search results will be provided by a separate search provider
        // see CoucheSearchProvider.js
        return Promise.resolve([]);
    }

    async getObjectsByFilter(filter, abortSignal) {
        let objects = [];

        let url = `${this.url}/_find`;
        let body = {};

        if (filter) {
            body = JSON.stringify(filter);
        }

        const response = await fetch(url, {
            method: "POST",
            headers: {
                "Content-Type": "application/json"
            },
            signal: abortSignal,
            body
        });

        const reader = response.body.getReader();
        let completed = false;
        let decoder = new TextDecoder("utf-8");
        let decodedChunk = '';
        while (!completed) {
            const {done, value} = await reader.read();
            //done is true when we lose connection with the provider
            if (done) {
                completed = true;
            }

            if (value) {
                let chunk = new Uint8Array(value.length);
                chunk.set(value, 0);
                const partial = decoder.decode(chunk, {stream: !completed});
                decodedChunk = decodedChunk + partial;
            }
        }

        try {
            const json = JSON.parse(decodedChunk);
            if (json) {
                let docs = json.docs;
                docs.forEach(doc => {
                    let object = this.#getModel(doc);
                    if (object) {
                        objects.push(object);
                    }
                });
            }
        } catch (e) {
            //do nothing
        }

        return objects;
    }

    observe(identifier, callback) {
        const keyString = this.openmct.objects.makeKeyString(identifier);
        this.observers[keyString] = this.observers[keyString] || [];
        this.observers[keyString].push(callback);

        if (!this.isObservingObjectChanges()) {
            this.#observeObjectChanges();
        }

        return () => {
            if (this.observers[keyString]) {
                this.observers[keyString] = this.observers[keyString].filter(observer => observer !== callback);
                if (this.observers[keyString].length === 0) {
                    delete this.observers[keyString];
                    if (Object.keys(this.observers).length === 0 && this.isObservingObjectChanges()) {
                        this.stopObservingObjectChanges();
                    }
                }
            }
        };
    }

    isObservingObjectChanges() {
        return this.stopObservingObjectChanges !== undefined;
    }

    /**
     * @private
     */
    #observeObjectChanges() {
        const sseChangesPath = `${this.url}/_changes`;
        const sseURL = new URL(sseChangesPath);
        sseURL.searchParams.append('feed', 'eventsource');
        sseURL.searchParams.append('style', 'main_only');
        sseURL.searchParams.append('heartbeat', HEARTBEAT);

        if (typeof SharedWorker === 'undefined') {
            this.fetchChanges(sseURL.toString());
        } else {
            this.#initiateSharedWorkerFetchChanges(sseURL.toString());
        }

    }

    /**
     * @private
     */
    #initiateSharedWorkerFetchChanges(url) {
        if (!this.changesFeedSharedWorker) {
            this.changesFeedSharedWorker = this.#startSharedWorker();

            if (this.isObservingObjectChanges()) {
                this.stopObservingObjectChanges();
            }

            this.stopObservingObjectChanges = () => {
                delete this.stopObservingObjectChanges;
            };

            this.changesFeedSharedWorker.port.postMessage({
                request: 'changes',
                url
            });
        }
    }

    onEventError(error) {
        console.error('Error on feed', error);
        if (Object.keys(this.observers).length > 0) {
            this.#observeObjectChanges();
        }
    }

    onEventMessage(event) {
        const eventData = JSON.parse(event.data);
        const identifier = {
            namespace: this.namespace,
            key: eventData.id
        };
        const keyString = this.openmct.objects.makeKeyString(identifier);
        let observersForObject = this.observers[keyString];

        if (observersForObject) {
            observersForObject.forEach(async (observer) => {
                const updatedObject = await this.get(identifier);
                if (this.isSynchronizedObject(updatedObject)) {
                    observer(updatedObject);
                }
            });
        }
    }

    fetchChanges(url) {
        const controller = new AbortController();
        let couchEventSource;

        if (this.isObservingObjectChanges()) {
            this.stopObservingObjectChanges();
        }

        this.stopObservingObjectChanges = () => {
            controller.abort();
            couchEventSource.removeEventListener('message', this.onEventMessage);
            delete this.stopObservingObjectChanges;
        };

        console.debug('⇿ Opening CouchDB change feed connection ⇿');

        couchEventSource = new EventSource(url);
        couchEventSource.onerror = this.onEventError;

        // start listening for events
        couchEventSource.addEventListener('message', this.onEventMessage);

        console.debug('⇿ Opened connection ⇿');
    }

    /**
     * @private
     */
    #getIntermediateResponse() {
        let intermediateResponse = {};
        intermediateResponse.promise = new Promise(function (resolve, reject) {
            intermediateResponse.resolve = resolve;
            intermediateResponse.reject = reject;
        });

        return intermediateResponse;
    }

    /**
     * @private
     */
    enqueueObject(key, model, intermediateResponse) {
        if (this.objectQueue[key]) {
            this.objectQueue[key].enqueue({
                model,
                intermediateResponse
            });
        } else {
            this.objectQueue[key] = new CouchObjectQueue({
                model,
                intermediateResponse
            });
        }
    }

    create(model) {
        let intermediateResponse = this.#getIntermediateResponse();
        const key = model.identifier.key;
        model = this.toPersistableModel(model);
        this.enqueueObject(key, model, intermediateResponse);

        if (!this.objectQueue[key].pending) {
            this.objectQueue[key].pending = true;
            const queued = this.objectQueue[key].dequeue();
            let document = new CouchDocument(key, queued.model);
            this.request(key, "PUT", document).then((response) => {
                console.log('create check response', key);
                this.#checkResponse(response, queued.intermediateResponse, key);
            }).catch(error => {
                queued.intermediateResponse.reject(error);
                this.objectQueue[key].pending = false;
            });
        }

        return intermediateResponse.promise;
    }

    /**
     * @private
     */
    #updateQueued(key) {
        if (!this.objectQueue[key].pending) {
            this.objectQueue[key].pending = true;
            const queued = this.objectQueue[key].dequeue();
            let document = new CouchDocument(key, queued.model, this.objectQueue[key].rev);
            this.request(key, "PUT", document).then((response) => {
                this.#checkResponse(response, queued.intermediateResponse, key);
            }).catch((error) => {
                queued.intermediateResponse.reject(error);
                this.objectQueue[key].pending = false;
            });
        }
    }

    update(model) {
        let intermediateResponse = this.#getIntermediateResponse();
        const key = model.identifier.key;
        model = this.toPersistableModel(model);

        this.enqueueObject(key, model, intermediateResponse);
        this.#updateQueued(key);

        return intermediateResponse.promise;
    }

    toPersistableModel(model) {
        //First make a copy so we are not mutating the provided model.
        const persistableModel = JSON.parse(JSON.stringify(model));
        //Delete the identifier. Couch manages namespaces dynamically.
        delete persistableModel.identifier;

        return persistableModel;
    }

    fromPersistedModel(model, key) {
        model.identifier = {
            namespace: this.namespace,
            key
        };

        return model;
    }
}

CouchObjectProvider.HTTP_BAD_REQUEST = 400;
CouchObjectProvider.HTTP_UNAUTHORIZED = 401;
CouchObjectProvider.HTTP_NOT_FOUND = 404;
CouchObjectProvider.HTTP_CONFLICT = 409;
CouchObjectProvider.HTTP_PRECONDITION_FAILED = 412;
CouchObjectProvider.HTTP_SERVER_ERROR = 500;

export default CouchObjectProvider;<|MERGE_RESOLUTION|>--- conflicted
+++ resolved
@@ -22,12 +22,8 @@
 
 import CouchDocument from "./CouchDocument";
 import CouchObjectQueue from "./CouchObjectQueue";
-<<<<<<< HEAD
 import { PENDING, CONNECTED, DISCONNECTED } from "./CouchStatusIndicator";
-import { NOTEBOOK_TYPE } from '../../notebook/notebook-constants.js';
-=======
 import { isNotebookType } from '../../notebook/notebook-constants.js';
->>>>>>> 9fbb6953
 
 const REV = "_rev";
 const ID = "_id";

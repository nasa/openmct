<<<<<<< HEAD
# Introduction
These instructions are for setting up CouchDB for a **development** environment. For a production environment, we recommend running Open MCT behind a proxy server (e.g., Nginx or Apache), and securing the CouchDB server properly:
https://docs.couchdb.org/en/main/intro/security.html

# Installing CouchDB
## macOS 
### Installing with admin privileges to your computer
1. Install CouchDB using: `brew install couchdb`. 
2. Edit `/usr/local/etc/local.ini` and add the following settings:
  ```
=======

# Installing CouchDB

## Introduction

These instructions are for setting up CouchDB for a **development** environment. For a production environment, we recommend running Open MCT behind a proxy server (e.g., Nginx or Apache), and securing the CouchDB server properly:
<https://docs.couchdb.org/en/main/intro/security.html>

## Docker Quickstart

The following process is the preferred way of using CouchDB as it is automatic and closely resembles a production environment.

Requirement:
Get docker compose (or recent version of docker) installed on your machine. We recommend [Docker Desktop](https://www.docker.com/products/docker-desktop/)

1. Open a terminal to this current working directory (`cd openmct/src/plugins/persistence/couch`)
2. Create and start the `couchdb` container:

```sh
docker compose -f ./couchdb-compose.yaml up --detach
```
3. Copy `.env.ci` file to file named `.env.local`
4. (Optional) Change the values of `.env.local` if desired
5. Set the environment variables in bash by sourcing the env file

```sh
export $(cat .env.local | xargs)
```

6. Execute the configuration script:

```sh
sh ./setup-couchdb.sh
```

7. `cd` to the workspace root directory (the same directory as `index.html`)
8. Update `index.html` to use the CouchDB plugin as persistence store:

```sh
sh ./src/plugins/persistence/couch/replace-localstorage-with-couchdb-indexhtml.sh
```
9. ✅ Done!

Open MCT will now use your local CouchDB container as its persistence store. Access the CouchDB instance manager by visiting <http://localhost:5984/_utils>.

## macOS

While we highly recommend using the CouchDB docker-compose installation, it is still possible to install CouchDB through other means.

### Installing CouchDB

1. Install CouchDB using: `brew install couchdb`. 
2. Edit `/usr/local/etc/local.ini` and add the following settings:

  ```txt
>>>>>>> 6bdb8c9e
  [admins]
  admin = youradminpassword
  ```

  And set the server up for single node:

  ```txt
  [couchdb]
  single_node=true
  ```
<<<<<<< HEAD
  Enable CORS
  ```
=======

  Enable CORS

  ```txt
>>>>>>> 6bdb8c9e
  [chttpd]
  enable_cors = true
  [cors]
  origins = http://localhost:8080
  ```
<<<<<<< HEAD
### Installing without admin privileges to your computer
1. Install CouchDB following these instructions: https://docs.brew.sh/Installation#untar-anywhere.
1. Edit `local.ini` in Homebrew's `/etc/` directory as directed above in the 'Installing with admin privileges to your computer' section.
## Other Operating Systems
Follow the installation instructions from the CouchDB installation guide: https://docs.couchdb.org/en/stable/install/index.html
# Configuring CouchDB
1. Start CouchDB by running: `couchdb`.
2. Add the `_global_changes` database using `curl` (note the `youradminpassword` should be changed to what you set above 👆): `curl -X PUT http://admin:youradminpassword@127.0.0.1:5984/_global_changes`
3. Navigate to http://localhost:5984/_utils
4. Create a database called `openmct`
5. Navigate to http://127.0.0.1:5984/_utils/#/database/openmct/permissions
6. Remove permission restrictions in CouchDB from Open MCT by deleting `_admin` roles for both `Admin` and `Member`.

# Configuring Open MCT
1. Edit `openmct/index.html` comment out the following line:
```
openmct.install(openmct.plugins.LocalStorage());
```
Add a line to install the CouchDB plugin for Open MCT:
```
openmct.install(openmct.plugins.CouchDB("http://localhost:5984/openmct"));
```
2. Start Open MCT by running `npm start` in the `openmct` path.
3. Navigate to http://localhost:8080/ and create a random object in Open MCT (e.g., a 'Clock') and save. You may get an error saying that the object failed to persist - this is a known error that you can ignore, and will only happen the first time you save - just try again.
4. Navigate to: http://127.0.0.1:5984/_utils/#database/openmct/_all_docs
5. Look at the 'JSON' tab and ensure you can see the specific object you created above.
6. All done! 🏆
=======


### Installing CouchDB without admin privileges to your computer

If `brew` is not available on your mac machine, you'll need to get the CouchDB installed using the official sourcefiles.
1. Install CouchDB following these instructions: <https://docs.brew.sh/Installation#untar-anywhere>.
1. Edit `local.ini` in Homebrew's `/etc/` directory as directed above in the 'Installing with admin privileges to your computer' section.

## Other Operating Systems

Follow the installation instructions from the CouchDB installation guide: <https://docs.couchdb.org/en/stable/install/index.html>

# Configuring CouchDB

## Configuration script

The simplest way to config a CouchDB instance is to use our provided tooling:
1. Copy `.env.ci` file to file named `.env.local`
2. Set the environment variables in bash by sourcing the env file

```sh
export $(cat .env.local | xargs)
```

3. Execute the configuration script:

```sh
sh ./setup-couchdb.sh
```

## Manual Configuration

1. Start CouchDB by running: `couchdb`.
2. Add the `_global_changes` database using `curl` (note the `youradminpassword` should be changed to what you set above 👆): `curl -X PUT http://admin:youradminpassword@127.0.0.1:5984/_global_changes`
3. Navigate to <http://localhost:5984/_utils>
4. Create a database called `openmct`
5. Navigate to <http://127.0.0.1:5984/_utils/#/database/openmct/permissions>
6. Remove permission restrictions in CouchDB from Open MCT by deleting `_admin` roles for both `Admin` and `Member`.

# Configuring Open MCT to use CouchDB

## Configuration script
The simplest way to config a CouchDB instance is to use our provided tooling:
1. `cd` to the workspace root directory (the same directory as `index.html`)
2. Update `index.html` to use the CouchDB plugin as persistence store:

```sh
sh ./src/plugins/persistence/couch/replace-localstorage-with-couchdb-indexhtml.sh
```

## Manual Configuration

1. Edit `openmct/index.html` comment out the following line:

  ```js
  openmct.install(openmct.plugins.LocalStorage());
  ```

  Add a line to install the CouchDB plugin for Open MCT:

  ```js
  openmct.install(openmct.plugins.CouchDB("http://localhost:5984/openmct"));
  ```

# Validating a successful Installation

1. Start Open MCT by running `npm start` in the `openmct` path.
2. Navigate to <http://localhost:8080/> and create a random object in Open MCT (e.g., a 'Clock') and save. You may get an error saying that the object failed to persist - this is a known error that you can ignore, and will only happen the first time you save - just try again.
3. Navigate to: <http://127.0.0.1:5984/_utils/#database/openmct/_all_docs>
4. Look at the 'JSON' tab and ensure you can see the specific object you created above.
5. All done! 🏆
>>>>>>> 6bdb8c9e
<|MERGE_RESOLUTION|>--- conflicted
+++ resolved
@@ -1,15 +1,3 @@
-<<<<<<< HEAD
-# Introduction
-These instructions are for setting up CouchDB for a **development** environment. For a production environment, we recommend running Open MCT behind a proxy server (e.g., Nginx or Apache), and securing the CouchDB server properly:
-https://docs.couchdb.org/en/main/intro/security.html
-
-# Installing CouchDB
-## macOS 
-### Installing with admin privileges to your computer
-1. Install CouchDB using: `brew install couchdb`. 
-2. Edit `/usr/local/etc/local.ini` and add the following settings:
-  ```
-=======
 
 # Installing CouchDB
 
@@ -65,7 +53,6 @@
 2. Edit `/usr/local/etc/local.ini` and add the following settings:
 
   ```txt
->>>>>>> 6bdb8c9e
   [admins]
   admin = youradminpassword
   ```
@@ -76,49 +63,15 @@
   [couchdb]
   single_node=true
   ```
-<<<<<<< HEAD
-  Enable CORS
-  ```
-=======
 
   Enable CORS
 
   ```txt
->>>>>>> 6bdb8c9e
   [chttpd]
   enable_cors = true
   [cors]
   origins = http://localhost:8080
   ```
-<<<<<<< HEAD
-### Installing without admin privileges to your computer
-1. Install CouchDB following these instructions: https://docs.brew.sh/Installation#untar-anywhere.
-1. Edit `local.ini` in Homebrew's `/etc/` directory as directed above in the 'Installing with admin privileges to your computer' section.
-## Other Operating Systems
-Follow the installation instructions from the CouchDB installation guide: https://docs.couchdb.org/en/stable/install/index.html
-# Configuring CouchDB
-1. Start CouchDB by running: `couchdb`.
-2. Add the `_global_changes` database using `curl` (note the `youradminpassword` should be changed to what you set above 👆): `curl -X PUT http://admin:youradminpassword@127.0.0.1:5984/_global_changes`
-3. Navigate to http://localhost:5984/_utils
-4. Create a database called `openmct`
-5. Navigate to http://127.0.0.1:5984/_utils/#/database/openmct/permissions
-6. Remove permission restrictions in CouchDB from Open MCT by deleting `_admin` roles for both `Admin` and `Member`.
-
-# Configuring Open MCT
-1. Edit `openmct/index.html` comment out the following line:
-```
-openmct.install(openmct.plugins.LocalStorage());
-```
-Add a line to install the CouchDB plugin for Open MCT:
-```
-openmct.install(openmct.plugins.CouchDB("http://localhost:5984/openmct"));
-```
-2. Start Open MCT by running `npm start` in the `openmct` path.
-3. Navigate to http://localhost:8080/ and create a random object in Open MCT (e.g., a 'Clock') and save. You may get an error saying that the object failed to persist - this is a known error that you can ignore, and will only happen the first time you save - just try again.
-4. Navigate to: http://127.0.0.1:5984/_utils/#database/openmct/_all_docs
-5. Look at the 'JSON' tab and ensure you can see the specific object you created above.
-6. All done! 🏆
-=======
 
 
 ### Installing CouchDB without admin privileges to your computer
@@ -189,5 +142,4 @@
 2. Navigate to <http://localhost:8080/> and create a random object in Open MCT (e.g., a 'Clock') and save. You may get an error saying that the object failed to persist - this is a known error that you can ignore, and will only happen the first time you save - just try again.
 3. Navigate to: <http://127.0.0.1:5984/_utils/#database/openmct/_all_docs>
 4. Look at the 'JSON' tab and ensure you can see the specific object you created above.
-5. All done! 🏆
->>>>>>> 6bdb8c9e
+5. All done! 🏆
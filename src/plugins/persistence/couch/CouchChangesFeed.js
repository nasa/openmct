(function () {
    const connections = [];
    let connected = false;
    const controller = new AbortController();
    const signal = controller.signal;

    self.onconnect = function (e) {
        let port = e.ports[0];
        connections.push(port);

        port.postMessage({
            type: 'connection',
            connectionId: connections.length
        });

        port.onmessage = async function (event) {
            if (event.data.request === 'close') {
                console.log('Closing connection');
                connections.splice(event.data.connectionId - 1, 1);
                if (connections.length <= 0) {
                    // abort any outstanding requests if there's nobody listening to it.
                    controller.abort();
                }

                console.log('Closed.');
                connected = false;

                return;
            }

            if (event.data.request === 'changes') {
                if (connected === true) {
                    return;
                }

                do {
                    await self.listenForChanges(event.data.url, event.data.body, port);
<<<<<<< HEAD
=======
                    // eslint-disable-next-line no-unmodified-loop-condition
>>>>>>> 510d3bd3
                } while (connected);
            }
        };

        port.start();

    };

    self.onerror = function () {
        //do nothing
        console.log('Error on feed');
    };

    self.listenForChanges = async function (url, body, port) {
        connected = true;
        let error = false;
        // feed=continuous maintains an indefinitely open connection with a keep-alive of HEARTBEAT milliseconds until this client closes the connection
        // style=main_only returns only the current winning revision of the document

        console.log('Opening changes feed connection.');
        const response = await fetch(url, {
            method: 'POST',
            headers: {
                "Content-Type": 'application/json'
            },
            signal,
            body
        });

        let reader;

        if (response.body === undefined) {
            error = true;
        } else {
            reader = response.body.getReader();
        }

        while (!error) {
            const {done, value} = await reader.read();
            //done is true when we lose connection with the provider
            if (done) {
                error = true;
            }

            if (value) {
                let chunk = new Uint8Array(value.length);
                chunk.set(value, 0);
                const decodedChunk = new TextDecoder("utf-8").decode(chunk).split('\n');
                console.log('Received chunk');
                if (decodedChunk.length && decodedChunk[decodedChunk.length - 1] === '') {
                    decodedChunk.forEach((doc, index) => {
                        try {
                            if (doc) {
                                const objectChanges = JSON.parse(doc);
                                connections.forEach(function (connection) {
                                    connection.postMessage({
                                        objectChanges
                                    });
                                });
                            }
                        } catch (decodeError) {
                            //do nothing;
                            console.log(decodeError);
                        }
                    });
                }
            }

        }

        console.log('Done reading changes feed');
    };

}());<|MERGE_RESOLUTION|>--- conflicted
+++ resolved
@@ -35,10 +35,7 @@
 
                 do {
                     await self.listenForChanges(event.data.url, event.data.body, port);
-<<<<<<< HEAD
-=======
                     // eslint-disable-next-line no-unmodified-loop-condition
->>>>>>> 510d3bd3
                 } while (connected);
             }
         };

/*****************************************************************************
 * Open MCT, Copyright (c) 2014-2020, United States Government
 * as represented by the Administrator of the National Aeronautics and Space
 * Administration. All rights reserved.
 *
 * Open MCT is licensed under the Apache License, Version 2.0 (the
 * "License"); you may not use this file except in compliance with the License.
 * You may obtain a copy of the License at
 * http://www.apache.org/licenses/LICENSE-2.0.
 *
 * Unless required by applicable law or agreed to in writing, software
 * distributed under the License is distributed on an "AS IS" BASIS, WITHOUT
 * WARRANTIES OR CONDITIONS OF ANY KIND, either express or implied. See the
 * License for the specific language governing permissions and limitations
 * under the License.
 *
 * Open MCT includes source code licensed under additional open source
 * licenses. See the Open Source Licenses file (LICENSES.md) included with
 * this source code distribution or the Licensing information page available
 * at runtime from the About dialog for additional information.
 *****************************************************************************/

define([
    'lodash',
    './utcTimeSystem/plugin',
    './localTimeSystem/plugin',
    '../../example/generator/plugin',
    './autoflow/AutoflowTabularPlugin',
    './timeConductor/plugin',
    '../../example/imagery/plugin',
    './imagery/plugin',
    '../../platform/import-export/bundle',
    './summaryWidget/plugin',
    './URLIndicatorPlugin/URLIndicatorPlugin',
    './telemetryMean/plugin',
    './plot/plugin',
    './telemetryTable/plugin',
    './staticRootPlugin/plugin',
    './notebook/plugin',
    './displayLayout/plugin',
    './folderView/plugin',
    './flexibleLayout/plugin',
    './tabs/plugin',
    './LADTable/plugin',
    './filters/plugin',
    './objectMigration/plugin',
    './goToOriginalAction/plugin',
    './clearData/plugin',
    './webPage/plugin',
    './condition/plugin',
    './conditionWidget/plugin',
    './themes/espresso',
    './themes/maelstrom',
    './themes/snow',
    './URLTimeSettingsSynchronizer/plugin',
    './notificationIndicator/plugin',
    './newFolderAction/plugin',
<<<<<<< HEAD
    './persistence/couch/plugin'
=======
    './defaultRootName/plugin'
>>>>>>> 278f48f6
], function (
    _,
    UTCTimeSystem,
    LocalTimeSystem,
    GeneratorPlugin,
    AutoflowPlugin,
    TimeConductorPlugin,
    ExampleImagery,
    ImageryPlugin,
    ImportExport,
    SummaryWidget,
    URLIndicatorPlugin,
    TelemetryMean,
    PlotPlugin,
    TelemetryTablePlugin,
    StaticRootPlugin,
    Notebook,
    DisplayLayoutPlugin,
    FolderView,
    FlexibleLayout,
    Tabs,
    LADTable,
    Filters,
    ObjectMigration,
    GoToOriginalAction,
    ClearData,
    WebPagePlugin,
    ConditionPlugin,
    ConditionWidgetPlugin,
    Espresso,
    Maelstrom,
    Snow,
    URLTimeSettingsSynchronizer,
    NotificationIndicator,
    NewFolderAction,
<<<<<<< HEAD
    CouchDBPlugin
=======
    DefaultRootName
>>>>>>> 278f48f6
) {
    const bundleMap = {
        LocalStorage: 'platform/persistence/local',
        MyItems: 'platform/features/my-items',
        Elasticsearch: 'platform/persistence/elastic'
    };

    const plugins = _.mapValues(bundleMap, function (bundleName, pluginName) {
        return function pluginConstructor() {
            return function (openmct) {
                openmct.legacyRegistry.enable(bundleName);
            };
        };
    });

    plugins.UTCTimeSystem = UTCTimeSystem;
    plugins.LocalTimeSystem = LocalTimeSystem;

    plugins.ImportExport = ImportExport;

    plugins.StaticRootPlugin = StaticRootPlugin;

    /**
     * A tabular view showing the latest values of multiple telemetry points at
     * once. Formatted so that labels and values are aligned.
     *
     * @param {Object} [options] Optional settings to apply to the autoflow
     * tabular view. Currently supports one option, 'type'.
     * @param {string} [options.type] The key of an object type to apply this view
     * to exclusively.
     */
    plugins.AutoflowView = AutoflowPlugin;

    plugins.Conductor = TimeConductorPlugin.default;

    plugins.CouchDB = CouchDBPlugin.default;

    plugins.Elasticsearch = function (url) {
        return function (openmct) {
            if (url) {
                const bundleName = "config/elastic";
                openmct.legacyRegistry.register(bundleName, {
                    "extensions": {
                        "constants": [
                            {
                                "key": "ELASTIC_ROOT",
                                "value": url,
                                "priority": "mandatory"
                            }
                        ]
                    }
                });
                openmct.legacyRegistry.enable(bundleName);
            }

            openmct.legacyRegistry.enable(bundleMap.Elasticsearch);
        };
    };

    plugins.Generator = function () {
        return GeneratorPlugin;
    };

    plugins.ExampleImagery = ExampleImagery;
    plugins.ImageryPlugin = ImageryPlugin;
    plugins.Plot = PlotPlugin;
    plugins.TelemetryTable = TelemetryTablePlugin;

    plugins.SummaryWidget = SummaryWidget;
    plugins.TelemetryMean = TelemetryMean;
    plugins.URLIndicator = URLIndicatorPlugin;
    plugins.Notebook = Notebook.default;
    plugins.DisplayLayout = DisplayLayoutPlugin.default;
    plugins.FolderView = FolderView;
    plugins.Tabs = Tabs;
    plugins.FlexibleLayout = FlexibleLayout;
    plugins.LADTable = LADTable.default;
    plugins.Filters = Filters;
    plugins.ObjectMigration = ObjectMigration.default;
    plugins.GoToOriginalAction = GoToOriginalAction.default;
    plugins.ClearData = ClearData;
    plugins.WebPage = WebPagePlugin.default;
    plugins.Espresso = Espresso.default;
    plugins.Maelstrom = Maelstrom.default;
    plugins.Snow = Snow.default;
    plugins.Condition = ConditionPlugin.default;
    plugins.ConditionWidget = ConditionWidgetPlugin.default;
    plugins.URLTimeSettingsSynchronizer = URLTimeSettingsSynchronizer.default;
    plugins.NotificationIndicator = NotificationIndicator.default;
    plugins.NewFolderAction = NewFolderAction.default;
    plugins.DefaultRootName = DefaultRootName.default;

    return plugins;
});<|MERGE_RESOLUTION|>--- conflicted
+++ resolved
@@ -55,11 +55,8 @@
     './URLTimeSettingsSynchronizer/plugin',
     './notificationIndicator/plugin',
     './newFolderAction/plugin',
-<<<<<<< HEAD
-    './persistence/couch/plugin'
-=======
+    './persistence/couch/plugin',
     './defaultRootName/plugin'
->>>>>>> 278f48f6
 ], function (
     _,
     UTCTimeSystem,
@@ -95,11 +92,8 @@
     URLTimeSettingsSynchronizer,
     NotificationIndicator,
     NewFolderAction,
-<<<<<<< HEAD
-    CouchDBPlugin
-=======
+    CouchDBPlugin,
     DefaultRootName
->>>>>>> 278f48f6
 ) {
     const bundleMap = {
         LocalStorage: 'platform/persistence/local',

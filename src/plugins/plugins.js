--- conflicted
+++ resolved
@@ -77,13 +77,9 @@
     './userIndicator/plugin',
     '../../example/exampleUser/plugin',
     './localStorage/plugin',
-<<<<<<< HEAD
+    './gauge/GaugePlugin',
     './timelist/plugin',
     './faultManagement/FaultManagementPlugin'
-=======
-    './gauge/GaugePlugin',
-    './timelist/plugin'
->>>>>>> 9ede023c
 ], function (
     _,
     UTCTimeSystem,
@@ -141,13 +137,9 @@
     UserIndicator,
     ExampleUser,
     LocalStorage,
-<<<<<<< HEAD
+    GaugePlugin,
     TimeList,
     FaultManagementPlugin
-=======
-    GaugePlugin,
-    TimeList
->>>>>>> 9ede023c
 ) {
     const plugins = {};
 

/*****************************************************************************
 * Open MCT, Copyright (c) 2014-2022, United States Government
 * as represented by the Administrator of the National Aeronautics and Space
 * Administration. All rights reserved.
 *
 * Open MCT is licensed under the Apache License, Version 2.0 (the
 * "License"); you may not use this file except in compliance with the License.
 * You may obtain a copy of the License at
 * http://www.apache.org/licenses/LICENSE-2.0.
 *
 * Unless required by applicable law or agreed to in writing, software
 * distributed under the License is distributed on an "AS IS" BASIS, WITHOUT
 * WARRANTIES OR CONDITIONS OF ANY KIND, either express or implied. See the
 * License for the specific language governing permissions and limitations
 * under the License.
 *
 * Open MCT includes source code licensed under additional open source
 * licenses. See the Open Source Licenses file (LICENSES.md) included with
 * this source code distribution or the Licensing information page available
 * at runtime from the About dialog for additional information.
 *****************************************************************************/

define([
    'lodash',
    './utcTimeSystem/plugin',
    './remoteClock/plugin',
    './localTimeSystem/plugin',
    './ISOTimeFormat/plugin',
    './myItems/plugin',
    '../../example/generator/plugin',
    '../../example/eventGenerator/plugin',
    './autoflow/AutoflowTabularPlugin',
    './timeConductor/plugin',
    '../../example/imagery/plugin',
    './imagery/plugin',
    './summaryWidget/plugin',
    './URLIndicatorPlugin/URLIndicatorPlugin',
    './telemetryMean/plugin',
    './plot/plugin',
    './charts/plugin',
    './telemetryTable/plugin',
    './staticRootPlugin/plugin',
    './notebook/plugin',
    './displayLayout/plugin',
    './formActions/plugin',
    './folderView/plugin',
    './flexibleLayout/plugin',
    './tabs/plugin',
    './LADTable/plugin',
    './filters/plugin',
    './objectMigration/plugin',
    './goToOriginalAction/plugin',
    './openInNewTabAction/plugin',
    './clearData/plugin',
    './webPage/plugin',
    './condition/plugin',
    './conditionWidget/plugin',
    './themes/espresso',
    './themes/maelstrom',
    './themes/snow',
    './URLTimeSettingsSynchronizer/plugin',
    './notificationIndicator/plugin',
    './newFolderAction/plugin',
    './persistence/couch/plugin',
    './defaultRootName/plugin',
    './plan/plugin',
    './viewDatumAction/plugin',
    './viewLargeAction/plugin',
    './interceptors/plugin',
    './performanceIndicator/plugin',
    './CouchDBSearchFolder/plugin',
    './timeline/plugin',
    './hyperlink/plugin',
    './clock/plugin',
    './DeviceClassifier/plugin',
    './timer/plugin',
    './userIndicator/plugin',
    '../../example/exampleUser/plugin',
    './localStorage/plugin',
<<<<<<< HEAD
    './operatorStatus/plugin'
=======
    './gauge/GaugePlugin',
    './timelist/plugin'
>>>>>>> d30c4fcb
], function (
    _,
    UTCTimeSystem,
    RemoteClock,
    LocalTimeSystem,
    ISOTimeFormat,
    MyItems,
    GeneratorPlugin,
    EventGeneratorPlugin,
    AutoflowPlugin,
    TimeConductorPlugin,
    ExampleImagery,
    ImageryPlugin,
    SummaryWidget,
    URLIndicatorPlugin,
    TelemetryMean,
    PlotPlugin,
    ChartPlugin,
    TelemetryTablePlugin,
    StaticRootPlugin,
    Notebook,
    DisplayLayoutPlugin,
    FormActions,
    FolderView,
    FlexibleLayout,
    Tabs,
    LADTable,
    Filters,
    ObjectMigration,
    GoToOriginalAction,
    OpenInNewTabAction,
    ClearData,
    WebPagePlugin,
    ConditionPlugin,
    ConditionWidgetPlugin,
    Espresso,
    Maelstrom,
    Snow,
    URLTimeSettingsSynchronizer,
    NotificationIndicator,
    NewFolderAction,
    CouchDBPlugin,
    DefaultRootName,
    PlanLayout,
    ViewDatumAction,
    ViewLargeAction,
    ObjectInterceptors,
    PerformanceIndicator,
    CouchDBSearchFolder,
    Timeline,
    Hyperlink,
    Clock,
    DeviceClassifier,
    Timer,
    UserIndicator,
    ExampleUser,
    LocalStorage,
<<<<<<< HEAD
    OperatorStatus
=======
    GaugePlugin,
    TimeList
>>>>>>> d30c4fcb
) {
    const plugins = {};

    plugins.example = {};
    plugins.example.ExampleUser = ExampleUser.default;
    plugins.example.ExampleImagery = ExampleImagery.default;
    plugins.example.EventGeneratorPlugin = EventGeneratorPlugin.default;
    plugins.example.Generator = () => GeneratorPlugin;

    plugins.UTCTimeSystem = UTCTimeSystem.default;
    plugins.LocalTimeSystem = LocalTimeSystem;
    plugins.RemoteClock = RemoteClock.default;

    plugins.MyItems = MyItems.default;

    plugins.StaticRootPlugin = StaticRootPlugin.default;

    /**
     * A tabular view showing the latest values of multiple telemetry points at
     * once. Formatted so that labels and values are aligned.
     *
     * @param {Object} [options] Optional settings to apply to the autoflow
     * tabular view. Currently supports one option, 'type'.
     * @param {string} [options.type] The key of an object type to apply this view
     * to exclusively.
     */
    plugins.AutoflowView = AutoflowPlugin;

    plugins.Conductor = TimeConductorPlugin.default;

    plugins.CouchDB = CouchDBPlugin.default;

    plugins.ImageryPlugin = ImageryPlugin;
    plugins.Plot = PlotPlugin.default;
    plugins.Chart = ChartPlugin.default;
    plugins.TelemetryTable = TelemetryTablePlugin;

    plugins.SummaryWidget = SummaryWidget;
    plugins.TelemetryMean = TelemetryMean;
    plugins.URLIndicator = URLIndicatorPlugin;
    plugins.Notebook = Notebook.default;
    plugins.DisplayLayout = DisplayLayoutPlugin.default;
    plugins.FormActions = FormActions;
    plugins.FolderView = FolderView;
    plugins.Tabs = Tabs;
    plugins.FlexibleLayout = FlexibleLayout;
    plugins.LADTable = LADTable.default;
    plugins.Filters = Filters;
    plugins.ObjectMigration = ObjectMigration.default;
    plugins.GoToOriginalAction = GoToOriginalAction.default;
    plugins.OpenInNewTabAction = OpenInNewTabAction.default;
    plugins.ClearData = ClearData;
    plugins.WebPage = WebPagePlugin.default;
    plugins.Espresso = Espresso.default;
    plugins.Maelstrom = Maelstrom.default;
    plugins.Snow = Snow.default;
    plugins.Condition = ConditionPlugin.default;
    plugins.ConditionWidget = ConditionWidgetPlugin.default;
    plugins.URLTimeSettingsSynchronizer = URLTimeSettingsSynchronizer.default;
    plugins.NotificationIndicator = NotificationIndicator.default;
    plugins.NewFolderAction = NewFolderAction.default;
    plugins.ISOTimeFormat = ISOTimeFormat.default;
    plugins.DefaultRootName = DefaultRootName.default;
    plugins.PlanLayout = PlanLayout.default;
    plugins.ViewDatumAction = ViewDatumAction.default;
    plugins.ViewLargeAction = ViewLargeAction.default;
    plugins.ObjectInterceptors = ObjectInterceptors.default;
    plugins.PerformanceIndicator = PerformanceIndicator.default;
    plugins.CouchDBSearchFolder = CouchDBSearchFolder.default;
    plugins.Timeline = Timeline.default;
    plugins.Hyperlink = Hyperlink.default;
    plugins.Clock = Clock.default;
    plugins.Timer = Timer.default;
    plugins.DeviceClassifier = DeviceClassifier.default;
    plugins.UserIndicator = UserIndicator.default;
    plugins.LocalStorage = LocalStorage.default;
<<<<<<< HEAD
    plugins.OperatorStatus = OperatorStatus.default;
=======
    plugins.Gauge = GaugePlugin.default;
    plugins.Timelist = TimeList.default;
>>>>>>> d30c4fcb

    return plugins;
});<|MERGE_RESOLUTION|>--- conflicted
+++ resolved
@@ -77,12 +77,9 @@
     './userIndicator/plugin',
     '../../example/exampleUser/plugin',
     './localStorage/plugin',
-<<<<<<< HEAD
-    './operatorStatus/plugin'
-=======
+    './operatorStatus/plugin',
     './gauge/GaugePlugin',
     './timelist/plugin'
->>>>>>> d30c4fcb
 ], function (
     _,
     UTCTimeSystem,
@@ -140,12 +137,9 @@
     UserIndicator,
     ExampleUser,
     LocalStorage,
-<<<<<<< HEAD
-    OperatorStatus
-=======
+    OperatorStatus,
     GaugePlugin,
     TimeList
->>>>>>> d30c4fcb
 ) {
     const plugins = {};
 
@@ -222,12 +216,9 @@
     plugins.DeviceClassifier = DeviceClassifier.default;
     plugins.UserIndicator = UserIndicator.default;
     plugins.LocalStorage = LocalStorage.default;
-<<<<<<< HEAD
     plugins.OperatorStatus = OperatorStatus.default;
-=======
     plugins.Gauge = GaugePlugin.default;
     plugins.Timelist = TimeList.default;
->>>>>>> d30c4fcb
 
     return plugins;
 });
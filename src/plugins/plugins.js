--- conflicted
+++ resolved
@@ -52,11 +52,8 @@
     './themes/espresso',
     './themes/maelstrom',
     './themes/snow',
-<<<<<<< HEAD
+    './notificationIndicator/plugin',
     './dsn/plugin'
-=======
-    './notificationIndicator/plugin'
->>>>>>> 02b53758
 ], function (
     _,
     UTCTimeSystem,
@@ -89,11 +86,8 @@
     Espresso,
     Maelstrom,
     Snow,
-<<<<<<< HEAD
+    NotificationIndicator,
     DsnPlugin
-=======
-    NotificationIndicator
->>>>>>> 02b53758
 ) {
     var bundleMap = {
         LocalStorage: 'platform/persistence/local',

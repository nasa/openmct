/*****************************************************************************
 * Open MCT, Copyright (c) 2014-2021, United States Government
 * as represented by the Administrator of the National Aeronautics and Space
 * Administration. All rights reserved.
 *
 * Open MCT is licensed under the Apache License, Version 2.0 (the
 * "License"); you may not use this file except in compliance with the License.
 * You may obtain a copy of the License at
 * http://www.apache.org/licenses/LICENSE-2.0.
 *
 * Unless required by applicable law or agreed to in writing, software
 * distributed under the License is distributed on an "AS IS" BASIS, WITHOUT
 * WARRANTIES OR CONDITIONS OF ANY KIND, either express or implied. See the
 * License for the specific language governing permissions and limitations
 * under the License.
 *
 * Open MCT includes source code licensed under additional open source
 * licenses. See the Open Source Licenses file (LICENSES.md) included with
 * this source code distribution or the Licensing information page available
 * at runtime from the About dialog for additional information.
 *****************************************************************************/

define([
    'lodash',
    './utcTimeSystem/plugin',
    './remoteClock/plugin',
    './localTimeSystem/plugin',
    './ISOTimeFormat/plugin',
    './myItems/plugin',
    '../../example/generator/plugin',
    './autoflow/AutoflowTabularPlugin',
    './timeConductor/plugin',
    '../../example/imagery/plugin',
    './imagery/plugin',
    './summaryWidget/plugin',
    './URLIndicatorPlugin/URLIndicatorPlugin',
    './telemetryMean/plugin',
    './plot/plugin',
    './charts/plugin',
    './telemetryTable/plugin',
    './staticRootPlugin/plugin',
    './notebook/plugin',
    './displayLayout/plugin',
    './formActions/plugin',
    './folderView/plugin',
    './flexibleLayout/plugin',
    './tabs/plugin',
    './LADTable/plugin',
    './filters/plugin',
    './objectMigration/plugin',
    './goToOriginalAction/plugin',
    './openInNewTabAction/plugin',
    './clearData/plugin',
    './webPage/plugin',
    './condition/plugin',
    './conditionWidget/plugin',
    './themes/espresso',
    './themes/maelstrom',
    './themes/snow',
    './URLTimeSettingsSynchronizer/plugin',
    './notificationIndicator/plugin',
    './newFolderAction/plugin',
    './nonEditableFolder/plugin',
    './persistence/couch/plugin',
    './defaultRootName/plugin',
    './plan/plugin',
    './viewDatumAction/plugin',
    './viewLargeAction/plugin',
    './interceptors/plugin',
    './performanceIndicator/plugin',
    './CouchDBSearchFolder/plugin',
    './timeline/plugin',
    './hyperlink/plugin',
    './clock/plugin',
    './DeviceClassifier/plugin',
<<<<<<< HEAD
    './UTCTimeFormat/plugin',
    './timer/plugin',
    './localStorage/plugin'
=======
    './timer/plugin'
>>>>>>> fd0e89ca
], function (
    _,
    UTCTimeSystem,
    RemoteClock,
    LocalTimeSystem,
    ISOTimeFormat,
    MyItems,
    GeneratorPlugin,
    AutoflowPlugin,
    TimeConductorPlugin,
    ExampleImagery,
    ImageryPlugin,
    SummaryWidget,
    URLIndicatorPlugin,
    TelemetryMean,
    PlotPlugin,
    ChartPlugin,
    TelemetryTablePlugin,
    StaticRootPlugin,
    Notebook,
    DisplayLayoutPlugin,
    FormActions,
    FolderView,
    FlexibleLayout,
    Tabs,
    LADTable,
    Filters,
    ObjectMigration,
    GoToOriginalAction,
    OpenInNewTabAction,
    ClearData,
    WebPagePlugin,
    ConditionPlugin,
    ConditionWidgetPlugin,
    Espresso,
    Maelstrom,
    Snow,
    URLTimeSettingsSynchronizer,
    NotificationIndicator,
    NewFolderAction,
    NonEditableFolder,
    CouchDBPlugin,
    DefaultRootName,
    PlanLayout,
    ViewDatumAction,
    ViewLargeAction,
    ObjectInterceptors,
    PerformanceIndicator,
    CouchDBSearchFolder,
    Timeline,
    Hyperlink,
    Clock,
    DeviceClassifier,
<<<<<<< HEAD
    UTCTimeFormat,
    Timer,
    LocalStorage
=======
    Timer
>>>>>>> fd0e89ca
) {
    const bundleMap = {
        Elasticsearch: 'platform/persistence/elastic'
    };

    const plugins = _.mapValues(bundleMap, function (bundleName, pluginName) {
        return function pluginConstructor() {
            return function (openmct) {
                openmct.legacyRegistry.enable(bundleName);
            };
        };
    });

    plugins.UTCTimeSystem = UTCTimeSystem.default;
    plugins.LocalTimeSystem = LocalTimeSystem;
    plugins.RemoteClock = RemoteClock.default;

    plugins.MyItems = MyItems.default;

    plugins.StaticRootPlugin = StaticRootPlugin;

    /**
     * A tabular view showing the latest values of multiple telemetry points at
     * once. Formatted so that labels and values are aligned.
     *
     * @param {Object} [options] Optional settings to apply to the autoflow
     * tabular view. Currently supports one option, 'type'.
     * @param {string} [options.type] The key of an object type to apply this view
     * to exclusively.
     */
    plugins.AutoflowView = AutoflowPlugin;

    plugins.Conductor = TimeConductorPlugin.default;

    plugins.CouchDB = CouchDBPlugin.default;

    plugins.Elasticsearch = function (url) {
        return function (openmct) {
            if (url) {
                const bundleName = "config/elastic";
                openmct.legacyRegistry.register(bundleName, {
                    "extensions": {
                        "constants": [
                            {
                                "key": "ELASTIC_ROOT",
                                "value": url,
                                "priority": "mandatory"
                            }
                        ]
                    }
                });
                openmct.legacyRegistry.enable(bundleName);
            }

            openmct.legacyRegistry.enable(bundleMap.Elasticsearch);
        };
    };

    plugins.Generator = function () {
        return GeneratorPlugin;
    };

    plugins.ExampleImagery = ExampleImagery.default;
    plugins.ImageryPlugin = ImageryPlugin;
    plugins.Plot = PlotPlugin.default;
    plugins.Chart = ChartPlugin.default;
    plugins.TelemetryTable = TelemetryTablePlugin;

    plugins.SummaryWidget = SummaryWidget;
    plugins.TelemetryMean = TelemetryMean;
    plugins.URLIndicator = URLIndicatorPlugin;
    plugins.Notebook = Notebook.default;
    plugins.DisplayLayout = DisplayLayoutPlugin.default;
    plugins.FormActions = FormActions;
    plugins.FolderView = FolderView;
    plugins.Tabs = Tabs;
    plugins.FlexibleLayout = FlexibleLayout;
    plugins.LADTable = LADTable.default;
    plugins.Filters = Filters;
    plugins.ObjectMigration = ObjectMigration.default;
    plugins.GoToOriginalAction = GoToOriginalAction.default;
    plugins.OpenInNewTabAction = OpenInNewTabAction.default;
    plugins.ClearData = ClearData;
    plugins.WebPage = WebPagePlugin.default;
    plugins.Espresso = Espresso.default;
    plugins.Maelstrom = Maelstrom.default;
    plugins.Snow = Snow.default;
    plugins.Condition = ConditionPlugin.default;
    plugins.ConditionWidget = ConditionWidgetPlugin.default;
    plugins.URLTimeSettingsSynchronizer = URLTimeSettingsSynchronizer.default;
    plugins.NotificationIndicator = NotificationIndicator.default;
    plugins.NewFolderAction = NewFolderAction.default;
    plugins.NonEditableFolder = NonEditableFolder.default;
    plugins.ISOTimeFormat = ISOTimeFormat.default;
    plugins.DefaultRootName = DefaultRootName.default;
    plugins.PlanLayout = PlanLayout.default;
    plugins.ViewDatumAction = ViewDatumAction.default;
    plugins.ViewLargeAction = ViewLargeAction.default;
    plugins.ObjectInterceptors = ObjectInterceptors.default;
    plugins.PerformanceIndicator = PerformanceIndicator.default;
    plugins.CouchDBSearchFolder = CouchDBSearchFolder.default;
    plugins.Timeline = Timeline.default;
    plugins.Hyperlink = Hyperlink.default;
    plugins.Clock = Clock.default;
    plugins.Timer = Timer.default;
    plugins.DeviceClassifier = DeviceClassifier.default;
<<<<<<< HEAD
    plugins.UTCTimeFormat = UTCTimeFormat.default;
    plugins.LocalStorage = LocalStorage.default;
=======
>>>>>>> fd0e89ca

    return plugins;
});<|MERGE_RESOLUTION|>--- conflicted
+++ resolved
@@ -73,13 +73,8 @@
     './hyperlink/plugin',
     './clock/plugin',
     './DeviceClassifier/plugin',
-<<<<<<< HEAD
-    './UTCTimeFormat/plugin',
     './timer/plugin',
     './localStorage/plugin'
-=======
-    './timer/plugin'
->>>>>>> fd0e89ca
 ], function (
     _,
     UTCTimeSystem,
@@ -133,13 +128,8 @@
     Hyperlink,
     Clock,
     DeviceClassifier,
-<<<<<<< HEAD
-    UTCTimeFormat,
     Timer,
     LocalStorage
-=======
-    Timer
->>>>>>> fd0e89ca
 ) {
     const bundleMap = {
         Elasticsearch: 'platform/persistence/elastic'
@@ -246,11 +236,7 @@
     plugins.Clock = Clock.default;
     plugins.Timer = Timer.default;
     plugins.DeviceClassifier = DeviceClassifier.default;
-<<<<<<< HEAD
-    plugins.UTCTimeFormat = UTCTimeFormat.default;
     plugins.LocalStorage = LocalStorage.default;
-=======
->>>>>>> fd0e89ca
 
     return plugins;
 });
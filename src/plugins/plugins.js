/*****************************************************************************
 * Open MCT, Copyright (c) 2014-2017, United States Government
 * as represented by the Administrator of the National Aeronautics and Space
 * Administration. All rights reserved.
 *
 * Open MCT is licensed under the Apache License, Version 2.0 (the
 * "License"); you may not use this file except in compliance with the License.
 * You may obtain a copy of the License at
 * http://www.apache.org/licenses/LICENSE-2.0.
 *
 * Unless required by applicable law or agreed to in writing, software
 * distributed under the License is distributed on an "AS IS" BASIS, WITHOUT
 * WARRANTIES OR CONDITIONS OF ANY KIND, either express or implied. See the
 * License for the specific language governing permissions and limitations
 * under the License.
 *
 * Open MCT includes source code licensed under additional open source
 * licenses. See the Open Source Licenses file (LICENSES.md) included with
 * this source code distribution or the Licensing information page available
 * at runtime from the About dialog for additional information.
 *****************************************************************************/

define([
    'lodash',
    './utcTimeSystem/plugin',
    '../../example/generator/plugin',
    '../../platform/features/autoflow/plugin',
    './timeConductor/plugin',
    '../../example/imagery/plugin',
    '../../platform/import-export/bundle',
<<<<<<< HEAD
    './summaryWidget/plugin'
=======
    './URLIndicatorPlugin/URLIndicatorPlugin'
>>>>>>> 5a49ac16
], function (
    _,
    UTCTimeSystem,
    GeneratorPlugin,
    AutoflowPlugin,
    TimeConductorPlugin,
    ExampleImagery,
<<<<<<< HEAD
    SummaryWidget,
    ImportExport
=======
    ImportExport,
    URLIndicatorPlugin
>>>>>>> 5a49ac16
) {
    var bundleMap = {
        CouchDB: 'platform/persistence/couch',
        Elasticsearch: 'platform/persistence/elastic',
        Espresso: 'platform/commonUI/themes/espresso',
        LocalStorage: 'platform/persistence/local',
        MyItems: 'platform/features/my-items',
        Snow: 'platform/commonUI/themes/snow'
    };

    var plugins = _.mapValues(bundleMap, function (bundleName, pluginName) {
        return function pluginConstructor() {
            return function (openmct) {
                openmct.legacyRegistry.enable(bundleName);
            };
        };
    });

    plugins.UTCTimeSystem = UTCTimeSystem;

    plugins.ImportExport = ImportExport;

    /**
     * A tabular view showing the latest values of multiple telemetry points at
     * once. Formatted so that labels and values are aligned.
     *
     * @param {Object} [options] Optional settings to apply to the autoflow
     * tabular view. Currently supports one option, 'type'.
     * @param {string} [options.type] The key of an object type to apply this view
     * to exclusively.
     */
    plugins.AutoflowView = AutoflowPlugin;

    plugins.Conductor = TimeConductorPlugin;

    plugins.CouchDB = function (url) {
        return function (openmct) {
            if (url) {
                var bundleName = "config/couch";
                openmct.legacyRegistry.register(bundleName, {
                    "extensions": {
                        "constants": [
                            {
                                "key": "COUCHDB_PATH",
                                "value": url,
                                "priority": "mandatory"
                            }
                        ]
                    }
                });
                openmct.legacyRegistry.enable(bundleName);
            }

            openmct.legacyRegistry.enable(bundleMap.CouchDB);
        };
    };

    plugins.Elasticsearch = function (url) {
        return function (openmct) {
            if (url) {
                var bundleName = "config/elastic";
                openmct.legacyRegistry.register(bundleName, {
                    "extensions": {
                        "constants": [
                            {
                                "key": "ELASTIC_ROOT",
                                "value": url,
                                "priority": "mandatory"
                            }
                        ]
                    }
                });
                openmct.legacyRegistry.enable(bundleName);
            }

            openmct.legacyRegistry.enable(bundleMap.Elasticsearch);
        };
    };

    plugins.Generator = function () {
        return GeneratorPlugin;
    };

    plugins.ExampleImagery = ExampleImagery;

<<<<<<< HEAD
    plugins.SummaryWidget = SummaryWidget;
=======
    plugins.URLIndicatorPlugin = URLIndicatorPlugin;
>>>>>>> 5a49ac16

    return plugins;
});<|MERGE_RESOLUTION|>--- conflicted
+++ resolved
@@ -28,11 +28,8 @@
     './timeConductor/plugin',
     '../../example/imagery/plugin',
     '../../platform/import-export/bundle',
-<<<<<<< HEAD
-    './summaryWidget/plugin'
-=======
+    './summaryWidget/plugin',
     './URLIndicatorPlugin/URLIndicatorPlugin'
->>>>>>> 5a49ac16
 ], function (
     _,
     UTCTimeSystem,
@@ -40,13 +37,9 @@
     AutoflowPlugin,
     TimeConductorPlugin,
     ExampleImagery,
-<<<<<<< HEAD
     SummaryWidget,
-    ImportExport
-=======
     ImportExport,
     URLIndicatorPlugin
->>>>>>> 5a49ac16
 ) {
     var bundleMap = {
         CouchDB: 'platform/persistence/couch',
@@ -132,11 +125,8 @@
 
     plugins.ExampleImagery = ExampleImagery;
 
-<<<<<<< HEAD
     plugins.SummaryWidget = SummaryWidget;
-=======
     plugins.URLIndicatorPlugin = URLIndicatorPlugin;
->>>>>>> 5a49ac16
 
     return plugins;
 });
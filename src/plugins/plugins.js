--- conflicted
+++ resolved
@@ -30,14 +30,10 @@
     '../../platform/import-export/bundle',
     './summaryWidget/plugin',
     './URLIndicatorPlugin/URLIndicatorPlugin',
-<<<<<<< HEAD
     './activityModes/plugin',
-    './telemetryMean/plugin'
-=======
     './telemetryMean/plugin',
     './plot/plugin',
     './staticRootPlugin/plugin'
->>>>>>> fa7298a7
 ], function (
     _,
     UTCTimeSystem,
@@ -48,14 +44,10 @@
     ImportExport,
     SummaryWidget,
     URLIndicatorPlugin,
-<<<<<<< HEAD
     ActivityModes,
-    TelemetryMean
-=======
     TelemetryMean,
     PlotPlugin,
     StaticRootPlugin
->>>>>>> fa7298a7
 ) {
     var bundleMap = {
         CouchDB: 'platform/persistence/couch',

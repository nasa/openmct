--- conflicted
+++ resolved
@@ -73,15 +73,11 @@
     './hyperlink/plugin',
     './clock/plugin',
     './DeviceClassifier/plugin',
-<<<<<<< HEAD
     './UTCTimeFormat/plugin',
     './timer/plugin',
     './userIndicator/plugin',
-    './exampleUser/plugin'
-=======
-    './timer/plugin',
+    './exampleUser/plugin',
     './localStorage/plugin'
->>>>>>> 8e3947e4
 ], function (
     _,
     UTCTimeSystem,
@@ -135,15 +131,11 @@
     Hyperlink,
     Clock,
     DeviceClassifier,
-<<<<<<< HEAD
     UTCTimeFormat,
     Timer,
     UserIndicator,
-    ExampleUser
-=======
-    Timer,
+    ExampleUser,
     LocalStorage
->>>>>>> 8e3947e4
 ) {
     const bundleMap = {
         Elasticsearch: 'platform/persistence/elastic'
@@ -250,13 +242,10 @@
     plugins.Clock = Clock.default;
     plugins.Timer = Timer.default;
     plugins.DeviceClassifier = DeviceClassifier.default;
-<<<<<<< HEAD
     plugins.UTCTimeFormat = UTCTimeFormat.default;
     plugins.UserIndicator = UserIndicator.default;
     plugins.ExampleUser = ExampleUser.default;
-=======
     plugins.LocalStorage = LocalStorage.default;
->>>>>>> 8e3947e4
 
     return plugins;
 });
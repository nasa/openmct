/*****************************************************************************
 * Open MCT, Copyright (c) 2014-2020, United States Government
 * as represented by the Administrator of the National Aeronautics and Space
 * Administration. All rights reserved.
 *
 * Open MCT is licensed under the Apache License, Version 2.0 (the
 * "License"); you may not use this file except in compliance with the License.
 * You may obtain a copy of the License at
 * http://www.apache.org/licenses/LICENSE-2.0.
 *
 * Unless required by applicable law or agreed to in writing, software
 * distributed under the License is distributed on an "AS IS" BASIS, WITHOUT
 * WARRANTIES OR CONDITIONS OF ANY KIND, either express or implied. See the
 * License for the specific language governing permissions and limitations
 * under the License.
 *
 * Open MCT includes source code licensed under additional open source
 * licenses. See the Open Source Licenses file (LICENSES.md) included with
 * this source code distribution or the Licensing information page available
 * at runtime from the About dialog for additional information.
 *****************************************************************************/

define([
    'lodash',
    './utcTimeSystem/plugin',
    './localTimeSystem/plugin',
    '../../example/generator/plugin',
    './autoflow/AutoflowTabularPlugin',
    './timeConductor/plugin',
    '../../example/imagery/plugin',
    './imagery/plugin',
    '../../platform/import-export/bundle',
    './summaryWidget/plugin',
    './URLIndicatorPlugin/URLIndicatorPlugin',
    './telemetryMean/plugin',
    './plot/plugin',
    './telemetryTable/plugin',
    './staticRootPlugin/plugin',
    './notebook/plugin',
    './displayLayout/plugin',
    './folderView/plugin',
    './flexibleLayout/plugin',
    './tabs/plugin',
    './LADTable/plugin',
    './filters/plugin',
    './objectMigration/plugin',
    './goToOriginalAction/plugin',
    './clearData/plugin',
    './webPage/plugin',
    './condition/plugin',
    './conditionWidget/plugin',
    './themes/espresso',
    './themes/maelstrom',
    './themes/snow',
<<<<<<< HEAD
    './URLTimeSettingsSynchronizer/plugin'
=======
    './notificationIndicator/plugin'
>>>>>>> 02b53758
], function (
    _,
    UTCTimeSystem,
    LocalTimeSystem,
    GeneratorPlugin,
    AutoflowPlugin,
    TimeConductorPlugin,
    ExampleImagery,
    ImageryPlugin,
    ImportExport,
    SummaryWidget,
    URLIndicatorPlugin,
    TelemetryMean,
    PlotPlugin,
    TelemetryTablePlugin,
    StaticRootPlugin,
    Notebook,
    DisplayLayoutPlugin,
    FolderView,
    FlexibleLayout,
    Tabs,
    LADTable,
    Filters,
    ObjectMigration,
    GoToOriginalAction,
    ClearData,
    WebPagePlugin,
    ConditionPlugin,
    ConditionWidgetPlugin,
    Espresso,
    Maelstrom,
    Snow,
<<<<<<< HEAD
    URLTimeSettingsSynchronizer
=======
    NotificationIndicator
>>>>>>> 02b53758
) {
    var bundleMap = {
        LocalStorage: 'platform/persistence/local',
        MyItems: 'platform/features/my-items',
        CouchDB: 'platform/persistence/couch',
        Elasticsearch: 'platform/persistence/elastic'
    };

    var plugins = _.mapValues(bundleMap, function (bundleName, pluginName) {
        return function pluginConstructor() {
            return function (openmct) {
                openmct.legacyRegistry.enable(bundleName);
            };
        };
    });

    plugins.UTCTimeSystem = UTCTimeSystem;
    plugins.LocalTimeSystem = LocalTimeSystem;

    plugins.ImportExport = ImportExport;

    plugins.StaticRootPlugin = StaticRootPlugin;

    /**
     * A tabular view showing the latest values of multiple telemetry points at
     * once. Formatted so that labels and values are aligned.
     *
     * @param {Object} [options] Optional settings to apply to the autoflow
     * tabular view. Currently supports one option, 'type'.
     * @param {string} [options.type] The key of an object type to apply this view
     * to exclusively.
     */
    plugins.AutoflowView = AutoflowPlugin;

    plugins.Conductor = TimeConductorPlugin.default;

    plugins.CouchDB = function (url) {
        return function (openmct) {
            if (url) {
                var bundleName = "config/couch";
                openmct.legacyRegistry.register(bundleName, {
                    "extensions": {
                        "constants": [
                            {
                                "key": "COUCHDB_PATH",
                                "value": url,
                                "priority": "mandatory"
                            }
                        ]
                    }
                });
                openmct.legacyRegistry.enable(bundleName);
            }

            openmct.legacyRegistry.enable(bundleMap.CouchDB);
        };
    };

    plugins.Elasticsearch = function (url) {
        return function (openmct) {
            if (url) {
                var bundleName = "config/elastic";
                openmct.legacyRegistry.register(bundleName, {
                    "extensions": {
                        "constants": [
                            {
                                "key": "ELASTIC_ROOT",
                                "value": url,
                                "priority": "mandatory"
                            }
                        ]
                    }
                });
                openmct.legacyRegistry.enable(bundleName);
            }

            openmct.legacyRegistry.enable(bundleMap.Elasticsearch);
        };
    };

    plugins.Generator = function () {
        return GeneratorPlugin;
    };

    plugins.ExampleImagery = ExampleImagery;
    plugins.ImageryPlugin = ImageryPlugin;
    plugins.Plot = PlotPlugin;
    plugins.TelemetryTable = TelemetryTablePlugin;

    plugins.SummaryWidget = SummaryWidget;
    plugins.TelemetryMean = TelemetryMean;
    plugins.URLIndicator = URLIndicatorPlugin;
    plugins.Notebook = Notebook.default;
    plugins.DisplayLayout = DisplayLayoutPlugin.default;
    plugins.FolderView = FolderView;
    plugins.Tabs = Tabs;
    plugins.FlexibleLayout = FlexibleLayout;
    plugins.LADTable = LADTable;
    plugins.Filters = Filters;
    plugins.ObjectMigration = ObjectMigration.default;
    plugins.GoToOriginalAction = GoToOriginalAction.default;
    plugins.ClearData = ClearData;
    plugins.WebPage = WebPagePlugin.default;
    plugins.Espresso = Espresso.default;
    plugins.Maelstrom = Maelstrom.default;
    plugins.Snow = Snow.default;
    plugins.Condition = ConditionPlugin.default;
    plugins.ConditionWidget = ConditionWidgetPlugin.default;
<<<<<<< HEAD
    plugins.URLTimeSettingsSynchronizer = URLTimeSettingsSynchronizer.default;
=======
    plugins.NotificationIndicator = NotificationIndicator.default;
>>>>>>> 02b53758

    return plugins;
});<|MERGE_RESOLUTION|>--- conflicted
+++ resolved
@@ -52,11 +52,8 @@
     './themes/espresso',
     './themes/maelstrom',
     './themes/snow',
-<<<<<<< HEAD
-    './URLTimeSettingsSynchronizer/plugin'
-=======
+    './URLTimeSettingsSynchronizer/plugin',
     './notificationIndicator/plugin'
->>>>>>> 02b53758
 ], function (
     _,
     UTCTimeSystem,
@@ -89,11 +86,8 @@
     Espresso,
     Maelstrom,
     Snow,
-<<<<<<< HEAD
-    URLTimeSettingsSynchronizer
-=======
+    URLTimeSettingsSynchronizer,
     NotificationIndicator
->>>>>>> 02b53758
 ) {
     var bundleMap = {
         LocalStorage: 'platform/persistence/local',
@@ -202,11 +196,8 @@
     plugins.Snow = Snow.default;
     plugins.Condition = ConditionPlugin.default;
     plugins.ConditionWidget = ConditionWidgetPlugin.default;
-<<<<<<< HEAD
     plugins.URLTimeSettingsSynchronizer = URLTimeSettingsSynchronizer.default;
-=======
     plugins.NotificationIndicator = NotificationIndicator.default;
->>>>>>> 02b53758
 
     return plugins;
 });
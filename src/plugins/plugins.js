--- conflicted
+++ resolved
@@ -40,11 +40,8 @@
     './flexibleLayout/plugin',
     './tabs/plugin',
     './LADTable/plugin',
-<<<<<<< HEAD
-    './filters/plugin'
-=======
+    './filters/plugin',
     './objectMigration/plugin'
->>>>>>> 5151f90b
 ], function (
     _,
     UTCTimeSystem,
@@ -65,11 +62,8 @@
     FlexibleLayout,
     Tabs,
     LADTable,
-<<<<<<< HEAD
-    Filters
-=======
+    Filters,
     ObjectMigration
->>>>>>> 5151f90b
 ) {
     var bundleMap = {
         LocalStorage: 'platform/persistence/local',
@@ -184,11 +178,8 @@
     plugins.Tabs = Tabs;
     plugins.FlexibleLayout = FlexibleLayout;
     plugins.LADTable = LADTable;
-<<<<<<< HEAD
     plugins.Filters = Filters;
-=======
     plugins.ObjectMigration = ObjectMigration.default;
->>>>>>> 5151f90b
 
     return plugins;
 });
--- conflicted
+++ resolved
@@ -76,9 +76,6 @@
     './clock/plugin',
     './DeviceClassifier/plugin',
     './timer/plugin',
-<<<<<<< HEAD
-    './localStorage/plugin'
-=======
     './userIndicator/plugin',
     '../../example/exampleUser/plugin',
     './localStorage/plugin',
@@ -87,7 +84,6 @@
     './timelist/plugin',
     './faultManagement/FaultManagementPlugin',
     '../../example/exampleTags/plugin'
->>>>>>> 2bfe632e
 ], function (
     _,
     UTCTimeSystem,
@@ -144,9 +140,6 @@
     Clock,
     DeviceClassifier,
     Timer,
-<<<<<<< HEAD
-    LocalStorage
-=======
     UserIndicator,
     ExampleUser,
     LocalStorage,
@@ -155,7 +148,6 @@
     TimeList,
     FaultManagementPlugin,
     ExampleTags
->>>>>>> 2bfe632e
 ) {
     const plugins = {};
 
@@ -237,12 +229,9 @@
     plugins.DeviceClassifier = DeviceClassifier.default;
     plugins.UserIndicator = UserIndicator.default;
     plugins.LocalStorage = LocalStorage.default;
-<<<<<<< HEAD
-=======
     plugins.OperatorStatus = OperatorStatus.default;
     plugins.Gauge = GaugePlugin.default;
     plugins.Timelist = TimeList.default;
->>>>>>> 2bfe632e
 
     return plugins;
 });
--- conflicted
+++ resolved
@@ -56,12 +56,9 @@
     './URLTimeSettingsSynchronizer/plugin',
     './notificationIndicator/plugin',
     './newFolderAction/plugin',
-<<<<<<< HEAD
+    './persistence/couch/plugin',
+    './defaultRootName/plugin',
     './timeline/plugin'
-=======
-    './persistence/couch/plugin',
-    './defaultRootName/plugin'
->>>>>>> 91d16816
 ], function (
     _,
     UTCTimeSystem,
@@ -98,12 +95,9 @@
     URLTimeSettingsSynchronizer,
     NotificationIndicator,
     NewFolderAction,
-<<<<<<< HEAD
+    CouchDBPlugin,
+    DefaultRootName,
     Timeline
-=======
-    CouchDBPlugin,
-    DefaultRootName
->>>>>>> 91d16816
 ) {
     const bundleMap = {
         LocalStorage: 'platform/persistence/local',
@@ -194,12 +188,9 @@
     plugins.URLTimeSettingsSynchronizer = URLTimeSettingsSynchronizer.default;
     plugins.NotificationIndicator = NotificationIndicator.default;
     plugins.NewFolderAction = NewFolderAction.default;
-<<<<<<< HEAD
-    plugins.Timeline = Timeline.default;
-=======
     plugins.ISOTimeFormat = ISOTimeFormat.default;
     plugins.DefaultRootName = DefaultRootName.default;
->>>>>>> 91d16816
+    plugins.Timeline = Timeline.default;
 
     return plugins;
 });
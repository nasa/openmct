--- conflicted
+++ resolved
@@ -69,11 +69,8 @@
     './CouchDBSearchFolder/plugin',
     './timeline/plugin',
     './hyperlink/plugin',
-<<<<<<< HEAD
-    './clock/plugin'
-=======
+    './clock/plugin',
     './DeviceClassifier/plugin'
->>>>>>> 2131ef23
 ], function (
     _,
     UTCTimeSystem,
@@ -123,11 +120,8 @@
     CouchDBSearchFolder,
     Timeline,
     Hyperlink,
-<<<<<<< HEAD
-    Clock
-=======
+    Clock,
     DeviceClassifier
->>>>>>> 2131ef23
 ) {
     const bundleMap = {
         LocalStorage: 'platform/persistence/local',
@@ -231,11 +225,8 @@
     plugins.CouchDBSearchFolder = CouchDBSearchFolder.default;
     plugins.Timeline = Timeline.default;
     plugins.Hyperlink = Hyperlink.default;
-<<<<<<< HEAD
     plugins.Clock = Clock.default;
-=======
     plugins.DeviceClassifier = DeviceClassifier.default;
->>>>>>> 2131ef23
 
     return plugins;
 });
/*****************************************************************************
 * Open MCT, Copyright (c) 2014-2020, United States Government
 * as represented by the Administrator of the National Aeronautics and Space
 * Administration. All rights reserved.
 *
 * Open MCT is licensed under the Apache License, Version 2.0 (the
 * "License"); you may not use this file except in compliance with the License.
 * You may obtain a copy of the License at
 * http://www.apache.org/licenses/LICENSE-2.0.
 *
 * Unless required by applicable law or agreed to in writing, software
 * distributed under the License is distributed on an "AS IS" BASIS, WITHOUT
 * WARRANTIES OR CONDITIONS OF ANY KIND, either express or implied. See the
 * License for the specific language governing permissions and limitations
 * under the License.
 *
 * Open MCT includes source code licensed under additional open source
 * licenses. See the Open Source Licenses file (LICENSES.md) included with
 * this source code distribution or the Licensing information page available
 * at runtime from the About dialog for additional information.
 *****************************************************************************/

define([
    'lodash',
    './utcTimeSystem/plugin',
    './localTimeSystem/plugin',
    './ISOTimeFormat/plugin',
    '../../example/generator/plugin',
    './autoflow/AutoflowTabularPlugin',
    './timeConductor/plugin',
    '../../example/imagery/plugin',
    './imagery/plugin',
    '../../platform/import-export/bundle',
    './summaryWidget/plugin',
    './URLIndicatorPlugin/URLIndicatorPlugin',
    './telemetryMean/plugin',
    './plot/plugin',
    './telemetryTable/plugin',
    './staticRootPlugin/plugin',
    './notebook/plugin',
    './displayLayout/plugin',
    './folderView/plugin',
    './flexibleLayout/plugin',
    './tabs/plugin',
    './LADTable/plugin',
    './filters/plugin',
    './objectMigration/plugin',
    './goToOriginalAction/plugin',
    './clearData/plugin',
    './webPage/plugin',
    './condition/plugin',
    './conditionWidget/plugin',
    './themes/espresso',
    './themes/maelstrom',
    './themes/snow',
    './URLTimeSettingsSynchronizer/plugin',
    './notificationIndicator/plugin',
    './newFolderAction/plugin',
    './persistence/couch/plugin',
    './defaultRootName/plugin',
    './timeline/plugin',
<<<<<<< HEAD
    './interceptors/plugin'
=======
    './viewDatumAction/plugin'
>>>>>>> 13fe7509
], function (
    _,
    UTCTimeSystem,
    LocalTimeSystem,
    ISOTimeFormat,
    GeneratorPlugin,
    AutoflowPlugin,
    TimeConductorPlugin,
    ExampleImagery,
    ImageryPlugin,
    ImportExport,
    SummaryWidget,
    URLIndicatorPlugin,
    TelemetryMean,
    PlotPlugin,
    TelemetryTablePlugin,
    StaticRootPlugin,
    Notebook,
    DisplayLayoutPlugin,
    FolderView,
    FlexibleLayout,
    Tabs,
    LADTable,
    Filters,
    ObjectMigration,
    GoToOriginalAction,
    ClearData,
    WebPagePlugin,
    ConditionPlugin,
    ConditionWidgetPlugin,
    Espresso,
    Maelstrom,
    Snow,
    URLTimeSettingsSynchronizer,
    NotificationIndicator,
    NewFolderAction,
    CouchDBPlugin,
    DefaultRootName,
    Timeline,
<<<<<<< HEAD
    ObjectInterceptors
=======
    ViewDatumAction
>>>>>>> 13fe7509
) {
    const bundleMap = {
        LocalStorage: 'platform/persistence/local',
        MyItems: 'platform/features/my-items',
        Elasticsearch: 'platform/persistence/elastic'
    };

    const plugins = _.mapValues(bundleMap, function (bundleName, pluginName) {
        return function pluginConstructor() {
            return function (openmct) {
                openmct.legacyRegistry.enable(bundleName);
            };
        };
    });

    plugins.UTCTimeSystem = UTCTimeSystem;
    plugins.LocalTimeSystem = LocalTimeSystem;

    plugins.ImportExport = ImportExport;

    plugins.StaticRootPlugin = StaticRootPlugin;

    /**
     * A tabular view showing the latest values of multiple telemetry points at
     * once. Formatted so that labels and values are aligned.
     *
     * @param {Object} [options] Optional settings to apply to the autoflow
     * tabular view. Currently supports one option, 'type'.
     * @param {string} [options.type] The key of an object type to apply this view
     * to exclusively.
     */
    plugins.AutoflowView = AutoflowPlugin;

    plugins.Conductor = TimeConductorPlugin.default;

    plugins.CouchDB = CouchDBPlugin.default;

    plugins.Elasticsearch = function (url) {
        return function (openmct) {
            if (url) {
                const bundleName = "config/elastic";
                openmct.legacyRegistry.register(bundleName, {
                    "extensions": {
                        "constants": [
                            {
                                "key": "ELASTIC_ROOT",
                                "value": url,
                                "priority": "mandatory"
                            }
                        ]
                    }
                });
                openmct.legacyRegistry.enable(bundleName);
            }

            openmct.legacyRegistry.enable(bundleMap.Elasticsearch);
        };
    };

    plugins.Generator = function () {
        return GeneratorPlugin;
    };

    plugins.ExampleImagery = ExampleImagery;
    plugins.ImageryPlugin = ImageryPlugin;
    plugins.Plot = PlotPlugin;
    plugins.TelemetryTable = TelemetryTablePlugin;

    plugins.SummaryWidget = SummaryWidget;
    plugins.TelemetryMean = TelemetryMean;
    plugins.URLIndicator = URLIndicatorPlugin;
    plugins.Notebook = Notebook.default;
    plugins.DisplayLayout = DisplayLayoutPlugin.default;
    plugins.FolderView = FolderView;
    plugins.Tabs = Tabs;
    plugins.FlexibleLayout = FlexibleLayout;
    plugins.LADTable = LADTable.default;
    plugins.Filters = Filters;
    plugins.ObjectMigration = ObjectMigration.default;
    plugins.GoToOriginalAction = GoToOriginalAction.default;
    plugins.ClearData = ClearData;
    plugins.WebPage = WebPagePlugin.default;
    plugins.Espresso = Espresso.default;
    plugins.Maelstrom = Maelstrom.default;
    plugins.Snow = Snow.default;
    plugins.Condition = ConditionPlugin.default;
    plugins.ConditionWidget = ConditionWidgetPlugin.default;
    plugins.URLTimeSettingsSynchronizer = URLTimeSettingsSynchronizer.default;
    plugins.NotificationIndicator = NotificationIndicator.default;
    plugins.NewFolderAction = NewFolderAction.default;
    plugins.ISOTimeFormat = ISOTimeFormat.default;
    plugins.DefaultRootName = DefaultRootName.default;
    plugins.Timeline = Timeline.default;
<<<<<<< HEAD
    plugins.ObjectInterceptors = ObjectInterceptors.default;
=======
    plugins.ViewDatumAction = ViewDatumAction.default;
>>>>>>> 13fe7509

    return plugins;
});<|MERGE_RESOLUTION|>--- conflicted
+++ resolved
@@ -59,11 +59,8 @@
     './persistence/couch/plugin',
     './defaultRootName/plugin',
     './timeline/plugin',
-<<<<<<< HEAD
+    './viewDatumAction/plugin',
     './interceptors/plugin'
-=======
-    './viewDatumAction/plugin'
->>>>>>> 13fe7509
 ], function (
     _,
     UTCTimeSystem,
@@ -103,11 +100,8 @@
     CouchDBPlugin,
     DefaultRootName,
     Timeline,
-<<<<<<< HEAD
+    ViewDatumAction,
     ObjectInterceptors
-=======
-    ViewDatumAction
->>>>>>> 13fe7509
 ) {
     const bundleMap = {
         LocalStorage: 'platform/persistence/local',
@@ -201,11 +195,8 @@
     plugins.ISOTimeFormat = ISOTimeFormat.default;
     plugins.DefaultRootName = DefaultRootName.default;
     plugins.Timeline = Timeline.default;
-<<<<<<< HEAD
+    plugins.ViewDatumAction = ViewDatumAction.default;
     plugins.ObjectInterceptors = ObjectInterceptors.default;
-=======
-    plugins.ViewDatumAction = ViewDatumAction.default;
->>>>>>> 13fe7509
 
     return plugins;
 });
/*****************************************************************************
 * Open MCT, Copyright (c) 2014-2018, United States Government
 * as represented by the Administrator of the National Aeronautics and Space
 * Administration. All rights reserved.
 *
 * Open MCT is licensed under the Apache License, Version 2.0 (the
 * "License"); you may not use this file except in compliance with the License.
 * You may obtain a copy of the License at
 * http://www.apache.org/licenses/LICENSE-2.0.
 *
 * Unless required by applicable law or agreed to in writing, software
 * distributed under the License is distributed on an "AS IS" BASIS, WITHOUT
 * WARRANTIES OR CONDITIONS OF ANY KIND, either express or implied. See the
 * License for the specific language governing permissions and limitations
 * under the License.
 *
 * Open MCT includes source code licensed under additional open source
 * licenses. See the Open Source Licenses file (LICENSES.md) included with
 * this source code distribution or the Licensing information page available
 * at runtime from the About dialog for additional information.
 *****************************************************************************/

define([
    'lodash',
    './utcTimeSystem/plugin',
    '../../example/generator/plugin',
    './autoflow/AutoflowTabularPlugin',
    './timeConductor/plugin',
    '../../example/imagery/plugin',
    '../../platform/import-export/bundle',
    './summaryWidget/plugin',
    './URLIndicatorPlugin/URLIndicatorPlugin',
    './telemetryMean/plugin',
    './plot/plugin',
    './telemetryTable/plugin',
    './staticRootPlugin/plugin',
    './notebook/plugin',
    './displayLayout/plugin',
    './folderView/plugin',
<<<<<<< HEAD
    './tabs/plugin'
=======
    '../../platform/features/fixed/plugin'
>>>>>>> cbcfd440
], function (
    _,
    UTCTimeSystem,
    GeneratorPlugin,
    AutoflowPlugin,
    TimeConductorPlugin,
    ExampleImagery,
    ImportExport,
    SummaryWidget,
    URLIndicatorPlugin,
    TelemetryMean,
    PlotPlugin,
    TelemetryTablePlugin,
    StaticRootPlugin,
    Notebook,
    DisplayLayoutPlugin,
    FolderView,
<<<<<<< HEAD
    Tabs
=======
    FixedView
>>>>>>> cbcfd440
) {
    var bundleMap = {
        LocalStorage: 'platform/persistence/local',
        MyItems: 'platform/features/my-items'
    };

    var plugins = _.mapValues(bundleMap, function (bundleName, pluginName) {
        return function pluginConstructor() {
            return function (openmct) {
                openmct.legacyRegistry.enable(bundleName);
            };
        };
    });

    plugins.Snow = function () {
        return function install(openmct) {
            openmct.legacyExtension('constants', {
                key: "THEME",
                value: "snow"
            });
            import('snow' /* webpackChunkName: "theme-snow" */);
        };
    };

    plugins.Espresso = function () {
        return function install(openmct) {
            openmct.legacyExtension('constants', {
                key: "THEME",
                value: "espresso"
            });
            import('espresso' /* webpackChunkName: "theme-espresso" */);
        };
    };

    plugins.UTCTimeSystem = UTCTimeSystem;

    plugins.ImportExport = ImportExport;

    plugins.StaticRootPlugin = StaticRootPlugin;

    /**
     * A tabular view showing the latest values of multiple telemetry points at
     * once. Formatted so that labels and values are aligned.
     *
     * @param {Object} [options] Optional settings to apply to the autoflow
     * tabular view. Currently supports one option, 'type'.
     * @param {string} [options.type] The key of an object type to apply this view
     * to exclusively.
     */
    plugins.AutoflowView = AutoflowPlugin;

    plugins.Conductor = TimeConductorPlugin.default;

    plugins.CouchDB = function (url) {
        return function (openmct) {
            if (url) {
                var bundleName = "config/couch";
                openmct.legacyRegistry.register(bundleName, {
                    "extensions": {
                        "constants": [
                            {
                                "key": "COUCHDB_PATH",
                                "value": url,
                                "priority": "mandatory"
                            }
                        ]
                    }
                });
                openmct.legacyRegistry.enable(bundleName);
            }

            openmct.legacyRegistry.enable(bundleMap.CouchDB);
        };
    };

    plugins.Elasticsearch = function (url) {
        return function (openmct) {
            if (url) {
                var bundleName = "config/elastic";
                openmct.legacyRegistry.register(bundleName, {
                    "extensions": {
                        "constants": [
                            {
                                "key": "ELASTIC_ROOT",
                                "value": url,
                                "priority": "mandatory"
                            }
                        ]
                    }
                });
                openmct.legacyRegistry.enable(bundleName);
            }

            openmct.legacyRegistry.enable(bundleMap.Elasticsearch);
        };
    };

    plugins.Generator = function () {
        return GeneratorPlugin;
    };

    plugins.ExampleImagery = ExampleImagery;
    plugins.Plot = PlotPlugin;
    plugins.TelemetryTable = TelemetryTablePlugin;

    plugins.SummaryWidget = SummaryWidget;
    plugins.TelemetryMean = TelemetryMean;
    plugins.URLIndicator = URLIndicatorPlugin;
    plugins.Notebook = Notebook;
    plugins.DisplayLayout = DisplayLayoutPlugin.default;
    plugins.FolderView = FolderView;
<<<<<<< HEAD
    plugins.Tabs = Tabs;
=======
    plugins.FixedView = FixedView;
>>>>>>> cbcfd440

    return plugins;
});<|MERGE_RESOLUTION|>--- conflicted
+++ resolved
@@ -37,11 +37,8 @@
     './notebook/plugin',
     './displayLayout/plugin',
     './folderView/plugin',
-<<<<<<< HEAD
-    './tabs/plugin'
-=======
+    './tabs/plugin',
     '../../platform/features/fixed/plugin'
->>>>>>> cbcfd440
 ], function (
     _,
     UTCTimeSystem,
@@ -59,11 +56,8 @@
     Notebook,
     DisplayLayoutPlugin,
     FolderView,
-<<<<<<< HEAD
-    Tabs
-=======
+    Tabs,
     FixedView
->>>>>>> cbcfd440
 ) {
     var bundleMap = {
         LocalStorage: 'platform/persistence/local',
@@ -175,11 +169,8 @@
     plugins.Notebook = Notebook;
     plugins.DisplayLayout = DisplayLayoutPlugin.default;
     plugins.FolderView = FolderView;
-<<<<<<< HEAD
     plugins.Tabs = Tabs;
-=======
     plugins.FixedView = FixedView;
->>>>>>> cbcfd440
 
     return plugins;
 });
/*****************************************************************************
 * Open MCT, Copyright (c) 2014-2018, United States Government
 * as represented by the Administrator of the National Aeronautics and Space
 * Administration. All rights reserved.
 *
 * Open MCT is licensed under the Apache License, Version 2.0 (the
 * "License"); you may not use this file except in compliance with the License.
 * You may obtain a copy of the License at
 * http://www.apache.org/licenses/LICENSE-2.0.
 *
 * Unless required by applicable law or agreed to in writing, software
 * distributed under the License is distributed on an "AS IS" BASIS, WITHOUT
 * WARRANTIES OR CONDITIONS OF ANY KIND, either express or implied. See the
 * License for the specific language governing permissions and limitations
 * under the License.
 *
 * Open MCT includes source code licensed under additional open source
 * licenses. See the Open Source Licenses file (LICENSES.md) included with
 * this source code distribution or the Licensing information page available
 * at runtime from the About dialog for additional information.
 *****************************************************************************/

define([
    'lodash',
    './utcTimeSystem/plugin',
    '../../example/generator/plugin',
    './autoflow/AutoflowTabularPlugin',
    './timeConductor/plugin',
    '../../example/imagery/plugin',
    '../../platform/import-export/bundle',
    './summaryWidget/plugin',
    './URLIndicatorPlugin/URLIndicatorPlugin',
    './telemetryMean/plugin',
    './plot/plugin',
    './telemetryTable/plugin',
    './staticRootPlugin/plugin',
    './notebook/plugin',
    './displayLayout/plugin',
    './folderView/plugin',
    './flexibleLayout/plugin',
    './tabs/plugin',
    './LADTable/plugin',
    './filters/plugin',
    './objectMigration/plugin',
<<<<<<< HEAD
    './gauge/plugin',
    './bignumbers/plugin',
    './maelstrom-adapters/src/MaelstromPlugin.js'
=======
    './goToOriginalAction/plugin'
>>>>>>> 1b83631e
], function (
    _,
    UTCTimeSystem,
    GeneratorPlugin,
    AutoflowPlugin,
    TimeConductorPlugin,
    ExampleImagery,
    ImportExport,
    SummaryWidget,
    URLIndicatorPlugin,
    TelemetryMean,
    PlotPlugin,
    TelemetryTablePlugin,
    StaticRootPlugin,
    Notebook,
    DisplayLayoutPlugin,
    FolderView,
    FlexibleLayout,
    Tabs,
    LADTable,
    Filters,
    ObjectMigration,
<<<<<<< HEAD
    Gauge,
    Bignumbers,
    MaelstromPlugin
=======
    GoToOriginalAction
>>>>>>> 1b83631e
) {
    var bundleMap = {
        LocalStorage: 'platform/persistence/local',
        MyItems: 'platform/features/my-items'
    };

    var plugins = _.mapValues(bundleMap, function (bundleName, pluginName) {
        return function pluginConstructor() {
            return function (openmct) {
                openmct.legacyRegistry.enable(bundleName);
            };
        };
    });

    plugins.UTCTimeSystem = UTCTimeSystem;

    plugins.ImportExport = ImportExport;

    plugins.StaticRootPlugin = StaticRootPlugin;

    /**
     * A tabular view showing the latest values of multiple telemetry points at
     * once. Formatted so that labels and values are aligned.
     *
     * @param {Object} [options] Optional settings to apply to the autoflow
     * tabular view. Currently supports one option, 'type'.
     * @param {string} [options.type] The key of an object type to apply this view
     * to exclusively.
     */
    plugins.AutoflowView = AutoflowPlugin;

    plugins.Conductor = TimeConductorPlugin.default;

    plugins.MaelstromPlugin = MaelstromPlugin.default;

    plugins.CouchDB = function (url) {
        return function (openmct) {
            if (url) {
                var bundleName = "config/couch";
                openmct.legacyRegistry.register(bundleName, {
                    "extensions": {
                        "constants": [
                            {
                                "key": "COUCHDB_PATH",
                                "value": url,
                                "priority": "mandatory"
                            }
                        ]
                    }
                });
                openmct.legacyRegistry.enable(bundleName);
            }

            openmct.legacyRegistry.enable(bundleMap.CouchDB);
        };
    };

    plugins.Elasticsearch = function (url) {
        return function (openmct) {
            if (url) {
                var bundleName = "config/elastic";
                openmct.legacyRegistry.register(bundleName, {
                    "extensions": {
                        "constants": [
                            {
                                "key": "ELASTIC_ROOT",
                                "value": url,
                                "priority": "mandatory"
                            }
                        ]
                    }
                });
                openmct.legacyRegistry.enable(bundleName);
            }

            openmct.legacyRegistry.enable(bundleMap.Elasticsearch);
        };
    };

    plugins.Generator = function () {
        return GeneratorPlugin;
    };

    plugins.ExampleImagery = ExampleImagery;
    plugins.Plot = PlotPlugin;
    plugins.TelemetryTable = TelemetryTablePlugin;

    plugins.SummaryWidget = SummaryWidget;
    plugins.TelemetryMean = TelemetryMean;
    plugins.URLIndicator = URLIndicatorPlugin;
    plugins.Notebook = Notebook;
    plugins.DisplayLayout = DisplayLayoutPlugin.default;
    plugins.FolderView = FolderView;
    plugins.Tabs = Tabs;
    plugins.Gauge = Gauge;
    plugins.Bignumbers = Bignumbers;
    plugins.FlexibleLayout = FlexibleLayout;
    plugins.LADTable = LADTable;
    plugins.Filters = Filters;
    plugins.ObjectMigration = ObjectMigration.default;
    plugins.GoToOriginalAction = GoToOriginalAction.default;

    return plugins;
});<|MERGE_RESOLUTION|>--- conflicted
+++ resolved
@@ -42,13 +42,10 @@
     './LADTable/plugin',
     './filters/plugin',
     './objectMigration/plugin',
-<<<<<<< HEAD
     './gauge/plugin',
     './bignumbers/plugin',
-    './maelstrom-adapters/src/MaelstromPlugin.js'
-=======
+    './maelstrom-adapters/src/MaelstromPlugin.js',
     './goToOriginalAction/plugin'
->>>>>>> 1b83631e
 ], function (
     _,
     UTCTimeSystem,
@@ -71,13 +68,10 @@
     LADTable,
     Filters,
     ObjectMigration,
-<<<<<<< HEAD
     Gauge,
     Bignumbers,
-    MaelstromPlugin
-=======
+    MaelstromPlugin,
     GoToOriginalAction
->>>>>>> 1b83631e
 ) {
     var bundleMap = {
         LocalStorage: 'platform/persistence/local',

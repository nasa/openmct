--- conflicted
+++ resolved
@@ -40,11 +40,8 @@
     './flexibleLayout/plugin',
     './tabs/plugin',
     '../../platform/features/fixed/plugin',
-<<<<<<< HEAD
-    './LADTable/plugin'
-=======
+    './LADTable/plugin',
     './preview/plugin'
->>>>>>> 47a07da1
 ], function (
     _,
     UTCTimeSystem,
@@ -65,11 +62,8 @@
     FlexibleLayout,
     Tabs,
     FixedView,
-<<<<<<< HEAD
-    LADTable
-=======
+    LADTable,
     PreviewPlugin
->>>>>>> 47a07da1
 ) {
     var bundleMap = {
         LocalStorage: 'platform/persistence/local',
@@ -184,11 +178,8 @@
     plugins.Tabs = Tabs;
     plugins.FixedView = FixedView;
     plugins.FlexibleLayout = FlexibleLayout;
-<<<<<<< HEAD
     plugins.LADTable = LADTable;
-=======
     plugins.Preview = PreviewPlugin.default;
->>>>>>> 47a07da1
 
     return plugins;
 });
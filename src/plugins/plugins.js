/*****************************************************************************
 * Open MCT, Copyright (c) 2014-2018, United States Government
 * as represented by the Administrator of the National Aeronautics and Space
 * Administration. All rights reserved.
 *
 * Open MCT is licensed under the Apache License, Version 2.0 (the
 * "License"); you may not use this file except in compliance with the License.
 * You may obtain a copy of the License at
 * http://www.apache.org/licenses/LICENSE-2.0.
 *
 * Unless required by applicable law or agreed to in writing, software
 * distributed under the License is distributed on an "AS IS" BASIS, WITHOUT
 * WARRANTIES OR CONDITIONS OF ANY KIND, either express or implied. See the
 * License for the specific language governing permissions and limitations
 * under the License.
 *
 * Open MCT includes source code licensed under additional open source
 * licenses. See the Open Source Licenses file (LICENSES.md) included with
 * this source code distribution or the Licensing information page available
 * at runtime from the About dialog for additional information.
 *****************************************************************************/

define([
    'lodash',
    './utcTimeSystem/plugin',
    '../../example/generator/plugin',
    './autoflow/AutoflowTabularPlugin',
    './timeConductor/plugin',
    '../../example/imagery/plugin',
    '../../platform/import-export/bundle',
    './summaryWidget/plugin',
    './URLIndicatorPlugin/URLIndicatorPlugin',
    './telemetryMean/plugin',
    './plot/plugin',
    './telemetryTable/plugin',
    './staticRootPlugin/plugin',
    './notebook/plugin',
    './displayLayout/plugin',
    './folderView/plugin',
<<<<<<< HEAD
    '../../platform/features/fixed/plugin',
    './flexibleLayout/plugin'
=======
    './tabs/plugin',
    '../../platform/features/fixed/plugin'
>>>>>>> 35d1b894
], function (
    _,
    UTCTimeSystem,
    GeneratorPlugin,
    AutoflowPlugin,
    TimeConductorPlugin,
    ExampleImagery,
    ImportExport,
    SummaryWidget,
    URLIndicatorPlugin,
    TelemetryMean,
    PlotPlugin,
    TelemetryTablePlugin,
    StaticRootPlugin,
    Notebook,
    DisplayLayoutPlugin,
    FolderView,
<<<<<<< HEAD
    FixedView,
    FlexibleLayout
=======
    Tabs,
    FixedView
>>>>>>> 35d1b894
) {
    var bundleMap = {
        LocalStorage: 'platform/persistence/local',
        MyItems: 'platform/features/my-items'
    };

    var plugins = _.mapValues(bundleMap, function (bundleName, pluginName) {
        return function pluginConstructor() {
            return function (openmct) {
                openmct.legacyRegistry.enable(bundleName);
            };
        };
    });

    plugins.Snow = function () {
        return function install(openmct) {
            openmct.legacyExtension('constants', {
                key: "THEME",
                value: "snow"
            });
            import('snow' /* webpackChunkName: "theme-snow" */);
        };
    };

    plugins.Espresso = function () {
        return function install(openmct) {
            openmct.legacyExtension('constants', {
                key: "THEME",
                value: "espresso"
            });
            import('espresso' /* webpackChunkName: "theme-espresso" */);
        };
    };

    plugins.UTCTimeSystem = UTCTimeSystem;

    plugins.ImportExport = ImportExport;

    plugins.StaticRootPlugin = StaticRootPlugin;

    /**
     * A tabular view showing the latest values of multiple telemetry points at
     * once. Formatted so that labels and values are aligned.
     *
     * @param {Object} [options] Optional settings to apply to the autoflow
     * tabular view. Currently supports one option, 'type'.
     * @param {string} [options.type] The key of an object type to apply this view
     * to exclusively.
     */
    plugins.AutoflowView = AutoflowPlugin;

    plugins.Conductor = TimeConductorPlugin.default;

    plugins.CouchDB = function (url) {
        return function (openmct) {
            if (url) {
                var bundleName = "config/couch";
                openmct.legacyRegistry.register(bundleName, {
                    "extensions": {
                        "constants": [
                            {
                                "key": "COUCHDB_PATH",
                                "value": url,
                                "priority": "mandatory"
                            }
                        ]
                    }
                });
                openmct.legacyRegistry.enable(bundleName);
            }

            openmct.legacyRegistry.enable(bundleMap.CouchDB);
        };
    };

    plugins.Elasticsearch = function (url) {
        return function (openmct) {
            if (url) {
                var bundleName = "config/elastic";
                openmct.legacyRegistry.register(bundleName, {
                    "extensions": {
                        "constants": [
                            {
                                "key": "ELASTIC_ROOT",
                                "value": url,
                                "priority": "mandatory"
                            }
                        ]
                    }
                });
                openmct.legacyRegistry.enable(bundleName);
            }

            openmct.legacyRegistry.enable(bundleMap.Elasticsearch);
        };
    };

    plugins.Generator = function () {
        return GeneratorPlugin;
    };

    plugins.ExampleImagery = ExampleImagery;
    plugins.Plot = PlotPlugin;
    plugins.TelemetryTable = TelemetryTablePlugin;

    plugins.SummaryWidget = SummaryWidget;
    plugins.TelemetryMean = TelemetryMean;
    plugins.URLIndicator = URLIndicatorPlugin;
    plugins.Notebook = Notebook;
    plugins.DisplayLayout = DisplayLayoutPlugin.default;
    plugins.FolderView = FolderView;
    plugins.Tabs = Tabs;
    plugins.FixedView = FixedView;
    plugins.FlexibleLayout = FlexibleLayout;

    return plugins;
});<|MERGE_RESOLUTION|>--- conflicted
+++ resolved
@@ -37,13 +37,9 @@
     './notebook/plugin',
     './displayLayout/plugin',
     './folderView/plugin',
-<<<<<<< HEAD
-    '../../platform/features/fixed/plugin',
-    './flexibleLayout/plugin'
-=======
+    './flexibleLayout/plugin',
     './tabs/plugin',
     '../../platform/features/fixed/plugin'
->>>>>>> 35d1b894
 ], function (
     _,
     UTCTimeSystem,
@@ -61,13 +57,9 @@
     Notebook,
     DisplayLayoutPlugin,
     FolderView,
-<<<<<<< HEAD
-    FixedView,
-    FlexibleLayout
-=======
+    FlexibleLayout,
     Tabs,
     FixedView
->>>>>>> 35d1b894
 ) {
     var bundleMap = {
         LocalStorage: 'platform/persistence/local',

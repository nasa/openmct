--- conflicted
+++ resolved
@@ -77,14 +77,8 @@
     './timer/plugin',
     './userIndicator/plugin',
     '../../example/exampleUser/plugin',
-<<<<<<< HEAD
     './localStorage/plugin',
-    './legacySupport/plugin.js',
-    '../adapter/indicators/legacy-indicators-plugin',
     './timelist/plugin'
-=======
-    './localStorage/plugin'
->>>>>>> 05825927
 ], function (
     _,
     UTCTimeSystem,
@@ -142,14 +136,8 @@
     Timer,
     UserIndicator,
     ExampleUser,
-<<<<<<< HEAD
     LocalStorage,
-    LegacySupportPlugin,
-    LegacyIndicatorsPlugin,
     TimeList
-=======
-    LocalStorage
->>>>>>> 05825927
 ) {
     const plugins = {};
 
@@ -227,12 +215,7 @@
     plugins.DeviceClassifier = DeviceClassifier.default;
     plugins.UserIndicator = UserIndicator.default;
     plugins.LocalStorage = LocalStorage.default;
-<<<<<<< HEAD
-    plugins.LegacySupport = LegacySupportPlugin.default;
-    plugins.LegacyIndicators = LegacyIndicatorsPlugin;
     plugins.Timelist = TimeList.default;
-=======
->>>>>>> 05825927
 
     return plugins;
 });
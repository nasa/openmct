--- conflicted
+++ resolved
@@ -69,12 +69,9 @@
     './CouchDBSearchFolder/plugin',
     './timeline/plugin',
     './hyperlink/plugin',
-<<<<<<< HEAD
     './clock/plugin',
-    './timer/plugin'
-=======
+    './timer/plugin',
     './DeviceClassifier/plugin'
->>>>>>> 6526f3d6
 ], function (
     _,
     UTCTimeSystem,
@@ -124,12 +121,9 @@
     CouchDBSearchFolder,
     Timeline,
     Hyperlink,
-<<<<<<< HEAD
     Clock,
-    Timer
-=======
+    Timer,
     DeviceClassifier
->>>>>>> 6526f3d6
 ) {
     const bundleMap = {
         LocalStorage: 'platform/persistence/local',
@@ -233,12 +227,9 @@
     plugins.CouchDBSearchFolder = CouchDBSearchFolder.default;
     plugins.Timeline = Timeline.default;
     plugins.Hyperlink = Hyperlink.default;
-<<<<<<< HEAD
     plugins.Clock = Clock.default;
     plugins.Timer = Timer.default;
-=======
     plugins.DeviceClassifier = DeviceClassifier.default;
->>>>>>> 6526f3d6
 
     return plugins;
 });
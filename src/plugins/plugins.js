/*****************************************************************************
 * Open MCT, Copyright (c) 2014-2018, United States Government
 * as represented by the Administrator of the National Aeronautics and Space
 * Administration. All rights reserved.
 *
 * Open MCT is licensed under the Apache License, Version 2.0 (the
 * "License"); you may not use this file except in compliance with the License.
 * You may obtain a copy of the License at
 * http://www.apache.org/licenses/LICENSE-2.0.
 *
 * Unless required by applicable law or agreed to in writing, software
 * distributed under the License is distributed on an "AS IS" BASIS, WITHOUT
 * WARRANTIES OR CONDITIONS OF ANY KIND, either express or implied. See the
 * License for the specific language governing permissions and limitations
 * under the License.
 *
 * Open MCT includes source code licensed under additional open source
 * licenses. See the Open Source Licenses file (LICENSES.md) included with
 * this source code distribution or the Licensing information page available
 * at runtime from the About dialog for additional information.
 *****************************************************************************/

define([
    'lodash',
    './utcTimeSystem/plugin',
    '../../example/generator/plugin',
    './autoflow/AutoflowTabularPlugin',
    './timeConductor/plugin',
    '../../example/imagery/plugin',
    '../../platform/import-export/bundle',
    './summaryWidget/plugin',
    './URLIndicatorPlugin/URLIndicatorPlugin',
    './telemetryMean/plugin',
    './plot/plugin',
    './telemetryTable/plugin',
    './staticRootPlugin/plugin',
    './notebook/plugin',
    './displayLayout/plugin',
    './folderView/plugin',
    './flexibleLayout/plugin',
    './tabs/plugin',
    './LADTable/plugin',
<<<<<<< HEAD
    './notebook-svc/plugin'
=======
    './filters/plugin',
    './objectMigration/plugin'
>>>>>>> 97ccaa58
], function (
    _,
    UTCTimeSystem,
    GeneratorPlugin,
    AutoflowPlugin,
    TimeConductorPlugin,
    ExampleImagery,
    ImportExport,
    SummaryWidget,
    URLIndicatorPlugin,
    TelemetryMean,
    PlotPlugin,
    TelemetryTablePlugin,
    StaticRootPlugin,
    Notebook,
    DisplayLayoutPlugin,
    FolderView,
    FlexibleLayout,
    Tabs,
    LADTable,
<<<<<<< HEAD
    NotebookSVC
=======
    Filters,
    ObjectMigration
>>>>>>> 97ccaa58
) {
    var bundleMap = {
        LocalStorage: 'platform/persistence/local',
        MyItems: 'platform/features/my-items'
    };

    var plugins = _.mapValues(bundleMap, function (bundleName, pluginName) {
        return function pluginConstructor() {
            return function (openmct) {
                openmct.legacyRegistry.enable(bundleName);
            };
        };
    });

    plugins.UTCTimeSystem = UTCTimeSystem;

    plugins.ImportExport = ImportExport;

    plugins.StaticRootPlugin = StaticRootPlugin;

    /**
     * A tabular view showing the latest values of multiple telemetry points at
     * once. Formatted so that labels and values are aligned.
     *
     * @param {Object} [options] Optional settings to apply to the autoflow
     * tabular view. Currently supports one option, 'type'.
     * @param {string} [options.type] The key of an object type to apply this view
     * to exclusively.
     */
    plugins.AutoflowView = AutoflowPlugin;

    plugins.Conductor = TimeConductorPlugin.default;

    plugins.CouchDB = function (url) {
        return function (openmct) {
            if (url) {
                var bundleName = "config/couch";
                openmct.legacyRegistry.register(bundleName, {
                    "extensions": {
                        "constants": [
                            {
                                "key": "COUCHDB_PATH",
                                "value": url,
                                "priority": "mandatory"
                            }
                        ]
                    }
                });
                openmct.legacyRegistry.enable(bundleName);
            }

            openmct.legacyRegistry.enable(bundleMap.CouchDB);
        };
    };

    plugins.Elasticsearch = function (url) {
        return function (openmct) {
            if (url) {
                var bundleName = "config/elastic";
                openmct.legacyRegistry.register(bundleName, {
                    "extensions": {
                        "constants": [
                            {
                                "key": "ELASTIC_ROOT",
                                "value": url,
                                "priority": "mandatory"
                            }
                        ]
                    }
                });
                openmct.legacyRegistry.enable(bundleName);
            }

            openmct.legacyRegistry.enable(bundleMap.Elasticsearch);
        };
    };

    plugins.Generator = function () {
        return GeneratorPlugin;
    };

    plugins.ExampleImagery = ExampleImagery;
    plugins.Plot = PlotPlugin;
    plugins.TelemetryTable = TelemetryTablePlugin;

    plugins.SummaryWidget = SummaryWidget;
    plugins.TelemetryMean = TelemetryMean;
    plugins.URLIndicator = URLIndicatorPlugin;
    plugins.Notebook = Notebook;
    plugins.DisplayLayout = DisplayLayoutPlugin.default;
    plugins.FolderView = FolderView;
    plugins.Tabs = Tabs;
    plugins.FlexibleLayout = FlexibleLayout;
    plugins.LADTable = LADTable;
<<<<<<< HEAD
    plugins.NotebookSVC = NotebookSVC;
=======
    plugins.Filters = Filters;
    plugins.ObjectMigration = ObjectMigration.default;
>>>>>>> 97ccaa58

    return plugins;
});<|MERGE_RESOLUTION|>--- conflicted
+++ resolved
@@ -40,12 +40,9 @@
     './flexibleLayout/plugin',
     './tabs/plugin',
     './LADTable/plugin',
-<<<<<<< HEAD
-    './notebook-svc/plugin'
-=======
+    './notebook-svc/plugin',
     './filters/plugin',
     './objectMigration/plugin'
->>>>>>> 97ccaa58
 ], function (
     _,
     UTCTimeSystem,
@@ -66,12 +63,9 @@
     FlexibleLayout,
     Tabs,
     LADTable,
-<<<<<<< HEAD
-    NotebookSVC
-=======
+    NotebookSVC,
     Filters,
     ObjectMigration
->>>>>>> 97ccaa58
 ) {
     var bundleMap = {
         LocalStorage: 'platform/persistence/local',
@@ -166,12 +160,9 @@
     plugins.Tabs = Tabs;
     plugins.FlexibleLayout = FlexibleLayout;
     plugins.LADTable = LADTable;
-<<<<<<< HEAD
     plugins.NotebookSVC = NotebookSVC;
-=======
     plugins.Filters = Filters;
     plugins.ObjectMigration = ObjectMigration.default;
->>>>>>> 97ccaa58
 
     return plugins;
 });
--- conflicted
+++ resolved
@@ -33,13 +33,9 @@
     './URLIndicatorPlugin/URLIndicatorPlugin',
     './telemetryMean/plugin',
     './plot/plugin',
-<<<<<<< HEAD
+    './telemetryTable/plugin',
     './staticRootPlugin/plugin',
     './NotebookV2/plugin'
-=======
-    './telemetryTable/plugin',
-    './staticRootPlugin/plugin'
->>>>>>> 0301d880
 ], function (
     _,
     UTCTimeSystem,
@@ -53,13 +49,9 @@
     URLIndicatorPlugin,
     TelemetryMean,
     PlotPlugin,
-<<<<<<< HEAD
+    TelemetryTablePlugin,
     StaticRootPlugin,
     NotebookV2
-=======
-    TelemetryTablePlugin,
-    StaticRootPlugin
->>>>>>> 0301d880
 ) {
     var bundleMap = {
         LocalStorage: 'platform/persistence/local',

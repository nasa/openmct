--- conflicted
+++ resolved
@@ -205,11 +205,8 @@
     plugins.URLTimeSettingsSynchronizer = URLTimeSettingsSynchronizer.default;
     plugins.NotificationIndicator = NotificationIndicator.default;
     plugins.NewFolderAction = NewFolderAction.default;
-<<<<<<< HEAD
     plugins.ISOTimeFormat = ISOTimeFormat.default;
-=======
     plugins.DefaultRootName = DefaultRootName.default;
->>>>>>> ffb3b302
 
     return plugins;
 });
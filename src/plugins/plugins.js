/*****************************************************************************
 * Open MCT, Copyright (c) 2014-2018, United States Government
 * as represented by the Administrator of the National Aeronautics and Space
 * Administration. All rights reserved.
 *
 * Open MCT is licensed under the Apache License, Version 2.0 (the
 * "License"); you may not use this file except in compliance with the License.
 * You may obtain a copy of the License at
 * http://www.apache.org/licenses/LICENSE-2.0.
 *
 * Unless required by applicable law or agreed to in writing, software
 * distributed under the License is distributed on an "AS IS" BASIS, WITHOUT
 * WARRANTIES OR CONDITIONS OF ANY KIND, either express or implied. See the
 * License for the specific language governing permissions and limitations
 * under the License.
 *
 * Open MCT includes source code licensed under additional open source
 * licenses. See the Open Source Licenses file (LICENSES.md) included with
 * this source code distribution or the Licensing information page available
 * at runtime from the About dialog for additional information.
 *****************************************************************************/

define([
    'lodash',
    './utcTimeSystem/plugin',
    './localTimeSystem/plugin',
    '../../example/generator/plugin',
    './autoflow/AutoflowTabularPlugin',
    './timeConductor/plugin',
    '../../example/imagery/plugin',
    './imagery/plugin',
    '../../platform/import-export/bundle',
    './summaryWidget/plugin',
    './URLIndicatorPlugin/URLIndicatorPlugin',
    './telemetryMean/plugin',
    './plot/plugin',
    './telemetryTable/plugin',
    './staticRootPlugin/plugin',
    './notebook/plugin',
    './displayLayout/plugin',
    './folderView/plugin',
    './flexibleLayout/plugin',
    './tabs/plugin',
    './LADTable/plugin',
    './filters/plugin',
    './objectMigration/plugin',
    './goToOriginalAction/plugin',
    './clearData/plugin',
    './webPage/plugin',
<<<<<<< HEAD
    './condition/plugin'
=======
    './themes/espresso',
    './themes/maelstrom',
    './themes/snow'
>>>>>>> 3b195e9c
], function (
    _,
    UTCTimeSystem,
    LocalTimeSystem,
    GeneratorPlugin,
    AutoflowPlugin,
    TimeConductorPlugin,
    ExampleImagery,
    ImageryPlugin,
    ImportExport,
    SummaryWidget,
    URLIndicatorPlugin,
    TelemetryMean,
    PlotPlugin,
    TelemetryTablePlugin,
    StaticRootPlugin,
    Notebook,
    DisplayLayoutPlugin,
    FolderView,
    FlexibleLayout,
    Tabs,
    LADTable,
    Filters,
    ObjectMigration,
    GoToOriginalAction,
    ClearData,
    WebPagePlugin,
<<<<<<< HEAD
    ConditionPlugin
=======
    Espresso,
    Maelstrom,
    Snow
>>>>>>> 3b195e9c
) {
    var bundleMap = {
        LocalStorage: 'platform/persistence/local',
        MyItems: 'platform/features/my-items',
        CouchDB: 'platform/persistence/couch'
    };

    var plugins = _.mapValues(bundleMap, function (bundleName, pluginName) {
        return function pluginConstructor() {
            return function (openmct) {
                openmct.legacyRegistry.enable(bundleName);
            };
        };
    });

    plugins.UTCTimeSystem = UTCTimeSystem;
    plugins.LocalTimeSystem = LocalTimeSystem;

    plugins.ImportExport = ImportExport;

    plugins.StaticRootPlugin = StaticRootPlugin;

    /**
     * A tabular view showing the latest values of multiple telemetry points at
     * once. Formatted so that labels and values are aligned.
     *
     * @param {Object} [options] Optional settings to apply to the autoflow
     * tabular view. Currently supports one option, 'type'.
     * @param {string} [options.type] The key of an object type to apply this view
     * to exclusively.
     */
    plugins.AutoflowView = AutoflowPlugin;

    plugins.Conductor = TimeConductorPlugin.default;

    plugins.CouchDB = function (url) {
        return function (openmct) {
            if (url) {
                var bundleName = "config/couch";
                openmct.legacyRegistry.register(bundleName, {
                    "extensions": {
                        "constants": [
                            {
                                "key": "COUCHDB_PATH",
                                "value": url,
                                "priority": "mandatory"
                            }
                        ]
                    }
                });
                openmct.legacyRegistry.enable(bundleName);
            }

            openmct.legacyRegistry.enable(bundleMap.CouchDB);
        };
    };

    plugins.Elasticsearch = function (url) {
        return function (openmct) {
            if (url) {
                var bundleName = "config/elastic";
                openmct.legacyRegistry.register(bundleName, {
                    "extensions": {
                        "constants": [
                            {
                                "key": "ELASTIC_ROOT",
                                "value": url,
                                "priority": "mandatory"
                            }
                        ]
                    }
                });
                openmct.legacyRegistry.enable(bundleName);
            }

            openmct.legacyRegistry.enable(bundleMap.Elasticsearch);
        };
    };

    plugins.Generator = function () {
        return GeneratorPlugin;
    };

    plugins.ExampleImagery = ExampleImagery;
    plugins.ImageryPlugin = ImageryPlugin;
    plugins.Plot = PlotPlugin;
    plugins.TelemetryTable = TelemetryTablePlugin;

    plugins.SummaryWidget = SummaryWidget;
    plugins.TelemetryMean = TelemetryMean;
    plugins.URLIndicator = URLIndicatorPlugin;
    plugins.Notebook = Notebook;
    plugins.DisplayLayout = DisplayLayoutPlugin.default;
    plugins.FolderView = FolderView;
    plugins.Tabs = Tabs;
    plugins.FlexibleLayout = FlexibleLayout;
    plugins.LADTable = LADTable;
    plugins.Filters = Filters;
    plugins.ObjectMigration = ObjectMigration.default;
    plugins.GoToOriginalAction = GoToOriginalAction.default;
    plugins.ClearData = ClearData;
    plugins.WebPage = WebPagePlugin.default;
<<<<<<< HEAD
    plugins.Condition = ConditionPlugin.default;
=======
    plugins.Espresso = Espresso.default;
    plugins.Maelstrom = Maelstrom.default;
    plugins.Snow = Snow.default;
>>>>>>> 3b195e9c

    return plugins;
});<|MERGE_RESOLUTION|>--- conflicted
+++ resolved
@@ -47,13 +47,10 @@
     './goToOriginalAction/plugin',
     './clearData/plugin',
     './webPage/plugin',
-<<<<<<< HEAD
     './condition/plugin'
-=======
     './themes/espresso',
     './themes/maelstrom',
     './themes/snow'
->>>>>>> 3b195e9c
 ], function (
     _,
     UTCTimeSystem,
@@ -81,13 +78,10 @@
     GoToOriginalAction,
     ClearData,
     WebPagePlugin,
-<<<<<<< HEAD
     ConditionPlugin
-=======
     Espresso,
     Maelstrom,
     Snow
->>>>>>> 3b195e9c
 ) {
     var bundleMap = {
         LocalStorage: 'platform/persistence/local',
@@ -190,13 +184,10 @@
     plugins.GoToOriginalAction = GoToOriginalAction.default;
     plugins.ClearData = ClearData;
     plugins.WebPage = WebPagePlugin.default;
-<<<<<<< HEAD
     plugins.Condition = ConditionPlugin.default;
-=======
     plugins.Espresso = Espresso.default;
     plugins.Maelstrom = Maelstrom.default;
     plugins.Snow = Snow.default;
->>>>>>> 3b195e9c
 
     return plugins;
 });
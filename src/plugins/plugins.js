/*****************************************************************************
 * Open MCT, Copyright (c) 2014-2017, United States Government
 * as represented by the Administrator of the National Aeronautics and Space
 * Administration. All rights reserved.
 *
 * Open MCT is licensed under the Apache License, Version 2.0 (the
 * "License"); you may not use this file except in compliance with the License.
 * You may obtain a copy of the License at
 * http://www.apache.org/licenses/LICENSE-2.0.
 *
 * Unless required by applicable law or agreed to in writing, software
 * distributed under the License is distributed on an "AS IS" BASIS, WITHOUT
 * WARRANTIES OR CONDITIONS OF ANY KIND, either express or implied. See the
 * License for the specific language governing permissions and limitations
 * under the License.
 *
 * Open MCT includes source code licensed under additional open source
 * licenses. See the Open Source Licenses file (LICENSES.md) included with
 * this source code distribution or the Licensing information page available
 * at runtime from the About dialog for additional information.
 *****************************************************************************/

define([
    'lodash',
    './utcTimeSystem/plugin',
    '../../example/generator/plugin',
    '../../platform/features/autoflow/plugin',
    './timeConductor/plugin',
    '../../example/imagery/plugin',
<<<<<<< HEAD
    './summaryWidget/plugin'
=======
    '../../platform/import-export/bundle'
>>>>>>> 6d52f094
], function (
    _,
    UTCTimeSystem,
    GeneratorPlugin,
    AutoflowPlugin,
    TimeConductorPlugin,
    ExampleImagery,
<<<<<<< HEAD
    SummaryWidget
=======
    ImportExport
>>>>>>> 6d52f094
) {
    var bundleMap = {
        CouchDB: 'platform/persistence/couch',
        Elasticsearch: 'platform/persistence/elastic',
        Espresso: 'platform/commonUI/themes/espresso',
        LocalStorage: 'platform/persistence/local',
        MyItems: 'platform/features/my-items',
        Snow: 'platform/commonUI/themes/snow'
    };

    var plugins = _.mapValues(bundleMap, function (bundleName, pluginName) {
        return function pluginConstructor() {
            return function (openmct) {
                openmct.legacyRegistry.enable(bundleName);
            };
        };
    });

    plugins.UTCTimeSystem = UTCTimeSystem;

    plugins.ImportExport = ImportExport;

    /**
     * A tabular view showing the latest values of multiple telemetry points at
     * once. Formatted so that labels and values are aligned.
     *
     * @param {Object} [options] Optional settings to apply to the autoflow
     * tabular view. Currently supports one option, 'type'.
     * @param {string} [options.type] The key of an object type to apply this view
     * to exclusively.
     */
    plugins.AutoflowView = AutoflowPlugin;

    plugins.Conductor = TimeConductorPlugin;

    plugins.CouchDB = function (url) {
        return function (openmct) {
            if (url) {
                var bundleName = "config/couch";
                openmct.legacyRegistry.register(bundleName, {
                    "extensions": {
                        "constants": [
                            {
                                "key": "COUCHDB_PATH",
                                "value": url,
                                "priority": "mandatory"
                            }
                        ]
                    }
                });
                openmct.legacyRegistry.enable(bundleName);
            }

            openmct.legacyRegistry.enable(bundleMap.CouchDB);
        };
    };

    plugins.Elasticsearch = function (url) {
        return function (openmct) {
            if (url) {
                var bundleName = "config/elastic";
                openmct.legacyRegistry.register(bundleName, {
                    "extensions": {
                        "constants": [
                            {
                                "key": "ELASTIC_ROOT",
                                "value": url,
                                "priority": "mandatory"
                            }
                        ]
                    }
                });
                openmct.legacyRegistry.enable(bundleName);
            }

            openmct.legacyRegistry.enable(bundleMap.Elasticsearch);
        };
    };

    plugins.Generator = function () {
        return GeneratorPlugin;
    };

    plugins.ExampleImagery = ExampleImagery;

    plugins.SummaryWidget = SummaryWidget;

    return plugins;
});<|MERGE_RESOLUTION|>--- conflicted
+++ resolved
@@ -27,11 +27,8 @@
     '../../platform/features/autoflow/plugin',
     './timeConductor/plugin',
     '../../example/imagery/plugin',
-<<<<<<< HEAD
+    '../../platform/import-export/bundle',
     './summaryWidget/plugin'
-=======
-    '../../platform/import-export/bundle'
->>>>>>> 6d52f094
 ], function (
     _,
     UTCTimeSystem,
@@ -39,11 +36,8 @@
     AutoflowPlugin,
     TimeConductorPlugin,
     ExampleImagery,
-<<<<<<< HEAD
-    SummaryWidget
-=======
+    SummaryWidget,
     ImportExport
->>>>>>> 6d52f094
 ) {
     var bundleMap = {
         CouchDB: 'platform/persistence/couch',

/*****************************************************************************
 * Open MCT, Copyright (c) 2014-2019, United States Government
 * as represented by the Administrator of the National Aeronautics and Space
 * Administration. All rights reserved.
 *
 * Open MCT is licensed under the Apache License, Version 2.0 (the
 * "License"); you may not use this file except in compliance with the License.
 * You may obtain a copy of the License at
 * http://www.apache.org/licenses/LICENSE-2.0.
 *
 * Unless required by applicable law or agreed to in writing, software
 * distributed under the License is distributed on an "AS IS" BASIS, WITHOUT
 * WARRANTIES OR CONDITIONS OF ANY KIND, either express or implied. See the
 * License for the specific language governing permissions and limitations
 * under the License.
 *
 * Open MCT includes source code licensed under additional open source
 * licenses. See the Open Source Licenses file (LICENSES.md) included with
 * this source code distribution or the Licensing information page available
 * at runtime from the About dialog for additional information.
 *****************************************************************************/

define(
    [
        "./URLIndicator",
        "./URLIndicatorPlugin",
        "../../MCT",
        "zepto"
    ],
    function (
        URLIndicator,
        URLIndicatorPlugin,
        MCT,
        $
    ) {
        const defaultAjaxFunction = $.ajax;

<<<<<<< HEAD
        xdescribe("The URLIndicator", function () {
            let openmct;
            let indicatorElement;
            let pluginOptions;
            let ajaxOptions;
            let urlIndicator; // eslint-disable-line
=======
        describe("The URLIndicator", function () {
            var openmct;
            var indicatorElement;
            var pluginOptions;
            var ajaxOptions;
            var urlIndicator; // eslint-disable-line
>>>>>>> 7e7141a5

            beforeEach(function () {
                jasmine.clock().install();
                openmct = new MCT();
                spyOn(openmct.indicators, 'add');
                spyOn($, 'ajax');
                $.ajax.and.callFake(function (options) {
                    ajaxOptions = options;
                });
            });

            afterEach(function () {
                $.ajax = defaultAjaxFunction;
                jasmine.clock().uninstall();
            });

            describe("on initialization", function () {
                describe("with default options", function () {
                    beforeEach(function () {
                        pluginOptions = {
                            url: "someURL"
                        };
                        urlIndicator = URLIndicatorPlugin(pluginOptions)(openmct);
                        indicatorElement = openmct.indicators.add.calls.mostRecent().args[0].element;
                    });

                    it("has a default icon class if none supplied", function () {
                        expect(indicatorElement.classList.contains('icon-chain-links')).toBe(true);
                    });

                    it("defaults to the URL if no label supplied", function () {
                        expect(indicatorElement.textContent.indexOf(pluginOptions.url) >= 0).toBe(true);
                    });
                });

                describe("with custom options", function () {
                    beforeEach(function () {
                        pluginOptions = {
                            url: "customURL",
                            interval: 1814,
                            iconClass: "iconClass-checked",
                            label: "custom label"
                        };
                        urlIndicator = URLIndicatorPlugin(pluginOptions)(openmct);
                        indicatorElement = openmct.indicators.add.calls.mostRecent().args[0].element;
                    });

                    it("uses the custom iconClass", function () {
                        expect(indicatorElement.classList.contains('iconClass-checked')).toBe(true);
                    });
                    it("uses custom interval", function () {
                        expect($.ajax.calls.count()).toEqual(1);
                        jasmine.clock().tick(1);
                        expect($.ajax.calls.count()).toEqual(1);
                        jasmine.clock().tick(pluginOptions.interval + 1);
                        expect($.ajax.calls.count()).toEqual(2);
                    });
                    it("uses custom label if supplied in initialization", function () {
                        expect(indicatorElement.textContent.indexOf(pluginOptions.label) >= 0).toBe(true);
                    });
                });
            });

            describe("when running", function () {
                beforeEach(function () {
                    pluginOptions = {
                        url: "someURL",
                        interval: 100
                    };
                    urlIndicator = URLIndicatorPlugin(pluginOptions)(openmct);
                    indicatorElement = openmct.indicators.add.calls.mostRecent().args[0].element;
                });

                it("requests the provided URL", function () {
                    jasmine.clock().tick(pluginOptions.interval + 1);
                    expect(ajaxOptions.url).toEqual(pluginOptions.url);
                });

                it("indicates success if connection is nominal", function () {
                    jasmine.clock().tick(pluginOptions.interval + 1);
                    ajaxOptions.success();
                    expect(indicatorElement.classList.contains('s-status-on')).toBe(true);
                });

                it("indicates an error when the server cannot be reached", function () {
                    jasmine.clock().tick(pluginOptions.interval + 1);
                    ajaxOptions.error();
                    expect(indicatorElement.classList.contains('s-status-warning-hi')).toBe(true);
                });
            });
        });
    }
);<|MERGE_RESOLUTION|>--- conflicted
+++ resolved
@@ -35,21 +35,12 @@
     ) {
         const defaultAjaxFunction = $.ajax;
 
-<<<<<<< HEAD
-        xdescribe("The URLIndicator", function () {
+        describe("The URLIndicator", function () {
             let openmct;
             let indicatorElement;
             let pluginOptions;
             let ajaxOptions;
             let urlIndicator; // eslint-disable-line
-=======
-        describe("The URLIndicator", function () {
-            var openmct;
-            var indicatorElement;
-            var pluginOptions;
-            var ajaxOptions;
-            var urlIndicator; // eslint-disable-line
->>>>>>> 7e7141a5
 
             beforeEach(function () {
                 jasmine.clock().install();

.c-plan {
<<<<<<< HEAD
  $h: 20px;

  &-content {

    display: grid;
    grid-template-columns: 100px 100px 1fr;
    grid-column-gap: 1px;
    grid-row-gap: 1px;

    div {
      padding: 5px 8px;
      background: #eee;

      div {
        padding: 0;
      }
    }

    .lane-label {
      background: #ccc !important;
      grid-column: span 2;
    }
  }

=======
>>>>>>> 4ba6dc3a
  svg {
    text-rendering: geometricPrecision;
    width: 100%;

    text.activity {
      stroke: none;
    }
  }
}<|MERGE_RESOLUTION|>--- conflicted
+++ resolved
@@ -1,6 +1,4 @@
 .c-plan {
-<<<<<<< HEAD
-  $h: 20px;
 
   &-content {
 
@@ -24,8 +22,6 @@
     }
   }
 
-=======
->>>>>>> 4ba6dc3a
   svg {
     text-rendering: geometricPrecision;
     width: 100%;

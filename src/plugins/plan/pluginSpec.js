--- conflicted
+++ resolved
@@ -57,12 +57,9 @@
         child.style.width = '640px';
         child.style.height = '480px';
         element.appendChild(child);
-<<<<<<< HEAD
 
         originalRouterPath = openmct.router.path;
 
-=======
->>>>>>> d0c57312
         openmct.on('start', done);
         openmct.start(appHolder);
     });

<!--
 Open MCT, Copyright (c) 2014-2024, United States Government
 as represented by the Administrator of the National Aeronautics and Space
 Administration. All rights reserved.

 Open MCT is licensed under the Apache License, Version 2.0 (the
 "License"); you may not use this file except in compliance with the License.
 You may obtain a copy of the License at
 http://www.apache.org/licenses/LICENSE-2.0.

 Unless required by applicable law or agreed to in writing, software
 distributed under the License is distributed on an "AS IS" BASIS, WITHOUT
 WARRANTIES OR CONDITIONS OF ANY KIND, either express or implied. See the
 License for the specific language governing permissions and limitations
 under the License.

 Open MCT includes source code licensed under additional open source
 licenses. See the Open Source Licenses file (LICENSES.md) included with
 this source code distribution or the Licensing information page available
 at runtime from the About dialog for additional information.
-->
<template>
<<<<<<< HEAD
  <div>
    <plan-activity-time-view
      v-for="activity in activities"
      :key="activity.key"
      :activity="activity"
      :heading="heading"
    />
    <plan-activity-properties-view
      v-for="activity in activities"
      :key="activity.key"
      heading="'Properties'"
      :activity="activity"
    />
    <plan-activity-status-view
      v-if="canPersistState"
      :key="activities[0].key"
      :activity="activities[0]"
      :execution-state="activityExecutionState"
      :heading="'Activity Status'"
      @update-activity-state="persistActivityState"
    />
  </div>
=======
  <plan-activity-time-view
    v-for="activity in activities"
    :key="activity.key"
    :activity="activity"
    :heading="heading"
  />
  <plan-activity-properties-view
    v-for="activity in activities"
    :key="activity.key"
    heading="'Properties'"
    :activity="activity"
  />
  <plan-activity-status-view
    v-if="canPersistState"
    :key="activities[0].key"
    :activity="activities[0]"
    :execution-state="persistedActivityStates[activities[0].id]"
    heading="Activity Status"
    @update-activity-state="persistedActivityState"
  />
>>>>>>> 875edd95
</template>

<script>
import { getPreciseDuration } from 'utils/duration';

import { getDisplayProperties } from '../../util.js';
import PlanActivityPropertiesView from './PlanActivityPropertiesView.vue';
import PlanActivityStatusView from './PlanActivityStatusView.vue';
import PlanActivityTimeView from './PlanActivityTimeView.vue';

const propertyLabels = {
  start: 'Start DateTime',
  end: 'End DateTime',
  duration: 'Duration',
  earliestStart: 'Earliest Start',
  latestEnd: 'Latest End',
  gap: 'Gap',
  overlap: 'Overlap',
  totalTime: 'Total Time',
  description: 'Description'
};
export default {
  components: {
    PlanActivityTimeView,
    PlanActivityPropertiesView,
    PlanActivityStatusView
  },
  inject: ['openmct', 'selection'],
  data() {
    return {
      name: '',
      activities: [],
      selectedActivities: [],
      activityExecutionState: undefined,
      heading: ''
    };
  },
  computed: {
    canPersistState() {
      return this.selectedActivities.length === 1 && this.activities?.[0]?.id;
    }
  },
  mounted() {
    this.setFormatters();
    this.getPlanData(this.selection);
    this.getActivityStates();
    this.getActivities();
    this.openmct.selection.on('change', this.updateSelection);
    this.openmct.time.on('timeSystem', this.setFormatters);
  },
  beforeUnmount() {
    this.openmct.selection.off('change', this.updateSelection);
    this.openmct.time.off('timeSystem', this.setFormatters);
    if (this.stopObservingActivityStatesObject) {
      this.stopObservingActivityStatesObject();
    }
  },
  methods: {
    async getActivityStates() {
      this.activityStatesObject = await this.openmct.objects.get('activity-states');
      this.setActivityStates(this.activityStatesObject);
      this.stopObservingActivityStatesObject = this.openmct.objects.observe(
        this.activityStatesObject,
        '*',
        this.setActivityStates
      );
    },
    setActivityStates(newActivitiesStateObject) {
      if (this.activities.length) {
        const id = this.activities[0].id;
        this.activityExecutionState = newActivitiesStateObject.activities[id];
      } else {
        this.activityExecutionState = undefined;
      }
    },
    setFormatters() {
      let timeSystem = this.openmct.time.timeSystem();
      this.timeFormatter = this.openmct.telemetry.getValueFormatter({
        format: timeSystem.timeFormat
      }).formatter;
    },
    updateSelection(newSelection) {
      this.getPlanData(newSelection);
      this.getActivities();
    },
    getPlanData(selection) {
      this.selectedActivities = [];
      selection.forEach((selectionItem) => {
        if (selectionItem[0].context.type === 'activity') {
          const activity = selectionItem[0].context.activity;
          if (activity) {
            activity.key = activity.id ?? activity.name;
            this.selectedActivities.push(activity);
          }
        }
      });
    },
    getActivities() {
      if (this.selectedActivities.length <= 1) {
        this.heading = 'Time';
        this.setSingleActivityProperties();
      } else {
        this.heading = 'Convex Hull';
        this.setMultipleActivityProperties();
      }
    },
    setSingleActivityProperties() {
      this.activities.splice(0);
      this.selectedActivities.forEach((selectedActivity, index) => {
        const activity = {
          id: selectedActivity.id,
          key: selectedActivity.key,
          timeProperties: {
            start: {
              label: propertyLabels.start,
              value: this.formatTime(selectedActivity.start)
            },
            end: {
              label: propertyLabels.end,
              value: this.formatTime(selectedActivity.end)
            },
            duration: {
              label: propertyLabels.duration,
              value: this.formatDuration(selectedActivity.end - selectedActivity.start)
            }
          }
        };
        activity.metadata = {};
        if (selectedActivity.description) {
          activity.metadata.description = {
            label: propertyLabels.description,
            value: selectedActivity.description
          };
        }

        const displayProperties = getDisplayProperties(selectedActivity);
        activity.metadata = {
          ...activity.metadata,
          ...displayProperties
        };

        this.activities[index] = activity;
      });
    },
    sortFn(a, b) {
      const numA = parseInt(a.start, 10);
      const numB = parseInt(b.start, 10);
      if (numA > numB) {
        return 1;
      }

      if (numA < numB) {
        return -1;
      }

      return 0;
    },
    setMultipleActivityProperties() {
      this.activities.splice(0);

      let earliestStart;
      let latestEnd;
      let gap;
      let overlap;
      let id;
      let key;

      //Sort by start time
      let selectedActivities = this.selectedActivities.sort(this.sortFn);
      selectedActivities.forEach((selectedActivity, index) => {
        if (selectedActivities.length === 2 && index > 0) {
          const previous = selectedActivities[index - 1];
          //they're on different rows so there must be overlap
          if (previous.end > selectedActivity.start) {
            overlap = previous.end - selectedActivity.start;
          } else if (previous.end < selectedActivity.start) {
            gap = selectedActivity.start - previous.end;
          }
        }

        if (index > 0) {
          earliestStart = Math.min(earliestStart, selectedActivity.start);
          latestEnd = Math.max(latestEnd, selectedActivity.end);
        } else {
          id = selectedActivity.id;
          key = selectedActivity.id ?? selectedActivity.name;
          earliestStart = selectedActivity.start;
          latestEnd = selectedActivity.end;
        }
      });
      let totalTime = latestEnd - earliestStart;

      const activity = {
        id,
        key,
        timeProperties: {
          earliestStart: {
            label: propertyLabels.earliestStart,
            value: this.formatTime(earliestStart)
          },
          latestEnd: {
            label: propertyLabels.latestEnd,
            value: this.formatTime(latestEnd)
          }
        }
      };

      if (gap) {
        activity.timeProperties.gap = {
          label: propertyLabels.gap,
          value: this.formatDuration(gap)
        };
      } else if (overlap) {
        activity.timeProperties.overlap = {
          label: propertyLabels.overlap,
          value: this.formatDuration(overlap)
        };
      }

      activity.timeProperties.totalTime = {
        label: propertyLabels.totalTime,
        value: this.formatDuration(totalTime)
      };

      this.activities[0] = activity;
    },
    formatDuration(duration) {
      return getPreciseDuration(duration);
    },
    formatTime(time) {
      return this.timeFormatter.format(time);
    },
    persistActivityState(data) {
      const { key, executionState } = data;
      const activitiesPath = `activities.${key}`;
      this.openmct.objects.mutate(this.activityStatesObject, activitiesPath, executionState);
    }
  }
};
</script><|MERGE_RESOLUTION|>--- conflicted
+++ resolved
@@ -20,51 +20,28 @@
  at runtime from the About dialog for additional information.
 -->
 <template>
-<<<<<<< HEAD
   <div>
     <plan-activity-time-view
-      v-for="activity in activities"
-      :key="activity.key"
-      :activity="activity"
-      :heading="heading"
+        v-for="activity in activities"
+        :key="activity.key"
+        :activity="activity"
+        :heading="heading"
     />
     <plan-activity-properties-view
-      v-for="activity in activities"
-      :key="activity.key"
-      heading="'Properties'"
-      :activity="activity"
+        v-for="activity in activities"
+        :key="activity.key"
+        heading="Properties"
+        :activity="activity"
     />
     <plan-activity-status-view
-      v-if="canPersistState"
-      :key="activities[0].key"
-      :activity="activities[0]"
-      :execution-state="activityExecutionState"
-      :heading="'Activity Status'"
-      @update-activity-state="persistActivityState"
+        v-if="canPersistState"
+        :key="activities[0].key"
+        :activity="activities[0]"
+        :execution-state="activityExecutionState"
+        :heading="Activity Status"
+        @update-activity-state="persistActivityState"
     />
   </div>
-=======
-  <plan-activity-time-view
-    v-for="activity in activities"
-    :key="activity.key"
-    :activity="activity"
-    :heading="heading"
-  />
-  <plan-activity-properties-view
-    v-for="activity in activities"
-    :key="activity.key"
-    heading="'Properties'"
-    :activity="activity"
-  />
-  <plan-activity-status-view
-    v-if="canPersistState"
-    :key="activities[0].key"
-    :activity="activities[0]"
-    :execution-state="persistedActivityStates[activities[0].id]"
-    heading="Activity Status"
-    @update-activity-state="persistedActivityState"
-  />
->>>>>>> 875edd95
 </template>
 
 <script>

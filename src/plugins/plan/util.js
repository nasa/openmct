--- conflicted
+++ resolved
@@ -20,7 +20,6 @@
  * at runtime from the About dialog for additional information.
  *****************************************************************************/
 
-<<<<<<< HEAD
 /**
  * The SourceMap allows mapping specific implementations of plan domain objects to those expected by Open MCT.
  * @typedef {object} SourceMapOption
@@ -33,9 +32,7 @@
  * @property {object} displayProperties a list of key: value pairs that specifies which properties of the activity should be displayed when it is selected. Ex. {'location': 'Location', 'metadata.length_in_meters', 'Length (meters)'}
  */
 
-=======
 import _ from 'lodash';
->>>>>>> 60e1eeba
 export function getValidatedData(domainObject) {
   const sourceMap = domainObject.sourceMap;
   const json = getObjectJson(domainObject);
@@ -61,14 +58,6 @@
           groupActivity.end = activity[sourceMap.end];
         }
 
-<<<<<<< HEAD
-        if (sourceMap.id) {
-          groupActivity.id = activity[sourceMap.id];
-        }
-
-        if (sourceMap.displayProperties) {
-          groupActivity.displayProperties = sourceMap.displayProperties;
-=======
         if (Array.isArray(sourceMap.filterMetadata)) {
           groupActivity.filterMetadataValues = [];
           sourceMap.filterMetadata.forEach((property) => {
@@ -77,7 +66,14 @@
               value
             });
           });
->>>>>>> 60e1eeba
+        }
+
+        if (sourceMap.id) {
+          groupActivity.id = activity[sourceMap.id];
+        }
+
+        if (sourceMap.displayProperties) {
+          groupActivity.displayProperties = sourceMap.displayProperties;
         }
 
         if (!mappedJson[groupIdKey]) {
@@ -134,7 +130,6 @@
   return orderedGroupNames;
 }
 
-<<<<<<< HEAD
 export function getDisplayProperties(activity) {
   let displayProperties = {};
   function extractProperties(properties, useKeyAsLabel = false) {
@@ -153,7 +148,8 @@
     extractProperties(activity.properties, true);
   }
   return displayProperties;
-=======
+}
+
 export function getFilteredValues(activity) {
   let values = [];
   if (Array.isArray(activity.filterMetadataValues)) {
@@ -163,7 +159,6 @@
   }
 
   return values;
->>>>>>> 60e1eeba
 }
 
 export function getContrastingColor(hexColor) {

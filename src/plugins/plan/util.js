--- conflicted
+++ resolved
@@ -50,7 +50,6 @@
           groupActivity.id = activity[sourceMap.id];
         }
 
-<<<<<<< HEAD
         if (Array.isArray(sourceMap.filterMetadata)) {
           groupActivity.filterMetadataValues = [];
           sourceMap.filterMetadata.forEach((property) => {
@@ -59,10 +58,10 @@
               value
             });
           });
-=======
+        }
+
         if (sourceMap.displayProperties) {
           groupActivity.displayProperties = sourceMap.displayProperties;
->>>>>>> b0a21d40
         }
 
         if (!mappedJson[groupIdKey]) {
@@ -119,7 +118,6 @@
   return orderedGroupNames;
 }
 
-<<<<<<< HEAD
 export function getFilteredValues(activity) {
   let values = [];
   if (Array.isArray(activity.filterMetadataValues)) {
@@ -129,7 +127,8 @@
   }
 
   return values;
-=======
+}
+
 export function getDisplayProperties(activity) {
   let displayProperties = {};
   if (activity?.displayProperties) {
@@ -163,7 +162,6 @@
   }
 
   return displayProperties;
->>>>>>> b0a21d40
 }
 
 export function getContrastingColor(hexColor) {

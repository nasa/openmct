<!--
 Open MCT, Copyright (c) 2014-2024, United States Government
 as represented by the Administrator of the National Aeronautics and Space
 Administration. All rights reserved.

 Open MCT is licensed under the Apache License, Version 2.0 (the
 "License"); you may not use this file except in compliance with the License.
 You may obtain a copy of the License at
 http://www.apache.org/licenses/LICENSE-2.0.

 Unless required by applicable law or agreed to in writing, software
 distributed under the License is distributed on an "AS IS" BASIS, WITHOUT
 WARRANTIES OR CONDITIONS OF ANY KIND, either express or implied. See the
 License for the specific language governing permissions and limitations
 under the License.

 Open MCT includes source code licensed under additional open source
 licenses. See the Open Source Licenses file (LICENSES.md) included with
 this source code distribution or the Licensing information page available
 at runtime from the About dialog for additional information.
-->
<template>
  <SwimLane :is-nested="isNested" :status="status">
    <template #label>
      {{ heading }}
    </template>
    <template #object>
      <div class="c-plan-av" :style="alignmentStyle">
        <svg v-if="activities.length > 0" class="c-plan-av__svg" :height="height">
          <symbol id="activity-bar-bg" :height="rowHeight" width="2" preserveAspectRatio="none">
            <rect x="0" y="0" width="100%" height="100%" fill="currentColor" />
            <line
              x1="100%"
              y1="0"
              x2="100%"
              y2="100%"
              stroke="black"
              stroke-width="1"
              opacity="0.3"
              transform="translate(-0.5, 0)"
            />
          </symbol>
          <template v-for="(activity, index) in activities" :key="`g-${activity.clipPathId}`">
            <template v-if="clipActivityNames === true">
              <clipPath :id="activity.clipPathId" :key="activity.clipPathId">
                <rect
                  :x="activity.rectStart"
                  :y="activity.row"
                  :width="activity.rectWidth - 1"
                  :height="rowHeight"
                />
              </clipPath>
            </template>
            <g
              class="c-plan__activity activity-bounds"
              @click="setSelectionForActivity(activity, $event)"
            >
              <title>{{ activity.name }}</title>
              <use
                :key="`rect-${index}`"
                href="#activity-bar-bg"
                :x="activity.rectStart"
                :y="activity.row"
                :width="activity.rectWidth"
                :height="rowHeight"
                :class="activity.class"
                :color="activity.color"
              />
              <text
                v-for="(textLine, textIndex) in activity.textLines"
                :key="`text-${index}-${textIndex}`"
                :class="`c-plan__activity-label ${activity.textClass}`"
                :x="activity.textStart"
                :y="activity.textY + textIndex * lineHeight"
                :fill="activity.textColor"
                :clip-path="clipActivityNames === true ? `url(#${activity.clipPathId})` : ''"
              >
                {{ textLine }}
              </text>
            </g>
          </template>
        </svg>
        <div v-else class="c-timeline__no-items">No activities within timeframe</div>
      </div>
    </template>
  </SwimLane>
</template>

<script>
const AXES_PADDING = 20;

import { inject } from 'vue';

import SwimLane from '@/ui/components/swim-lane/SwimLane.vue';

import { useAlignment } from '../../../ui/composables/alignmentContext.js';

export default {
  components: {
    SwimLane
  },
  inject: ['openmct', 'domainObject', 'path'],
  props: {
    activities: {
      type: Array,
      required: true
    },
    clipActivityNames: {
      type: Boolean,
      default: false
    },
    heading: {
      type: String,
      required: true
    },
    height: {
      type: Number,
      default: 30
    },
    width: {
      type: Number,
      default: 200
    },
    isNested: {
      type: Boolean,
      default: false
    },
    status: {
      type: String,
      default() {
        return '';
      }
    },
    rowHeight: {
      type: Number,
      default: 22
    }
  },
  emits: ['activity-selected'],
  setup() {
    const domainObject = inject('domainObject');
    const path = inject('path');
    const openmct = inject('openmct');
    const { alignment: alignmentData, reset: resetAlignment } = useAlignment(
      domainObject,
      path,
      openmct
    );

    return { alignmentData, resetAlignment };
  },
  data() {
    return {
      lineHeight: 10
    };
  },
  computed: {
    alignmentStyle() {
      let leftOffset = 0;
      const rightOffset = this.alignmentData.rightWidth ? AXES_PADDING : 0;
      if (this.alignmentData.leftWidth) {
        leftOffset = this.alignmentData.multiple ? 2 * AXES_PADDING : AXES_PADDING;
      }
      return {
        margin: `0 ${this.alignmentData.rightWidth + rightOffset}px 0 ${this.alignmentData.leftWidth + leftOffset}px`
      };
<<<<<<< HEAD
    },
    svgWidth() {
      // Reduce the width by left axis width, then take off the right yaxis width as well
      return '100%'; // TEMP!
      /*
      let leftOffset = 0;
      if (this.alignmentData.leftWidth) {
        leftOffset = this.alignmentData.multiple ? 2 * AXES_PADDING : AXES_PADDING;
      }
      const rightOffset = this.alignmentData.rightWidth ? AXES_PADDING : 0;
           return (
        this.width -
        (this.alignmentData.leftWidth + leftOffset + this.alignmentData.rightWidth + rightOffset)
      );*/
=======
>>>>>>> 12f76b31
    }
  },
  methods: {
    setSelectionForActivity(activity, event) {
      event.stopPropagation();
      this.$emit('activity-selected', {
        event,
        selection: activity.selection
      });
    }
  }
};
</script><|MERGE_RESOLUTION|>--- conflicted
+++ resolved
@@ -164,23 +164,6 @@
       return {
         margin: `0 ${this.alignmentData.rightWidth + rightOffset}px 0 ${this.alignmentData.leftWidth + leftOffset}px`
       };
-<<<<<<< HEAD
-    },
-    svgWidth() {
-      // Reduce the width by left axis width, then take off the right yaxis width as well
-      return '100%'; // TEMP!
-      /*
-      let leftOffset = 0;
-      if (this.alignmentData.leftWidth) {
-        leftOffset = this.alignmentData.multiple ? 2 * AXES_PADDING : AXES_PADDING;
-      }
-      const rightOffset = this.alignmentData.rightWidth ? AXES_PADDING : 0;
-           return (
-        this.width -
-        (this.alignmentData.leftWidth + leftOffset + this.alignmentData.rightWidth + rightOffset)
-      );*/
-=======
->>>>>>> 12f76b31
     }
   },
   methods: {

<template>
<div class="c-list__item js-list__item"
     :class="[{ 'is-selected': page.isSelected, 'is-default' : (defaultPageId === page.id) }]"
     :data-id="page.id"
     @click="selectPage"
>
    <span class="c-list__item__name js-list__item__name"
          :data-id="page.id"
          @keydown.enter="updateName"
          @blur="updateName"
    >{{ page.name.length ? page.name : `Unnamed ${pageTitle}` }}</span>
    <a class="c-list__item__menu-indicator icon-arrow-down"
       @click="toggleActionMenu"
    ></a>
    <div class="hide-menu hidden">
        <div class="menu-element context-menu-wrapper mobile-disable-select">
            <div class="c-menu">
                <ul>
                    <li v-for="action in actions"
                        :key="action.name"
                        :class="action.cssClass"
                        @click="action.perform(page.id)"
                    >
                        {{ action.name }}
                    </li>
                </ul>
            </div>
        </div>
    </div>
</div>
</template>

<script>
import { togglePopupMenu } from '../utils/popup-menu';

export default {
    inject: ['openmct'],
    props: {
        defaultPageId: {
            type: String,
            default() {
                return '';
            }
        },
        page: {
            type: Object,
            required: true
        },
        pageTitle: {
            type: String,
            default() {
                return '';
            }
        }
    },
    data() {
        return {
            actions: [this.deletePage()]
        }
    },
    watch: {
        page(newPage) {
            this.toggleContentEditable(newPage);
        }
    },
    mounted() {
        this.toggleContentEditable();
    },
    destroyed() {
    },
    methods: {
        deletePage() {
            const self = this;

            return {
                name: `Delete ${this.pageTitle}`,
                cssClass: 'icon-trash',
                perform: function (id) {
                    const dialog = self.openmct.overlays.dialog({
                        iconClass: "error",
                        message: 'This action will delete this page and all of its entries. Do you want to continue?',
                        buttons: [
                            {
                                label: "No",
                                callback: () => {
                                    dialog.dismiss();
                                }
                            },
                            {
                                label: "Yes",
                                emphasis: true,
                                callback: () => {
                                    self.$emit('deletePage', id);
                                    dialog.dismiss();
                                }
                            }
                        ]
                    });
                }
            };
        },
        selectPage(event) {
            const target = event.target;
            const page = target.closest('.js-list__item');
            const input = page.querySelector('.js-list__item__name');

            if (page.className.indexOf('is-selected') > -1) {
                input.contentEditable = true;
                input.classList.add('c-input-inline');
<<<<<<< HEAD
=======
                // document.execCommand('selectAll',false,null); // Commenting out until I can figure out how to do this just in the input
>>>>>>> 747ff8ab
                return;
            }

            const id = target.dataset.id;
            if (!id) {
                return;
            }

            this.$emit('selectPage', id);
        },
        toggleActionMenu(event) {
            event.preventDefault();
            togglePopupMenu(event, this.openmct);
        },
        toggleContentEditable(page = this.page) {
            const pageTitle = this.$el.querySelector('span');
            pageTitle.contentEditable = page.isSelected;
        },
        updateName(event) {
            const target = event.target;
            const name = target.textContent.toString();
            target.contentEditable = false;
            target.classList.remove('c-input-inline');

            if (this.page.name === name) {
                return;
            }

            if (name === '') {
                return;
            }

            this.$emit('renamePage', Object.assign(this.page, { name }));
        }
    }
}
</script><|MERGE_RESOLUTION|>--- conflicted
+++ resolved
@@ -107,10 +107,6 @@
             if (page.className.indexOf('is-selected') > -1) {
                 input.contentEditable = true;
                 input.classList.add('c-input-inline');
-<<<<<<< HEAD
-=======
-                // document.execCommand('selectAll',false,null); // Commenting out until I can figure out how to do this just in the input
->>>>>>> 747ff8ab
                 return;
             }
 

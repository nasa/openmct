--- conflicted
+++ resolved
@@ -567,16 +567,9 @@
         this.selectAndEmitEntry(event, this.entry);
         this.editMode = true;
         this.adjustTextareaHeight();
-        this.$emit('editingEntry');
-      }
-    },
-<<<<<<< HEAD
-    editingEntry() {
-      this.editMode = true;
-      this.$emit('editing-entry');
-    },
-=======
->>>>>>> 734a8dd5
+        this.$emit('editing-entry');
+      }
+    },
     updateEntryValue($event) {
       this.editMode = false;
       const rawEntryValue = $event.target.value;

--- conflicted
+++ resolved
@@ -22,12 +22,8 @@
 
 <template>
 <div
-<<<<<<< HEAD
-    class="c-notebook__entry c-ne has-local-controls"
+    class="c-notebook__entry c-ne has-local-controls has-tag-applier"
     :class="{ 'locked': isLocked }"
-=======
-    class="c-notebook__entry c-ne has-local-controls has-tag-applier"
->>>>>>> 59c0da1b
     @dragover="changeCursor"
     @drop.capture="cancelEditMode"
     @drop.prevent="dropOnEntry"
@@ -72,7 +68,7 @@
                 >
                 </div>
             </template>
-<<<<<<< HEAD
+
             <template v-else>
                 <div
                     :id="entry.id"
@@ -83,7 +79,7 @@
                 >
                 </div>
             </template>
-=======
+
             <TagEditor
                 :domain-object="domainObject"
                 :annotation-query="annotationQuery"
@@ -91,7 +87,7 @@
                 :annotation-search-type="openmct.objects.SEARCH_TYPES.NOTEBOOK_ANNOTATIONS"
                 :target-specific-details="{entryId: entry.id}"
             />
->>>>>>> 59c0da1b
+
             <div class="c-snapshots c-ne__embeds">
                 <NotebookEmbed
                     v-for="embed in entry.embeds"

--- conflicted
+++ resolved
@@ -383,9 +383,6 @@
 
       this.manageEmbedLayout();
     },
-<<<<<<< HEAD
-    convertMarkDownToHtml(text = '') {
-=======
     async addImageFromPaste(event) {
       const clipboardItems = Array.from(
         (event.clipboardData || event.originalEvent.clipboardData).items
@@ -413,8 +410,7 @@
       this.manageEmbedLayout();
       this.timestampAndUpdate();
     },
-    convertMarkDownToHtml(text) {
->>>>>>> 76889cf6
+    convertMarkDownToHtml(text = '') {
       let markDownHtml = this.marked.parse(text, {
         breaks: true,
         renderer: this.renderer

/*****************************************************************************
 * Open MCT, Copyright (c) 2014-2022, United States Government
 * as represented by the Administrator of the National Aeronautics and Space
 * Administration. All rights reserved.
 *
 * Open MCT is licensed under the Apache License, Version 2.0 (the
 * "License"); you may not use this file except in compliance with the License.
 * You may obtain a copy of the License at
 * http://www.apache.org/licenses/LICENSE-2.0.
 *
 * Unless required by applicable law or agreed to in writing, software
 * distributed under the License is distributed on an "AS IS" BASIS, WITHOUT
 * WARRANTIES OR CONDITIONS OF ANY KIND, either express or implied. See the
 * License for the specific language governing permissions and limitations
 * under the License.
 *
 * Open MCT includes source code licensed under additional open source
 * licenses. See the Open Source Licenses file (LICENSES.md) included with
 * this source code distribution or the Licensing information page available
 * at runtime from the About dialog for additional information.
 *****************************************************************************/

<template>
<div
    class="c-notebook__entry c-ne has-local-controls"
    aria-label="Notebook Entry"
    :class="{ 'locked': isLocked, 'is-selected': isSelectedEntry }"
    @dragover="changeCursor"
    @drop.capture="cancelEditMode"
    @drop.prevent="dropOnEntry"
    @click="selectEntry($event, entry)"
>
    <div class="c-ne__time-and-content">
        <div class="c-ne__time-and-creator">
            <span class="c-ne__created-date">{{ createdOnDate }}</span>
            <span class="c-ne__created-time">{{ createdOnTime }}</span>

            <span
                v-if="entry.createdBy"
                class="c-ne__creator"
            >
                <span class="icon-person"></span> {{ entry.createdBy }}
            </span>
        </div>
        <div class="c-ne__content">
            <template v-if="readOnly && result">
                <div
                    :id="entry.id"
                    class="c-ne__text highlight"
                    tabindex="0"
                >
                    <TextHighlight
                        :text="entryText"
                        :highlight="highlightText"
                        :highlight-class="'search-highlight'"
                    />
                </div>
            </template>
            <template v-else-if="!isLocked">
                <div
                    :id="entry.id"
                    class="c-ne__text c-ne__input"
                    aria-label="Notebook Entry Input"
                    tabindex="0"
                    :contenteditable="canEdit"
                    @mouseover="checkEditability($event)"
                    @mouseleave="canEdit = true"
                    @focus="editingEntry()"
                    @blur="updateEntryValue($event)"
                    @keydown.enter.exact.prevent
                    @keyup.enter.exact.prevent="forceBlur($event)"
                    v-html="formattedText"
                >
                </div>
            </template>

            <template v-else>
                <div
                    :id="entry.id"
                    class="c-ne__text"
                    contenteditable="false"
                    tabindex="0"
                    v-html="formattedText"
                >
                </div>
            </template>

            <div>
                <div
                    v-for="(tag, index) in entryTags"
                    :key="index"
                    class="c-tag"
                    :style="{ backgroundColor: tag.backgroundColor, color: tag.foregroundColor }"
                >
                    {{ tag.label }}
                </div>
            </div>

            <div class="c-snapshots c-ne__embeds">
                <NotebookEmbed
                    v-for="embed in entry.embeds"
                    :key="embed.id"
                    :embed="embed"
                    :is-locked="isLocked"
                    @removeEmbed="removeEmbed"
                    @updateEmbed="updateEmbed"
                />
            </div>
        </div>
    </div>
    <div
        v-if="!readOnly && !isLocked"
        class="c-ne__local-controls--hidden"
    >
        <button
            class="c-icon-button c-icon-button--major icon-trash"
            title="Delete this entry"
            tabindex="-1"
            @click="deleteEntry"
        >
        </button>
    </div>
    <div
        v-if="readOnly"
        class="c-ne__section-and-page"
    >
        <a
            class="c-click-link"
            :class="{ 'search-highlight': result.metadata.sectionHit }"
            @click="navigateToSection()"
        >
            {{ result.section.name }}
        </a>
        <span class="icon-arrow-right"></span>
        <a
            class="c-click-link"
            :class="{ 'search-highlight': result.metadata.pageHit }"
            @click="navigateToPage()"
        >
            {{ result.page.name }}
        </a>
    </div>
</div>
</template>

<script>
import NotebookEmbed from './NotebookEmbed.vue';
import TextHighlight from '../../../utils/textHighlight/TextHighlight.vue';
import { createNewEmbed } from '../utils/notebook-entries';
import { saveNotebookImageDomainObject, updateNamespaceOfDomainObject } from '../utils/notebook-image';

import sanitizeHtml from 'sanitize-html';
import Moment from 'moment';

const SANITIZATION_SCHEMA = {
    allowedTags: [],
    allowedAttributes: {}
};
const URL_REGEX = /https?:\/\/(www\.)?[-a-zA-Z0-9@:%._+~#=]{1,256}\.[a-zA-Z0-9()]{1,6}\b([-a-zA-Z0-9()@:%_+.~#?&//=]*)/g;
const UNKNOWN_USER = 'Unknown';

export default {
    components: {
        NotebookEmbed,
        TextHighlight
    },
    inject: ['openmct', 'snapshotContainer', 'entryUrlWhitelist'],
    props: {
        domainObject: {
            type: Object,
            default() {
                return {};
            }
        },
        notebookAnnotations: {
            type: Array,
            default() {
                return [];
            }
        },
        entry: {
            type: Object,
            default() {
                return {};
            }
        },
        result: {
            type: Object,
            default() {
                return {};
            }
        },
        selectedPage: {
            type: Object,
            default() {
                return {};
            }
        },
        selectedSection: {
            type: Object,
            default() {
                return {};
            }
        },
        readOnly: {
            type: Boolean,
            default() {
                return true;
            }
        },
        isLocked: {
            type: Boolean,
            default() {
                return false;
            }
        },
        selectedEntryId: {
            type: String,
            required: true
        }
    },
    data() {
        return {
            editMode: false,
            canEdit: true
        };
    },
    computed: {
        createdOnDate() {
            return this.formatTime(this.entry.createdOn, 'YYYY-MM-DD');
        },
        createdOnTime() {
            return this.formatTime(this.entry.createdOn, 'HH:mm:ss');
        },
<<<<<<< HEAD
        formattedText() {
            // remove ANY tags
            let text = sanitizeHtml(this.entry.text, SANITIZATION_SCHEMA);

            if (this.editMode || !this.urlWhitelist) {
                return text;
            }

            text = text.replace(URL_REGEX, (match) => {
                const url = new URL(match);
                const domain = url.hostname;
                let result = match;

                if (this.urlWhitelist.includes(domain)) {
                    result = `<a class="c-hyperlink" target="_blank" href="${match}">${match}</a>`;
                }

                return result;
            });

            return text;
=======
        isSelectedEntry() {
            return this.selectedEntryId === this.entry.id;
        },
        entryTags() {
            const tagsFromAnnotations = this.openmct.annotation.getTagsFromAnnotations(this.notebookAnnotations);

            return tagsFromAnnotations;
>>>>>>> d1c7d133
        },
        entryText() {
            let text = this.entry.text;

            if (!this.result.metadata.entryHit) {
                text = `[ no result for '${this.result.metadata.originalSearchText}' in entry ]`;
            }

            return text;
        },
        highlightText() {
            let text = '';

            if (this.result.metadata.entryHit) {
                text = this.result.metadata.originalSearchText;
            }

            return text;
        }
    },
    mounted() {
        this.dropOnEntry = this.dropOnEntry.bind(this);
        if (this.entryUrlWhitelist?.length > 0) {
            this.urlWhitelist = this.entryUrlWhitelist;
        }
    },
    methods: {
        async addNewEmbed(objectPath) {
            const bounds = this.openmct.time.bounds();
            const snapshotMeta = {
                bounds,
                link: null,
                objectPath,
                openmct: this.openmct
            };
            const newEmbed = await createNewEmbed(snapshotMeta);
            this.entry.embeds.push(newEmbed);
        },
        cancelEditMode(event) {
            const isEditing = this.openmct.editor.isEditing();
            if (isEditing) {
                this.openmct.editor.cancel();
            }
        },
        changeCursor(event) {
            event.preventDefault();

            if (!this.isLocked) {
                event.dataTransfer.dropEffect = 'copy';
            } else {
                event.dataTransfer.dropEffect = 'none';
                event.dataTransfer.effectAllowed = 'none';
            }
        },
        checkEditability($event) {
            if ($event.target.nodeName === 'A') {
                this.canEdit = false;
            }
        },
        deleteEntry() {
            this.$emit('deleteEntry', this.entry.id);
        },
        async dropOnEntry($event) {
            $event.stopImmediatePropagation();

            const snapshotId = $event.dataTransfer.getData('openmct/snapshot/id');
            if (snapshotId.length) {
                const snapshot = this.snapshotContainer.getSnapshot(snapshotId);
                this.entry.embeds.push(snapshot.embedObject);
                this.snapshotContainer.removeSnapshot(snapshotId);

                const namespace = this.domainObject.identifier.namespace;
                const notebookImageDomainObject = updateNamespaceOfDomainObject(snapshot.notebookImageDomainObject, namespace);
                saveNotebookImageDomainObject(this.openmct, notebookImageDomainObject);
            } else {
                const data = $event.dataTransfer.getData('openmct/domain-object-path');
                const objectPath = JSON.parse(data);
                await this.addNewEmbed(objectPath);
            }

            this.timestampAndUpdate();
        },
        findPositionInArray(array, id) {
            let position = -1;
            array.some((item, index) => {
                const found = item.id === id;
                if (found) {
                    position = index;
                }

                return found;
            });

            return position;
        },
        forceBlur(event) {
            event.target.blur();
        },
        formatTime(unixTime, timeFormat) {
            return Moment.utc(unixTime).format(timeFormat);
        },
        navigateToPage() {
            this.$emit('changeSectionPage', {
                sectionId: this.result.section.id,
                pageId: this.result.page.id
            });
        },
        navigateToSection() {
            this.$emit('changeSectionPage', {
                sectionId: this.result.section.id,
                pageId: null
            });
        },
        removeEmbed(id) {
            const embedPosition = this.findPositionInArray(this.entry.embeds, id);
            // TODO: remove notebook snapshot object using object remove API
            this.entry.embeds.splice(embedPosition, 1);

            this.timestampAndUpdate();
        },
        updateEmbed(newEmbed) {
            this.entry.embeds.some(e => {
                const found = (e.id === newEmbed.id);
                if (found) {
                    e = newEmbed;
                }

                return found;
            });

            this.timestampAndUpdate();
        },
        async timestampAndUpdate() {
            const user = await this.openmct.user.getCurrentUser();

            if (user === undefined) {
                this.entry.modifiedBy = UNKNOWN_USER;
            }

            this.entry.modified = Date.now();

            this.$emit('updateEntry', this.entry);
        },
        editingEntry() {
            this.editMode = true;
            this.$emit('editingEntry');
        },
        updateEntryValue($event) {
            this.editMode = false;
            const value = $event.target.innerText;
            if (value !== this.entry.text && value.match(/\S/)) {
                this.entry.text = value;
                this.timestampAndUpdate();
            } else {
                this.$emit('cancelEdit');
            }
        },
        selectEntry(event, entry) {
            const targetDetails = {};
            const keyString = this.openmct.objects.makeKeyString(this.domainObject.identifier);
            targetDetails[keyString] = {
                entryId: entry.id
            };
            const targetDomainObjects = {};
            targetDomainObjects[keyString] = this.domainObject;
            this.openmct.selection.select(
                [
                    {
                        element: this.openmct.layout.$refs.browseObject.$el,
                        context: {
                            item: this.domainObject
                        }
                    },
                    {
                        element: event.currentTarget,
                        context: {
                            type: 'notebook-entry-selection',
                            targetDetails,
                            targetDomainObjects,
                            annotations: this.notebookAnnotations,
                            annotationType: this.openmct.annotation.ANNOTATION_TYPES.NOTEBOOK,
                            onAnnotationChange: this.timestampAndUpdate
                        }
                    }
                ],
                false);
            event.stopPropagation();
            this.$emit('entry-selection', this.entry);
        }
    }
};
</script><|MERGE_RESOLUTION|>--- conflicted
+++ resolved
@@ -232,7 +232,6 @@
         createdOnTime() {
             return this.formatTime(this.entry.createdOn, 'HH:mm:ss');
         },
-<<<<<<< HEAD
         formattedText() {
             // remove ANY tags
             let text = sanitizeHtml(this.entry.text, SANITIZATION_SCHEMA);
@@ -254,7 +253,6 @@
             });
 
             return text;
-=======
         isSelectedEntry() {
             return this.selectedEntryId === this.entry.id;
         },
@@ -262,7 +260,6 @@
             const tagsFromAnnotations = this.openmct.annotation.getTagsFromAnnotations(this.notebookAnnotations);
 
             return tagsFromAnnotations;
->>>>>>> d1c7d133
         },
         entryText() {
             let text = this.entry.text;

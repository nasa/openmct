--- conflicted
+++ resolved
@@ -30,24 +30,15 @@
             @clear="resetSearch()"
         />
     </div>
-<<<<<<< HEAD
-    <SearchResults v-if="search.length"
-                   ref="searchResults"
-                   :domain-object="domainObject"
-                   :results="searchResults"
-                   @cancelEdit="cancelTransaction"
-                   @editingEntry="startTransaction"
-                   @changeSectionPage="changeSelectedSection"
-                   @updateEntries="updateEntries"
-=======
-    <SearchResults
+    <SearchResults 
         v-if="search.length"
         ref="searchResults"
         :domain-object="domainObject"
         :results="searchResults"
+        @cancelEdit="cancelTransaction"
+        @editingEntry="startTransaction"
         @changeSectionPage="changeSelectedSection"
         @updateEntries="updateEntries"
->>>>>>> 0df33730
     />
     <div
         v-if="!search.length"
@@ -143,20 +134,7 @@
                 ref="notebookEntries"
                 class="c-notebook__entries"
             >
-<<<<<<< HEAD
-                <NotebookEntry v-for="entry in filteredAndSortedEntries"
-                               :key="entry.id"
-                               :entry="entry"
-                               :domain-object="domainObject"
-                               :selected-page="selectedPage"
-                               :selected-section="selectedSection"
-                               :read-only="false"
-                               @cancelEdit="cancelTransaction"
-                               @editingEntry="startTransaction"
-                               @deleteEntry="deleteEntry"
-                               @updateEntry="updateEntry"
-=======
-                <NotebookEntry
+                <NotebookEntry 
                     v-for="entry in filteredAndSortedEntries"
                     :key="entry.id"
                     :entry="entry"
@@ -164,9 +142,10 @@
                     :selected-page="selectedPage"
                     :selected-section="selectedSection"
                     :read-only="false"
+                    @cancelEdit="cancelTransaction"
+                    @editingEntry="startTransaction"
                     @deleteEntry="deleteEntry"
                     @updateEntry="updateEntry"
->>>>>>> 0df33730
                 />
             </div>
         </div>

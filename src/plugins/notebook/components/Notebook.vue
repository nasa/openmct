<!--
 Open MCT, Copyright (c) 2014-2023, United States Government
 as represented by the Administrator of the National Aeronautics and Space
 Administration. All rights reserved.

 Open MCT is licensed under the Apache License, Version 2.0 (the
 "License"); you may not use this file except in compliance with the License.
 You may obtain a copy of the License at
 http://www.apache.org/licenses/LICENSE-2.0.

 Unless required by applicable law or agreed to in writing, software
 distributed under the License is distributed on an "AS IS" BASIS, WITHOUT
 WARRANTIES OR CONDITIONS OF ANY KIND, either express or implied. See the
 License for the specific language governing permissions and limitations
 under the License.

 Open MCT includes source code licensed under additional open source
 licenses. See the Open Source Licenses file (LICENSES.md) included with
 this source code distribution or the Licensing information page available
 at runtime from the About dialog for additional information.
-->

<template>
  <div class="c-notebook" :class="[{ 'c-notebook--restricted': isRestricted }]">
    <div class="c-notebook__head">
      <Search
        class="c-notebook__search"
        :value="search"
        @input="search = $event"
        @clear="resetSearch()"
      />
    </div>
    <SearchResults
      v-if="search.length"
      ref="searchResults"
      :domain-object="domainObject"
      :results="searchResults"
      @cancelEdit="cancelTransaction"
      @editingEntry="startTransaction"
      @changeSectionPage="changeSelectedSection"
      @updateEntries="updateEntries"
    />
    <div v-if="!search.length" class="c-notebook__body">
      <Sidebar
        ref="sidebar"
        class="c-notebook__nav c-sidebar c-drawer c-drawer--align-left"
        :class="sidebarClasses"
        :default-page-id="defaultPageId"
        :selected-page-id="getSelectedPageId()"
        :default-section-id="defaultSectionId"
        :selected-section-id="getSelectedSectionId()"
        :domain-object="domainObject"
        :page-title="domainObject.configuration.pageTitle"
        :section-title="domainObject.configuration.sectionTitle"
        :sections="sections"
        :sidebar-covers-entries="sidebarCoversEntries"
        @defaultPageDeleted="cleanupDefaultNotebook"
        @defaultSectionDeleted="cleanupDefaultNotebook"
        @pagesChanged="pagesChanged"
        @selectPage="selectPage"
        @sectionsChanged="sectionsChanged"
        @selectSection="selectSection"
        @toggleNav="toggleNav"
      />
      <div class="c-notebook__page-view">
        <div class="c-notebook__page-view__header">
          <button
            class="c-notebook__toggle-nav-button c-icon-button c-icon-button--major icon-menu-hamburger"
            @click="toggleNav"
          ></button>
          <div class="c-notebook__page-view__path c-path">
            <span class="c-notebook__path__section c-path__item">
              {{ selectedSection ? selectedSection.name : '' }}
            </span>
            <span class="c-notebook__path__page c-path__item">
              {{ selectedPage ? selectedPage.name : '' }}
            </span>
          </div>
          <div class="c-notebook__page-view__controls">
            <select v-model="showTime" class="c-notebook__controls__time">
              <option value="0" :selected="showTime === 0">Show all</option>
              <option value="1" :selected="showTime === 1">Last hour</option>
              <option value="8" :selected="showTime === 8">Last 8 hours</option>
              <option value="24" :selected="showTime === 24">Last 24 hours</option>
            </select>
            <select v-model="defaultSort" class="c-notebook__controls__time">
              <option value="newest" :selected="defaultSort === 'newest'">Newest first</option>
              <option value="oldest" :selected="defaultSort === 'oldest'">Oldest first</option>
            </select>
          </div>
        </div>
        <div
          v-if="selectedPage && !selectedPage.isLocked"
          :class="{ disabled: activeTransaction }"
          class="c-notebook__drag-area icon-plus"
          @click="newEntry(null, $event)"
          @dragover="dragOver"
          @drop.capture="dropCapture"
          @drop="dropOnEntry($event)"
        >
          <span class="c-notebook__drag-area__label">
            To start a new entry, click here or drag and drop any object
          </span>
        </div>
        <progress-bar
          v-if="savingTransaction"
          class="c-telemetry-table__progress-bar"
          :model="{ progressPerc: undefined }"
        />
        <div v-if="selectedPage && selectedPage.isLocked" class="c-notebook__page-locked">
          <div class="icon-lock"></div>
          <div class="c-notebook__page-locked__message">
            This page has been committed and cannot be modified or removed
          </div>
        </div>
        <div
          v-if="selectedSection && selectedPage"
          ref="notebookEntries"
          class="c-notebook__entries"
          aria-label="Notebook Entries"
        >
          <NotebookEntry
            v-for="entry in filteredAndSortedEntries"
            :key="entry.id"
            :entry="entry"
            :domain-object="domainObject"
            :notebook-annotations="notebookAnnotations[entry.id]"
            :selected-page="selectedPage"
            :selected-section="selectedSection"
            :read-only="false"
            :is-locked="selectedPage.isLocked"
            :selected-entry-id="selectedEntryId"
            @cancelEdit="cancelTransaction"
            @editingEntry="startTransaction"
            @deleteEntry="deleteEntry"
            @updateEntry="updateEntry"
            @entry-selection="entrySelection(entry)"
          />
        </div>
        <div v-if="showLockButton" class="c-notebook__commit-entries-control">
          <button
            class="c-button c-button--major commit-button icon-lock"
            title="Commit entries and lock this page from further changes"
            @click="lockPage()"
          >
            <span class="c-button__label">Commit Entries</span>
          </button>
        </div>
      </div>
    </div>
  </div>
</template>

<script>
import NotebookEntry from './NotebookEntry.vue';
import Search from '@/ui/components/search.vue';
import SearchResults from './SearchResults.vue';
import Sidebar from './Sidebar.vue';
import ProgressBar from '../../../ui/components/ProgressBar.vue';
import {
  clearDefaultNotebook,
  getDefaultNotebook,
  setDefaultNotebook,
  setDefaultNotebookSectionId,
  setDefaultNotebookPageId
} from '../utils/notebook-storage';
import {
  addNotebookEntry,
  createNewEmbed,
  getEntryPosById,
  getNotebookEntries,
  mutateObject,
  selectEntry
} from '../utils/notebook-entries';
import {
  saveNotebookImageDomainObject,
  updateNamespaceOfDomainObject
} from '../utils/notebook-image';
import { isNotebookViewType, RESTRICTED_NOTEBOOK_TYPE } from '../notebook-constants';

import { debounce } from 'lodash';
import objectLink from '../../../ui/mixins/object-link';

function objectCopy(obj) {
  return JSON.parse(JSON.stringify(obj));
}

export default {
  components: {
    NotebookEntry,
    Search,
    SearchResults,
    Sidebar,
    ProgressBar
  },
  inject: ['agent', 'openmct', 'snapshotContainer'],
  props: {
    domainObject: {
      type: Object,
      required: true
    }
  },
  data() {
    return {
      defaultPageId: this.getDefaultPageId(),
      defaultSectionId: this.getDefaultSectionId(),
      selectedSectionId: this.getSelectedSectionId(),
      selectedPageId: this.getSelectedPageId(),
      defaultSort: this.domainObject.configuration.defaultSort,
      focusEntryId: null,
      isRestricted: this.domainObject.type === RESTRICTED_NOTEBOOK_TYPE,
      search: '',
      searchResults: [],
      lastLocalAnnotationCreation: 0,
      showTime: this.domainObject.configuration.showTime || 0,
      showNav: false,
      sidebarCoversEntries: false,
      filteredAndSortedEntries: [],
      notebookAnnotations: {},
      selectedEntryId: undefined,
      activeTransaction: false,
      savingTransaction: false
    };
  },
  computed: {
    pages() {
      return this.getPages() || [];
    },
    sections() {
      return this.getSections();
    },
    selectedPage() {
      const pages = this.getPages();
      if (!pages.length) {
        return undefined;
      }

      const selectedPage = pages.find((page) => page.id === this.selectedPageId);
      if (selectedPage) {
        return selectedPage;
      }

      const defaultPage = pages.find((page) => page.id === this.defaultPageId);
      if (defaultPage) {
        return defaultPage;
      }

      return this.pages[0];
    },
    selectedSection() {
      if (!this.sections.length) {
        return undefined;
      }

      const selectedSection = this.sections.find(
        (section) => section.id === this.selectedSectionId
      );
      if (selectedSection) {
        return selectedSection;
      }

      const defaultSection = this.sections.find((section) => section.id === this.defaultSectionId);
      if (defaultSection) {
        return defaultSection;
      }

      return this.sections[0];
    },
    sidebarClasses() {
      let sidebarClasses = [];
      if (this.showNav) {
        sidebarClasses.push('is-expanded');
      }

      if (this.sidebarCoversEntries) {
        sidebarClasses.push('c-drawer--overlays');
      } else {
        sidebarClasses.push('c-drawer--push');
      }

      return sidebarClasses;
    },
    showLockButton() {
      const entries = getNotebookEntries(
        this.domainObject,
        this.selectedSection,
        this.selectedPage
      );

      return entries && entries.length > 0 && this.isRestricted && !this.selectedPage.isLocked;
    }
  },
  watch: {
    search() {
      this.getSearchResults();
    },
    defaultSort() {
      mutateObject(this.openmct, this.domainObject, 'configuration.defaultSort', this.defaultSort);
      this.filterAndSortEntries();
    },
    showTime() {
      mutateObject(this.openmct, this.domainObject, 'configuration.showTime', this.showTime);
    }
  },
  beforeMount() {
    this.getSearchResults = debounce(this.getSearchResults, 500);
    this.syncUrlWithPageAndSection = debounce(this.syncUrlWithPageAndSection, 100);
  },
  async created() {
    this.transaction = null;
    this.abortController = new AbortController();
    try {
      await this.loadAnnotations();
    } catch (err) {
      if (err.name !== 'AbortError') {
        throw err;
      }
    }
  },
  mounted() {
    this.formatSidebar();
    this.setSectionAndPageFromUrl();

    this.openmct.selection.on('change', this.updateSelection);

    window.addEventListener('orientationchange', this.formatSidebar);
    window.addEventListener('hashchange', this.setSectionAndPageFromUrl);
    this.filterAndSortEntries();
    this.unobserveEntries = this.openmct.objects.observe(
      this.domainObject,
      '*',
      this.filterAndSortEntries
    );
  },
<<<<<<< HEAD
  beforeUnmount() {
=======
  beforeDestroy() {
    this.abortController.abort();
>>>>>>> 3b0e05ed
    if (this.unlisten) {
      this.unlisten();
    }

    if (this.unobserveEntries) {
      this.unobserveEntries();
    }

    Object.keys(this.notebookAnnotations).forEach((entryID) => {
      const notebookAnnotationsForEntry = this.notebookAnnotations[entryID];
      notebookAnnotationsForEntry.forEach((notebookAnnotation) => {
        this.openmct.objects.destroyMutable(notebookAnnotation);
      });
    });

    window.removeEventListener('orientationchange', this.formatSidebar);
    window.removeEventListener('hashchange', this.setSectionAndPageFromUrl);
    this.openmct.selection.off('change', this.updateSelection);
  },
  updated: function () {
    this.$nextTick(() => {
      this.focusOnEntryId();
    });
  },
  methods: {
    changeSectionPage(newParams, oldParams, changedParams) {
      if (isNotebookViewType(newParams.view)) {
        return;
      }

      let pageId = newParams.pageId;
      let sectionId = newParams.sectionId;

      if (!pageId && !sectionId) {
        return;
      }

      this.sections.forEach((section) => {
        section.isSelected = Boolean(section.id === sectionId);

        if (section.isSelected) {
          section.pages.forEach((page) => {
            page.isSelected = Boolean(page.id === pageId);
          });
        }
      });
    },
    updateSelection(selection) {
      const keyString = this.openmct.objects.makeKeyString(this.domainObject.identifier);

      if (selection?.[0]?.[0]?.context?.targetDetails?.[keyString]?.entryId === undefined) {
        this.selectedEntryId = undefined;
      }
    },
    async loadAnnotations() {
      if (!this.openmct.annotation.getAvailableTags().length) {
        // don't bother loading annotations if there are no tags
        return;
      }

      this.lastLocalAnnotationCreation = this.domainObject.annotationLastCreated ?? 0;

      const foundAnnotations = await this.openmct.annotation.getAnnotations(
        this.domainObject.identifier,
        this.abortController.signal
      );

      foundAnnotations.forEach((foundAnnotation) => {
        const targetId = Object.keys(foundAnnotation.targets)[0];
        const entryId = foundAnnotation.targets[targetId].entryId;
        if (!this.notebookAnnotations[entryId]) {
          this.$set(this.notebookAnnotations, entryId, []);
        }

        const annotationExtant = this.notebookAnnotations[entryId].some((existingAnnotation) => {
          return this.openmct.objects.areIdsEqual(
            existingAnnotation.identifier,
            foundAnnotation.identifier
          );
        });
        if (!annotationExtant) {
          const annotationArray = this.notebookAnnotations[entryId];
          const mutableAnnotation = this.openmct.objects.toMutable(foundAnnotation);
          annotationArray.push(mutableAnnotation);
        }
      });
    },
    filterAndSortEntries() {
      const filterTime = Date.now();
      const pageEntries =
        getNotebookEntries(this.domainObject, this.selectedSection, this.selectedPage) || [];

      const hours = parseInt(this.showTime, 10);
      const filteredPageEntriesByTime = hours
        ? pageEntries.filter((entry) => filterTime - entry.createdOn <= hours * 60 * 60 * 1000)
        : pageEntries;

      this.filteredAndSortedEntries =
        this.defaultSort === 'oldest'
          ? filteredPageEntriesByTime
          : [...filteredPageEntriesByTime].reverse();

      if (this.lastLocalAnnotationCreation < this.domainObject.annotationLastCreated) {
        this.loadAnnotations().catch((err) => {
          if (err.name !== 'AbortError') {
            throw err;
          }
        });
      }
    },
    changeSelectedSection({ sectionId, pageId }) {
      const sections = this.sections.map((s) => {
        s.isSelected = false;

        if (s.id === sectionId) {
          s.isSelected = true;
        }

        s.pages.forEach((p, i) => {
          p.isSelected = false;

          if (pageId && pageId === p.id) {
            p.isSelected = true;
          }

          if (!pageId && i === 0) {
            p.isSelected = true;
          }
        });

        return s;
      });

      this.sectionsChanged({ sections });
      this.resetSearch();
    },
    cleanupDefaultNotebook() {
      this.defaultPageId = undefined;
      this.defaultSectionId = undefined;
      this.removeDefaultClass(this.domainObject.identifier);
      clearDefaultNotebook();
    },
    lockPage() {
      let prompt = this.openmct.overlays.dialog({
        iconClass: 'alert',
        message:
          'This action will lock this page and disallow any new entries, or editing of existing entries. Do you want to continue?',
        buttons: [
          {
            label: 'Lock Page',
            callback: () => {
              let sections = this.getSections();
              this.selectedPage.isLocked = true;

              // cant be default if it's locked
              if (this.selectedPage.id === this.defaultPageId) {
                this.cleanupDefaultNotebook();
              }

              if (!this.selectedSection.isLocked) {
                this.selectedSection.isLocked = true;
              }

              mutateObject(this.openmct, this.domainObject, 'configuration.sections', sections);

              if (!this.domainObject.locked) {
                mutateObject(this.openmct, this.domainObject, 'locked', true);
              }

              prompt.dismiss();
            }
          },
          {
            label: 'Cancel',
            callback: () => {
              prompt.dismiss();
            }
          }
        ]
      });
    },
    setSectionAndPageFromUrl() {
      let sectionId =
        this.getSectionIdFromUrl() || this.getDefaultSectionId() || this.getSelectedSectionId();
      let pageId = this.getPageIdFromUrl() || this.getDefaultPageId() || this.getSelectedPageId();

      this.selectSection(sectionId);
      this.selectPage(pageId);
    },
    createNotebookStorageObject() {
      const page = this.selectedPage;
      const section = this.selectedSection;

      return {
        name: this.domainObject.name,
        identifier: this.domainObject.identifier,
        link: this.getLinktoNotebook(),
        defaultSectionId: section.id,
        defaultPageId: page.id
      };
    },
    deleteEntry(entryId) {
      const entryPos = getEntryPosById(
        entryId,
        this.domainObject,
        this.selectedSection,
        this.selectedPage
      );
      if (entryPos === -1) {
        this.openmct.notifications.alert('Warning: unable to delete entry');
        console.error(
          `unable to delete entry ${entryId} from section ${this.selectedSection}, page ${this.selectedPage}`
        );

        this.cancelTransaction();

        return;
      }

      const dialog = this.openmct.overlays.dialog({
        iconClass: 'alert',
        message: 'This action will permanently delete this entry. Do you wish to continue?',
        buttons: [
          {
            label: 'Ok',
            emphasis: true,
            callback: () => {
              const entries = getNotebookEntries(
                this.domainObject,
                this.selectedSection,
                this.selectedPage
              );
              if (entries) {
                entries.splice(entryPos, 1);
                this.updateEntries(entries);
                this.filterAndSortEntries();
                this.removeAnnotations(entryId);
              } else {
                this.cancelTransaction();
              }

              dialog.dismiss();
            }
          },
          {
            label: 'Cancel',
            callback: () => {
              dialog.dismiss();
            }
          }
        ]
      });
    },
    removeAnnotations(entryId) {
      if (this.notebookAnnotations[entryId]) {
        this.openmct.annotation.deleteAnnotations(this.notebookAnnotations[entryId]);
      }
    },
    checkEntryPos(entry) {
      const entryPos = getEntryPosById(
        entry.id,
        this.domainObject,
        this.selectedSection,
        this.selectedPage
      );
      if (entryPos === -1) {
        this.openmct.notifications.alert('Warning: unable to tag entry');
        console.error(
          `unable to tag entry ${entry} from section ${this.selectedSection}, page ${this.selectedPage}`
        );

        return false;
      }

      return true;
    },
    dragOver(event) {
      event.preventDefault();
      event.dataTransfer.dropEffect = 'copy';
    },
    dropCapture(event) {
      const isEditing = this.openmct.editor.isEditing();
      if (isEditing) {
        this.openmct.editor.cancel();
      }
    },
    async dropOnEntry(event) {
      event.preventDefault();
      event.stopImmediatePropagation();

      const snapshotId = event.dataTransfer.getData('openmct/snapshot/id');
      if (snapshotId.length) {
        const snapshot = this.snapshotContainer.getSnapshot(snapshotId);
        this.newEntry(snapshot.embedObject);
        this.snapshotContainer.removeSnapshot(snapshotId);

        const namespace = this.domainObject.identifier.namespace;
        const notebookImageDomainObject = updateNamespaceOfDomainObject(
          snapshot.notebookImageDomainObject,
          namespace
        );
        saveNotebookImageDomainObject(this.openmct, notebookImageDomainObject);

        return;
      }

      const data = event.dataTransfer.getData('openmct/domain-object-path');
      const objectPath = JSON.parse(data);
      const bounds = this.openmct.time.bounds();
      const snapshotMeta = {
        bounds,
        link: null,
        objectPath,
        openmct: this.openmct
      };
      const embed = await createNewEmbed(snapshotMeta);

      this.newEntry(embed);
    },
    focusOnEntryId() {
      if (!this.focusEntryId) {
        return;
      }

      const element = this.$refs.notebookEntries.querySelector(`#${this.focusEntryId}`);

      if (!element) {
        return;
      }

      element.focus();
      this.focusEntryId = null;
    },
    formatSidebar() {
      /*
                Determine if the sidebar should slide over content, or compress it
                Slide over checks:
                - phone (all orientations)
                - tablet portrait
                - in a layout frame (within .c-so-view)
            */
      const isPhone = this.agent.isPhone();
      const isTablet = this.agent.isTablet();
      const isPortrait = this.agent.isPortrait();
      const isInLayout = Boolean(this.$el.closest('.c-so-view'));
      const sidebarCoversEntries = isPhone || (isTablet && isPortrait) || isInLayout;
      this.sidebarCoversEntries = sidebarCoversEntries;
    },
    getDefaultPageId() {
      return this.isDefaultNotebook() ? getDefaultNotebook().defaultPageId : undefined;
    },
    isDefaultNotebook() {
      const defaultNotebook = getDefaultNotebook();
      const defaultNotebookIdentifier = defaultNotebook && defaultNotebook.identifier;

      return (
        defaultNotebookIdentifier !== null &&
        this.openmct.objects.areIdsEqual(defaultNotebookIdentifier, this.domainObject.identifier)
      );
    },
    getDefaultSectionId() {
      return this.isDefaultNotebook() ? getDefaultNotebook().defaultSectionId : undefined;
    },
    getLinktoNotebook() {
      const objectPath = this.openmct.router.path;
      const link = objectLink.computed.objectLink.call({
        objectPath,
        openmct: this.openmct
      });

      const selectedSection = this.selectedSection;
      const selectedPage = this.selectedPage;
      const sectionId = selectedSection ? selectedSection.id : '';
      const pageId = selectedPage ? selectedPage.id : '';

      return `${link}?sectionId=${sectionId}&pageId=${pageId}`;
    },
    getPage(section, id) {
      return section.pages.find((p) => p.id === id);
    },
    getSection(id) {
      return this.sections.find((s) => s.id === id);
    },
    getSections() {
      return this.domainObject.configuration.sections || [];
    },
    getSearchResults() {
      if (!this.search.length) {
        return [];
      }

      const output = [];
      const sections = this.domainObject.configuration.sections;
      const entries = this.domainObject.configuration.entries;
      const searchTextLower = this.search.toLowerCase();
      const originalSearchText = this.search;
      let sectionTrackPageHit;
      let pageTrackEntryHit;
      let sectionTrackEntryHit;

      sections.forEach((section) => {
        const pages = section.pages;
        let resultMetadata = {
          originalSearchText,
          sectionHit: section.name && section.name.toLowerCase().includes(searchTextLower)
        };
        sectionTrackPageHit = false;
        sectionTrackEntryHit = false;

        pages.forEach((page) => {
          resultMetadata.pageHit = page.name && page.name.toLowerCase().includes(searchTextLower);
          pageTrackEntryHit = false;

          if (resultMetadata.pageHit) {
            sectionTrackPageHit = true;
          }

          // check for no entries first
          if (entries[section.id] && entries[section.id][page.id]) {
            const pageEntries = entries[section.id][page.id];

            pageEntries.forEach((entry) => {
              const entryHit = entry.text && entry.text.toLowerCase().includes(searchTextLower);

              // any entry hit goes in, it's the most unique of the hits
              if (entryHit) {
                resultMetadata.entryHit = entryHit;
                pageTrackEntryHit = true;
                sectionTrackEntryHit = true;

                output.push(
                  objectCopy({
                    metadata: resultMetadata,
                    section,
                    page,
                    entry
                  })
                );
              }
            });
          }

          // all entries checked, now in pages,
          // if page hit, but not in results, need to add
          if (resultMetadata.pageHit && !pageTrackEntryHit) {
            resultMetadata.entryHit = false;

            output.push(
              objectCopy({
                metadata: resultMetadata,
                section,
                page
              })
            );
          }
        });

        // all pages checked, now in sections,
        // if section hit, but not in results, need to add and default page
        if (resultMetadata.sectionHit && !sectionTrackPageHit && !sectionTrackEntryHit) {
          resultMetadata.entryHit = false;
          resultMetadata.pageHit = false;

          output.push(
            objectCopy({
              metadata: resultMetadata,
              section,
              page: pages[0]
            })
          );
        }
      });

      this.searchResults = output;
    },
    getPages() {
      const selectedSection = this.selectedSection;
      if (!selectedSection || !selectedSection.pages.length) {
        return [];
      }

      return selectedSection.pages;
    },
    getSelectedPageId() {
      const page = this.selectedPage;
      if (!page) {
        return undefined;
      }

      return page.id;
    },
    getSelectedSectionId() {
      const section = this.selectedSection;
      if (!section) {
        return undefined;
      }

      return section.id;
    },
    async newEntry(embed, event) {
      this.startTransaction();
      this.resetSearch();
      const notebookStorage = this.createNotebookStorageObject();
      this.updateDefaultNotebook(notebookStorage);
      const id = await addNotebookEntry(this.openmct, this.domainObject, notebookStorage, embed);

      const element = this.$refs.notebookEntries.querySelector(`#${id}`);
      const entryAnnotations = this.notebookAnnotations[id] ?? {};
      selectEntry({
        element,
        entryId: id,
        domainObject: this.domainObject,
        openmct: this.openmct,
        notebookAnnotations: entryAnnotations
      });
      if (event) {
        event.stopPropagation();
      }

      this.filterAndSortEntries();
      this.focusEntryId = id;
      this.selectedEntryId = id;
    },
    orientationChange() {
      this.formatSidebar();
    },
    pagesChanged({ pages = [], id = null }) {
      const selectedSection = this.selectedSection;
      if (!selectedSection) {
        return;
      }

      selectedSection.pages = pages;
      const sections = this.sections.map((section) => {
        if (section.id === selectedSection.id) {
          section = selectedSection;
        }

        return section;
      });

      this.sectionsChanged({ sections });
    },
    removeDefaultClass(identifier) {
      this.openmct.status.delete(identifier);
    },
    resetSearch() {
      this.search = '';
      this.searchResults = [];
    },
    toggleNav() {
      this.showNav = !this.showNav;
    },
    updateDefaultNotebook(updatedNotebookStorageObject) {
      if (!this.isDefaultNotebook()) {
        const persistedNotebookStorageObject = getDefaultNotebook();
        if (
          persistedNotebookStorageObject &&
          persistedNotebookStorageObject.identifier !== undefined
        ) {
          this.removeDefaultClass(persistedNotebookStorageObject.identifier);
        }

        setDefaultNotebook(this.openmct, updatedNotebookStorageObject, this.domainObject);
      }

      if (this.defaultSectionId !== updatedNotebookStorageObject.defaultSectionId) {
        setDefaultNotebookSectionId(updatedNotebookStorageObject.defaultSectionId);
        this.defaultSectionId = updatedNotebookStorageObject.defaultSectionId;
      }

      if (this.defaultPageId !== updatedNotebookStorageObject.defaultPageId) {
        setDefaultNotebookPageId(updatedNotebookStorageObject.defaultPageId);
        this.defaultPageId = updatedNotebookStorageObject.defaultPageId;
      }
    },
    updateDefaultNotebookSection(sections, id) {
      if (!id) {
        return;
      }

      const notebookStorage = getDefaultNotebook();
      if (!notebookStorage || notebookStorage.identifier.key !== this.domainObject.identifier.key) {
        return;
      }

      const defaultNotebookSectionId = notebookStorage.defaultSectionId;
      if (defaultNotebookSectionId === id) {
        const section = sections.find((s) => s.id === id);
        if (!section) {
          this.removeDefaultClass(this.domainObject.identifier);
          clearDefaultNotebook();

          return;
        }
      }

      if (id !== defaultNotebookSectionId) {
        return;
      }

      setDefaultNotebookSectionId(defaultNotebookSectionId);
    },
    updateEntry(entry) {
      const entries = getNotebookEntries(
        this.domainObject,
        this.selectedSection,
        this.selectedPage
      );
      const entryPos = getEntryPosById(
        entry.id,
        this.domainObject,
        this.selectedSection,
        this.selectedPage
      );
      entries[entryPos] = entry;

      this.updateEntries(entries);
    },
    updateEntries(entries) {
      const configuration = this.domainObject.configuration;
      const notebookEntries = configuration.entries || {};
      notebookEntries[this.selectedSection.id][this.selectedPage.id] = entries;

      mutateObject(this.openmct, this.domainObject, 'configuration.entries', notebookEntries);

      this.saveTransaction();
    },
    getPageIdFromUrl() {
      return this.openmct.router.getParams().pageId;
    },
    getSectionIdFromUrl() {
      return this.openmct.router.getParams().sectionId;
    },
    syncUrlWithPageAndSection() {
      this.openmct.router.updateParams({
        pageId: this.selectedPageId,
        sectionId: this.selectedSectionId
      });
    },
    sectionsChanged({ sections, id = undefined }) {
      mutateObject(this.openmct, this.domainObject, 'configuration.sections', sections);
      this.updateDefaultNotebookSection(sections, id);
    },
    selectPage(pageId) {
      if (!pageId) {
        return;
      }

      this.selectedPageId = pageId;
      this.syncUrlWithPageAndSection();
      this.filterAndSortEntries();
    },
    selectSection(sectionId) {
      if (!sectionId) {
        return;
      }

      this.selectedSectionId = sectionId;

      const pageId = this.selectedSection.pages[0].id;
      this.selectPage(pageId);

      this.syncUrlWithPageAndSection();
      this.filterAndSortEntries();
    },
    startTransaction() {
      if (!this.openmct.objects.isTransactionActive()) {
        this.activeTransaction = true;
        this.transaction = this.openmct.objects.startTransaction();
      }
    },
    async saveTransaction() {
      if (this.transaction !== null) {
        this.savingTransaction = true;
        try {
          await this.transaction.commit();
        } finally {
          this.endTransaction();
        }
      }
    },
    async cancelTransaction() {
      if (this.transaction !== null) {
        try {
          await this.transaction.cancel();
        } finally {
          this.endTransaction();
        }
      }
    },
    entrySelection(entry) {
      this.selectedEntryId = entry.id;
    },
    endTransaction() {
      this.openmct.objects.endTransaction();
      this.transaction = null;
      this.savingTransaction = false;
      this.activeTransaction = false;
    }
  }
};
</script><|MERGE_RESOLUTION|>--- conflicted
+++ resolved
@@ -332,12 +332,8 @@
       this.filterAndSortEntries
     );
   },
-<<<<<<< HEAD
   beforeUnmount() {
-=======
-  beforeDestroy() {
     this.abortController.abort();
->>>>>>> 3b0e05ed
     if (this.unlisten) {
       this.unlisten();
     }

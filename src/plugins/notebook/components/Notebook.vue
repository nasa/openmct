--- conflicted
+++ resolved
@@ -185,11 +185,7 @@
 import { clearDefaultNotebook, getDefaultNotebook, setDefaultNotebook, setDefaultNotebookSectionId, setDefaultNotebookPageId } from '../utils/notebook-storage';
 import { addNotebookEntry, createNewEmbed, getEntryPosById, getNotebookEntries, mutateObject } from '../utils/notebook-entries';
 import { saveNotebookImageDomainObject, updateNamespaceOfDomainObject } from '../utils/notebook-image';
-<<<<<<< HEAD
-import { NOTEBOOK_VIEW_TYPE } from '../notebook-constants';
-=======
 import { isNotebookViewType, RESTRICTED_NOTEBOOK_TYPE } from '../notebook-constants';
->>>>>>> 2bfe632e
 
 import { debounce } from 'lodash';
 import objectLink from '../../../ui/mixins/object-link';
@@ -737,17 +733,8 @@
 
             this.sectionsChanged({ sections });
         },
-<<<<<<< HEAD
-        removeDefaultClass(defaultNotebookIdentifier) {
-            if (!defaultNotebookIdentifier) {
-                return;
-            }
-
-            this.openmct.status.delete(defaultNotebookIdentifier);
-=======
         removeDefaultClass(identifier) {
             this.openmct.status.delete(identifier);
->>>>>>> 2bfe632e
         },
         resetSearch() {
             this.search = '';
@@ -756,19 +743,6 @@
         toggleNav() {
             this.showNav = !this.showNav;
         },
-<<<<<<< HEAD
-        updateDefaultNotebook(notebookStorage) {
-            const defaultNotebook = getDefaultNotebook();
-            const defaultNotebookIdentifier = defaultNotebook && defaultNotebook.identifier;
-            const isSameNotebook = defaultNotebookIdentifier
-                && this.openmct.objects.areIdsEqual(defaultNotebookIdentifier, notebookStorage.identifier);
-            if (!isSameNotebook) {
-                this.removeDefaultClass(defaultNotebookIdentifier);
-            }
-
-            if (!defaultNotebookIdentifier || !isSameNotebook) {
-                setDefaultNotebook(this.openmct, notebookStorage, this.domainObject);
-=======
         updateDefaultNotebook(updatedNotebookStorageObject) {
             if (!this.isDefaultNotebook()) {
                 const persistedNotebookStorageObject = getDefaultNotebook();
@@ -778,7 +752,6 @@
                 }
 
                 setDefaultNotebook(this.openmct, updatedNotebookStorageObject, this.domainObject);
->>>>>>> 2bfe632e
             }
 
             if (this.defaultSectionId !== updatedNotebookStorageObject.defaultSectionId) {

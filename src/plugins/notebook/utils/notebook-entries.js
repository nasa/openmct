import objectLink from '../../../ui/mixins/object-link';
import { v4 as uuid } from 'uuid';

async function getUsername(openmct) {
    let username = '';

    if (openmct.user.hasProvider()) {
        const user = await openmct.user.getCurrentUser();
        username = user.getName();
    }

    return username;

}

export const DEFAULT_CLASS = 'notebook-default';
const TIME_BOUNDS = {
    START_BOUND: 'tc.startBound',
    END_BOUND: 'tc.endBound',
    START_DELTA: 'tc.startDelta',
    END_DELTA: 'tc.endDelta'
};

export function addEntryIntoPage(notebookStorage, entries, entry) {
    const defaultSectionId = notebookStorage.defaultSectionId;
    const defaultPageId = notebookStorage.defaultPageId;
    if (!defaultSectionId || !defaultPageId) {
        return;
    }

    const newEntries = JSON.parse(JSON.stringify(entries));
    let section = newEntries[defaultSectionId];
    if (!section) {
        newEntries[defaultSectionId] = {};
    }

    let page = newEntries[defaultSectionId][defaultPageId];
    if (!page) {
        newEntries[defaultSectionId][defaultPageId] = [];
    }

    newEntries[defaultSectionId][defaultPageId].push(entry);

    return newEntries;
}

export function getHistoricLinkInFixedMode(openmct, bounds, historicLink) {
    if (historicLink.includes('tc.mode=fixed')) {
        return historicLink;
    }

    openmct.time.getAllClocks().forEach(clock => {
        if (historicLink.includes(`tc.mode=${clock.key}`)) {
            historicLink.replace(`tc.mode=${clock.key}`, 'tc.mode=fixed');

            return;
        }
    });

    const params = historicLink.split('&').map(param => {
        if (param.includes(TIME_BOUNDS.START_BOUND)
                || param.includes(TIME_BOUNDS.START_DELTA)) {
            param = `${TIME_BOUNDS.START_BOUND}=${bounds.start}`;
        }

        if (param.includes(TIME_BOUNDS.END_BOUND)
                || param.includes(TIME_BOUNDS.END_DELTA)) {
            param = `${TIME_BOUNDS.END_BOUND}=${bounds.end}`;
        }

        return param;
    });

    return params.join('&');
}

export async function createNewEmbed(snapshotMeta, snapshot = '') {
    const {
        bounds,
        link,
        objectPath,
        openmct
    } = snapshotMeta;
    const domainObject = objectPath[0];
    const domainObjectType = openmct.types.get(domainObject.type);

    const cssClass = domainObjectType && domainObjectType.definition
        ? domainObjectType.definition.cssClass
        : 'icon-object-unknown';
    const date = Date.now();
    const historicLink = link
        ? getHistoricLinkInFixedMode(openmct, bounds, link)
        : objectLink.computed.objectLink.call({
            objectPath,
            openmct
        });
    const name = domainObject.name;
    const type = domainObject.identifier.key;
    const createdBy = await getUsername(openmct);

    return {
        bounds,
        createdOn: date,
        createdBy,
        cssClass,
        domainObject,
        historicLink,
        id: 'embed-' + date,
        name,
        snapshot,
        type
    };
}

export async function addNotebookEntry(openmct, domainObject, notebookStorage, embed = null, entryText = '') {
    if (!openmct || !domainObject || !notebookStorage) {
        return;
    }

    const date = Date.now();
    const configuration = domainObject.configuration;
    const entries = configuration.entries || {};
    const embeds = embed
        ? [embed]
        : [];

    const id = `entry-${uuid()}`;
    const createdBy = await getUsername(openmct);
    const entry = {
        id,
        createdOn: date,
        createdBy,
        text: entryText,
        embeds
    };

    const newEntries = addEntryIntoPage(notebookStorage, entries, entry);

    addDefaultClass(domainObject, openmct);
<<<<<<< HEAD

=======
>>>>>>> 2bfe632e
    mutateObject(openmct, domainObject, 'configuration.entries', newEntries);

    return id;
}

export function getNotebookEntries(domainObject, selectedSection, selectedPage) {
    if (!domainObject || !selectedSection || !selectedPage || !domainObject.configuration) {
        return;
    }

    const configuration = domainObject.configuration;
    const entries = configuration.entries || {};

    let section = entries[selectedSection.id];
    if (!section) {
        return;
    }

    let page = entries[selectedSection.id][selectedPage.id];
    if (!page) {
        return;
    }

    const specificEntries = entries[selectedSection.id][selectedPage.id];

    return specificEntries;
}

export function getEntryPosById(entryId, domainObject, selectedSection, selectedPage) {
    if (!domainObject || !selectedSection || !selectedPage) {
        return;
    }

    const entries = getNotebookEntries(domainObject, selectedSection, selectedPage);
    let foundId = -1;
    entries.forEach((element, index) => {
        if (element.id === entryId) {
            foundId = index;

            return;
        }
    });

    return foundId;
}

export function deleteNotebookEntries(openmct, domainObject, selectedSection, selectedPage) {
    if (!domainObject || !selectedSection) {
        return;
    }

    const configuration = domainObject.configuration;
    const entries = configuration.entries || {};

    // Delete entire section
    if (!selectedPage) {
        delete entries[selectedSection.id];

        return;
    }

    let section = entries[selectedSection.id];
    if (!section) {
        return;
    }

    delete entries[selectedSection.id][selectedPage.id];

    mutateObject(openmct, domainObject, 'configuration.entries', entries);
}

export function mutateObject(openmct, object, key, value) {
    openmct.objects.mutate(object, key, value);
}

function addDefaultClass(domainObject, openmct) {
    openmct.status.set(domainObject.identifier, DEFAULT_CLASS);
}<|MERGE_RESOLUTION|>--- conflicted
+++ resolved
@@ -137,10 +137,6 @@
     const newEntries = addEntryIntoPage(notebookStorage, entries, entry);
 
     addDefaultClass(domainObject, openmct);
-<<<<<<< HEAD
-
-=======
->>>>>>> 2bfe632e
     mutateObject(openmct, domainObject, 'configuration.entries', newEntries);
 
     return id;

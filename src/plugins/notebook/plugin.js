--- conflicted
+++ resolved
@@ -21,33 +21,9 @@
  *****************************************************************************/
 
 define([
-<<<<<<< HEAD
-    "./src/controllers/NotebookController",
-    "./src/controllers/NewEntryController",
-    "./src/controllers/SelectSnapshotController",
-    "./src/actions/NewEntryContextual",
-    "./src/actions/AnnotateSnapshot",
-    "./src/directives/MCTSnapshot",
-    "./res/templates/controls/snapSelect.html",
-    "./res/templates/controls/embedControl.html",
-    "./res/templates/annotation.html",
-    "./res/templates/draggedEntry.html"
-], function (
-    NotebookController,
-    NewEntryController,
-    SelectSnapshotController,
-    newEntryAction,
-    AnnotateSnapshotAction,
-    MCTSnapshotDirective,
-    snapSelectTemplate,
-    embedControlTemplate,
-    annotationTemplate,
-    draggedEntryTemplate
-=======
     "./src/controllers/NotebookController"
 ], function (
     NotebookController
->>>>>>> 850fa28b
 ) {
     var installed  = false;
 
@@ -93,93 +69,6 @@
                                 }
                             ]
                         }
-<<<<<<< HEAD
-                    ],
-                    actions: [
-                        {
-                            "key": "notebook-new-entry",
-                            "implementation": newEntryAction,
-                            "name": "New Notebook Entry",
-                            "cssClass": "icon-notebook labeled",
-                            "description": "Add a new Notebook entry",
-                            "category": [
-                                "view-control"
-                            ],
-                            "depends": [
-                                "$compile",
-                                "$rootScope",
-                                "dialogService",
-                                "notificationService",
-                                "linkService"
-                            ],
-                            "priority": "preferred"
-                        },
-                        {
-                            "key": "annotate-snapshot",
-                            "implementation": AnnotateSnapshotAction,
-                            "name": "Annotate Snapshot",
-                            "cssClass": "icon-pencil labeled",
-                            "description": "Annotate embed's snapshot",
-                            "category": "embed",
-                            "depends": [
-                                "dialogService",
-                                "dndService",
-                                "$rootScope"
-                            ]
-                        }
-                    ],
-                    controllers: [
-                        {
-                            "key": "NewEntryController",
-                            "implementation": NewEntryController,
-                            "depends": ["$scope",
-                                "$rootScope"
-                            ]
-                        },
-                        {
-                            "key": "selectSnapshotController",
-                            "implementation": SelectSnapshotController,
-                            "depends": ["$scope",
-                                "$rootScope"
-                            ]
-                        }
-                    ],
-                    controls: [
-                        {
-                            "key": "snapshot-select",
-                            "template":  snapSelectTemplate
-                        },
-                        {
-                            "key": "embed-control",
-                            "template": embedControlTemplate
-                        }
-                    ],
-                    templates: [
-                        {
-                            "key": "annotate-snapshot",
-                            "template": annotationTemplate
-                        }
-                    ],
-                    directives: [
-                        {
-                            "key": "mctSnapshot",
-                            "implementation": MCTSnapshotDirective,
-                            "depends": [
-                                "$rootScope",
-                                "$document",
-                                "exportImageService",
-                                "dialogService",
-                                "notificationService"
-                            ]
-                        }
-                    ],
-                    representations: [
-                        {
-                            "key": "draggedEntry",
-                            "template": draggedEntryTemplate
-                        }
-=======
->>>>>>> 850fa28b
                     ]
                 }
             });

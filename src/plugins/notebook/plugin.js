--- conflicted
+++ resolved
@@ -135,7 +135,6 @@
             return;
         }
 
-<<<<<<< HEAD
         const type = RESTRICTED_NOTEBOOK_TYPE;
         const icon = 'icon-notebook-shift-log';
         const description = 'Create and save timestamped notes with embedded object snapshots with the ability to commit and lock pages.';
@@ -150,164 +149,6 @@
         installBaseNotebookFunctionality(openmct);
 
         openmct[RESTRICTED_NOTEBOOK_INSTALLED_KEY] = true;
-=======
-        openmct.actions.register(new CopyToNotebookAction(openmct));
-        const agent = new Agent(window);
-        const notebookType = {
-            name: 'Notebook',
-            description: 'Create and save timestamped notes with embedded object snapshots.',
-            creatable: true,
-            cssClass: 'icon-notebook',
-            initialize: domainObject => {
-                domainObject.configuration = {
-                    defaultSort: 'oldest',
-                    entries: {},
-                    imageMigrationVer: IMAGE_MIGRATION_VER,
-                    pageTitle: 'Page',
-                    sections: [],
-                    sectionTitle: 'Section',
-                    type: 'General'
-                };
-            },
-            form: [
-                {
-                    key: 'defaultSort',
-                    name: 'Entry Sorting',
-                    control: 'select',
-                    options: [
-                        {
-                            name: 'Newest First',
-                            value: "newest"
-                        },
-                        {
-                            name: 'Oldest First',
-                            value: "oldest"
-                        }
-                    ],
-                    cssClass: 'l-inline',
-                    property: [
-                        "configuration",
-                        "defaultSort"
-                    ]
-                },
-                {
-                    key: 'type',
-                    name: 'Note book Type',
-                    control: 'textfield',
-                    cssClass: 'l-inline',
-                    property: [
-                        "configuration",
-                        "type"
-                    ]
-                },
-                {
-                    key: 'sectionTitle',
-                    name: 'Section Title',
-                    control: 'textfield',
-                    cssClass: 'l-inline',
-                    required: true,
-                    property: [
-                        "configuration",
-                        "sectionTitle"
-                    ]
-                },
-                {
-                    key: 'pageTitle',
-                    name: 'Page Title',
-                    control: 'textfield',
-                    cssClass: 'l-inline',
-                    required: true,
-                    property: [
-                        "configuration",
-                        "pageTitle"
-                    ]
-                }
-            ]
-        };
-        openmct.types.addType(NOTEBOOK_TYPE, notebookType);
-
-        const notebookSnapshotImageType = {
-            name: 'Notebook Snapshot Image Storage',
-            description: 'Notebook Snapshot Image Storage object',
-            creatable: false,
-            initialize: domainObject => {
-                domainObject.configuration = {
-                    fullSizeImageURL: undefined,
-                    thumbnailImageURL: undefined
-                };
-            }
-        };
-        openmct.types.addType('notebookSnapshotImage', notebookSnapshotImageType);
-
-        const snapshotContainer = new SnapshotContainer(openmct);
-        const notebookSnapshotIndicator = new Vue ({
-            components: {
-                NotebookSnapshotIndicator
-            },
-            provide: {
-                openmct,
-                snapshotContainer
-            },
-            template: '<NotebookSnapshotIndicator></NotebookSnapshotIndicator>'
-        });
-        const indicator = {
-            element: notebookSnapshotIndicator.$mount().$el,
-            key: 'notebook-snapshot-indicator',
-            priority: openmct.priority.DEFAULT
-        };
-
-        openmct.indicators.add(indicator);
-
-        openmct.objectViews.addProvider({
-            key: 'notebook-vue',
-            name: 'Notebook View',
-            cssClass: 'icon-notebook',
-            canView: function (domainObject) {
-                return domainObject.type === 'notebook';
-            },
-            view: function (domainObject) {
-                let component;
-
-                return {
-                    show(container) {
-                        component = new Vue({
-                            el: container,
-                            components: {
-                                Notebook
-                            },
-                            provide: {
-                                agent,
-                                openmct,
-                                snapshotContainer
-                            },
-                            data() {
-                                return {
-                                    domainObject
-                                };
-                            },
-                            template: '<Notebook :domain-object="domainObject"></Notebook>'
-                        });
-                    },
-                    destroy() {
-                        component.$destroy();
-                    }
-                };
-            }
-        });
-
-        openmct.objects.addGetInterceptor({
-            appliesTo: (identifier, domainObject) => {
-                return domainObject && domainObject.type === 'notebook';
-            },
-            invoke: (identifier, domainObject) => {
-                notebookImageMigration(openmct, domainObject);
-
-                return domainObject;
-            }
-        });
-
-        monkeyPatchObjectAPIForNotebooks(openmct);
->>>>>>> c46849b1
     };
 }
 

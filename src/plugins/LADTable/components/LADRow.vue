
/*****************************************************************************
 * Open MCT, Copyright (c) 2014-2020, United States Government
 * as represented by the Administrator of the National Aeronautics and Space
 * Administration. All rights reserved.
 *
 * Open MCT is licensed under the Apache License, Version 2.0 (the
 * "License"); you may not use this file except in compliance with the License.
 * You may obtain a copy of the License at
 * http://www.apache.org/licenses/LICENSE-2.0.
 *
 * Unless required by applicable law or agreed to in writing, software
 * distributed under the License is distributed on an "AS IS" BASIS, WITHOUT
 * WARRANTIES OR CONDITIONS OF ANY KIND, either express or implied. See the
 * License for the specific language governing permissions and limitations
 * under the License.
 *
 * Open MCT includes source code licensed under additional open source
 * licenses. See the Open Source Licenses file (LICENSES.md) included with
 * this source code distribution or the Licensing information page available
 * at runtime from the About dialog for additional information.
 *****************************************************************************/

<template>
<<<<<<< HEAD
<tr
    class="js-lad-table__body__row"
    @contextmenu.prevent="showContextMenu"
>
    <td class="js-first-data">{{ name }}</td>
    <td class="js-second-data">{{ formattedTimestamp }}</td>
    <td
        class="js-third-data"
        :class="valueClass"
    >{{ value }}</td>
=======
<tr @contextmenu.prevent="showContextMenu">
    <td>{{ name }}</td>
    <td>{{ formattedTimestamp }}</td>
    <td :class="valueClass">{{ value }}</td>
>>>>>>> 67ebcf47
</tr>
</template>

<script>

const CONTEXT_MENU_ACTIONS = [
    'viewHistoricalData',
    'remove'
];

export default {
    inject: ['openmct', 'objectPath'],
    props: {
        domainObject: {
            type: Object,
            required: true
        }
    },
    data() {
        let currentObjectPath = this.objectPath.slice();
        currentObjectPath.unshift(this.domainObject);

        return {
            name: this.domainObject.name,
            timestamp: undefined,
            value: '---',
            valueClass: '',
            currentObjectPath
        }
    },
    computed: {
        formattedTimestamp() {
<<<<<<< HEAD
            return this.timestamp !== '---' ? this.formats[this.timestampKey].format(this.timestamp) : this.timestamp;
=======
            return this.timestamp !== undefined ? this.formats[this.timestampKey].format(this.timestamp) : '---';
>>>>>>> 67ebcf47
        }
    },
    mounted() {
        this.metadata = this.openmct.telemetry.getMetadata(this.domainObject);
        this.formats = this.openmct.telemetry.getFormatMap(this.metadata);
        this.keyString = this.openmct.objects.makeKeyString(this.domainObject.identifier);
        this.bounds = this.openmct.time.bounds();

        this.limitEvaluator = this.openmct
            .telemetry
            .limitEvaluator(this.domainObject);

        this.stopWatchingMutation = this.openmct
            .objects
            .observe(
                this.domainObject,
                '*',
                this.updateName
            );

        this.openmct.time.on('timeSystem', this.updateTimeSystem);
        this.openmct.time.on('bounds', this.updateBounds);

        this.timestampKey = this.openmct.time.timeSystem().key;

        this.valueMetadata = this
            .metadata
            .valuesForHints(['range'])[0];

        this.valueKey = this.valueMetadata.key

        this.unsubscribe = this.openmct
            .telemetry
            .subscribe(this.domainObject, this.updateValues);

        this.requestHistory();
    },
    destroyed() {
        this.stopWatchingMutation();
        this.unsubscribe();
        this.openmct.time.off('timeSystem', this.updateTimeSystem);
        this.openmct.time.off('bounds', this.updateBounds);
    },
    methods: {
        updateValues(datum) {
            let newTimestamp = this.formats[this.timestampKey].parse(datum),
<<<<<<< HEAD
                shouldUpdate = this.timestamp === '---' || newTimestamp >= this.timestamp,
                limit;

            if(!this.inBounds(newTimestamp)) {
                return;
            }

            if(shouldUpdate) {
                this.timestamp = this.formats[this.timestampKey].parse(datum);
                this.value = this.formats[this.valueKey].format(datum);
                limit = this.limitEvaluator.evaluate(datum, this.valueMetadata);

=======
                limit;

            if(this.shouldUpdate(newTimestamp)) {
                this.timestamp = this.formats[this.timestampKey].parse(datum);
                this.value = this.formats[this.valueKey].format(datum);
                limit = this.limitEvaluator.evaluate(datum, this.valueMetadata);
>>>>>>> 67ebcf47
                if (limit) {
                    this.valueClass = limit.cssClass;
                } else {
                    this.valueClass = '';
                }
            }
        },
<<<<<<< HEAD
        requestHistory() {
            this.timestamp = '---';
=======
        shouldUpdate(newTimestamp) {
            return (this.timestamp === undefined) ||
                (this.inBounds(newTimestamp) &&
                newTimestamp > this.timestamp);
        },
        requestHistory() {
>>>>>>> 67ebcf47
            this.openmct
                .telemetry
                .request(this.domainObject, {
                    start: this.bounds.start,
                    end: this.bounds.end,
<<<<<<< HEAD
                    strategy: 'latest'
                })
                .then((data) => this.updateValues(data[data.length - 1]));
=======
                    size: 1,
                    strategy: 'latest'
                })
                .then((array) => this.updateValues(array[array.length - 1]));
>>>>>>> 67ebcf47
        },
        updateName(name) {
            this.name = name;
        },
        updateBounds(bounds, isTick) {
            this.bounds = bounds;
            if(!isTick) {
                this.requestHistory();
            }
        },
        inBounds(timestamp) {
            return timestamp >= this.bounds.start && timestamp <= this.bounds.end;
        },
        updateTimeSystem(timeSystem) {
            this.value = '---';
            this.timestamp = '---';
            this.valueClass = '';
            this.timestampKey = timeSystem.key;
        },
        showContextMenu(event) {
            this.openmct.contextMenu._showContextMenuForObjectPath(this.currentObjectPath, event.x, event.y, CONTEXT_MENU_ACTIONS);
        }
    }
}
</script>
<|MERGE_RESOLUTION|>--- conflicted
+++ resolved
@@ -22,7 +22,6 @@
  *****************************************************************************/
 
 <template>
-<<<<<<< HEAD
 <tr
     class="js-lad-table__body__row"
     @contextmenu.prevent="showContextMenu"
@@ -33,12 +32,6 @@
         class="js-third-data"
         :class="valueClass"
     >{{ value }}</td>
-=======
-<tr @contextmenu.prevent="showContextMenu">
-    <td>{{ name }}</td>
-    <td>{{ formattedTimestamp }}</td>
-    <td :class="valueClass">{{ value }}</td>
->>>>>>> 67ebcf47
 </tr>
 </template>
 
@@ -71,11 +64,7 @@
     },
     computed: {
         formattedTimestamp() {
-<<<<<<< HEAD
-            return this.timestamp !== '---' ? this.formats[this.timestampKey].format(this.timestamp) : this.timestamp;
-=======
             return this.timestamp !== undefined ? this.formats[this.timestampKey].format(this.timestamp) : '---';
->>>>>>> 67ebcf47
         }
     },
     mounted() {
@@ -122,27 +111,12 @@
     methods: {
         updateValues(datum) {
             let newTimestamp = this.formats[this.timestampKey].parse(datum),
-<<<<<<< HEAD
-                shouldUpdate = this.timestamp === '---' || newTimestamp >= this.timestamp,
-                limit;
-
-            if(!this.inBounds(newTimestamp)) {
-                return;
-            }
-
-            if(shouldUpdate) {
-                this.timestamp = this.formats[this.timestampKey].parse(datum);
-                this.value = this.formats[this.valueKey].format(datum);
-                limit = this.limitEvaluator.evaluate(datum, this.valueMetadata);
-
-=======
                 limit;
 
             if(this.shouldUpdate(newTimestamp)) {
                 this.timestamp = this.formats[this.timestampKey].parse(datum);
                 this.value = this.formats[this.valueKey].format(datum);
                 limit = this.limitEvaluator.evaluate(datum, this.valueMetadata);
->>>>>>> 67ebcf47
                 if (limit) {
                     this.valueClass = limit.cssClass;
                 } else {
@@ -150,32 +124,21 @@
                 }
             }
         },
-<<<<<<< HEAD
-        requestHistory() {
-            this.timestamp = '---';
-=======
         shouldUpdate(newTimestamp) {
             return (this.timestamp === undefined) ||
                 (this.inBounds(newTimestamp) &&
                 newTimestamp > this.timestamp);
         },
         requestHistory() {
->>>>>>> 67ebcf47
             this.openmct
                 .telemetry
                 .request(this.domainObject, {
                     start: this.bounds.start,
                     end: this.bounds.end,
-<<<<<<< HEAD
-                    strategy: 'latest'
-                })
-                .then((data) => this.updateValues(data[data.length - 1]));
-=======
                     size: 1,
                     strategy: 'latest'
                 })
                 .then((array) => this.updateValues(array[array.length - 1]));
->>>>>>> 67ebcf47
         },
         updateName(name) {
             this.name = name;

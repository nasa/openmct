/*****************************************************************************
 * Open MCT, Copyright (c) 2014-2018, United States Government
 * as represented by the Administrator of the National Aeronautics and Space
 * Administration. All rights reserved.
 *
 * Open MCT is licensed under the Apache License, Version 2.0 (the
 * "License"); you may not use this file except in compliance with the License.
 * You may obtain a copy of the License at
 * http://www.apache.org/licenses/LICENSE-2.0.
 *
 * Unless required by applicable law or agreed to in writing, software
 * distributed under the License is distributed on an "AS IS" BASIS, WITHOUT
 * WARRANTIES OR CONDITIONS OF ANY KIND, either express or implied. See the
 * License for the specific language governing permissions and limitations
 * under the License.
 *
 * Open MCT includes source code licensed under additional open source
 * licenses. See the Open Source Licenses file (LICENSES.md) included with
 * this source code distribution or the Licensing information page available
 * at runtime from the About dialog for additional information.
 *****************************************************************************/

<template>
<div class="c-lad-table-wrapper">
    <table class="c-table c-lad-table">
        <thead>
            <tr>
                <th>Name</th>
                <th>Timestamp</th>
                <th>Value</th>
            </tr>
        </thead>
        <tbody>
            <lad-row
                v-for="item in items"
                :key="item.key"
                :domain-object="item.domainObject"
            />
        </tbody>
    </table>
</div>
</template>

<script>
import LadRow from './LADRow.vue';

export default {
    inject: ['openmct', 'domainObject', 'objectPath'],
    components: {
        LadRow
    },
    data() {
        return {
            items: []
        };
    },
    mounted() {
        this.composition = this.openmct.composition.get(this.domainObject);
        this.composition.on('add', this.addItem);
        this.composition.on('remove', this.removeItem);
        this.composition.on('reorder', this.reorder);
        this.composition.load();
    },
    destroyed() {
        this.composition.off('add', this.addItem);
        this.composition.off('remove', this.removeItem);
        this.composition.off('reorder', this.reorder);
    },
    methods: {
        addItem(domainObject) {
            let item = {};
            item.domainObject = domainObject;
            item.key = this.openmct.objects.makeKeyString(domainObject.identifier);

            this.items.push(item);
        },
        removeItem(identifier) {
            let index = this.items.findIndex(item => this.openmct.objects.makeKeyString(identifier) === item.key);

            this.items.splice(index, 1);
        },
        reorder(reorderPlan) {
            let oldItems = this.items.slice();
            reorderPlan.forEach((reorderEvent) => {
                this.$set(this.items, reorderEvent.newIndex, oldItems[reorderEvent.oldIndex]);
            });
        }
    }
<<<<<<< HEAD
};
</script>
=======
}
</script>
>>>>>>> 87d63806
<|MERGE_RESOLUTION|>--- conflicted
+++ resolved
@@ -86,10 +86,5 @@
             });
         }
     }
-<<<<<<< HEAD
 };
-</script>
-=======
-}
-</script>
->>>>>>> 87d63806
+</script>
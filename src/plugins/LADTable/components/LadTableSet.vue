<!--
 Open MCT, Copyright (c) 2014-2023, United States Government
 as represented by the Administrator of the National Aeronautics and Space
 Administration. All rights reserved.

 Open MCT is licensed under the Apache License, Version 2.0 (the
 "License"); you may not use this file except in compliance with the License.
 You may obtain a copy of the License at
 http://www.apache.org/licenses/LICENSE-2.0.

 Unless required by applicable law or agreed to in writing, software
 distributed under the License is distributed on an "AS IS" BASIS, WITHOUT
 WARRANTIES OR CONDITIONS OF ANY KIND, either express or implied. See the
 License for the specific language governing permissions and limitations
 under the License.

 Open MCT includes source code licensed under additional open source
 licenses. See the Open Source Licenses file (LICENSES.md) included with
 this source code distribution or the Licensing information page available
 at runtime from the About dialog for additional information.
-->

<template>
  <div class="c-lad-table-wrapper u-style-receiver js-style-receiver" :class="staleClass">
    <table class="c-table c-lad-table">
      <thead>
        <tr>
          <th>Name</th>
          <th v-if="showTimestamp">Timestamp</th>
          <th>Value</th>
          <th v-if="showType">Type</th>
          <th v-if="hasUnits">Units</th>
        </tr>
      </thead>
      <tbody>
        <template v-for="ladTable in ladTableObjects" :key="ladTable.key">
          <tr class="c-table__group-header js-lad-table-set__table-headers">
            <td colspan="10">
              {{ ladTable.domainObject.name }}
            </td>
          </tr>
          <lad-row
            v-for="ladRow in ladTelemetryObjects[ladTable.key]"
            :key="combineKeys(ladTable.key, ladRow.key)"
            :domain-object="ladRow.domainObject"
            :path-to-table="ladTable.objectPath"
            :has-units="hasUnits"
            :is-stale="staleObjects.includes(combineKeys(ladTable.key, ladRow.key))"
            :configuration="configuration"
            @rowContextClick="updateViewContext"
          />
        </template>
      </tbody>
    </table>
  </div>
</template>

<script>
import LadRow from './LadRow.vue';
import StalenessUtils from '@/utils/staleness';

<<<<<<< HEAD
=======
import LadRow from './LadRow.vue';

>>>>>>> 3d1eeecd
export default {
  components: {
    LadRow
  },
  inject: ['openmct', 'objectPath', 'currentView', 'ladTableConfiguration'],
  props: {
    domainObject: {
      type: Object,
      required: true
    }
  },
  data() {
    return {
      ladTableObjects: [],
      ladTelemetryObjects: {},
      viewContext: {},
      staleObjects: [],
      configuration: this.ladTableConfiguration.getConfiguration()
    };
  },
  computed: {
    hasUnits() {
      const ladTables = Object.values(this.ladTelemetryObjects);
      let showUnits = false;

      for (let ladTable of ladTables) {
        for (let telemetryObject of ladTable) {
          let metadata = this.openmct.telemetry.getMetadata(telemetryObject.domainObject);

          if (metadata) {
            for (let metadatum of metadata.valueMetadatas) {
              if (metadatum.unit) {
                showUnits = true;
              }
            }
          }
        }
      }

      return showUnits && !this.configuration?.hiddenColumns?.units;
    },
    showTimestamp() {
      return !this.configuration?.hiddenColumns?.timestamp;
    },
    showType() {
      return !this.configuration?.hiddenColumns?.type;
    },
    staleClass() {
      if (this.staleObjects.length !== 0) {
        return 'is-stale';
      }

      return '';
    }
  },
  created() {
    this.compositions = [];
  },
  mounted() {
    this.ladTableConfiguration.on('change', this.handleConfigurationChange);
    this.composition = this.openmct.composition.get(this.domainObject);
    this.composition.on('add', this.addLadTable);
    this.composition.on('remove', this.removeLadTable);
    this.composition.on('reorder', this.reorderLadTables);
    this.composition.load();

    this.stalenessSubscription = {};
  },
  unmounted() {
    this.ladTableConfiguration.off('change', this.handleConfigurationChange);
    this.composition.off('add', this.addLadTable);
    this.composition.off('remove', this.removeLadTable);
    this.composition.off('reorder', this.reorderLadTables);
    this.compositions.forEach((c) => {
      c.composition.off('add', c.addCallback);
      c.composition.off('remove', c.removeCallback);
    });

    Object.values(this.stalenessSubscription).forEach((stalenessSubscription) => {
      stalenessSubscription.unsubscribe();
      stalenessSubscription.stalenessUtils.destroy();
    });
  },
  methods: {
    addLadTable(domainObject) {
      let ladTable = {};
      ladTable.domainObject = domainObject;
      ladTable.key = this.openmct.objects.makeKeyString(domainObject.identifier);
      ladTable.objectPath = [domainObject, ...this.objectPath];

      this.ladTelemetryObjects[ladTable.key] = [];
      this.ladTableObjects.push(ladTable);

      let composition = this.openmct.composition.get(ladTable.domainObject);
      let addCallback = this.addTelemetryObject(ladTable);
      let removeCallback = this.removeTelemetryObject(ladTable);

      composition.on('add', addCallback);
      composition.on('remove', removeCallback);
      composition.load();

      this.compositions.push({
        composition,
        addCallback,
        removeCallback
      });
    },
    combineKeys(ladKey, telemetryObjectKey) {
      return `${ladKey}-${telemetryObjectKey}`;
    },
    removeLadTable(identifier) {
      let index = this.ladTableObjects.findIndex(
        (ladTable) => this.openmct.objects.makeKeyString(identifier) === ladTable.key
      );
      let ladTable = this.ladTableObjects[index];

      this.ladTelemetryObjects[ladTable.key].forEach((telemetryObject) => {
        let combinedKey = this.combineKeys(ladTable.key, telemetryObject.key);
        this.unwatchStaleness(combinedKey);
      });

      delete this.ladTelemetryObjects[ladTable.key];
      this.ladTableObjects.splice(index, 1);
    },
    reorderLadTables(reorderPlan) {
      let oldComposition = this.ladTableObjects.slice();
      reorderPlan.forEach((reorderEvent) => {
        this.$set(
          this.ladTableObjects,
          reorderEvent.newIndex,
          oldComposition[reorderEvent.oldIndex]
        );
      });
    },
    addTelemetryObject(ladTable) {
      return (domainObject) => {
        let telemetryObject = {};
        telemetryObject.key = this.openmct.objects.makeKeyString(domainObject.identifier);
        telemetryObject.domainObject = domainObject;
        const combinedKey = this.combineKeys(ladTable.key, telemetryObject.key);

        const telemetryObjects = this.ladTelemetryObjects[ladTable.key];
        telemetryObjects.push(telemetryObject);

        this.ladTelemetryObjects[ladTable.key] = telemetryObjects;

        this.stalenessSubscription[combinedKey] = {};
        this.stalenessSubscription[combinedKey].stalenessUtils = new StalenessUtils(
          this.openmct,
          domainObject
        );

        this.openmct.telemetry.isStale(domainObject).then((stalenessResponse) => {
          if (stalenessResponse !== undefined) {
            this.handleStaleness(combinedKey, stalenessResponse);
          }
        });
        const stalenessSubscription = this.openmct.telemetry.subscribeToStaleness(
          domainObject,
          (stalenessResponse) => {
            this.handleStaleness(combinedKey, stalenessResponse);
          }
        );

        this.stalenessSubscription[combinedKey].unsubscribe = stalenessSubscription;
      };
    },
    removeTelemetryObject(ladTable) {
      return (identifier) => {
        const keystring = this.openmct.objects.makeKeyString(identifier);
        const telemetryObjects = this.ladTelemetryObjects[ladTable.key];
        const combinedKey = this.combineKeys(ladTable.key, keystring);
        let index = telemetryObjects.findIndex(
          (telemetryObject) => keystring === telemetryObject.key
        );

        this.unwatchStaleness(combinedKey);

        telemetryObjects.splice(index, 1);
        this.ladTelemetryObjects[ladTable.key] = telemetryObjects;
      };
    },
    unwatchStaleness(combinedKey) {
      const SKIP_CHECK = true;

      this.stalenessSubscription[combinedKey].unsubscribe();
      this.stalenessSubscription[combinedKey].stalenessUtils.destroy();
      this.handleStaleness(combinedKey, { isStale: false }, SKIP_CHECK);

      delete this.stalenessSubscription[combinedKey];
    },
    handleConfigurationChange(configuration) {
      this.configuration = configuration;
    },
    handleStaleness(combinedKey, stalenessResponse, skipCheck = false) {
      if (
        skipCheck ||
        this.stalenessSubscription[combinedKey].stalenessUtils.shouldUpdateStaleness(
          stalenessResponse
        )
      ) {
        const index = this.staleObjects.indexOf(combinedKey);
        const foundStaleObject = index > -1;
        if (stalenessResponse.isStale && !foundStaleObject) {
          this.staleObjects.push(combinedKey);
        } else if (!stalenessResponse.isStale && foundStaleObject) {
          this.staleObjects.splice(index, 1);
        }
      }
    },
    updateViewContext(rowContext) {
      this.viewContext.row = rowContext;
    },
    getViewContext() {
      return this.viewContext;
    }
  }
};
</script><|MERGE_RESOLUTION|>--- conflicted
+++ resolved
@@ -56,14 +56,10 @@
 </template>
 
 <script>
+import StalenessUtils from '@/utils/staleness';
+
 import LadRow from './LadRow.vue';
-import StalenessUtils from '@/utils/staleness';
-
-<<<<<<< HEAD
-=======
-import LadRow from './LadRow.vue';
-
->>>>>>> 3d1eeecd
+
 export default {
   components: {
     LadRow

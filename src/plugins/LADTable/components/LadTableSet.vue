/*****************************************************************************
 * Open MCT, Copyright (c) 2014-2018, United States Government
 * as represented by the Administrator of the National Aeronautics and Space
 * Administration. All rights reserved.
 *
 * Open MCT is licensed under the Apache License, Version 2.0 (the
 * "License"); you may not use this file except in compliance with the License.
 * You may obtain a copy of the License at
 * http://www.apache.org/licenses/LICENSE-2.0.
 *
 * Unless required by applicable law or agreed to in writing, software
 * distributed under the License is distributed on an "AS IS" BASIS, WITHOUT
 * WARRANTIES OR CONDITIONS OF ANY KIND, either express or implied. See the
 * License for the specific language governing permissions and limitations
 * under the License.
 *
 * Open MCT includes source code licensed under additional open source
 * licenses. See the Open Source Licenses file (LICENSES.md) included with
 * this source code distribution or the Licensing information page available
 * at runtime from the About dialog for additional information.
 *****************************************************************************/

<template>
<table class="c-table c-lad-table">
    <thead>
        <tr>
            <th>Name</th>
            <th>Timestamp</th>
            <th>Value</th>
            <th v-if="hasUnits">Unit</th>
        </tr>
    </thead>
    <tbody>
        <template
            v-for="primary in primaryTelemetryObjects"
        >
            <tr
                :key="primary.key"
                class="c-table__group-header js-lad-table-set__table-headers"
            >
                <td colspan="10">
                    {{ primary.domainObject.name }}
                </td>
            </tr>
            <lad-row
                v-for="secondary in secondaryTelemetryObjects[primary.key]"
                :key="secondary.key"
                :domain-object="secondary.domainObject"
                :has-units="hasUnits"
            />
        </template>
    </tbody>
</table>
</template>

<script>
import LadRow from './LADRow.vue';

export default {
    inject: ['openmct', 'domainObject'],
    components: {
        LadRow
    },
    data() {
        return {
            primaryTelemetryObjects: [],
            secondaryTelemetryObjects: {},
            compositions: []
        };
    },
    computed: {
        hasUnits() {
            let ladTables = Object.values(this.secondaryTelemetryObjects);
            for(let ladTable of ladTables) {
                for(let telemetryObject of ladTable) {
                    let metadata = this.openmct.telemetry.getMetadata(telemetryObject.domainObject);
                    for(let metadatum of metadata.valueMetadatas) {
                        if(metadatum.unit) {
                            return true;
                        }
                    }
                }
            }
            return false;
        }
    },
    mounted() {
        this.composition = this.openmct.composition.get(this.domainObject);
        this.composition.on('add', this.addPrimary);
        this.composition.on('remove', this.removePrimary);
        this.composition.on('reorder', this.reorderPrimary);
        this.composition.load();
    },
    destroyed() {
        this.composition.off('add', this.addPrimary);
        this.composition.off('remove', this.removePrimary);
        this.composition.off('reorder', this.reorderPrimary);
        this.compositions.forEach(c => {
            c.composition.off('add', c.addCallback);
            c.composition.off('remove', c.removeCallback);
        });
    },
    methods: {
        addPrimary(domainObject) {
            let primary = {};
            primary.domainObject = domainObject;
            primary.key = this.openmct.objects.makeKeyString(domainObject.identifier);

            this.$set(this.secondaryTelemetryObjects, primary.key, []);
            this.primaryTelemetryObjects.push(primary);

            let composition = this.openmct.composition.get(primary.domainObject),
                addCallback = this.addSecondary(primary),
                removeCallback = this.removeSecondary(primary);

            composition.on('add', addCallback);
            composition.on('remove', removeCallback);
            composition.load();

            this.compositions.push({
                composition,
                addCallback,
                removeCallback
            });
        },
        removePrimary(identifier) {
            let index = this.primaryTelemetryObjects.findIndex(primary => this.openmct.objects.makeKeyString(identifier) === primary.key),
                primary = this.primaryTelemetryObjects[index];

<<<<<<< HEAD
            this.$delete(this.secondaryTelemetryObjects, primary.key);
            this.primaryTelemetryObjects.splice(index,1);
=======
            this.$set(this.secondaryTelemetryObjects, primary.key, undefined);
            this.primaryTelemetryObjects.splice(index, 1);
            primary = undefined;
>>>>>>> a09da307
        },
        reorderPrimary(reorderPlan) {
            let oldComposition = this.primaryTelemetryObjects.slice();
            reorderPlan.forEach(reorderEvent => {
                this.$set(this.primaryTelemetryObjects, reorderEvent.newIndex, oldComposition[reorderEvent.oldIndex]);
            });
        },
        addSecondary(primary) {
            return (domainObject) => {
                let secondary = {};
                secondary.key = this.openmct.objects.makeKeyString(domainObject.identifier);
                secondary.domainObject = domainObject;

                let array = this.secondaryTelemetryObjects[primary.key];
                array.push(secondary);

                this.$set(this.secondaryTelemetryObjects, primary.key, array);
            };
        },
        removeSecondary(primary) {
            return (identifier) => {
                let array = this.secondaryTelemetryObjects[primary.key],
                    index = array.findIndex(secondary => this.openmct.objects.makeKeyString(identifier) === secondary.key);

                array.splice(index, 1);

                this.$set(this.secondaryTelemetryObjects, primary.key, array);
            };
        }
    }
};
</script><|MERGE_RESOLUTION|>--- conflicted
+++ resolved
@@ -127,14 +127,8 @@
             let index = this.primaryTelemetryObjects.findIndex(primary => this.openmct.objects.makeKeyString(identifier) === primary.key),
                 primary = this.primaryTelemetryObjects[index];
 
-<<<<<<< HEAD
             this.$delete(this.secondaryTelemetryObjects, primary.key);
             this.primaryTelemetryObjects.splice(index,1);
-=======
-            this.$set(this.secondaryTelemetryObjects, primary.key, undefined);
-            this.primaryTelemetryObjects.splice(index, 1);
-            primary = undefined;
->>>>>>> a09da307
         },
         reorderPrimary(reorderPlan) {
             let oldComposition = this.primaryTelemetryObjects.slice();

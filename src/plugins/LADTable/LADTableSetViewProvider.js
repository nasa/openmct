/*****************************************************************************
 * Open MCT, Copyright (c) 2014-2018, United States Government
 * as represented by the Administrator of the National Aeronautics and Space
 * Administration. All rights reserved.
 *
 * Open MCT is licensed under the Apache License, Version 2.0 (the
 * "License"); you may not use this file except in compliance with the License.
 * You may obtain a copy of the License at
 * http://www.apache.org/licenses/LICENSE-2.0.
 *
 * Unless required by applicable law or agreed to in writing, software
 * distributed under the License is distributed on an "AS IS" BASIS, WITHOUT
 * WARRANTIES OR CONDITIONS OF ANY KIND, either express or implied. See the
 * License for the specific language governing permissions and limitations
 * under the License.
 *
 * Open MCT includes source code licensed under additional open source
 * licenses. See the Open Source Licenses file (LICENSES.md) included with
 * this source code distribution or the Licensing information page available
 * at runtime from the About dialog for additional information.
 *****************************************************************************/
import LadTableSet from './components/LadTableSet.vue';
import Vue from 'vue';

export default function LADTableSetViewProvider(openmct) {
    return {
        key: 'LadTableSet',
        name: 'LAD Table Set',
        cssClass: 'icon-tabular-lad-set',
        canView: function (domainObject) {
            return domainObject.type === 'LadTableSet';
        },
        canEdit: function (domainObject) {
            return domainObject.type === 'LadTableSet';
        },
        view: function (domainObject, objectPath) {
            let component;

<<<<<<< HEAD
                return {
                    show: function (element) {
                        component = new Vue({
                            el: element,
                            components: {
                                LadTableSet: LadTableSet.default
                            },
                            provide: {
                                openmct,
                                domainObject,
                                objectPath
                            },
                            template: '<lad-table-set></lad-table-set>'
                        });
                    },
                    destroy: function (element) {
                        component.$destroy();
                        component = undefined;
                    }
                };
            },
            priority: function () {
                return 1;
            }
        };
    }

    return LADTableSetViewProvider;
});
=======
            return {
                show: function (element) {
                    component =  new Vue({
                        el: element,
                        components: {
                            LadTableSet: LadTableSet
                        },
                        provide: {
                            openmct,
                            domainObject,
                            objectPath
                        },
                        template: '<lad-table-set></lad-table-set>'
                    });
                },
                destroy: function (element) {
                    component.$destroy();
                    component = undefined;
                }
            };
        },
        priority: function () {
            return 1;
        }
    };
}
>>>>>>> 87d63806
<|MERGE_RESOLUTION|>--- conflicted
+++ resolved
@@ -36,37 +36,6 @@
         view: function (domainObject, objectPath) {
             let component;
 
-<<<<<<< HEAD
-                return {
-                    show: function (element) {
-                        component = new Vue({
-                            el: element,
-                            components: {
-                                LadTableSet: LadTableSet.default
-                            },
-                            provide: {
-                                openmct,
-                                domainObject,
-                                objectPath
-                            },
-                            template: '<lad-table-set></lad-table-set>'
-                        });
-                    },
-                    destroy: function (element) {
-                        component.$destroy();
-                        component = undefined;
-                    }
-                };
-            },
-            priority: function () {
-                return 1;
-            }
-        };
-    }
-
-    return LADTableSetViewProvider;
-});
-=======
             return {
                 show: function (element) {
                     component =  new Vue({
@@ -92,5 +61,4 @@
             return 1;
         }
     };
-}
->>>>>>> 87d63806
+}
--- conflicted
+++ resolved
@@ -43,14 +43,22 @@
 describe("The LAD Table", () => {
     const ladTableKey = 'LadTable';
 
-<<<<<<< HEAD
     let openmct;
+
     let ladPlugin;
+
     let parent;
+
     let child;
+
     let telemetryCount = 3;
+
     let timeFormat = 'utc';
-    let mockTelemetry = getMockTelemetry({ count: telemetryCount, format: timeFormat });
+
+    let mockTelemetry = getMockTelemetry({
+        count: telemetryCount,
+        format: timeFormat
+    });
 
     let mockObj = getMockObjects({
         objectKeyStrings: ['ladTable', 'telemetry'],
@@ -61,26 +69,6 @@
         start: 0,
         end: 4
     };
-=======
-    let openmct,
-        ladPlugin,
-        parent,
-        child,
-        telemetryCount = 3,
-        timeFormat = 'utc',
-        mockTelemetry = getMockTelemetry({
-            count: telemetryCount,
-            format: timeFormat
-        }),
-        mockObj = getMockObjects({
-            objectKeyStrings: ['ladTable', 'telemetry'],
-            format: timeFormat
-        }),
-        bounds = {
-            start: 0,
-            end: 4
-        };
->>>>>>> b76d4b76
 
     // add telemetry object as composition in lad table
     mockObj.ladTable.composition.push(mockObj.telemetry.identifier);
@@ -150,9 +138,10 @@
     });
 
     describe("table view", () => {
-<<<<<<< HEAD
         let applicableViews;
+
         let ladTableViewProvider;
+
         let ladTableView;
 
         let anotherTelemetryObj = getMockObjects({
@@ -160,22 +149,10 @@
             overwrite: {
                 telemetry: {
                     name: "New Telemetry Object",
-                    identifier: { namespace: "", key: "another-telemetry-object" }
-=======
-        let applicableViews,
-            ladTableViewProvider,
-            ladTableView,
-            anotherTelemetryObj = getMockObjects({
-                objectKeyStrings: ['telemetry'],
-                overwrite: {
-                    telemetry: {
-                        name: "New Telemetry Object",
-                        identifier: {
-                            namespace: "",
-                            key: "another-telemetry-object"
-                        }
+                    identifier: {
+                        namespace: "",
+                        key: "another-telemetry-object"
                     }
->>>>>>> b76d4b76
                 }
             }
         }).telemetry;
@@ -185,11 +162,11 @@
 
         beforeEach(async () => {
             let telemetryRequestResolve;
+
             let telemetryObjectResolve;
+
             let anotherTelemetryObjectResolve;
-
             let telemetryRequestPromise = new Promise((resolve) => {
-<<<<<<< HEAD
                 telemetryRequestResolve = resolve;
             });
 
@@ -200,17 +177,6 @@
             let anotherTelemetryObjectPromise = new Promise((resolve) => {
                 anotherTelemetryObjectResolve = resolve;
             });
-
-=======
-                    telemetryRequestResolve = resolve;
-                }),
-                telemetryObjectPromise = new Promise((resolve) => {
-                    telemetryObjectResolve = resolve;
-                }),
-                anotherTelemetryObjectPromise = new Promise((resolve) => {
-                    anotherTelemetryObjectResolve = resolve;
-                });
->>>>>>> b76d4b76
             openmct.telemetry.request.and.callFake(() => {
                 telemetryRequestResolve(mockTelemetry);
 
@@ -259,6 +225,7 @@
 
         it("should show the name provided for the the telemetry producing object", () => {
             const rowName = parent.querySelector(TABLE_BODY_FIRST_ROW_FIRST_DATA).innerText;
+
             const expectedName = mockObj.telemetry.name;
             expect(rowName).toBe(expectedName);
         });
@@ -285,14 +252,22 @@
 describe("The LAD Table Set", () => {
     const ladTableSetKey = 'LadTableSet';
 
-<<<<<<< HEAD
     let openmct;
+
     let ladPlugin;
+
     let parent;
+
     let child;
+
     let telemetryCount = 3;
+
     let timeFormat = 'utc';
-    let mockTelemetry = getMockTelemetry({ count: telemetryCount, format: timeFormat });
+
+    let mockTelemetry = getMockTelemetry({
+        count: telemetryCount,
+        format: timeFormat
+    });
 
     let mockObj = getMockObjects({
         objectKeyStrings: ['ladTable', 'ladTableSet', 'telemetry']
@@ -302,26 +277,6 @@
         start: 0,
         end: 4
     };
-
-=======
-    let openmct,
-        ladPlugin,
-        parent,
-        child,
-        telemetryCount = 3,
-        timeFormat = 'utc',
-        mockTelemetry = getMockTelemetry({
-            count: telemetryCount,
-            format: timeFormat
-        }),
-        mockObj = getMockObjects({
-            objectKeyStrings: ['ladTable', 'ladTableSet', 'telemetry']
-        }),
-        bounds = {
-            start: 0,
-            end: 4
-        };
->>>>>>> b76d4b76
     // add mock telemetry to lad table and lad table to lad table set (composition)
     mockObj.ladTable.composition.push(mockObj.telemetry.identifier);
     mockObj.ladTableSet.composition.push(mockObj.ladTable.identifier);
@@ -390,9 +345,10 @@
     });
 
     describe("table view", () => {
-<<<<<<< HEAD
         let applicableViews;
+
         let ladTableSetViewProvider;
+
         let ladTableSetView;
 
         let otherObj = getMockObjects({
@@ -400,22 +356,10 @@
             overwrite: {
                 ladTable: {
                     name: "New LAD Table Object",
-                    identifier: { namespace: "", key: "another-lad-object" }
-=======
-        let applicableViews,
-            ladTableSetViewProvider,
-            ladTableSetView,
-            otherObj = getMockObjects({
-                objectKeyStrings: ['ladTable'],
-                overwrite: {
-                    ladTable: {
-                        name: "New LAD Table Object",
-                        identifier: {
-                            namespace: "",
-                            key: "another-lad-object"
-                        }
+                    identifier: {
+                        namespace: "",
+                        key: "another-lad-object"
                     }
->>>>>>> b76d4b76
                 }
             }
         });
@@ -426,11 +370,11 @@
 
         beforeEach(async () => {
             let telemetryRequestResolve;
+
             let ladObjectResolve;
+
             let anotherLadObjectResolve;
-
             let telemetryRequestPromise = new Promise((resolve) => {
-<<<<<<< HEAD
                 telemetryRequestResolve = resolve;
             });
 
@@ -441,17 +385,6 @@
             let anotherLadObjectPromise = new Promise((resolve) => {
                 anotherLadObjectResolve = resolve;
             });
-
-=======
-                    telemetryRequestResolve = resolve;
-                }),
-                ladObjectPromise = new Promise((resolve) => {
-                    ladObjectResolve = resolve;
-                }),
-                anotherLadObjectPromise = new Promise((resolve) => {
-                    anotherLadObjectResolve = resolve;
-                });
->>>>>>> b76d4b76
             openmct.telemetry.request.and.callFake(() => {
                 telemetryRequestResolve(mockTelemetry);
 

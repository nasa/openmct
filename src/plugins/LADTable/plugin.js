/*****************************************************************************
 * Open MCT, Copyright (c) 2014-2018, United States Government
 * as represented by the Administrator of the National Aeronautics and Space
 * Administration. All rights reserved.
 *
 * Open MCT is licensed under the Apache License, Version 2.0 (the
 * "License"); you may not use this file except in compliance with the License.
 * You may obtain a copy of the License at
 * http://www.apache.org/licenses/LICENSE-2.0.
 *
 * Unless required by applicable law or agreed to in writing, software
 * distributed under the License is distributed on an "AS IS" BASIS, WITHOUT
 * WARRANTIES OR CONDITIONS OF ANY KIND, either express or implied. See the
 * License for the specific language governing permissions and limitations
 * under the License.
 *
 * Open MCT includes source code licensed under additional open source
 * licenses. See the Open Source Licenses file (LICENSES.md) included with
 * this source code distribution or the Licensing information page available
 * at runtime from the About dialog for additional information.
 *****************************************************************************/
import LADTableViewProvider from './LADTableViewProvider';
import LADTableSetViewProvider from './LADTableSetViewProvider';
<<<<<<< HEAD
import ladTableCompositionPolicy from './LADTableCompositionPolicy';
=======
import LADTableCompositionPolicy from './LADTableCompositionPolicy';
>>>>>>> 055cf2b1

export default function plugin() {
    return function install(openmct) {

        openmct.objectViews.addProvider(new LADTableViewProvider(openmct));
        openmct.objectViews.addProvider(new LADTableSetViewProvider(openmct));

        openmct.types.addType('LadTable', {
            name: "LAD Table",
            creatable: true,
            description: "A Latest Available Data tabular view in which each row displays the values for one or more contained telemetry objects.",
            cssClass: 'icon-tabular-lad',
            initialize(domainObject) {
                domainObject.composition = [];
            }
        });

        openmct.types.addType('LadTableSet', {
            name: "LAD Table Set",
            creatable: true,
            description: "A Latest Available Data tabular view in which each row displays the values for one or more contained telemetry objects.",
            cssClass: 'icon-tabular-lad-set',
            initialize(domainObject) {
                domainObject.composition = [];
            }
        });

<<<<<<< HEAD
        openmct.composition.addPolicy(ladTableCompositionPolicy(openmct).allow);
=======
        openmct.composition.addPolicy(new LADTableCompositionPolicy(openmct));
>>>>>>> 055cf2b1
    };
}<|MERGE_RESOLUTION|>--- conflicted
+++ resolved
@@ -21,11 +21,7 @@
  *****************************************************************************/
 import LADTableViewProvider from './LADTableViewProvider';
 import LADTableSetViewProvider from './LADTableSetViewProvider';
-<<<<<<< HEAD
 import ladTableCompositionPolicy from './LADTableCompositionPolicy';
-=======
-import LADTableCompositionPolicy from './LADTableCompositionPolicy';
->>>>>>> 055cf2b1
 
 export default function plugin() {
     return function install(openmct) {
@@ -53,10 +49,6 @@
             }
         });
 
-<<<<<<< HEAD
-        openmct.composition.addPolicy(ladTableCompositionPolicy(openmct).allow);
-=======
-        openmct.composition.addPolicy(new LADTableCompositionPolicy(openmct));
->>>>>>> 055cf2b1
+        openmct.composition.addPolicy(ladTableCompositionPolicy(openmct));
     };
 }
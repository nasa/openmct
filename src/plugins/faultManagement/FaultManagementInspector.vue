--- conflicted
+++ resolved
@@ -8,29 +8,11 @@
             v-for="(fault) of selectedFaults"
             :key="name(fault, uuid())"
             class="c-inspect-properties__section"
-<<<<<<< HEAD
         >   
             <DetailText :detail="{ name: 'Source', value: name(fault) }" />
             <DetailText :detail="{ name: 'Occured', value: triggerTime(fault)}"/>
             <DetailText :detail="{ name: 'Criticality', value: severity(fault)}"/>
             <DetailText :detail="{ name: 'Description', value: description(fault)}" />
-=======
-        >
-            <DetailText
-                :detail="{ name: 'Occured', value: triggerTime(fault)}"
-            />
-            <DetailText
-                :detail="{ name: 'Criticality', value: severity(fault)}"
-            />
-        </ul>
-    <div class="c-inspect-properties__header">System</div>
-        <ul
-            v-for="fault of selectedFaults"
-            :key="name(fault, uuid())"
-            class="c-inspect-properties__section"
-        >
-            <DetailText :detail="{ name: 'System', value: pathname(fault) }" />
->>>>>>> 8dd67a17
         </ul>
 
     <div class="c-inspect-properties__header">Telemetry</div>
@@ -38,13 +20,8 @@
             v-for="fault of selectedFaults"
             :key="name(fault, uuid())"
             class="c-inspect-properties__section"
-<<<<<<< HEAD
         >   
             <DetailText :detail="{ name: 'System', value: pathname(fault) }" />
-=======
-        >
-            <DetailText :detail="{ name: 'Source', value: name(fault) }" />
->>>>>>> 8dd67a17
             <DetailText :detail="{ name: 'Trip Value', value: triggerValue(fault)}" />
             <DetailText :detail="{ name: 'Live value', value: currentValue(fault)}" />
         </ul>

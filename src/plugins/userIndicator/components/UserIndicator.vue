<!--
 Open MCT, Copyright (c) 2014-2023, United States Government
 as represented by the Administrator of the National Aeronautics and Space
 Administration. All rights reserved.

 Open MCT is licensed under the Apache License, Version 2.0 (the
 "License"); you may not use this file except in compliance with the License.
 You may obtain a copy of the License at
 http://www.apache.org/licenses/LICENSE-2.0.

 Unless required by applicable law or agreed to in writing, software
 distributed under the License is distributed on an "AS IS" BASIS, WITHOUT
 WARRANTIES OR CONDITIONS OF ANY KIND, either express or implied. See the
 License for the specific language governing permissions and limitations
 under the License.

 Open MCT includes source code licensed under additional open source
 licenses. See the Open Source Licenses file (LICENSES.md) included with
 this source code distribution or the Licensing information page available
 at runtime from the About dialog for additional information.
-->

<template>
  <div class="c-indicator icon-person c-indicator--clickable">
    <span class="label c-indicator__label">
<<<<<<< HEAD
        {{ role ? `${userName}: ${role}` : userName }}
        <button @click="promptForRoleSelection">Change Role</button>
=======
      {{ userName }}
>>>>>>> bd5cb813
    </span>
  </div>
</template>

<script>
<<<<<<< HEAD
import RoleChannelProvider from '../../../api/user/RoleChannel';
export default {
    inject: ['openmct'],
    data() {
        return {
            userName: undefined,
            role: undefined,
            loggedIn: false,
            roleChannelProvider: undefined
        };
    },

    async mounted() {
        this.getUserInfo();
        this.roleChannelProvider = new RoleChannelProvider(this.openmct);
        this.roleChannelProvider.createRoleChannel();
        this.roleChannelProvider.subscribeToRole(this.setRoleSelection);
        await this.fetchOrPromptForRole();
    },
    beforeDestroy() {
        this.roleChannelProvider.unsubscribeToRole();
    },
    methods: {
        async getUserInfo() {
            const user = await this.openmct.user.getCurrentUser();
            this.userName = user.getName();
            this.role = this.openmct.user.getActiveRole();
            this.loggedIn = this.openmct.user.isLoggedIn();
        },
        fetchOrPromptForRole() {
            const UserAPI = this.openmct.user;
            const activeRole = UserAPI.getActiveRole();
            this.role = activeRole;
            if (!activeRole) {
                this.promptForRoleSelection();
            }

        },
        promptForRoleSelection() {
            const allRoles = this.openmct.user.getPossibleRoles();
            const selectionOptions = allRoles.map(x => ({
                key: x,
                name: x
            })).filter(this.openmct.user.canProvideStatusForRole);

            const dialog = this.openmct.overlays.selection({
                selectionOptions,
                iconClass: 'info',
                title: 'Select Role',
                message: 'Please select your role for operator status.',
                currentSelection: this.role,
                onChange: (event) => {
                    this.role = event.target.value;
                },
                buttons: [
                    {
                        label: 'Select',
                        emphasis: true,
                        callback: () => {
                            dialog.dismiss();
                            this.updateRole(this.role);
                            this.openmct.notifications.info(`Successfully set new role to ${this.role}`);
                        }
                    }
                ]
            });
        },
        setRoleSelection(role) {
            this.role = role;
        },

        updateRole(role) {
            this.setRoleSelection(role);
            this.openmct.user.setActiveRole(role);
            // update other tabs through broadcast channel
            this.roleChannelProvider.broadcastNewRole(role);
        }

=======
export default {
  inject: ['openmct'],
  data() {
    return {
      userName: undefined,
      loggedIn: false
    };
  },

  mounted() {
    this.getUserInfo();
  },
  methods: {
    getUserInfo() {
      this.openmct.user.getCurrentUser().then((user) => {
        this.userName = user.getName();
        this.loggedIn = this.openmct.user.isLoggedIn();
      });
>>>>>>> bd5cb813
    }
  }
};
</script><|MERGE_RESOLUTION|>--- conflicted
+++ resolved
@@ -21,119 +21,93 @@
 -->
 
 <template>
-  <div class="c-indicator icon-person c-indicator--clickable">
-    <span class="label c-indicator__label">
-<<<<<<< HEAD
-        {{ role ? `${userName}: ${role}` : userName }}
-        <button @click="promptForRoleSelection">Change Role</button>
-=======
-      {{ userName }}
->>>>>>> bd5cb813
-    </span>
-  </div>
-</template>
-
-<script>
-<<<<<<< HEAD
-import RoleChannelProvider from '../../../api/user/RoleChannel';
-export default {
-    inject: ['openmct'],
-    data() {
-        return {
-            userName: undefined,
-            role: undefined,
-            loggedIn: false,
-            roleChannelProvider: undefined
-        };
-    },
-
-    async mounted() {
-        this.getUserInfo();
-        this.roleChannelProvider = new RoleChannelProvider(this.openmct);
-        this.roleChannelProvider.createRoleChannel();
-        this.roleChannelProvider.subscribeToRole(this.setRoleSelection);
-        await this.fetchOrPromptForRole();
-    },
-    beforeDestroy() {
-        this.roleChannelProvider.unsubscribeToRole();
-    },
-    methods: {
-        async getUserInfo() {
-            const user = await this.openmct.user.getCurrentUser();
-            this.userName = user.getName();
-            this.role = this.openmct.user.getActiveRole();
-            this.loggedIn = this.openmct.user.isLoggedIn();
+    <div class="c-indicator icon-person c-indicator--clickable">
+        <span class="label c-indicator__label">
+            {{ role ? `${userName}: ${role}` : userName }}
+            <button @click="promptForRoleSelection">Change Role</button>
+        </span>
+    </div>
+    </template>
+    
+    <script>
+    import RoleChannelProvider from '../../../api/user/RoleChannel';
+    export default {
+        inject: ['openmct'],
+        data() {
+            return {
+                userName: undefined,
+                role: undefined,
+                loggedIn: false,
+                roleChannelProvider: undefined
+            };
         },
-        fetchOrPromptForRole() {
-            const UserAPI = this.openmct.user;
-            const activeRole = UserAPI.getActiveRole();
-            this.role = activeRole;
-            if (!activeRole) {
-                this.promptForRoleSelection();
+    
+        async mounted() {
+            this.getUserInfo();
+            this.roleChannelProvider = new RoleChannelProvider(this.openmct);
+            this.roleChannelProvider.createRoleChannel();
+            this.roleChannelProvider.subscribeToRole(this.setRoleSelection);
+            await this.fetchOrPromptForRole();
+        },
+        beforeDestroy() {
+            this.roleChannelProvider.unsubscribeToRole();
+        },
+        methods: {
+            async getUserInfo() {
+                const user = await this.openmct.user.getCurrentUser();
+                this.userName = user.getName();
+                this.role = this.openmct.user.getActiveRole();
+                this.loggedIn = this.openmct.user.isLoggedIn();
+            },
+            fetchOrPromptForRole() {
+                const UserAPI = this.openmct.user;
+                const activeRole = UserAPI.getActiveRole();
+                this.role = activeRole;
+                if (!activeRole) {
+                    this.promptForRoleSelection();
+                }
+    
+            },
+            promptForRoleSelection() {
+                const allRoles = this.openmct.user.getPossibleRoles();
+                const selectionOptions = allRoles.map(x => ({
+                    key: x,
+                    name: x
+                })).filter(this.openmct.user.canProvideStatusForRole);
+    
+                const dialog = this.openmct.overlays.selection({
+                    selectionOptions,
+                    iconClass: 'info',
+                    title: 'Select Role',
+                    message: 'Please select your role for operator status.',
+                    currentSelection: this.role,
+                    onChange: (event) => {
+                        this.role = event.target.value;
+                    },
+                    buttons: [
+                        {
+                            label: 'Select',
+                            emphasis: true,
+                            callback: () => {
+                                dialog.dismiss();
+                                this.updateRole(this.role);
+                                this.openmct.notifications.info(`Successfully set new role to ${this.role}`);
+                            }
+                        }
+                    ]
+                });
+            },
+            setRoleSelection(role) {
+                this.role = role;
+            },
+    
+            updateRole(role) {
+                this.setRoleSelection(role);
+                this.openmct.user.setActiveRole(role);
+                // update other tabs through broadcast channel
+                this.roleChannelProvider.broadcastNewRole(role);
             }
-
-        },
-        promptForRoleSelection() {
-            const allRoles = this.openmct.user.getPossibleRoles();
-            const selectionOptions = allRoles.map(x => ({
-                key: x,
-                name: x
-            })).filter(this.openmct.user.canProvideStatusForRole);
-
-            const dialog = this.openmct.overlays.selection({
-                selectionOptions,
-                iconClass: 'info',
-                title: 'Select Role',
-                message: 'Please select your role for operator status.',
-                currentSelection: this.role,
-                onChange: (event) => {
-                    this.role = event.target.value;
-                },
-                buttons: [
-                    {
-                        label: 'Select',
-                        emphasis: true,
-                        callback: () => {
-                            dialog.dismiss();
-                            this.updateRole(this.role);
-                            this.openmct.notifications.info(`Successfully set new role to ${this.role}`);
-                        }
-                    }
-                ]
-            });
-        },
-        setRoleSelection(role) {
-            this.role = role;
-        },
-
-        updateRole(role) {
-            this.setRoleSelection(role);
-            this.openmct.user.setActiveRole(role);
-            // update other tabs through broadcast channel
-            this.roleChannelProvider.broadcastNewRole(role);
+    
         }
-
-=======
-export default {
-  inject: ['openmct'],
-  data() {
-    return {
-      userName: undefined,
-      loggedIn: false
     };
-  },
-
-  mounted() {
-    this.getUserInfo();
-  },
-  methods: {
-    getUserInfo() {
-      this.openmct.user.getCurrentUser().then((user) => {
-        this.userName = user.getName();
-        this.loggedIn = this.openmct.user.isLoggedIn();
-      });
->>>>>>> bd5cb813
-    }
-  }
-};
-</script>+    </script>
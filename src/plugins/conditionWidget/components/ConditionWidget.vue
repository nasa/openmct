<!--
 Open MCT, Copyright (c) 2014-2023, United States Government
 as represented by the Administrator of the National Aeronautics and Space
 Administration. All rights reserved.

 Open MCT is licensed under the Apache License, Version 2.0 (the
 "License"); you may not use this file except in compliance with the License.
 You may obtain a copy of the License at
 http://www.apache.org/licenses/LICENSE-2.0.

 Unless required by applicable law or agreed to in writing, software
 distributed under the License is distributed on an "AS IS" BASIS, WITHOUT
 WARRANTIES OR CONDITIONS OF ANY KIND, either express or implied. See the
 License for the specific language governing permissions and limitations
 under the License.

 Open MCT includes source code licensed under additional open source
 licenses. See the Open Source Licenses file (LICENSES.md) included with
 this source code distribution or the Licensing information page available
 at runtime from the About dialog for additional information.
-->

<template>
<<<<<<< HEAD
<div
    ref="conditionWidgetElement"
    class="c-condition-widget u-style-receiver js-style-receiver"
>
    <component
        :is="urlDefined ? 'a' : 'div'"
        class="c-condition-widget__label-wrapper"
        :href="url"
    >
        <div class="c-condition-widget__label">{{ label }}</div>
    </component>
</div>
=======
  <div ref="conditionWidgetElement" class="c-condition-widget u-style-receiver js-style-receiver">
    <component :is="urlDefined ? 'a' : 'div'" class="c-condition-widget__label-wrapper" :href="url">
      <div class="c-condition-widget__label">{{ label }}</div>
    </component>
  </div>
>>>>>>> 55d0efa5
</template>

<script>
const sanitizeUrl = require('@braintree/sanitize-url').sanitizeUrl;

export default {
<<<<<<< HEAD
    inject: ['openmct', 'domainObject'],
    data: function () {
        return {
            conditionalLabel: ''
        };
    },
    computed: {
        urlDefined() {
            return this.domainObject.url?.length > 0;
        },
        url() {
            return this.urlDefined ? sanitizeUrl(this.domainObject.url) : null;
        },
        useConditionSetOutputAsLabel() {
            return this.conditionSetIdentifier && this.domainObject.configuration.useConditionSetOutputAsLabel;
        },
        conditionSetIdentifier() {
            return this.domainObject.configuration?.objectStyles?.conditionSetIdentifier;
        },
        label() {
            return this.useConditionSetOutputAsLabel
                ? this.conditionalLabel
                : this.domainObject.label
            ;
        }
=======
  inject: ['openmct', 'domainObject'],
  data: function () {
    return {
      conditionalLabel: ''
    };
  },
  computed: {
    urlDefined() {
      return this.domainObject.url?.length > 0;
    },
    url() {
      return this.urlDefined ? sanitizeUrl(this.domainObject.url) : null;
>>>>>>> 55d0efa5
    },
    useConditionSetOutputAsLabel() {
      return (
        this.conditionSetIdentifier && this.domainObject.configuration.useConditionSetOutputAsLabel
      );
    },
<<<<<<< HEAD
    mounted() {
        if (this.domainObject) {
            this.listenToConditionSetChanges();
        }
    },
    beforeDestroy() {
        this.stopListeningToConditionSetChanges();
    },
    methods: {
        async listenToConditionSetChanges() {
            if (!this.conditionSetIdentifier) {
                return;
            }

            const conditionSetDomainObject = await this.openmct.objects.get(this.conditionSetIdentifier);
            this.stopListeningToConditionSetChanges();

            if (!conditionSetDomainObject) {
                this.openmct.notifications.alert('Unable to find condition set');
            }

            this.telemetryCollection = this.openmct.telemetry.requestCollection(conditionSetDomainObject, {
                size: 1,
                strategy: 'latest'
            });

            this.telemetryCollection.on('add', this.updateConditionLabel, this);
            this.telemetryCollection.load();
        },
        stopListeningToConditionSetChanges() {
            if (this.telemetryCollection) {
                this.telemetryCollection.off('add', this.updateConditionLabel, this);
                this.telemetryCollection.destroy();
                this.telemetryCollection = null;
            }
        },
        updateConditionLabel([latestDatum]) {
            if (!this.conditionSetIdentifier) {
                this.stopListeningToConditionSetChanges();

                return;
            }

            this.conditionalLabel = latestDatum.output || '';
        }
=======
    conditionSetIdentifier() {
      return this.domainObject.configuration?.objectStyles?.conditionSetIdentifier;
    },
    label() {
      return this.useConditionSetOutputAsLabel ? this.conditionalLabel : this.domainObject.label;
    }
  },
  watch: {
    conditionSetIdentifier: {
      handler(newValue, oldValue) {
        if (!oldValue || !newValue || !this.openmct.objects.areIdsEqual(newValue, oldValue)) {
          return;
        }

        this.listenToConditionSetChanges();
      },
      deep: true
    }
  },
  mounted() {
    if (this.domainObject) {
      this.listenToConditionSetChanges();
    }
  },
  beforeDestroy() {
    this.stopListeningToConditionSetChanges();
  },
  methods: {
    async listenToConditionSetChanges() {
      if (!this.conditionSetIdentifier) {
        return;
      }

      const conditionSetDomainObject = await this.openmct.objects.get(this.conditionSetIdentifier);
      this.stopListeningToConditionSetChanges();

      if (!conditionSetDomainObject) {
        this.openmct.notifications.alert('Unable to find condition set');
      }

      this.telemetryCollection = this.openmct.telemetry.requestCollection(
        conditionSetDomainObject,
        {
          size: 1,
          strategy: 'latest'
        }
      );

      this.telemetryCollection.on('add', this.updateConditionLabel, this);
      this.telemetryCollection.load();
    },
    stopListeningToConditionSetChanges() {
      if (this.telemetryCollection) {
        this.telemetryCollection.off('add', this.updateConditionLabel, this);
        this.telemetryCollection.destroy();
        this.telemetryCollection = null;
      }
    },
    updateConditionLabel([latestDatum]) {
      if (!this.conditionSetIdentifier) {
        this.stopListeningToConditionSetChanges();

        return;
      }

      this.conditionalLabel = latestDatum.output || '';
>>>>>>> 55d0efa5
    }
  }
};
</script><|MERGE_RESOLUTION|>--- conflicted
+++ resolved
@@ -21,59 +21,17 @@
 -->
 
 <template>
-<<<<<<< HEAD
-<div
-    ref="conditionWidgetElement"
-    class="c-condition-widget u-style-receiver js-style-receiver"
->
-    <component
-        :is="urlDefined ? 'a' : 'div'"
-        class="c-condition-widget__label-wrapper"
-        :href="url"
-    >
-        <div class="c-condition-widget__label">{{ label }}</div>
-    </component>
-</div>
-=======
   <div ref="conditionWidgetElement" class="c-condition-widget u-style-receiver js-style-receiver">
     <component :is="urlDefined ? 'a' : 'div'" class="c-condition-widget__label-wrapper" :href="url">
       <div class="c-condition-widget__label">{{ label }}</div>
     </component>
   </div>
->>>>>>> 55d0efa5
 </template>
 
 <script>
 const sanitizeUrl = require('@braintree/sanitize-url').sanitizeUrl;
 
 export default {
-<<<<<<< HEAD
-    inject: ['openmct', 'domainObject'],
-    data: function () {
-        return {
-            conditionalLabel: ''
-        };
-    },
-    computed: {
-        urlDefined() {
-            return this.domainObject.url?.length > 0;
-        },
-        url() {
-            return this.urlDefined ? sanitizeUrl(this.domainObject.url) : null;
-        },
-        useConditionSetOutputAsLabel() {
-            return this.conditionSetIdentifier && this.domainObject.configuration.useConditionSetOutputAsLabel;
-        },
-        conditionSetIdentifier() {
-            return this.domainObject.configuration?.objectStyles?.conditionSetIdentifier;
-        },
-        label() {
-            return this.useConditionSetOutputAsLabel
-                ? this.conditionalLabel
-                : this.domainObject.label
-            ;
-        }
-=======
   inject: ['openmct', 'domainObject'],
   data: function () {
     return {
@@ -86,60 +44,12 @@
     },
     url() {
       return this.urlDefined ? sanitizeUrl(this.domainObject.url) : null;
->>>>>>> 55d0efa5
     },
     useConditionSetOutputAsLabel() {
       return (
         this.conditionSetIdentifier && this.domainObject.configuration.useConditionSetOutputAsLabel
       );
     },
-<<<<<<< HEAD
-    mounted() {
-        if (this.domainObject) {
-            this.listenToConditionSetChanges();
-        }
-    },
-    beforeDestroy() {
-        this.stopListeningToConditionSetChanges();
-    },
-    methods: {
-        async listenToConditionSetChanges() {
-            if (!this.conditionSetIdentifier) {
-                return;
-            }
-
-            const conditionSetDomainObject = await this.openmct.objects.get(this.conditionSetIdentifier);
-            this.stopListeningToConditionSetChanges();
-
-            if (!conditionSetDomainObject) {
-                this.openmct.notifications.alert('Unable to find condition set');
-            }
-
-            this.telemetryCollection = this.openmct.telemetry.requestCollection(conditionSetDomainObject, {
-                size: 1,
-                strategy: 'latest'
-            });
-
-            this.telemetryCollection.on('add', this.updateConditionLabel, this);
-            this.telemetryCollection.load();
-        },
-        stopListeningToConditionSetChanges() {
-            if (this.telemetryCollection) {
-                this.telemetryCollection.off('add', this.updateConditionLabel, this);
-                this.telemetryCollection.destroy();
-                this.telemetryCollection = null;
-            }
-        },
-        updateConditionLabel([latestDatum]) {
-            if (!this.conditionSetIdentifier) {
-                this.stopListeningToConditionSetChanges();
-
-                return;
-            }
-
-            this.conditionalLabel = latestDatum.output || '';
-        }
-=======
     conditionSetIdentifier() {
       return this.domainObject.configuration?.objectStyles?.conditionSetIdentifier;
     },
@@ -206,7 +116,6 @@
       }
 
       this.conditionalLabel = latestDatum.output || '';
->>>>>>> 55d0efa5
     }
   }
 };

--- conflicted
+++ resolved
@@ -36,23 +36,9 @@
         }
 
         let wrappedFunction = openmct.objects.get;
-        openmct.objects.get = function migrate(identifier, fallback) {
-            return wrappedFunction.apply(openmct.objects, [identifier, fallback])
+        openmct.objects.get = function migrate(identifier) {
+            return wrappedFunction.apply(openmct.objects, [identifier])
                 .then(function (object) {
-<<<<<<< HEAD
-                    if (!object && fallback === undefined) {
-                        return openmct.objects.get(identifier, true);
-                    } else {
-                        if (needsMigration(object)) {
-                            migrateObject(object)
-                                .then(newObject => {
-                                    openmct.objects.mutate(newObject, 'persisted', Date.now());
-                                    return newObject;
-                                });
-                        }
-                        return object;
-                    }
-=======
                     if (needsMigration(object)) {
                         migrateObject(object)
                             .then(newObject => {
@@ -63,7 +49,6 @@
                     }
 
                     return object;
->>>>>>> b76d4b76
                 });
         };
     };

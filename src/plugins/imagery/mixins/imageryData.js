/*****************************************************************************
 * Open MCT, Copyright (c) 2014-2023, United States Government
 * as represented by the Administrator of the National Aeronautics and Space
 * Administration. All rights reserved.
 *
 * Open MCT is licensed under the Apache License, Version 2.0 (the
 * "License"); you may not use this file except in compliance with the License.
 * You may obtain a copy of the License at
 * http://www.apache.org/licenses/LICENSE-2.0.
 *
 * Unless required by applicable law or agreed to in writing, software
 * distributed under the License is distributed on an "AS IS" BASIS, WITHOUT
 * WARRANTIES OR CONDITIONS OF ANY KIND, either express or implied. See the
 * License for the specific language governing permissions and limitations
 * under the License.
 *
 * Open MCT includes source code licensed under additional open source
 * licenses. See the Open Source Licenses file (LICENSES.md) included with
 * this source code distribution or the Licensing information page available
 * at runtime from the About dialog for additional information.
 *****************************************************************************/

const DEFAULT_DURATION_FORMATTER = 'duration';
const IMAGE_HINT_KEY = 'image';
const IMAGE_THUMBNAIL_HINT_KEY = 'thumbnail';
const IMAGE_DOWNLOAD_NAME_HINT_KEY = 'imageDownloadName';

export default {
  inject: ['openmct', 'domainObject', 'objectPath'],
  mounted() {
    // listen
    this.boundsChange = this.boundsChange.bind(this);
    this.timeSystemChange = this.timeSystemChange.bind(this);
    this.setDataTimeContext = this.setDataTimeContext.bind(this);
    this.setDataTimeContext();
    this.openmct.objectViews.on('clearData', this.dataCleared);

    // Get metadata and formatters
    this.keyString = this.openmct.objects.makeKeyString(this.domainObject.identifier);
    this.metadata = this.openmct.telemetry.getMetadata(this.domainObject);

    this.imageMetadataValue = { ...this.metadata.valuesForHints([IMAGE_HINT_KEY])[0] };
    this.imageFormatter = this.getFormatter(this.imageMetadataValue.key);

    this.imageThumbnailMetadataValue = {
      ...this.metadata.valuesForHints([IMAGE_THUMBNAIL_HINT_KEY])[0]
    };
    this.imageThumbnailFormatter = this.imageThumbnailMetadataValue.key
      ? this.getFormatter(this.imageThumbnailMetadataValue.key)
      : null;

    this.durationFormatter = this.getFormatter(
      this.timeSystem.durationFormat || DEFAULT_DURATION_FORMATTER
    );
    this.imageDownloadNameMetadataValue = {
      ...this.metadata.valuesForHints([IMAGE_DOWNLOAD_NAME_HINT_KEY])[0]
    };

    // initialize
    this.timeKey = this.timeSystem.key;
    this.timeFormatter = this.getFormatter(this.timeKey);

<<<<<<< HEAD
    this.telemetryCollection = this.openmct.telemetry.requestCollection(this.domainObject, {});
=======
    this.telemetryCollection = this.openmct.telemetry.requestCollection(this.domainObject, {
      timeContext: this.timeContext
    });
>>>>>>> 834a19f9
    this.telemetryCollection.on('add', this.dataAdded);
    this.telemetryCollection.on('remove', this.dataRemoved);
    this.telemetryCollection.on('clear', this.dataCleared);
    this.telemetryCollection.load();
  },
  beforeDestroy() {
    if (this.unsubscribe) {
      this.unsubscribe();
      delete this.unsubscribe;
    }

    this.stopFollowingDataTimeContext();
    this.openmct.objectViews.off('clearData', this.dataCleared);

    this.telemetryCollection.off('add', this.dataAdded);
    this.telemetryCollection.off('remove', this.dataRemoved);
    this.telemetryCollection.off('clear', this.dataCleared);

    this.telemetryCollection.destroy();
  },
  methods: {
    dataAdded(addedItems, addedItemIndices) {
      const normalizedDataToAdd = addedItems.map((datum) => this.normalizeDatum(datum));
      let newImageHistory = this.imageHistory.slice();
      normalizedDataToAdd.forEach((datum, index) => {
        newImageHistory.splice(addedItemIndices[index] ?? -1, 0, datum);
      });
      //Assign just once so imageHistory watchers don't get called too often
      this.imageHistory = newImageHistory;
    },
    dataCleared() {
      this.imageHistory = [];
    },
    dataRemoved(dataToRemove) {
      this.imageHistory = this.imageHistory.filter((existingDatum) => {
        const shouldKeep = dataToRemove.some((datumToRemove) => {
          const existingDatumTimestamp = this.parseTime(existingDatum);
          const datumToRemoveTimestamp = this.parseTime(datumToRemove);

          return existingDatumTimestamp !== datumToRemoveTimestamp;
        });

        return shouldKeep;
      });
    },
    setDataTimeContext() {
      this.stopFollowingDataTimeContext();
      this.timeContext = this.openmct.time.getContextForView(this.objectPath);
      this.timeContext.on('bounds', this.boundsChange);
      this.boundsChange(this.timeContext.bounds());
      this.timeContext.on('timeSystem', this.timeSystemChange);
    },
    stopFollowingDataTimeContext() {
      if (this.timeContext) {
        this.timeContext.off('bounds', this.boundsChange);
        this.timeContext.off('timeSystem', this.timeSystemChange);
      }
    },
    formatImageUrl(datum) {
      if (!datum) {
        return;
      }

      return this.imageFormatter.format(datum);
    },
    formatImageThumbnailUrl(datum) {
      if (!datum || !this.imageThumbnailFormatter) {
        return;
      }

      return this.imageThumbnailFormatter.format(datum);
    },
    formatTime(datum) {
      if (!datum) {
        return;
      }

      const dateTimeStr = this.timeFormatter.format(datum);

      // Replace ISO "T" with a space to allow wrapping
      return dateTimeStr.replace('T', ' ');
    },
    getImageDownloadName(datum) {
      let imageDownloadName = '';
      if (datum) {
        const key = this.imageDownloadNameMetadataValue.key;
        imageDownloadName = datum[key];
      }

      return imageDownloadName;
    },
    parseTime(datum) {
      if (!datum) {
        return;
      }

      return this.timeFormatter.parse(datum);
    },
    boundsChange(bounds, isTick) {
      if (isTick) {
        return;
      }

      this.bounds = bounds; // setting bounds for ImageryView watcher
    },
    timeSystemChange() {
      this.timeSystem = this.timeContext.timeSystem();
      this.timeKey = this.timeSystem.key;
      this.timeFormatter = this.getFormatter(this.timeKey);
      this.durationFormatter = this.getFormatter(
        this.timeSystem.durationFormat || DEFAULT_DURATION_FORMATTER
      );
    },
    normalizeDatum(datum) {
      const formattedTime = this.formatTime(datum);
      const url = this.formatImageUrl(datum);
      const thumbnailUrl = this.formatImageThumbnailUrl(datum);
      const time = this.parseTime(formattedTime);
      const imageDownloadName = this.getImageDownloadName(datum);

      return {
        ...datum,
        formattedTime,
        url,
        thumbnailUrl,
        time,
        imageDownloadName
      };
    },
    getFormatter(key) {
      const metadataValue = this.metadata.value(key) || { format: key };
      const valueFormatter = this.openmct.telemetry.getValueFormatter(metadataValue);

      return valueFormatter;
    }
  }
};<|MERGE_RESOLUTION|>--- conflicted
+++ resolved
@@ -60,13 +60,9 @@
     this.timeKey = this.timeSystem.key;
     this.timeFormatter = this.getFormatter(this.timeKey);
 
-<<<<<<< HEAD
-    this.telemetryCollection = this.openmct.telemetry.requestCollection(this.domainObject, {});
-=======
     this.telemetryCollection = this.openmct.telemetry.requestCollection(this.domainObject, {
       timeContext: this.timeContext
     });
->>>>>>> 834a19f9
     this.telemetryCollection.on('add', this.dataAdded);
     this.telemetryCollection.on('remove', this.dataRemoved);
     this.telemetryCollection.on('clear', this.dataCleared);

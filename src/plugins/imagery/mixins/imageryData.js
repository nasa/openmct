/*****************************************************************************
 * Open MCT, Copyright (c) 2014-2022, United States Government
 * as represented by the Administrator of the National Aeronautics and Space
 * Administration. All rights reserved.
 *
 * Open MCT is licensed under the Apache License, Version 2.0 (the
 * "License"); you may not use this file except in compliance with the License.
 * You may obtain a copy of the License at
 * http://www.apache.org/licenses/LICENSE-2.0.
 *
 * Unless required by applicable law or agreed to in writing, software
 * distributed under the License is distributed on an "AS IS" BASIS, WITHOUT
 * WARRANTIES OR CONDITIONS OF ANY KIND, either express or implied. See the
 * License for the specific language governing permissions and limitations
 * under the License.
 *
 * Open MCT includes source code licensed under additional open source
 * licenses. See the Open Source Licenses file (LICENSES.md) included with
 * this source code distribution or the Licensing information page available
 * at runtime from the About dialog for additional information.
 *****************************************************************************/

const DEFAULT_DURATION_FORMATTER = 'duration';

export default {
    inject: ['openmct', 'domainObject', 'objectPath'],
    mounted() {
        // listen
        this.boundsChange = this.boundsChange.bind(this);
        this.timeSystemChange = this.timeSystemChange.bind(this);
        this.setDataTimeContext = this.setDataTimeContext.bind(this);
        this.setDataTimeContext();
        this.openmct.objectViews.on('clearData', this.dataCleared);

        // set
        this.keyString = this.openmct.objects.makeKeyString(this.domainObject.identifier);
        this.metadata = this.openmct.telemetry.getMetadata(this.domainObject);
        this.imageHints = { ...this.metadata.valuesForHints(['image'])[0] };
        this.durationFormatter = this.getFormatter(this.timeSystem.durationFormat || DEFAULT_DURATION_FORMATTER);
        this.imageFormatter = this.openmct.telemetry.getValueFormatter(this.imageHints);
        this.imageDownloadNameHints = { ...this.metadata.valuesForHints(['imageDownloadName'])[0]};

        // initialize
        this.timeKey = this.timeSystem.key;
        this.timeFormatter = this.getFormatter(this.timeKey);

        this.telemetryCollection = this.openmct.telemetry.requestCollection(this.domainObject, {});
        this.telemetryCollection.on('add', this.dataAdded);
        this.telemetryCollection.on('remove', this.dataRemoved);
        this.telemetryCollection.on('clear', this.dataCleared);
        this.telemetryCollection.load();
    },
    beforeDestroy() {
        if (this.unsubscribe) {
            this.unsubscribe();
            delete this.unsubscribe;
        }

        this.stopFollowingDataTimeContext();
        this.openmct.objectViews.off('clearData', this.dataCleared);

        this.telemetryCollection.off('add', this.dataAdded);
        this.telemetryCollection.off('remove', this.dataRemoved);
        this.telemetryCollection.off('clear', this.dataCleared);

        this.telemetryCollection.destroy();
    },
    methods: {
        dataAdded(dataToAdd) {
            const normalizedDataToAdd = dataToAdd.map(datum => this.normalizeDatum(datum));
            this.imageHistory = this.imageHistory.concat(normalizedDataToAdd);
        },
        dataCleared() {
            this.imageHistory = [];
        },
        dataRemoved(dataToRemove) {
            this.imageHistory = this.imageHistory.filter(existingDatum => {
                const shouldKeep = dataToRemove.some(datumToRemove => {
<<<<<<< HEAD
                    return (existingDatum.utc !== datumToRemove.utc);
=======
                    const existingDatumTimestamp = this.parseTime(existingDatum);
                    const datumToRemoveTimestamp = this.parseTime(datumToRemove);

                    return (existingDatumTimestamp !== datumToRemoveTimestamp);
>>>>>>> 0e1cc5dc
                });

                return shouldKeep;
            });
        },
        setDataTimeContext() {
            this.stopFollowingDataTimeContext();
            this.timeContext = this.openmct.time.getContextForView(this.objectPath);
            this.timeContext.on('bounds', this.boundsChange);
            this.boundsChange(this.timeContext.bounds());
            this.timeContext.on('timeSystem', this.timeSystemChange);
        },
        stopFollowingDataTimeContext() {
            if (this.timeContext) {
                this.timeContext.off('bounds', this.boundsChange);
                this.timeContext.off('timeSystem', this.timeSystemChange);
            }
        },
        formatImageUrl(datum) {
            if (!datum) {
                return;
            }

            return this.imageFormatter.format(datum);
        },
        formatTime(datum) {
            if (!datum) {
                return;
            }

            let dateTimeStr = this.timeFormatter.format(datum);

            // Replace ISO "T" with a space to allow wrapping
            return dateTimeStr.replace("T", " ");
        },
        getImageDownloadName(datum) {
            let imageDownloadName = '';
            if (datum) {
                const key = this.imageDownloadNameHints.key;
                imageDownloadName = datum[key];
            }

            return imageDownloadName;
        },
        parseTime(datum) {
            if (!datum) {
                return;
            }

            return this.timeFormatter.parse(datum);
        },
        boundsChange(bounds, isTick) {
            if (isTick) {
                return;
            }

            // forcibly reset the imageContainer size to prevent an aspect ratio distortion
            delete this.imageContainerWidth;
            delete this.imageContainerHeight;
        },
        timeSystemChange() {
            this.timeSystem = this.timeContext.timeSystem();
            this.timeKey = this.timeSystem.key;
            this.timeFormatter = this.getFormatter(this.timeKey);
            this.durationFormatter = this.getFormatter(this.timeSystem.durationFormat || DEFAULT_DURATION_FORMATTER);
        },
        normalizeDatum(datum) {
            const formattedTime = this.formatTime(datum);
            const url = this.formatImageUrl(datum);
            const time = this.parseTime(formattedTime);
            const imageDownloadName = this.getImageDownloadName(datum);

            return {
                ...datum,
                formattedTime,
                url,
                time,
                imageDownloadName
            };
        },
        getFormatter(key) {
            let metadataValue = this.metadata.value(key) || { format: key };
            let valueFormatter = this.openmct.telemetry.getValueFormatter(metadataValue);

            return valueFormatter;
        }
    }
};<|MERGE_RESOLUTION|>--- conflicted
+++ resolved
@@ -76,14 +76,10 @@
         dataRemoved(dataToRemove) {
             this.imageHistory = this.imageHistory.filter(existingDatum => {
                 const shouldKeep = dataToRemove.some(datumToRemove => {
-<<<<<<< HEAD
-                    return (existingDatum.utc !== datumToRemove.utc);
-=======
                     const existingDatumTimestamp = this.parseTime(existingDatum);
                     const datumToRemoveTimestamp = this.parseTime(datumToRemove);
 
                     return (existingDatumTimestamp !== datumToRemoveTimestamp);
->>>>>>> 0e1cc5dc
                 });
 
                 return shouldKeep;

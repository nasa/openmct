<template>
<div class="c-checkbox-menu c-menu--to-left c-menu--has-close-btn">
    <ul
        @click="$event.stopPropagation()"
    >
        <li
                v-for="(layer, index) in layers"
                :key="index"
        >
            <input
                    :id="index + 'LayerControl'"
                    type="checkbox"
                    @change="toggleLayerVisibility(index)"
            >
<<<<<<< HEAD
            <label :for="index + 'LayerControl'">{{ layer.name }}</label>
        </li>
    </ul>

    <a class="s-icon-button icon-x t-btn-close c-switcher-menu__close-button"></a>
=======
                <div class="c-inspect-properties__value">
                    <input v-if="layer.visible"
                           :id="index + 'LayerControl'"
                           checked
                           type="checkbox"
                           @change="toggleLayerVisibility(index)"
                    >
                    <input v-else
                           :id="index + 'LayerControl'"
                           type="checkbox"
                           @change="toggleLayerVisibility(index)"
                    >
                    <label :for="index + 'LayerControl'">{{ layer.name }}</label>
                </div>
            </li>
        </ul>
    </div>
>>>>>>> 5943393b
</div>
</template>

<script>

export default {
    inject: ['openmct'],
    props: {
        layers: {
            type: Array,
            default() {
                return []
            }
        }
    },
    methods: {
        toggleLayerVisibility(index) {
            this.$emit('toggleLayerVisibility', index);
        }
    }
}
</script><|MERGE_RESOLUTION|>--- conflicted
+++ resolved
@@ -7,36 +7,22 @@
                 v-for="(layer, index) in layers"
                 :key="index"
         >
-            <input
-                    :id="index + 'LayerControl'"
-                    type="checkbox"
-                    @change="toggleLayerVisibility(index)"
+            <input v-if="layer.visible"
+                   :id="index + 'LayerControl'"
+                   checked
+                   type="checkbox"
+                   @change="toggleLayerVisibility(index)"
             >
-<<<<<<< HEAD
+            <input v-else
+                   :id="index + 'LayerControl'"
+                   type="checkbox"
+                   @change="toggleLayerVisibility(index)"
+            >
             <label :for="index + 'LayerControl'">{{ layer.name }}</label>
         </li>
     </ul>
 
     <a class="s-icon-button icon-x t-btn-close c-switcher-menu__close-button"></a>
-=======
-                <div class="c-inspect-properties__value">
-                    <input v-if="layer.visible"
-                           :id="index + 'LayerControl'"
-                           checked
-                           type="checkbox"
-                           @change="toggleLayerVisibility(index)"
-                    >
-                    <input v-else
-                           :id="index + 'LayerControl'"
-                           type="checkbox"
-                           @change="toggleLayerVisibility(index)"
-                    >
-                    <label :for="index + 'LayerControl'">{{ layer.name }}</label>
-                </div>
-            </li>
-        </ul>
-    </div>
->>>>>>> 5943393b
 </div>
 </template>
 

<!--
 Open MCT, Copyright (c) 2014-2023, United States Government
 as represented by the Administrator of the National Aeronautics and Space
 Administration. All rights reserved.

 Open MCT is licensed under the Apache License, Version 2.0 (the
 "License"); you may not use this file except in compliance with the License.
 You may obtain a copy of the License at
 http://www.apache.org/licenses/LICENSE-2.0.

 Unless required by applicable law or agreed to in writing, software
 distributed under the License is distributed on an "AS IS" BASIS, WITHOUT
 WARRANTIES OR CONDITIONS OF ANY KIND, either express or implied. See the
 License for the specific language governing permissions and limitations
 under the License.

 Open MCT includes source code licensed under additional open source
 licenses. See the Open Source Licenses file (LICENSES.md) included with
 this source code distribution or the Licensing information page available
 at runtime from the About dialog for additional information.
-->

<template>
  <div
    class="c-imagery__thumb c-thumb"
    :class="{
      active: active,
      selected: selected,
      'real-time': realTime
    }"
    :title="image.formattedTime"
  >
    <a class="c-thumb__image-wrapper" href="" :download="image.imageDownloadName" @click.prevent>
      <img
        ref="img"
        class="c-thumb__image"
        :src="`${image.thumbnailUrl || image.url}`"
        fetchpriority="low"
        @load="imageLoadCompleted"
      />
<<<<<<< HEAD
=======
      <i
        v-show="showAnnotationIndicator"
        class="c-thumb__annotation-indicator icon-status-poll-edit"
      >
      </i>
>>>>>>> 834a19f9
    </a>
    <div v-if="viewableArea" class="c-thumb__viewable-area" :style="viewableAreaStyle"></div>
    <div class="c-thumb__timestamp">{{ image.formattedTime }}</div>
  </div>
</template>

<script>
const THUMB_PADDING = 4;
const BORDER_WIDTH = 2;

export default {
  props: {
    image: {
      type: Object,
      required: true
    },
    active: {
      type: Boolean,
      required: true
    },
    selected: {
      type: Boolean,
      required: true
    },
    realTime: {
      type: Boolean,
      required: true
    },
<<<<<<< HEAD
=======
    imageryAnnotations: {
      type: Array,
      default() {
        return [];
      }
    },
>>>>>>> 834a19f9
    viewableArea: {
      type: Object,
      default: function () {
        return null;
      }
    }
  },
  data() {
    return {
      imgWidth: 0,
      imgHeight: 0
    };
  },
  computed: {
    viewableAreaStyle() {
      if (!this.viewableArea || !this.imgWidth || !this.imgHeight) {
        return null;
      }

      const { widthRatio, heightRatio, xOffsetRatio, yOffsetRatio } = this.viewableArea;
      const imgWidth = this.imgWidth;
      const imgHeight = this.imgHeight;

      let translateX = imgWidth * xOffsetRatio;
      let translateY = imgHeight * yOffsetRatio;
      let width = imgWidth * widthRatio;
      let height = imgHeight * heightRatio;

      if (translateX < 0) {
        width += translateX;
        translateX = 0;
      }

      if (translateX + width > imgWidth) {
        width = imgWidth - translateX;
      }

      if (translateX + 2 * BORDER_WIDTH > imgWidth) {
        translateX = imgWidth - 2 * BORDER_WIDTH;
      }

      if (translateY < 0) {
        height += translateY;
        translateY = 0;
      }

      if (translateY + height > imgHeight) {
        height = imgHeight - translateY;
      }

      if (translateY + 2 * BORDER_WIDTH > imgHeight) {
        translateY = imgHeight - 2 * BORDER_WIDTH;
      }

      return {
        transform: `translate(${translateX + THUMB_PADDING}px, ${translateY + THUMB_PADDING}px)`,
        width: `${width}px`,
        height: `${height}px`
      };
<<<<<<< HEAD
=======
    },
    showAnnotationIndicator() {
      return this.imageryAnnotations.some((annotation) => {
        return !annotation._deleted;
      });
>>>>>>> 834a19f9
    }
  },
  methods: {
    imageLoadCompleted() {
      if (!this.$refs.img) {
        return;
      }

      const { width: imgWidth, height: imgHeight } = this.$refs.img;
      this.imgWidth = imgWidth;
      this.imgHeight = imgHeight;
    }
  }
};
</script><|MERGE_RESOLUTION|>--- conflicted
+++ resolved
@@ -38,14 +38,11 @@
         fetchpriority="low"
         @load="imageLoadCompleted"
       />
-<<<<<<< HEAD
-=======
       <i
         v-show="showAnnotationIndicator"
         class="c-thumb__annotation-indicator icon-status-poll-edit"
       >
       </i>
->>>>>>> 834a19f9
     </a>
     <div v-if="viewableArea" class="c-thumb__viewable-area" :style="viewableAreaStyle"></div>
     <div class="c-thumb__timestamp">{{ image.formattedTime }}</div>
@@ -74,15 +71,12 @@
       type: Boolean,
       required: true
     },
-<<<<<<< HEAD
-=======
     imageryAnnotations: {
       type: Array,
       default() {
         return [];
       }
     },
->>>>>>> 834a19f9
     viewableArea: {
       type: Object,
       default: function () {
@@ -142,14 +136,11 @@
         width: `${width}px`,
         height: `${height}px`
       };
-<<<<<<< HEAD
-=======
     },
     showAnnotationIndicator() {
       return this.imageryAnnotations.some((annotation) => {
         return !annotation._deleted;
       });
->>>>>>> 834a19f9
     }
   },
   methods: {

--- conflicted
+++ resolved
@@ -29,7 +29,6 @@
     @mouseover="focusElement"
 >
     <div class="c-imagery__main-image-wrapper has-local-controls">
-<<<<<<< HEAD
         <ImageControls
             ref="imageControls"
             :zoom-factor="zoomFactor"
@@ -72,60 +71,6 @@
                      }"
                      :data-openmct-image-timestamp="time"
                      :data-openmct-object-keystring="keyString"
-=======
-        <div class="h-local-controls h-local-controls--overlay-content c-local-controls--show-on-hover c-image-controls__controls">
-            <span
-                class="c-image-controls__sliders"
-                draggable="true"
-                @dragstart="startDrag"
-            >
-                <div class="c-image-controls__slider-wrapper icon-brightness">
-                    <input
-                        v-model="filters.brightness"
-                        type="range"
-                        min="0"
-                        max="500"
-                    >
-                </div>
-                <div class="c-image-controls__slider-wrapper icon-contrast">
-                    <input
-                        v-model="filters.contrast"
-                        type="range"
-                        min="0"
-                        max="500"
-                    >
-                </div>
-            </span>
-            <span class="t-reset-btn-holder c-imagery__lc__reset-btn c-image-controls__btn-reset">
-                <a
-                    class="s-icon-button icon-reset t-btn-reset"
-                    @click="filters={brightness: 100, contrast: 100}"
-                ></a>
-            </span>
-        </div>
-        <div
-            ref="imageBG"
-            class="c-imagery__main-image__bg"
-            :class="{'paused unnsynced': isPaused && !isFixed,'stale':false }"
-            @click="expand"
-        >
-            <div
-                class="image-wrapper"
-                :style="{
-                    'width': `${sizedImageDimensions.width}px`,
-                    'height': `${sizedImageDimensions.height}px`
-                }"
-            >
-                <img
-                    ref="focusedImage"
-                    class="c-imagery__main-image__image js-imageryView-image"
-                    :src="imageUrl"
-                    :style="{
-                        'filter': `brightness(${filters.brightness}%) contrast(${filters.contrast}%)`
-                    }"
-                    :data-openmct-image-timestamp="time"
-                    :data-openmct-object-keystring="keyString"
->>>>>>> 28d5d728
                 >
                 <div
                     v-if="imageUrl"
@@ -221,20 +166,11 @@
             class="c-imagery__thumbs-scroll-area"
             @scroll="handleScroll"
         >
-<<<<<<< HEAD
             <div v-for="(image, index) in imageHistory"
                  :key="image.url + image.time"
                  class="c-imagery__thumb c-thumb"
                  :class="{ selected: focusedImageIndex === index && isPaused }"
                  @click="thumbnailClicked(index)"
-=======
-            <div
-                v-for="(image, index) in imageHistory"
-                :key="image.url + image.time"
-                class="c-imagery__thumb c-thumb"
-                :class="{ selected: focusedImageIndex === index && isPaused }"
-                @click="setFocusedImage(index, thumbnailClick)"
->>>>>>> 28d5d728
             >
                 <a
                     href=""

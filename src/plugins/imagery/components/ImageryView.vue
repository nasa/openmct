<!--
 Open MCT, Copyright (c) 2014-2023, United States Government
 as represented by the Administrator of the National Aeronautics and Space
 Administration. All rights reserved.

 Open MCT is licensed under the Apache License, Version 2.0 (the
 "License"); you may not use this file except in compliance with the License.
 You may obtain a copy of the License at
 http://www.apache.org/licenses/LICENSE-2.0.

 Unless required by applicable law or agreed to in writing, software
 distributed under the License is distributed on an "AS IS" BASIS, WITHOUT
 WARRANTIES OR CONDITIONS OF ANY KIND, either express or implied. See the
 License for the specific language governing permissions and limitations
 under the License.

 Open MCT includes source code licensed under additional open source
 licenses. See the Open Source Licenses file (LICENSES.md) included with
 this source code distribution or the Licensing information page available
 at runtime from the About dialog for additional information.
-->

<template>
  <div
    tabindex="0"
    class="c-imagery"
    @keyup="arrowUpHandler"
    @keydown.prevent="arrowDownHandler"
    @mouseover="focusElement"
  >
    <div
      class="c-imagery__main-image-wrapper has-local-controls"
      :class="imageWrapperStyle"
      @mousedown="handlePanZoomClick"
    >
      <ImageControls
        ref="imageControls"
        :zoom-factor="zoomFactor"
        :image-url="imageUrl"
        :layers="layers"
        @resetImage="resetImage"
        @panZoomUpdated="handlePanZoomUpdate"
        @filtersUpdated="setFilters"
        @cursorsUpdated="setCursorStates"
        @startPan="startPan"
        @toggleLayerVisibility="toggleLayerVisibility"
      />
      <div ref="imageBG" class="c-imagery__main-image__bg" @click="expand">
        <div v-if="zoomFactor > 1" class="c-imagery__hints">
          {{ formatImageAltText }}
        </div>
        <div
          ref="focusedImageWrapper"
          class="image-wrapper"
          :style="{
            width: `${sizedImageWidth}px`,
            height: `${sizedImageHeight}px`
          }"
          @mousedown="handlePanZoomClick"
        >
          <div
            v-for="(layer, index) in visibleLayers"
            :key="index"
            class="layer-image s-image-layer c-imagery__layer-image js-layer-image"
            :style="getVisibleLayerStyles(layer)"
          ></div>
          <img
            ref="focusedImage"
            class="c-imagery__main-image__image js-imageryView-image"
            :src="imageUrl"
            :draggable="!isSelectable"
            :style="{
              filter: `brightness(${filters.brightness}%) contrast(${filters.contrast}%)`
            }"
            :data-openmct-image-timestamp="time"
            :data-openmct-object-keystring="keyString"
            fetchpriority="low"
          />
          <div
            v-if="imageUrl"
            ref="focusedImageElement"
            class="c-imagery__main-image__background-image"
            :draggable="!isSelectable"
            :style="focusImageStyles"
          ></div>
          <Compass
            v-if="shouldDisplayCompass"
            :image="focusedImage"
            :sized-image-dimensions="sizedImageDimensions"
          />
          <AnnotationsCanvas
            v-if="shouldDisplayAnnotations"
            :image="focusedImage"
            :imagery-annotations="imageryAnnotations[focusedImage.time]"
            @annotationMarqueed="handlePauseButton(true)"
            @annotationsChanged="loadAnnotations"
          />
        </div>
      </div>

      <button
        class="c-local-controls c-local-controls--show-on-hover c-imagery__prev-next-button c-nav c-nav--prev"
        title="Previous image"
        :disabled="isPrevDisabled"
        @click="prevImage()"
      ></button>

      <button
        class="c-local-controls c-local-controls--show-on-hover c-imagery__prev-next-button c-nav c-nav--next"
        title="Next image"
        :disabled="isNextDisabled"
        @click="nextImage()"
      ></button>

      <div class="c-imagery__control-bar">
        <div class="c-imagery__time">
          <div class="c-imagery__timestamp u-style-receiver js-style-receiver">{{ time }}</div>

          <!-- image fresh -->
          <div
            v-if="canTrackDuration"
            :style="{
              'animation-delay': imageFreshnessOptions.fadeOutDelayTime,
              'animation-duration': imageFreshnessOptions.fadeOutDurationTime
            }"
            :class="{ 'c-imagery--new': isImageNew && !refreshCSS }"
            class="c-imagery__age icon-timer"
          >
            {{ formattedDuration }}
          </div>

          <!-- spacecraft position fresh -->
          <div
            v-if="relatedTelemetry.hasRelatedTelemetry && isSpacecraftPositionFresh"
            class="c-imagery__age icon-check c-imagery--new no-animation"
          >
            POS
          </div>

          <!-- camera position fresh -->
          <div
            v-if="relatedTelemetry.hasRelatedTelemetry && isCameraPositionFresh"
            class="c-imagery__age icon-check c-imagery--new no-animation"
          >
            CAM
          </div>
        </div>
        <div class="h-local-controls">
          <button
            v-if="!isFixed"
            class="c-button icon-pause pause-play"
            :class="{ 'is-paused': isPaused }"
            @click="handlePauseButton(!isPaused)"
          ></button>
        </div>
      </div>
    </div>
    <div
      v-if="displayThumbnails"
      class="c-imagery__thumbs-wrapper"
      :class="[
        { 'is-paused': isPaused && !isFixed },
        { 'is-autoscroll-off': !resizingWindow && !autoScroll && !isPaused },
        { 'is-small-thumbs': displayThumbnailsSmall },
        { hide: !displayThumbnails }
      ]"
    >
      <div
        ref="thumbsWrapper"
        class="c-imagery__thumbs-scroll-area"
        :class="[
          {
            'animate-scroll': animateThumbScroll
          }
        ]"
        @scroll="handleScroll"
      >
        <ImageThumbnail
          v-for="(image, index) in imageHistory"
          :key="`${image.thumbnailUrl || image.url}-${image.time}-${index}`"
          :image="image"
          :active="focusedImageIndex === index"
          :imagery-annotations="imageryAnnotations[image.time]"
          :selected="focusedImageIndex === index && isPaused"
          :real-time="!isFixed"
          :viewable-area="focusedImageIndex === index ? viewableArea : null"
          @click="thumbnailClicked(index)"
        />
      </div>

      <button
        class="c-imagery__auto-scroll-resume-button c-icon-button icon-play"
        title="Resume automatic scrolling of image thumbnails"
        @click="scrollToRight"
      ></button>
    </div>
  </div>
</template>

<script>
import eventHelpers from '../lib/eventHelpers';
import _ from 'lodash';
import moment from 'moment';
import Vue from 'vue';

import RelatedTelemetry from './RelatedTelemetry/RelatedTelemetry';
import Compass from './Compass/Compass.vue';
import ImageControls from './ImageControls.vue';
import ImageThumbnail from './ImageThumbnail.vue';
import imageryData from '../../imagery/mixins/imageryData';
import AnnotationsCanvas from './AnnotationsCanvas.vue';

const REFRESH_CSS_MS = 500;
const DURATION_TRACK_MS = 1000;
const ARROW_DOWN_DELAY_CHECK_MS = 400;
const ARROW_SCROLL_RATE_MS = 100;
const THUMBNAIL_CLICKED = true;

const ONE_MINUTE = 60 * 1000;
const FIVE_MINUTES = 5 * ONE_MINUTE;
const ONE_HOUR = ONE_MINUTE * 60;
const EIGHT_HOURS = 8 * ONE_HOUR;
const TWENTYFOUR_HOURS = EIGHT_HOURS * 3;

const ARROW_RIGHT = 39;
const ARROW_LEFT = 37;

const SCROLL_LATENCY = 250;

const ZOOM_SCALE_DEFAULT = 1;
const SHOW_THUMBS_THRESHOLD_HEIGHT = 200;
const SHOW_THUMBS_FULLSIZE_THRESHOLD_HEIGHT = 600;

const IMAGE_CONTAINER_BORDER_WIDTH = 1;

const DEFAULT_IMAGE_PAN_ALT_TEXT = 'Alt drag to pan';
const LINUX_IMAGE_PAN_ALT_TEXT = `Shift+${DEFAULT_IMAGE_PAN_ALT_TEXT}`;

export default {
  name: 'ImageryView',
  components: {
    Compass,
    ImageControls,
    ImageThumbnail,
    AnnotationsCanvas
  },
  mixins: [imageryData],
  inject: ['openmct', 'domainObject', 'objectPath', 'currentView', 'imageFreshnessOptions'],
  props: {
    focusedImageTimestamp: {
      type: Number,
      default() {
        return undefined;
      }
    }
  },
  data() {
    let timeSystem = this.openmct.time.timeSystem();
    this.metadata = {};
    this.requestCount = 0;

    return {
      timeFormat: '',
      layers: [],
      visibleLayers: [],
      durationFormatter: undefined,
      imageHistory: [],
      bounds: {},
      timeSystem: timeSystem,
      keyString: undefined,
      autoScroll: true,
      thumbnailClick: THUMBNAIL_CLICKED,
      isPaused: false,
      refreshCSS: false,
      focusedImageIndex: undefined,
      focusedImageRelatedTelemetry: {},
      numericDuration: undefined,
      relatedTelemetry: {},
      latestRelatedTelemetry: {},
      focusedImageNaturalAspectRatio: undefined,
      imageContainerWidth: undefined,
      imageContainerHeight: undefined,
      sizedImageWidth: 0,
      sizedImageHeight: 0,
      viewHeight: 0,
      lockCompass: true,
      resizingWindow: false,
      timeContext: undefined,
      zoomFactor: ZOOM_SCALE_DEFAULT,
      filters: {
        brightness: 100,
        contrast: 100
      },
      cursorStates: {
        isPannable: false,
        showCursorZoomIn: false,
        showCursorZoomOut: false,
        modifierKeyPressed: false
      },
      imageTranslateX: 0,
      imageTranslateY: 0,
      imageViewportWidth: 0,
      imageViewportHeight: 0,
      pan: undefined,
      animateZoom: true,
      imagePanned: false,
      forceShowThumbnails: false,
      animateThumbScroll: false,
      imageryAnnotations: {}
    };
  },
  computed: {
    displayThumbnails() {
      return this.forceShowThumbnails || this.viewHeight >= SHOW_THUMBS_THRESHOLD_HEIGHT;
    },
    displayThumbnailsSmall() {
      return (
        this.viewHeight > SHOW_THUMBS_THRESHOLD_HEIGHT &&
        this.viewHeight <= SHOW_THUMBS_FULLSIZE_THRESHOLD_HEIGHT
      );
    },
    focusImageStyles() {
      return {
        filter: `brightness(${this.filters.brightness}%) contrast(${this.filters.contrast}%)`,
        backgroundImage: `${
          this.imageUrl
            ? `url(${this.imageUrl}),
                            repeating-linear-gradient(
                                45deg,
                                transparent,
                                transparent 4px,
                                rgba(125,125,125,.2) 4px,
                                rgba(125,125,125,.2) 8px
                            )`
            : ''
        }`,
        transform: `scale(${this.zoomFactor}) translate(${this.imageTranslateX / 2}px, ${
          this.imageTranslateY / 2
        }px)`,
        transition: `${!this.pan && this.animateZoom ? 'transform 250ms ease-in' : 'initial'}`,
        width: `${this.sizedImageWidth}px`,
        height: `${this.sizedImageHeight}px`
      };
    },
    time() {
      return this.formatTime(this.focusedImage);
    },
    imageUrl() {
      return this.formatImageUrl(this.focusedImage);
    },
    imageWrapperStyle() {
      return {
        cursorZoomIn: this.cursorStates.showCursorZoomIn,
        cursorZoomOut: this.cursorStates.showCursorZoomOut,
        pannable: this.cursorStates.isPannable,
        paused: this.isPaused && !this.isFixed,
        unsynced: this.isPaused && !this.isFixed,
        stale: false
      };
    },
    isImageNew() {
      let cutoff = FIVE_MINUTES;
      if (this.imageFreshnessOptions) {
        const { fadeOutDelayTime, fadeOutDurationTime } = this.imageFreshnessOptions;
        // convert css duration to IS8601 format for parsing
        const isoFormattedDuration = 'PT' + fadeOutDurationTime.toUpperCase();
        const isoFormattedDelay = 'PT' + fadeOutDelayTime.toUpperCase();
        const parsedDuration = moment.duration(isoFormattedDuration).asMilliseconds();
        const parsedDelay = moment.duration(isoFormattedDelay).asMilliseconds();
        cutoff = parsedDuration + parsedDelay;
      }

      let age = this.numericDuration;

      return age < cutoff && !this.refreshCSS;
    },
    canTrackDuration() {
      let hasClock;
      if (this.timeContext) {
        hasClock = this.timeContext.clock();
      } else {
        hasClock = this.openmct.time.clock();
      }

      return hasClock && this.timeSystem.isUTCBased;
    },
    isNextDisabled() {
      let disabled = false;

      if (
        this.focusedImageIndex === -1 ||
        this.focusedImageIndex === this.imageHistory.length - 1
      ) {
        disabled = true;
      }

      return disabled;
    },
    isPrevDisabled() {
      let disabled = false;

      if (this.focusedImageIndex === 0 || this.imageHistory.length < 2) {
        disabled = true;
      }

      return disabled;
    },
    isComposedInLayout() {
      return (
        this.currentView?.objectPath &&
        !this.openmct.router.isNavigatedObject(this.currentView.objectPath)
      );
    },
    focusedImage() {
      return this.imageHistory[this.focusedImageIndex];
    },
    parsedSelectedTime() {
      return this.parseTime(this.focusedImage);
    },
    formattedDuration() {
      let result = 'N/A';
      let negativeAge = -1;
      if (!Number.isInteger(this.numericDuration)) {
        return result;
      }

      if (this.numericDuration > TWENTYFOUR_HOURS) {
        negativeAge *= this.numericDuration / TWENTYFOUR_HOURS;
        result = moment.duration(negativeAge, 'days').humanize(true);
      } else if (this.numericDuration > EIGHT_HOURS) {
        negativeAge *= this.numericDuration / ONE_HOUR;
        result = moment.duration(negativeAge, 'hours').humanize(true);
      } else if (this.durationFormatter) {
        result = this.durationFormatter.format(this.numericDuration);
      }

      return result;
    },
    shouldDisplayAnnotations() {
      const imageHeightAndWidth = this.sizedImageHeight !== 0 && this.sizedImageWidth !== 0;
      const display =
        this.focusedImage !== undefined &&
        this.focusedImageNaturalAspectRatio !== undefined &&
        this.imageContainerWidth !== undefined &&
        this.imageContainerHeight !== undefined &&
        imageHeightAndWidth &&
        this.zoomFactor === 1 &&
        this.imagePanned !== true;

      return display;
    },
    shouldDisplayCompass() {
      const imageHeightAndWidth = this.sizedImageHeight !== 0 && this.sizedImageWidth !== 0;
      const display =
        this.focusedImage !== undefined &&
        this.focusedImageNaturalAspectRatio !== undefined &&
        this.imageContainerWidth !== undefined &&
        this.imageContainerHeight !== undefined &&
        imageHeightAndWidth &&
        this.zoomFactor === 1 &&
        this.imagePanned !== true;
      const hasHeading = this.focusedImage?.heading !== undefined;
      const hasCameraAngleOfView = this.focusedImage?.transformations?.cameraAngleOfView > 0;

      return display && hasCameraAngleOfView && hasHeading;
    },
    isSpacecraftPositionFresh() {
      let isFresh = undefined;
      let latest = this.latestRelatedTelemetry;
      let focused = this.focusedImageRelatedTelemetry;

      if (this.relatedTelemetry.hasRelatedTelemetry) {
        isFresh = true;
        for (let key of this.spacecraftPositionKeys) {
          if (this.relatedTelemetry[key] && latest[key] && focused[key]) {
            isFresh =
              isFresh &&
              Boolean(this.relatedTelemetry[key].comparisonFunction(latest[key], focused[key]));
          } else {
            isFresh = false;
          }
        }
      }

      return isFresh;
    },
    isSpacecraftOrientationFresh() {
      let isFresh = undefined;
      let latest = this.latestRelatedTelemetry;
      let focused = this.focusedImageRelatedTelemetry;

      if (this.relatedTelemetry.hasRelatedTelemetry) {
        isFresh = true;
        for (let key of this.spacecraftOrientationKeys) {
          if (this.relatedTelemetry[key] && latest[key] && focused[key]) {
            isFresh =
              isFresh &&
              Boolean(this.relatedTelemetry[key].comparisonFunction(latest[key], focused[key]));
          } else {
            isFresh = false;
          }
        }
      }

      return isFresh;
    },
    isCameraPositionFresh() {
      let isFresh = undefined;
      let latest = this.latestRelatedTelemetry;
      let focused = this.focusedImageRelatedTelemetry;

      if (this.relatedTelemetry.hasRelatedTelemetry) {
        isFresh = true;

        // camera freshness relies on spacecraft position freshness
        if (this.isSpacecraftPositionFresh && this.isSpacecraftOrientationFresh) {
          for (let key of this.cameraKeys) {
            if (this.relatedTelemetry[key] && latest[key] && focused[key]) {
              isFresh =
                isFresh &&
                Boolean(this.relatedTelemetry[key].comparisonFunction(latest[key], focused[key]));
            } else {
              isFresh = false;
            }
          }
        } else {
          isFresh = false;
        }
      }

      return isFresh;
    },
    isFixed() {
      let clock;
      if (this.timeContext) {
        clock = this.timeContext.clock();
      } else {
        clock = this.openmct.time.clock();
      }

      return clock === undefined;
    },
    isSelectable() {
      return true;
    },
    sizedImageDimensions() {
      return {
        width: this.sizedImageWidth,
        height: this.sizedImageHeight
      };
    },
    formatImageAltText() {
      const regexLinux = /Linux/;
      const navigator = window.navigator.userAgent;

      if (regexLinux.test(navigator)) {
        return LINUX_IMAGE_PAN_ALT_TEXT;
      }

      return DEFAULT_IMAGE_PAN_ALT_TEXT;
    },
    viewableArea() {
      if (this.zoomFactor === 1) {
        return null;
      }

      const imageWidth = this.sizedImageWidth * this.zoomFactor;
      const imageHeight = this.sizedImageHeight * this.zoomFactor;
      const xOffset = (imageWidth - this.imageViewportWidth) / 2;
      const yOffset = (imageHeight - this.imageViewportHeight) / 2;

      return {
        widthRatio: this.imageViewportWidth / imageWidth,
        heightRatio: this.imageViewportHeight / imageHeight,
        xOffsetRatio: (xOffset - this.imageTranslateX * this.zoomFactor) / imageWidth,
        yOffsetRatio: (yOffset - this.imageTranslateY * this.zoomFactor) / imageHeight
      };
    }
  },
  watch: {
    imageHistory: {
      async handler(newHistory, oldHistory) {
        const newSize = newHistory.length;
        let imageIndex = newSize > 0 ? newSize - 1 : undefined;
        if (this.focusedImageTimestamp !== undefined) {
          const foundImageIndex = newHistory.findIndex(
            (img) => img.time === this.focusedImageTimestamp
          );
          if (foundImageIndex > -1) {
            imageIndex = foundImageIndex;
          }
        }

        this.setFocusedImage(imageIndex);
        this.nextImageIndex = imageIndex;

        if (this.previousFocusedImage && newHistory.length) {
          const matchIndex = this.matchIndexOfPreviousImage(this.previousFocusedImage, newHistory);

          if (matchIndex > -1) {
            this.setFocusedImage(matchIndex);
          } else {
            this.paused();
          }
        }

        if (!this.isPaused) {
          this.setFocusedImage(imageIndex);
        }

        await this.scrollHandler();
        if (oldHistory?.length > 0) {
          this.animateThumbScroll = true;
        }
      },
      deep: true
    },
    focusedImage: {
      handler(newImage, oldImage) {
        const newTime = newImage?.time;
        const oldTime = oldImage?.time;
        const newUrl = newImage?.url;
        const oldUrl = oldImage?.url;

        // Skip if it's all falsy
        if (!newTime && !oldTime && !newUrl && !oldUrl) {
          return;
        }

        // Skip if it's the same image
        if (newTime === oldTime && newUrl === oldUrl) {
          return;
        }

        // Update image duration and reset age CSS
        this.trackDuration();
        this.resetAgeCSS();

        // Reset image dimensions and calculate new dimensions
        // on new image load
        this.getImageNaturalDimensions();

        // Get the related telemetry for the new image
        this.updateRelatedTelemetryForFocusedImage();
      }
    },
    bounds() {
      this.scrollHandler();
    },
    isFixed(newValue) {
      const isRealTime = !newValue;
      // if realtime unpause which will focus on latest image
      if (isRealTime) {
        this.paused(false);
      }
    }
  },
  created() {
    this.abortController = new AbortController();
  },
  async mounted() {
    eventHelpers.extend(this);
    this.focusedImageWrapper = this.$refs.focusedImageWrapper;
    this.focusedImageElement = this.$refs.focusedImageElement;

    //We only need to use this till the user focuses an image manually
    if (this.focusedImageTimestamp !== undefined) {
      this.isPaused = true;
    }

    this.setTimeContext = this.setTimeContext.bind(this);
    this.setTimeContext();

    // related telemetry keys
    this.spacecraftPositionKeys = ['positionX', 'positionY', 'positionZ'];
    this.spacecraftOrientationKeys = ['heading'];
    this.cameraKeys = ['cameraPan', 'cameraTilt'];
    this.sunKeys = ['sunOrientation'];
    this.transformationsKeys = ['transformations'];

    // related telemetry
    await this.initializeRelatedTelemetry();
    await this.updateRelatedTelemetryForFocusedImage();
    this.trackLatestRelatedTelemetry();

    // for scrolling through images quickly and resizing the object view
    this.updateRelatedTelemetryForFocusedImage = _.debounce(
      this.updateRelatedTelemetryForFocusedImage,
      400
    );

    // for resizing the object view
    this.resizeImageContainer = _.debounce(this.resizeImageContainer, 400, { leading: true });

    if (this.$refs.imageBG) {
      this.imageContainerResizeObserver = new ResizeObserver(this.resizeImageContainer);
      this.imageContainerResizeObserver.observe(this.$refs.imageBG);
    }

    // For adjusting scroll bar size and position when resizing thumbs wrapper
    this.handleScroll = _.debounce(this.handleScroll, SCROLL_LATENCY);
    this.handleThumbWindowResizeEnded = _.debounce(
      this.handleThumbWindowResizeEnded,
      SCROLL_LATENCY
    );
    this.handleThumbWindowResizeStart = _.debounce(
      this.handleThumbWindowResizeStart,
      SCROLL_LATENCY
    );
    this.scrollToFocused = _.debounce(this.scrollToFocused, 400);

    if (this.$refs.thumbsWrapper) {
      this.thumbWrapperResizeObserver = new ResizeObserver(this.handleThumbWindowResizeStart);
      this.thumbWrapperResizeObserver.observe(this.$refs.thumbsWrapper);
    }

    this.listenTo(this.focusedImageWrapper, 'wheel', this.wheelZoom, this);
    this.loadVisibleLayers();
    this.loadAnnotations();

    this.openmct.selection.on('change', this.updateSelection);
  },
<<<<<<< HEAD
  beforeUnmount() {
=======
  beforeDestroy() {
    this.abortController.abort();
>>>>>>> 3b0e05ed
    this.persistVisibleLayers();
    this.stopFollowingTimeContext();

    if (this.thumbWrapperResizeObserver) {
      this.thumbWrapperResizeObserver.disconnect();
    }

    if (this.imageContainerResizeObserver) {
      this.imageContainerResizeObserver.disconnect();
    }

    if (this.relatedTelemetry.hasRelatedTelemetry) {
      this.relatedTelemetry.destroy();
    }

    // unsubscribe from related telemetry
    if (this.relatedTelemetry.hasRelatedTelemetry) {
      for (let key of this.relatedTelemetry.keys) {
        if (this.relatedTelemetry[key] && this.relatedTelemetry[key].unsubscribe) {
          this.relatedTelemetry[key].unsubscribe();
        }
      }
    }

    this.stopListening(this.focusedImageWrapper, 'wheel', this.wheelZoom, this);

    Object.keys(this.imageryAnnotations).forEach((time) => {
      const imageAnnotationsForTime = this.imageryAnnotations[time];
      imageAnnotationsForTime.forEach((imageAnnotation) => {
        this.openmct.objects.destroyMutable(imageAnnotation);
      });
    });

    this.openmct.selection.off('change', this.updateSelection);
  },
  methods: {
    calculateViewHeight() {
      this.viewHeight = this.$el.clientHeight;
    },
    getVisibleLayerStyles(layer) {
      return {
        backgroundImage: `url(${layer.source})`,
        transform: `scale(${this.zoomFactor}) translate(${this.imageTranslateX / 2}px, ${
          this.imageTranslateY / 2
        }px)`,
        transition: `${!this.pan && this.animateZoom ? 'transform 250ms ease-in' : 'initial'}`
      };
    },
    setTimeContext() {
      this.stopFollowingTimeContext();
      this.timeContext = this.openmct.time.getContextForView(this.objectPath);
      //listen
      this.timeContext.on('timeSystem', this.trackDuration);
      this.timeContext.on('clock', this.trackDuration);
    },
    stopFollowingTimeContext() {
      if (this.timeContext) {
        this.timeContext.off('timeSystem', this.trackDuration);
        this.timeContext.off('clock', this.trackDuration);
      }
    },
    updateSelection(selection) {
      const selectionType = selection?.[0]?.[0]?.context?.type;
      const validSelectionTypes = ['annotation-search-result'];

      if (!validSelectionTypes.includes(selectionType)) {
        // wrong type of selection
        return;
      }
    },
    expand() {
      // check for modifier keys so it doesnt interfere with the layout
      if (this.cursorStates.modifierKeyPressed) {
        return;
      }

      const actionCollection = this.openmct.actions.getActionsCollection(
        this.objectPath,
        this.currentView
      );
      const visibleActions = actionCollection.getVisibleActions();
      const viewLargeAction =
        visibleActions && visibleActions.find((action) => action.key === 'large.view');

      if (viewLargeAction && viewLargeAction.appliesTo(this.objectPath, this.currentView)) {
        viewLargeAction.invoke(this.objectPath, this.currentView);
      }
    },
    async initializeRelatedTelemetry() {
      this.relatedTelemetry = new RelatedTelemetry(this.openmct, this.domainObject, [
        ...this.spacecraftPositionKeys,
        ...this.spacecraftOrientationKeys,
        ...this.cameraKeys,
        ...this.sunKeys,
        ...this.transformationsKeys
      ]);

      if (this.relatedTelemetry.hasRelatedTelemetry) {
        await this.relatedTelemetry.load();
      }
    },
    async getMostRecentRelatedTelemetry(key, targetDatum) {
      if (!this.relatedTelemetry.hasRelatedTelemetry) {
        throw new Error(`${this.domainObject.name} does not have any related telemetry`);
      }

      if (!this.relatedTelemetry[key]) {
        throw new Error(`${key} does not exist on related telemetry`);
      }

      let mostRecent;
      let valueKey = this.relatedTelemetry[key].historical.valueKey;
      let valuesOnTelemetry = this.relatedTelemetry[key].hasTelemetryOnDatum;

      if (valuesOnTelemetry) {
        mostRecent = targetDatum[valueKey];

        if (mostRecent) {
          return mostRecent;
        } else {
          console.warn(
            `Related Telemetry for ${key} does NOT exist on this telemetry datum as configuration implied.`
          );

          return;
        }
      }

      mostRecent = await this.relatedTelemetry[key].requestLatestFor(targetDatum);

      return mostRecent[valueKey];
    },
    loadVisibleLayers() {
      const layersMetadata = this.imageMetadataValue.layers;
      if (!layersMetadata) {
        return;
      }

      this.layers = layersMetadata;
      if (this.domainObject.configuration) {
        const persistedLayers = this.domainObject.configuration.layers;
        if (!persistedLayers) {
          return;
        }

        layersMetadata.forEach((layer) => {
          const persistedLayer = persistedLayers.find((object) => object.name === layer.name);
          if (persistedLayer) {
            layer.visible = persistedLayer.visible === true;
          }
        });
        this.visibleLayers = this.layers.filter((layer) => layer.visible);
      } else {
        this.visibleLayers = [];
        this.layers.forEach((layer) => {
          layer.visible = false;
        });
      }
    },
    async loadAnnotations(existingAnnotations) {
      if (!this.openmct.annotation.getAvailableTags().length) {
        // don't bother loading annotations if there are no tags
        return;
      }
      let foundAnnotations = existingAnnotations;
      if (!foundAnnotations) {
        // attempt to load
        foundAnnotations = await this.openmct.annotation.getAnnotations(
          this.domainObject.identifier,
          this.abortController.signal
        );
      }
      foundAnnotations.forEach((foundAnnotation) => {
        const targetId = Object.keys(foundAnnotation.targets)[0];
        const timeForAnnotation = foundAnnotation.targets[targetId].time;
        if (!this.imageryAnnotations[timeForAnnotation]) {
          this.$set(this.imageryAnnotations, timeForAnnotation, []);
        }

        const annotationExtant = this.imageryAnnotations[timeForAnnotation].some(
          (existingAnnotation) => {
            return this.openmct.objects.areIdsEqual(
              existingAnnotation.identifier,
              foundAnnotation.identifier
            );
          }
        );
        if (!annotationExtant) {
          const annotationArray = this.imageryAnnotations[timeForAnnotation];
          const mutableAnnotation = this.openmct.objects.toMutable(foundAnnotation);
          annotationArray.push(mutableAnnotation);
        }
      });
    },
    persistVisibleLayers() {
      if (
        this.domainObject.configuration &&
        this.openmct.objects.supportsMutation(this.domainObject.identifier)
      ) {
        this.openmct.objects.mutate(this.domainObject, 'configuration.layers', this.layers);
      }

      this.visibleLayers = [];
      this.layers = [];
    },
    // will subscribe to data for this key if not already done
    subscribeToDataForKey(key) {
      if (this.relatedTelemetry[key].isSubscribed) {
        return;
      }

      if (this.relatedTelemetry[key].realtimeDomainObject) {
        this.relatedTelemetry[key].unsubscribe = this.openmct.telemetry.subscribe(
          this.relatedTelemetry[key].realtimeDomainObject,
          (datum) => {
            this.relatedTelemetry[key].listeners.forEach((callback) => {
              callback(datum);
            });
          }
        );

        this.relatedTelemetry[key].isSubscribed = true;
      }
    },
    async updateRelatedTelemetryForFocusedImage() {
      if (!this.relatedTelemetry.hasRelatedTelemetry || !this.focusedImage) {
        return;
      }

      // set data ON image telemetry as well as in focusedImageRelatedTelemetry
      for (let key of this.relatedTelemetry.keys) {
        if (
          this.relatedTelemetry[key] &&
          this.relatedTelemetry[key].historical &&
          this.relatedTelemetry[key].requestLatestFor
        ) {
          let valuesOnTelemetry = this.relatedTelemetry[key].hasTelemetryOnDatum;
          let value = await this.getMostRecentRelatedTelemetry(key, this.focusedImage);

          if (!valuesOnTelemetry) {
            this.$set(this.imageHistory[this.focusedImageIndex], key, value); // manually add to telemetry
          }

          this.$set(this.focusedImageRelatedTelemetry, key, value);
        }
      }

      // set configuration for compass
      this.transformationsKeys.forEach((key) => {
        const transformations = this.relatedTelemetry[key];

        if (transformations !== undefined) {
          this.$set(this.imageHistory[this.focusedImageIndex], key, transformations);
        }
      });
    },
    trackLatestRelatedTelemetry() {
      [
        ...this.spacecraftPositionKeys,
        ...this.spacecraftOrientationKeys,
        ...this.cameraKeys,
        ...this.sunKeys
      ].forEach((key) => {
        if (this.relatedTelemetry[key] && this.relatedTelemetry[key].subscribe) {
          this.relatedTelemetry[key].subscribe((datum) => {
            let valueKey = this.relatedTelemetry[key].realtime.valueKey;
            this.$set(this.latestRelatedTelemetry, key, datum[valueKey]);
          });
        }
      });
    },
    focusElement() {
      if (this.isComposedInLayout) {
        return false;
      }

      this.$el.focus();
    },

    handleScroll() {
      const thumbsWrapper = this.$refs.thumbsWrapper;
      if (!thumbsWrapper || this.resizingWindow) {
        return;
      }

      const { scrollLeft, scrollWidth, clientWidth } = thumbsWrapper;
      const disableScroll = scrollWidth > Math.ceil(scrollLeft + clientWidth);
      this.autoScroll = !disableScroll;
    },
    handlePauseButton(newState) {
      this.paused(newState);
      if (newState) {
        // need to set the focused index or the paused focus will drift
        this.thumbnailClicked(this.focusedImageIndex);
      }
    },
    paused(state) {
      this.isPaused = Boolean(state);

      if (!state) {
        this.previousFocusedImage = null;
        this.setFocusedImage(this.nextImageIndex);
        this.autoScroll = true;
        this.scrollHandler();
      }
    },
    scrollToFocused() {
      const thumbsWrapper = this.$refs.thumbsWrapper;
      if (!thumbsWrapper) {
        return;
      }

      let domThumb = thumbsWrapper.children[this.focusedImageIndex];
      if (!domThumb) {
        return;
      }

      // separate scrollTo function had to be implemented since scrollIntoView
      // caused undesirable behavior in layouts
      // and could not simply be scoped to the parent element
      if (this.isComposedInLayout) {
        const wrapperWidth = this.$refs.thumbsWrapper.clientWidth ?? 0;
        this.$refs.thumbsWrapper.scrollLeft =
          domThumb.offsetLeft - (wrapperWidth - domThumb.clientWidth) / 2;

        return;
      }

      domThumb.scrollIntoView({
        behavior: 'smooth',
        block: 'center',
        inline: 'center'
      });
    },
    async scrollToRight() {
      const scrollWidth = this.$refs?.thumbsWrapper?.scrollWidth ?? 0;
      if (!scrollWidth) {
        return;
      }

      await Vue.nextTick();
      if (this.$refs.thumbsWrapper) {
        this.$refs.thumbsWrapper.scrollLeft = scrollWidth;
      }
    },
    scrollHandler() {
      if (this.isPaused) {
        return this.scrollToFocused();
      } else if (this.autoScroll) {
        return this.scrollToRight();
      }
    },
    matchIndexOfPreviousImage(previous, imageHistory) {
      // match logic uses a composite of url and time to account
      // for example imagery not having fully unique urls
      return imageHistory.findIndex((x) => x.url === previous.url && x.time === previous.time);
    },
    thumbnailClicked(index) {
      this.setFocusedImage(index);
      this.paused(true);

      this.setPreviousFocusedImage(index);
    },
    setPreviousFocusedImage(index) {
      this.$emit('update:focusedImageTimestamp', undefined);
      this.previousFocusedImage = this.imageHistory[index]
        ? JSON.parse(JSON.stringify(this.imageHistory[index]))
        : undefined;
    },
    setFocusedImage(index) {
      if (!(Number.isInteger(index) && index > -1)) {
        return;
      }

      this.focusedImageIndex = index;
    },
    trackDuration() {
      if (this.canTrackDuration) {
        this.stopDurationTracking();
        this.updateDuration();
        this.durationTracker = window.setInterval(this.updateDuration, DURATION_TRACK_MS);
      } else {
        this.stopDurationTracking();
      }
    },
    stopDurationTracking() {
      window.clearInterval(this.durationTracker);
    },
    updateDuration() {
      let currentTime = this.timeContext.clock() && this.timeContext.clock().currentValue();
      if (currentTime === undefined) {
        this.numericDuration = currentTime;
      } else if (Number.isInteger(this.parsedSelectedTime)) {
        this.numericDuration = currentTime - this.parsedSelectedTime;
      } else {
        this.numericDuration = undefined;
      }
    },
    resetAgeCSS() {
      this.refreshCSS = true;
      // unable to make this work with nextTick
      setTimeout(() => {
        this.refreshCSS = false;
      }, REFRESH_CSS_MS);
    },
    nextImage() {
      if (this.isNextDisabled) {
        return;
      }

      let index = this.focusedImageIndex;

      this.thumbnailClicked(++index);
      if (index === this.imageHistory.length - 1) {
        this.paused(false);
      }
    },
    prevImage() {
      if (this.isPrevDisabled) {
        return;
      }

      let index = this.focusedImageIndex;

      if (index === this.imageHistory.length - 1) {
        this.thumbnailClicked(this.imageHistory.length - 2);
      } else {
        this.thumbnailClicked(--index);
      }
    },
    resetImage() {
      this.imagePanned = false;
      this.zoomFactor = ZOOM_SCALE_DEFAULT;
      this.imageTranslateX = 0;
      this.imageTranslateY = 0;
    },
    handlePanZoomUpdate({ newScaleFactor, screenClientX, screenClientY }) {
      if (!(screenClientX || screenClientY)) {
        return this.updatePanZoom(newScaleFactor, 0, 0);
      }

      // handle mouse events
      const imageRect = this.focusedImageWrapper.getBoundingClientRect();
      const imageContainerX = screenClientX - imageRect.left;
      const imageContainerY = screenClientY - imageRect.top;
      const offsetFromCenterX = imageRect.width / 2 - imageContainerX;
      const offsetFromCenterY = imageRect.height / 2 - imageContainerY;

      this.updatePanZoom(newScaleFactor, offsetFromCenterX, offsetFromCenterY);
    },
    updatePanZoom(newScaleFactor, offsetFromCenterX, offsetFromCenterY) {
      const currentScale = this.zoomFactor;
      const previousTranslateX = this.imageTranslateX;
      const previousTranslateY = this.imageTranslateY;

      const offsetXInOriginalScale = offsetFromCenterX / currentScale;
      const offsetYInOriginalScale = offsetFromCenterY / currentScale;
      const translateX = offsetXInOriginalScale + previousTranslateX;
      const translateY = offsetYInOriginalScale + previousTranslateY;
      this.imageTranslateX = translateX;
      this.imageTranslateY = translateY;
      this.zoomFactor = newScaleFactor;
    },
    handlePanZoomClick(e) {
      this.$refs.imageControls.handlePanZoomClick(e);
    },
    arrowDownHandler(event) {
      let key = event.keyCode;

      if (this.isLeftOrRightArrowKey(key)) {
        this.arrowDown = true;
        window.clearTimeout(this.arrowDownDelayTimeout);
        this.arrowDownDelayTimeout = window.setTimeout(() => {
          this.arrowKeyScroll(this.directionByKey(key));
        }, ARROW_DOWN_DELAY_CHECK_MS);
      }
    },
    arrowUpHandler(event) {
      let key = event.keyCode;

      window.clearTimeout(this.arrowDownDelayTimeout);

      if (this.isLeftOrRightArrowKey(key)) {
        this.arrowDown = false;
        let direction = this.directionByKey(key);
        this[direction + 'Image']();
      }
    },
    arrowKeyScroll(direction) {
      if (this.arrowDown) {
        this.arrowKeyScrolling = true;
        this[direction + 'Image']();
        setTimeout(() => {
          this.arrowKeyScroll(direction);
        }, ARROW_SCROLL_RATE_MS);
      } else {
        window.clearTimeout(this.arrowDownDelayTimeout);
        this.arrowKeyScrolling = false;
        this.scrollToFocused();
      }
    },
    directionByKey(keyCode) {
      let direction;

      if (keyCode === ARROW_LEFT) {
        direction = 'prev';
      }

      if (keyCode === ARROW_RIGHT) {
        direction = 'next';
      }

      return direction;
    },
    isLeftOrRightArrowKey(keyCode) {
      return [ARROW_RIGHT, ARROW_LEFT].includes(keyCode);
    },
    getImageNaturalDimensions() {
      this.focusedImageNaturalAspectRatio = undefined;

      const img = this.$refs.focusedImage;
      if (!img) {
        return;
      }

      // TODO - should probably cache this
      img.addEventListener(
        'load',
        () => {
          this.setSizedImageDimensions();
        },
        { once: true }
      );
    },
    resizeImageContainer() {
      if (!this.$refs.imageBG) {
        return;
      }

      if (this.$refs.imageBG.clientWidth !== this.imageContainerWidth) {
        this.imageContainerWidth = this.$refs.imageBG.clientWidth;
      }

      if (this.$refs.imageBG.clientHeight !== this.imageContainerHeight) {
        this.imageContainerHeight = this.$refs.imageBG.clientHeight;
      }

      this.setSizedImageDimensions();
      this.setImageViewport();
      this.calculateViewHeight();
      this.scrollHandler();
    },
    setSizedImageDimensions() {
      this.focusedImageNaturalAspectRatio =
        this.$refs.focusedImage.naturalWidth / this.$refs.focusedImage.naturalHeight;
      if (
        this.imageContainerWidth / this.imageContainerHeight >
        this.focusedImageNaturalAspectRatio
      ) {
        // container is wider than image
        this.sizedImageWidth = this.imageContainerHeight * this.focusedImageNaturalAspectRatio;
        this.sizedImageHeight = this.imageContainerHeight;
      } else {
        // container is taller than image
        this.sizedImageWidth = this.imageContainerWidth;
        this.sizedImageHeight = this.imageContainerWidth / this.focusedImageNaturalAspectRatio;
      }
    },
    setImageViewport() {
      if (this.imageContainerHeight > this.sizedImageHeight + IMAGE_CONTAINER_BORDER_WIDTH) {
        // container is taller than wrapper
        this.imageViewportWidth = this.sizedImageWidth;
        this.imageViewportHeight = this.sizedImageHeight;
      } else {
        // container is wider than wrapper
        this.imageViewportWidth = this.imageContainerWidth;
        this.imageViewportHeight = this.imageContainerHeight;
      }
    },
    handleThumbWindowResizeStart() {
      if (!this.autoScroll) {
        return;
      }

      // To hide resume button while scrolling
      this.resizingWindow = true;
      this.handleThumbWindowResizeEnded();
    },
    handleThumbWindowResizeEnded() {
      this.scrollHandler();

      this.calculateViewHeight();

      this.$nextTick(() => {
        this.resizingWindow = false;
      });
    },
    clearWheelZoom() {
      this.$refs.imageControls.clearWheelZoom();
    },
    wheelZoom(e) {
      e.preventDefault();
      this.$refs.imageControls.wheelZoom(e);
    },
    startPan(e) {
      e.preventDefault();
      if (!this.pan && this.zoomFactor > 1) {
        this.animateZoom = false;
        this.imagePanned = true;
        this.pan = {
          x: e.clientX,
          y: e.clientY
        };
        this.listenTo(window, 'mouseup', this.onMouseUp, this);
        this.listenTo(window, 'mousemove', this.trackMousePosition, this);
      }

      return false;
    },
    trackMousePosition(e) {
      if (!e.altKey) {
        return this.onMouseUp(e);
      }

      this.updatePan(e);
      e.preventDefault();
    },
    updatePan(e) {
      if (!this.pan) {
        return;
      }

      const dX = e.clientX - this.pan.x;
      const dY = e.clientY - this.pan.y;
      this.pan = {
        x: e.clientX,
        y: e.clientY
      };
      this.updatePanZoom(this.zoomFactor, dX, dY);
    },
    endPan() {
      this.pan = undefined;
      this.animateZoom = true;
    },
    onMouseUp(event) {
      this.stopListening(window, 'mouseup', this.onMouseUp, this);
      this.stopListening(window, 'mousemove', this.trackMousePosition, this);

      if (this.pan) {
        return this.endPan(event);
      }
    },
    setFilters(filtersObj) {
      this.filters = filtersObj;
    },
    setCursorStates(states) {
      this.cursorStates = states;
    },
    toggleLayerVisibility(index) {
      let isVisible = this.layers[index].visible === true;
      this.layers[index].visible = !isVisible;
      this.visibleLayers = this.layers.filter((layer) => layer.visible);
    }
  }
};
</script><|MERGE_RESOLUTION|>--- conflicted
+++ resolved
@@ -720,12 +720,8 @@
 
     this.openmct.selection.on('change', this.updateSelection);
   },
-<<<<<<< HEAD
   beforeUnmount() {
-=======
-  beforeDestroy() {
     this.abortController.abort();
->>>>>>> 3b0e05ed
     this.persistVisibleLayers();
     this.stopFollowingTimeContext();
 

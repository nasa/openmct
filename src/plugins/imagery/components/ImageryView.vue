--- conflicted
+++ resolved
@@ -33,36 +33,24 @@
             <div class="c-image-controls__control c-image-controls__zoom icon-magnify">
                 <div class="c-button-set c-button-set--strip-h">
                     <button class="c-button t-btn-zoom-out icon-minus"
-<<<<<<< HEAD
-=======
                             title="Zoom out"
->>>>>>> e0598670
                             @click="handleZoomButton(-1)"
                     ></button>
 
                     <button class="c-button t-btn-zoom-in icon-plus"
-<<<<<<< HEAD
-=======
                             title="Zoom in"
->>>>>>> e0598670
                             @click="handleZoomButton(1)"
                     ></button>
                 </div>
 
                 <button class="c-button t-btn-zoom-lock"
-<<<<<<< HEAD
-=======
                         title="Lock current zoom and pan across all images"
->>>>>>> e0598670
                         :class="{'icon-unlocked': !panZoomLocked, 'icon-lock': panZoomLocked}"
                         @click="lockPanZoomPosition"
                 ></button>
 
                 <button class="c-button icon-reset t-btn-zoom-reset"
-<<<<<<< HEAD
-=======
                         title="Remove zoom and pan"
->>>>>>> e0598670
                         @click="resetImage(true)"
                 ></button>
 
@@ -101,12 +89,9 @@
              :class="{'paused unnsynced': isPaused && !isFixed,'stale':false,'selectable': isSelectable, 'pannable': altPressed && zoomFactor > 1}"
              @click="expand"
         >
-<<<<<<< HEAD
-=======
             <div class="c-imagery__hints"
                  v-if="zoomFactor > 1"
             >Alt-drag to pan</div>
->>>>>>> e0598670
             <div ref="focusedImageWrapper"
                  class="image-wrapper"
                  :style="{
@@ -287,10 +272,6 @@
 
 const SCROLL_LATENCY = 250;
 
-<<<<<<< HEAD
-
-=======
->>>>>>> e0598670
 const ZOOM_LIMITS_MAX_DEFAULT = 20;
 const ZOOM_LIMITS_MIN_DEFAULT = 1;
 

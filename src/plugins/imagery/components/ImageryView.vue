--- conflicted
+++ resolved
@@ -224,11 +224,8 @@
 const SHOW_THUMBS_THRESHOLD_HEIGHT = 200;
 const SHOW_THUMBS_FULLSIZE_THRESHOLD_HEIGHT = 600;
 
-<<<<<<< HEAD
 const LAYOUT_NAMES = new Set(['Display Layout', 'Flexible Layout']);
-=======
 const IMAGE_CONTAINER_BORDER_WIDTH = 1;
->>>>>>> d54335d2
 
 export default {
     name: 'ImageryView',

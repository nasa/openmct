/*****************************************************************************
 * Open MCT, Copyright (c) 2014-2021, United States Government
 * as represented by the Administrator of the National Aeronautics and Space
 * Administration. All rights reserved.
 *
 * Open MCT is licensed under the Apache License, Version 2.0 (the
 * "License"); you may not use this file except in compliance with the License.
 * You may obtain a copy of the License at
 * http://www.apache.org/licenses/LICENSE-2.0.
 *
 * Unless required by applicable law or agreed to in writing, software
 * distributed under the License is distributed on an "AS IS" BASIS, WITHOUT
 * WARRANTIES OR CONDITIONS OF ANY KIND, either express or implied. See the
 * License for the specific language governing permissions and limitations
 * under the License.
 *
 * Open MCT includes source code licensed under additional open source
 * licenses. See the Open Source Licenses file (LICENSES.md) included with
 * this source code distribution or the Licensing information page available
 * at runtime from the About dialog for additional information.
 *****************************************************************************/

<template>
<div
    tabindex="0"
    class="c-imagery"
    @keyup="arrowUpHandler"
    @keydown="arrowDownHandler"
    @mouseover="focusElement"
>
    <div class="c-imagery__main-image-wrapper has-local-controls">
        <div class="h-local-controls h-local-controls--overlay-content c-local-controls--show-on-hover c-image-controls__controls">
            <span class="c-image-controls__sliders"
                  draggable="true"
                  @dragstart="startDrag"
            >
                <div class="c-image-controls__slider-wrapper icon-brightness">
                    <input v-model="filters.brightness"
                           type="range"
                           min="0"
                           max="500"
                    >
                </div>
                <div class="c-image-controls__slider-wrapper icon-contrast">
                    <input v-model="filters.contrast"
                           type="range"
                           min="0"
                           max="500"
                    >
                </div>
            </span>
            <span class="t-reset-btn-holder c-imagery__lc__reset-btn c-image-controls__btn-reset">
                <a class="s-icon-button icon-reset t-btn-reset"
                   @click="filters={brightness: 100, contrast: 100}"
                ></a>
            </span>
        </div>
        <div ref="imageBG"
             class="c-imagery__main-image__bg"
             :class="{'paused unnsynced': isPaused && !isFixed,'stale':false }"
             @click="expand"
        >
            <div class="image-wrapper"
                 :style="{
                     'width': `${sizedImageDimensions.width}px`,
                     'height': `${sizedImageDimensions.height}px`
                 }"
            >
                <img ref="focusedImage"
                     class="c-imagery__main-image__image js-imageryView-image"
                     :src="imageUrl"
                     :style="{
                         'filter': `brightness(${filters.brightness}%) contrast(${filters.contrast}%)`
                     }"
                     :data-openmct-image-timestamp="time"
                     :data-openmct-object-keystring="keyString"
                >
                <Compass
                    v-if="shouldDisplayCompass"
                    :compass-rose-sizing-classes="compassRoseSizingClasses"
                    :image="focusedImage"
                    :natural-aspect-ratio="focusedImageNaturalAspectRatio"
                    :sized-image-dimensions="sizedImageDimensions"
                />
            </div>
        </div>

        <button class="c-local-controls c-local-controls--show-on-hover c-imagery__prev-next-button c-nav c-nav--prev"
                title="Previous image"
                :disabled="isPrevDisabled"
                @click="prevImage()"
        ></button>

        <button class="c-local-controls c-local-controls--show-on-hover c-imagery__prev-next-button c-nav c-nav--next"
                title="Next image"
                :disabled="isNextDisabled"
                @click="nextImage()"
        ></button>

        <div class="c-imagery__control-bar">
            <div class="c-imagery__time">
                <div class="c-imagery__timestamp u-style-receiver js-style-receiver">{{ time }}</div>

                <!-- image fresh -->
                <div
                    v-if="canTrackDuration"
                    :class="{'c-imagery--new': isImageNew && !refreshCSS}"
                    class="c-imagery__age icon-timer"
                >{{ formattedDuration }}</div>

                <!-- spacecraft position fresh -->
                <div
                    v-if="relatedTelemetry.hasRelatedTelemetry && isSpacecraftPositionFresh"
                    class="c-imagery__age icon-check c-imagery--new"
                >POS</div>

                <!-- camera position fresh -->
                <div
                    v-if="relatedTelemetry.hasRelatedTelemetry && isCameraPositionFresh"
                    class="c-imagery__age icon-check c-imagery--new"
                >CAM</div>
            </div>
            <div class="h-local-controls">
                <button
                    v-if="!isFixed"
                    class="c-button icon-pause pause-play"
                    :class="{'is-paused': isPaused}"
                    @click="paused(!isPaused, 'button')"
                ></button>
            </div>
        </div>
    </div>
    <div class="c-imagery__thumbs-wrapper"
         :class="[
             { 'is-paused': isPaused && !isFixed },
             { 'is-autoscroll-off': !resizingWindow && !autoScroll && !isPaused }
         ]"
    >
        <div
            ref="thumbsWrapper"
            class="c-imagery__thumbs-scroll-area"
            @scroll="handleScroll"
        >
            <div v-for="(image, index) in imageHistory"
                 :key="image.url + image.time"
                 class="c-imagery__thumb c-thumb"
                 :class="{ selected: focusedImageIndex === index && isPaused }"
                 @click="setFocusedImage(index, thumbnailClick)"
            >
                <a href=""
                   :download="image.imageDownloadName"
                   @click.prevent
                >
                    <img class="c-thumb__image"
                         :src="image.url"
                    >
                </a>
                <div class="c-thumb__timestamp">{{ image.formattedTime }}</div>
            </div>
        </div>

        <button
            class="c-imagery__auto-scroll-resume-button c-icon-button icon-play"
            title="Resume automatic scrolling of image thumbnails"
            @click="scrollToRight('reset')"
        ></button>
    </div>
</div>
</template>

<script>
import _ from 'lodash';
import moment from 'moment';

import RelatedTelemetry from './RelatedTelemetry/RelatedTelemetry';
import Compass from './Compass/Compass.vue';

import imageryData from "../../imagery/mixins/imageryData";

const REFRESH_CSS_MS = 500;
const DURATION_TRACK_MS = 1000;
const ARROW_DOWN_DELAY_CHECK_MS = 400;
const ARROW_SCROLL_RATE_MS = 100;
const THUMBNAIL_CLICKED = true;

const ONE_MINUTE = 60 * 1000;
const FIVE_MINUTES = 5 * ONE_MINUTE;
const ONE_HOUR = ONE_MINUTE * 60;
const EIGHT_HOURS = 8 * ONE_HOUR;
const TWENTYFOUR_HOURS = EIGHT_HOURS * 3;

const ARROW_RIGHT = 39;
const ARROW_LEFT = 37;

const SCROLL_LATENCY = 250;

export default {
    components: {
        Compass
    },
    mixins: [imageryData],
    inject: ['openmct', 'domainObject', 'objectPath', 'currentView'],
    props: {
        focusedImageTimestamp: {
            type: Number,
            default() {
                return undefined;
            }
        }
    },
    data() {
        let timeSystem = this.openmct.time.timeSystem();
        this.metadata = {};
        this.requestCount = 0;

        return {
            durationFormatter: undefined,
            imageHistory: [],
            timeSystem: timeSystem,
            keyString: undefined,
            autoScroll: true,
            filters: {
                brightness: 100,
                contrast: 100
            },
            thumbnailClick: THUMBNAIL_CLICKED,
            isPaused: false,
            refreshCSS: false,
            focusedImageIndex: undefined,
            focusedImageRelatedTelemetry: {},
            numericDuration: undefined,
            relatedTelemetry: {},
            latestRelatedTelemetry: {},
            focusedImageNaturalAspectRatio: undefined,
            imageContainerWidth: undefined,
            imageContainerHeight: undefined,
            lockCompass: true,
            resizingWindow: false,
            timeContext: undefined
        };
    },
    computed: {
        imageHistorySize() {
            return this.imageHistory.length;
        },
        compassRoseSizingClasses() {
            let compassRoseSizingClasses = '';
            if (this.sizedImageDimensions.width < 300) {
                compassRoseSizingClasses = '--rose-small --rose-min';
            } else if (this.sizedImageDimensions.width < 500) {
                compassRoseSizingClasses = '--rose-small';
            } else if (this.sizedImageDimensions.width > 1000) {
                compassRoseSizingClasses = '--rose-max';
            }

            return compassRoseSizingClasses;
        },
        time() {
            return this.formatTime(this.focusedImage);
        },
        imageUrl() {
            return this.formatImageUrl(this.focusedImage);
        },
        isImageNew() {
            let cutoff = FIVE_MINUTES;
            let age = this.numericDuration;

            return age < cutoff && !this.refreshCSS;
        },
        canTrackDuration() {
            let hasClock;
            if (this.timeContext) {
                hasClock = this.timeContext.clock();
            } else {
                hasClock = this.openmct.time.clock();
            }

            return hasClock && this.timeSystem.isUTCBased;
        },
        isNextDisabled() {
            let disabled = false;

            if (this.focusedImageIndex === -1 || this.focusedImageIndex === this.imageHistory.length - 1) {
                disabled = true;
            }

            return disabled;
        },
        isPrevDisabled() {
            let disabled = false;

            if (this.focusedImageIndex === 0 || this.imageHistory.length < 2) {
                disabled = true;
            }

            return disabled;
        },
        focusedImage() {
            return this.imageHistory[this.focusedImageIndex];
        },
        parsedSelectedTime() {
            return this.parseTime(this.focusedImage);
        },
        formattedDuration() {
            let result = 'N/A';
            let negativeAge = -1;

            if (this.numericDuration > TWENTYFOUR_HOURS) {
                negativeAge *= (this.numericDuration / TWENTYFOUR_HOURS);
                result = moment.duration(negativeAge, 'days').humanize(true);
            } else if (this.numericDuration > EIGHT_HOURS) {
                negativeAge *= (this.numericDuration / ONE_HOUR);
                result = moment.duration(negativeAge, 'hours').humanize(true);
            } else if (this.durationFormatter) {
                result = this.durationFormatter.format(this.numericDuration);
            }

            return result;
        },
        shouldDisplayCompass() {
            return this.focusedImage !== undefined
                && this.focusedImageNaturalAspectRatio !== undefined
                && this.imageContainerWidth !== undefined
                && this.imageContainerHeight !== undefined;
        },
        isSpacecraftPositionFresh() {
            let isFresh = undefined;
            let latest = this.latestRelatedTelemetry;
            let focused = this.focusedImageRelatedTelemetry;

            if (this.relatedTelemetry.hasRelatedTelemetry) {
                isFresh = true;
                for (let key of this.spacecraftPositionKeys) {
                    if (this.relatedTelemetry[key] && latest[key] && focused[key]) {
                        isFresh = isFresh && Boolean(this.relatedTelemetry[key].comparisonFunction(latest[key], focused[key]));
                    } else {
                        isFresh = false;
                    }
                }
            }

            return isFresh;
        },
        isSpacecraftOrientationFresh() {
            let isFresh = undefined;
            let latest = this.latestRelatedTelemetry;
            let focused = this.focusedImageRelatedTelemetry;

            if (this.relatedTelemetry.hasRelatedTelemetry) {
                isFresh = true;
                for (let key of this.spacecraftOrientationKeys) {
                    if (this.relatedTelemetry[key] && latest[key] && focused[key]) {
                        isFresh = isFresh && Boolean(this.relatedTelemetry[key].comparisonFunction(latest[key], focused[key]));
                    } else {
                        isFresh = false;
                    }
                }
            }

            return isFresh;
        },
        isCameraPositionFresh() {
            let isFresh = undefined;
            let latest = this.latestRelatedTelemetry;
            let focused = this.focusedImageRelatedTelemetry;

            if (this.relatedTelemetry.hasRelatedTelemetry) {
                isFresh = true;

                // camera freshness relies on spacecraft position freshness
                if (this.isSpacecraftPositionFresh && this.isSpacecraftOrientationFresh) {
                    for (let key of this.cameraKeys) {
                        if (this.relatedTelemetry[key] && latest[key] && focused[key]) {
                            isFresh = isFresh && Boolean(this.relatedTelemetry[key].comparisonFunction(latest[key], focused[key]));
                        } else {
                            isFresh = false;
                        }
                    }
                } else {
                    isFresh = false;
                }
            }

            return isFresh;
        },
        sizedImageDimensions() {
            let sizedImageDimensions = {};
            if ((this.imageContainerWidth / this.imageContainerHeight) > this.focusedImageNaturalAspectRatio) {
                // container is wider than image
                sizedImageDimensions.width = this.imageContainerHeight * this.focusedImageNaturalAspectRatio;
                sizedImageDimensions.height = this.imageContainerHeight;
            } else {
                // container is taller than image
                sizedImageDimensions.width = this.imageContainerWidth;
                sizedImageDimensions.height = this.imageContainerWidth / this.focusedImageNaturalAspectRatio;
            }

            return sizedImageDimensions;
        },
        isFixed() {
            let clock;
            if (this.timeContext) {
                clock = this.timeContext.clock();
            } else {
                clock = this.openmct.time.clock();
            }

            return clock === undefined;
        }
    },
    watch: {
        imageHistorySize(newSize, oldSize) {
            let imageIndex;
            if (this.focusedImageTimestamp !== undefined) {
                const foundImageIndex = this.imageHistory.findIndex(image => {
                    return image.time === this.focusedImageTimestamp;
                });
                imageIndex = foundImageIndex > -1 ? foundImageIndex : newSize - 1;
            } else {
                imageIndex = newSize > 0 ? newSize - 1 : undefined;
            }

            // preserve previous image if a subscription updates history size
            if (this.isPaused) {
                this.previousFocusedImage = this.focusedImage ? JSON.parse(JSON.stringify(this.focusedImage)) : undefined;
            }

            this.setFocusedImage(imageIndex, false);
            this.scrollToRight();
        },
        focusedImageIndex() {
            this.trackDuration();
            this.resetAgeCSS();
            this.updateRelatedTelemetryForFocusedImage();
            this.getImageNaturalDimensions();
        }
    },
    async mounted() {
        //We only need to use this till the user focuses an image manually
        if (this.focusedImageTimestamp !== undefined) {
            this.isPaused = true;
        }

        this.setTimeContext = this.setTimeContext.bind(this);
        this.setTimeContext();

        // related telemetry keys
        this.spacecraftPositionKeys = ['positionX', 'positionY', 'positionZ'];
        this.spacecraftOrientationKeys = ['heading'];
        this.cameraKeys = ['cameraPan', 'cameraTilt'];
        this.sunKeys = ['sunOrientation'];

        // related telemetry
        await this.initializeRelatedTelemetry();
        await this.updateRelatedTelemetryForFocusedImage();
        this.trackLatestRelatedTelemetry();

        // for scrolling through images quickly and resizing the object view
        this.updateRelatedTelemetryForFocusedImage = _.debounce(this.updateRelatedTelemetryForFocusedImage, 400);

        // for resizing the object view
        this.resizeImageContainer = _.debounce(this.resizeImageContainer, 400);

        if (this.$refs.imageBG) {
            this.imageContainerResizeObserver = new ResizeObserver(this.resizeImageContainer);
            this.imageContainerResizeObserver.observe(this.$refs.imageBG);
        }

        // For adjusting scroll bar size and position when resizing thumbs wrapper
        this.handleScroll = _.debounce(this.handleScroll, SCROLL_LATENCY);
        this.handleThumbWindowResizeEnded = _.debounce(this.handleThumbWindowResizeEnded, SCROLL_LATENCY);
        this.handleThumbWindowResizeStart = _.debounce(this.handleThumbWindowResizeStart, SCROLL_LATENCY);

        if (this.$refs.thumbsWrapper) {
            this.thumbWrapperResizeObserver = new ResizeObserver(this.handleThumbWindowResizeStart);
            this.thumbWrapperResizeObserver.observe(this.$refs.thumbsWrapper);
        }

    },
    beforeDestroy() {
        this.stopFollowingTimeContext();

        if (this.thumbWrapperResizeObserver) {
            this.thumbWrapperResizeObserver.disconnect();
        }

        if (this.imageContainerResizeObserver) {
            this.imageContainerResizeObserver.disconnect();
        }

        if (this.relatedTelemetry.hasRelatedTelemetry) {
            this.relatedTelemetry.destroy();
        }

        // unsubscribe from related telemetry
        if (this.relatedTelemetry.hasRelatedTelemetry) {
            for (let key of this.relatedTelemetry.keys) {
                if (this.relatedTelemetry[key] && this.relatedTelemetry[key].unsubscribe) {
                    this.relatedTelemetry[key].unsubscribe();
                }
            }
        }
    },
    methods: {
        setTimeContext() {
            this.stopFollowingTimeContext();
            this.timeContext = this.openmct.time.getContextForView(this.objectPath);
            //listen
            this.timeContext.on('timeSystem', this.trackDuration);
            this.timeContext.on('clock', this.trackDuration);
        },
        stopFollowingTimeContext() {
            if (this.timeContext) {
                this.timeContext.off("timeSystem", this.trackDuration);
                this.timeContext.off("clock", this.trackDuration);
            }
        },
        expand() {
            const actionCollection = this.openmct.actions.getActionsCollection(this.objectPath, this.currentView);
            const visibleActions = actionCollection.getVisibleActions();
            const viewLargeAction = visibleActions
                && visibleActions.find(action => action.key === 'large.view');

            if (viewLargeAction && viewLargeAction.appliesTo(this.objectPath, this.currentView)) {
                viewLargeAction.onItemClicked();
            }
        },
        async initializeRelatedTelemetry() {
            this.relatedTelemetry = new RelatedTelemetry(
                this.openmct,
                this.domainObject,
                [...this.spacecraftPositionKeys, ...this.spacecraftOrientationKeys, ...this.cameraKeys, ...this.sunKeys]
            );

            if (this.relatedTelemetry.hasRelatedTelemetry) {
                await this.relatedTelemetry.load();
            }
        },
        async getMostRecentRelatedTelemetry(key, targetDatum) {
            if (!this.relatedTelemetry.hasRelatedTelemetry) {
                throw new Error(`${this.domainObject.name} does not have any related telemetry`);
            }

            if (!this.relatedTelemetry[key]) {
                throw new Error(`${key} does not exist on related telemetry`);
            }

            let mostRecent;
            let valueKey = this.relatedTelemetry[key].historical.valueKey;
            let valuesOnTelemetry = this.relatedTelemetry[key].hasTelemetryOnDatum;

            if (valuesOnTelemetry) {
                mostRecent = targetDatum[valueKey];

                if (mostRecent) {
                    return mostRecent;
                } else {
                    console.warn(`Related Telemetry for ${key} does NOT exist on this telemetry datum as configuration implied.`);

                    return;
                }
            }

            mostRecent = await this.relatedTelemetry[key].requestLatestFor(targetDatum);

            return mostRecent[valueKey];
        },
        // will subscribe to data for this key if not already done
        subscribeToDataForKey(key) {
            if (this.relatedTelemetry[key].isSubscribed) {
                return;
            }

            if (this.relatedTelemetry[key].realtimeDomainObject) {
                this.relatedTelemetry[key].unsubscribe = this.openmct.telemetry.subscribe(
                    this.relatedTelemetry[key].realtimeDomainObject, datum => {
                        this.relatedTelemetry[key].listeners.forEach(callback => {
                            callback(datum);
                        });

                    }
                );

                this.relatedTelemetry[key].isSubscribed = true;
            }
        },
        async updateRelatedTelemetryForFocusedImage() {
            if (!this.relatedTelemetry.hasRelatedTelemetry || !this.focusedImage) {
                return;
            }

            // set data ON image telemetry as well as in focusedImageRelatedTelemetry
            for (let key of this.relatedTelemetry.keys) {
                if (
                    this.relatedTelemetry[key]
                    && this.relatedTelemetry[key].historical
                    && this.relatedTelemetry[key].requestLatestFor

                ) {
                    let valuesOnTelemetry = this.relatedTelemetry[key].hasTelemetryOnDatum;
                    let value = await this.getMostRecentRelatedTelemetry(key, this.focusedImage);

                    if (!valuesOnTelemetry) {
                        this.$set(this.imageHistory[this.focusedImageIndex], key, value); // manually add to telemetry
                    }

                    this.$set(this.focusedImageRelatedTelemetry, key, value);
                }
            }
        },
        trackLatestRelatedTelemetry() {
            [...this.spacecraftPositionKeys, ...this.spacecraftOrientationKeys, ...this.cameraKeys, ...this.sunKeys].forEach(key => {
                if (this.relatedTelemetry[key] && this.relatedTelemetry[key].subscribe) {
                    this.relatedTelemetry[key].subscribe((datum) => {
                        let valueKey = this.relatedTelemetry[key].realtime.valueKey;
                        this.$set(this.latestRelatedTelemetry, key, datum[valueKey]);
                    });
                }
            });
        },
        focusElement() {
            this.$el.focus();
        },
        handleScroll() {
            const thumbsWrapper = this.$refs.thumbsWrapper;
            if (!thumbsWrapper || this.resizingWindow) {
                return;
            }

            const { scrollLeft, scrollWidth, clientWidth } = thumbsWrapper;
            const disableScroll = scrollWidth > Math.ceil(scrollLeft + clientWidth);
            this.autoScroll = !disableScroll;
        },
        paused(state, type) {
            this.isPaused = state;

            if (type === 'button') {
                this.setFocusedImage(this.imageHistory.length - 1);
            }

            if (this.nextImageIndex) {
                this.setFocusedImage(this.nextImageIndex);
                delete this.nextImageIndex;
            }

            this.autoScroll = true;
            this.scrollToRight();
        },
        scrollToFocused() {
            const thumbsWrapper = this.$refs.thumbsWrapper;
            if (!thumbsWrapper) {
                return;
            }

            let domThumb = thumbsWrapper.children[this.focusedImageIndex];

            if (domThumb) {
                domThumb.scrollIntoView({
                    behavior: 'smooth',
                    block: 'center'
                });
            }
        },
        scrollToRight(type) {
            if (type !== 'reset' && (this.isPaused || !this.$refs.thumbsWrapper || !this.autoScroll)) {
                return;
            }

            const scrollWidth = this.$refs.thumbsWrapper.scrollWidth || 0;
            if (!scrollWidth) {
                return;
            }

            this.$nextTick(() => {
                this.$refs.thumbsWrapper.scrollLeft = scrollWidth;
            });
        },
        setFocusedImage(index, thumbnailClick = false) {
            let focusedIndex = index;
            if (!(Number.isInteger(index) && index > -1)) {
                return;
            }

            if (this.previousFocusedImage) {
                // determine if the previous image exists in the new bounds of imageHistory
                const matchIndex = this.matchIndexOfPreviousImage(
                    this.previousFocusedImage,
                    this.imageHistory
                );
                focusedIndex = matchIndex > -1 ? matchIndex : this.imageHistory.length - 1;
            }

            if (thumbnailClick) {
                //We use the props till the user changes what they want to see
                this.focusedImageTimestamp = undefined;
            }

<<<<<<< HEAD
            this.focusedImageIndex = focusedIndex;
            delete this.previousFocusedImage;

            if (this.isPaused && !thumbnailClick && this.initFocusedImageIndex === undefined) {
=======
            if (this.isPaused && !thumbnailClick && this.focusedImageTimestamp === undefined) {
>>>>>>> 43c2c854
                this.nextImageIndex = focusedIndex;
                //this could happen if bounds changes
                if (this.focusedImageIndex > this.imageHistory.length - 1) {
                    this.focusedImageIndex = focusedIndex;
                }

                return;
            }

            if (thumbnailClick && !this.isPaused) {
                this.paused(true);
            }
        },
        trackDuration() {
            if (this.canTrackDuration) {
                this.stopDurationTracking();
                this.updateDuration();
                this.durationTracker = window.setInterval(
                    this.updateDuration, DURATION_TRACK_MS
                );
            } else {
                this.stopDurationTracking();
            }
        },
        stopDurationTracking() {
            window.clearInterval(this.durationTracker);
        },
        updateDuration() {
            let currentTime = this.timeContext.clock() && this.timeContext.clock().currentValue();
            if (currentTime === undefined) {
                this.numericDuration = currentTime;
            } else {
                this.numericDuration = currentTime - this.parsedSelectedTime;
            }
        },
        resetAgeCSS() {
            this.refreshCSS = true;
            // unable to make this work with nextTick
            setTimeout(() => {
                this.refreshCSS = false;
            }, REFRESH_CSS_MS);
        },
        nextImage() {
            if (this.isNextDisabled) {
                return;
            }

            let index = this.focusedImageIndex;

            this.setFocusedImage(++index, THUMBNAIL_CLICKED);
            if (index === this.imageHistory.length - 1) {
                this.paused(false);
            }
        },
        prevImage() {
            if (this.isPrevDisabled) {
                return;
            }

            let index = this.focusedImageIndex;

            if (index === this.imageHistory.length - 1) {
                this.setFocusedImage(this.imageHistory.length - 2, THUMBNAIL_CLICKED);
            } else {
                this.setFocusedImage(--index, THUMBNAIL_CLICKED);
            }
        },
        startDrag(e) {
            e.preventDefault();
            e.stopPropagation();
        },
        arrowDownHandler(event) {
            let key = event.keyCode;

            if (this.isLeftOrRightArrowKey(key)) {
                this.arrowDown = true;
                window.clearTimeout(this.arrowDownDelayTimeout);
                this.arrowDownDelayTimeout = window.setTimeout(() => {
                    this.arrowKeyScroll(this.directionByKey(key));
                }, ARROW_DOWN_DELAY_CHECK_MS);
            }
        },
        arrowUpHandler(event) {
            let key = event.keyCode;

            window.clearTimeout(this.arrowDownDelayTimeout);

            if (this.isLeftOrRightArrowKey(key)) {
                this.arrowDown = false;
                let direction = this.directionByKey(key);
                this[direction + 'Image']();
            }
        },
        arrowKeyScroll(direction) {
            if (this.arrowDown) {
                this.arrowKeyScrolling = true;
                this[direction + 'Image']();
                setTimeout(() => {
                    this.arrowKeyScroll(direction);
                }, ARROW_SCROLL_RATE_MS);
            } else {
                window.clearTimeout(this.arrowDownDelayTimeout);
                this.arrowKeyScrolling = false;
                this.scrollToFocused();
            }
        },
        directionByKey(keyCode) {
            let direction;

            if (keyCode === ARROW_LEFT) {
                direction = 'prev';
            }

            if (keyCode === ARROW_RIGHT) {
                direction = 'next';
            }

            return direction;
        },
        isLeftOrRightArrowKey(keyCode) {
            return [ARROW_RIGHT, ARROW_LEFT].includes(keyCode);
        },
        getImageNaturalDimensions() {
            this.focusedImageNaturalAspectRatio = undefined;

            const img = this.$refs.focusedImage;
            if (!img) {
                return;
            }

            // TODO - should probably cache this
            img.addEventListener('load', () => {
                this.focusedImageNaturalAspectRatio = img.naturalWidth / img.naturalHeight;
            }, { once: true });
        },
        resizeImageContainer() {
            if (!this.$refs.imageBG) {
                return;
            }

            if (this.$refs.imageBG.clientWidth !== this.imageContainerWidth) {
                this.imageContainerWidth = this.$refs.imageBG.clientWidth;
            }

            if (this.$refs.imageBG.clientHeight !== this.imageContainerHeight) {
                this.imageContainerHeight = this.$refs.imageBG.clientHeight;
            }
        },
        handleThumbWindowResizeStart() {
            if (!this.autoScroll) {
                return;
            }

            // To hide resume button while scrolling
            this.resizingWindow = true;
            this.handleThumbWindowResizeEnded();
        },
        handleThumbWindowResizeEnded() {
            if (!this.isPaused) {
                this.scrollToRight('reset');
            }

            this.$nextTick(() => {
                this.resizingWindow = false;
            });
        }
    }
};
</script><|MERGE_RESOLUTION|>--- conflicted
+++ resolved
@@ -695,14 +695,10 @@
                 this.focusedImageTimestamp = undefined;
             }
 
-<<<<<<< HEAD
             this.focusedImageIndex = focusedIndex;
             delete this.previousFocusedImage;
 
-            if (this.isPaused && !thumbnailClick && this.initFocusedImageIndex === undefined) {
-=======
             if (this.isPaused && !thumbnailClick && this.focusedImageTimestamp === undefined) {
->>>>>>> 43c2c854
                 this.nextImageIndex = focusedIndex;
                 //this could happen if bounds changes
                 if (this.focusedImageIndex > this.imageHistory.length - 1) {

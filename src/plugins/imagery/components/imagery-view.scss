@use 'sass:math';

@keyframes fade-out {
    from {
        background-color: rgba($colorOk, 0.5);
    }
    to {
        background-color: rgba($colorOk, 0);
        color: inherit;
    }
}

.c-imagery {
    display: flex;
    flex-direction: column;
    height: 100%;
    overflow: hidden;

    &:focus {
        outline: none;
    }

    > * + * {
        margin-top: $interiorMargin;
    }

    &__main-image-wrapper {
        display: flex;
        flex-direction: column;
        flex: 1 1 auto;

        &.unnsynced{
            @include sUnsynced();
        }

        &.cursor-zoom-in {
            cursor: zoom-in;
        }

        &.cursor-zoom-out {
            cursor: zoom-out;
        }

        &.pannable {
            @include cursorGrab();
        }
    }

    .image-wrapper {
        overflow: visible clip;
        background-image: repeating-linear-gradient(45deg, transparent, transparent 4px, rgba(125, 125, 125, 0.2) 4px, rgba(125, 125, 125, 0.2) 8px);
    }

    .image-wrapper {
        overflow: visible clip;
        background-image: repeating-linear-gradient(45deg, transparent, transparent 4px, rgba(125, 125, 125, 0.2) 4px, rgba(125, 125, 125, 0.2) 8px);
    }

    &__main-image {
        &__bg {
            background-color: $colorPlotBg;
            border: 1px solid transparent;
            display: flex;
            align-items: center;
            justify-content: center;
            flex: 1 1 auto;
            height: 0;
            overflow: hidden;
        }
        &__background-image {
            background-position: center;
            background-repeat: no-repeat;
            background-size: contain;
        }
        &__image {
            height: 100%;
            width: 100%;
            visibility: hidden;
            display: contents;
        }
    }

    &__hints {
        $m: $interiorMargin;
        background: rgba(black, 0.2);
        border-radius: $smallCr;
        padding: 2px $interiorMargin;
        pointer-events: none;
        position: absolute;
        right: $m;
        top: $m;
        opacity: 0.9;
        z-index: 2;
    }

    &__control-bar,
    &__time {
        display: flex;
        align-items: baseline;

        > * + * {
            margin-left: $interiorMarginSm;
        }

    }

    &__control-bar {
        margin-top: 2px;
        padding: $interiorMarginSm 0;
        justify-content: space-between;

    }

    &__time {
        flex: 0 1 auto;
        overflow: hidden;
    }

    &__timestamp,
    &__age {
        @include ellipsize();
        flex: 0 1 auto;
    }

    &__timestamp {
        flex-shrink: 10;
    }

    &__age {
        border-radius: $smallCr;
        display: flex;
        flex-shrink: 0;
        align-items: center;
        padding: 2px $interiorMarginSm;

        &:before {
            font-size: 0.9em;
            opacity: 0.5;
            margin-right: $interiorMarginSm;
        }
    }

    &--new {
        // New imagery
        $bgColor: $colorOk;
        color: $colorOkFg;
        background-color: rgba($bgColor, 0.5);
        animation-name: fade-out;
        animation-timing-function: ease-in;
        animation-iteration-count: 1;
        animation-fill-mode: forwards;
        &.no-animation {
            animation: none;
        }
    }


    &__layer-image {
        pointer-events: none;
        z-index: 1;
    }

    &__thumbs-wrapper {
        display: flex; // Uses row layout
        justify-content: flex-end;

        &.is-autoscroll-off {
            background: $colorInteriorBorder;
            [class*='__auto-scroll-resume-button'] {
                display: block;
            }
        }

        &.is-paused {
            background: rgba($colorPausedBg, 0.4);
        }
    }

    &__thumbs-scroll-area {
        flex: 0 1 auto;
        display: flex;
        flex-direction: row;
        height: 145px;
        overflow-x: auto;
        overflow-y: hidden;
        margin-bottom: 1px;
        padding-bottom: $interiorMarginSm;
    }

    &__auto-scroll-resume-button {
        display: none; // Set to block when __thumbs-wrapper has .is-autoscroll-off
        flex: 0 0 auto;
        font-size: 0.8em;
        margin: $interiorMarginSm;
    }

    .c-control-menu {
        // Controls on left of flex column layout, close btn on right
        @include menuOuter();
        //background: $colorItemBgHov;
        border-radius: $controlCr;
        display: flex;
        align-items: flex-start;
        justify-content: space-between;
        padding: $interiorMargin;
        width: min-content;

        > * + * {
            margin-left: $interiorMargin;
        }
    }

    .c-switcher-menu {
        display: contents;

        &__content {
            // Menu panel
            top: 28px;
            position: absolute;

            .c-so-view & {
                top: 25px;
            }
        }
    }
}

.--width-less-than-220 .--show-if-less-than-220.c-switcher-menu {
    display: contents !important;
}

.s-image-layer {
    position: absolute;
    height: 100%;
    width: 100%;
    opacity: 0.5;
    background-size: contain;
    background-repeat: no-repeat;
    background-position: center;
}

/*************************************** THUMBS */
.c-thumb {
    $w: $imageThumbsD;
    display: flex;
    flex-direction: column;
    padding: 4px;
    min-width: $w;
    width: $w;

    &:hover {
        background: $colorThumbHoverBg;
    }

    &.selected {
        background: $colorPausedBg !important;
        color: $colorPausedFg !important;
    }

    &__image {
        background-color: rgba($colorBodyFg, 0.2);
        width: 100%;
    }

    &__timestamp {
        flex: 0 0 auto;
        padding: 2px 3px;
    }
}

.is-small-thumbs {
    .c-imagery__thumbs-scroll-area {
        height: 60px; // Allow room for scrollbar
    }

    .c-thumb {
        $w: math.div($imageThumbsD, 2);
        min-width: $w;
        width: $w;

        &__timestamp {
            display: none;
        }
    }
}

/*************************************** IMAGERY LOCAL CONTROLS*/
.c-imagery {
    .h-local-controls--overlay-content {
        display: flex;
        flex-direction: row;
        position: absolute;
        left: $interiorMargin; top: $interiorMargin;
<<<<<<< HEAD
        z-index: 3;
=======
        z-index: 70;
>>>>>>> ab4d0dd3
        background: $colorLocalControlOvrBg;
        border-radius: $basicCr;
        align-items: center;
        padding: $interiorMargin $interiorMargin;

        .s-status-taking-snapshot & {
            display: none;
        }
    }
    [class*='--menus-aligned'] {
        > * + * {
            button { margin-left: $interiorMarginSm; }
        }
    }
}

.c-image-controls {
    &__controls-wrapper {
        // Wraps __controls and __close-btn
        display: flex;
    }

    &__controls {
        display: flex;
        align-items: stretch;

        > * + * {
            margin-top: $interiorMargin;
        }

        [class*='c-button'] { flex: 0 0 auto; }
    }

    &__control,
    &__input {
        display: flex;
        align-items: center;
        width: 100%;

        &:before {
            color: rgba($colorMenuFg, 0.5);
            margin-right: $interiorMarginSm;
        }

    }

    &__zoom {
        > * + * { margin-left: $interiorMargin; } // Is this used?
    }

    &--filters {
        // Styles specific to the brightness and contrast controls

        .c-image-controls {
            &__sliders {
                display: flex;
                flex: 1 1 auto;
                flex-direction: column;
                min-width: 80px;

                > * + * {
                    margin-top: 11px;
                }

                input[type="range"] {
                    display: block;
                    width: 100%;
                }
            }

            &__slider-wrapper {
                display: flex;
                align-items: center;

                &:before { margin-right: $interiorMargin; }
            }

            &__reset-btn {
                // Span that holds bracket graphics and button
                $bc: $scrollbarTrackColorBg;
                flex: 0 0 auto;

                &:before,
                &:after {
                    border-right: 1px solid $bc;
                    content:'';
                    display: block;
                    width: 5px;
                    height: 4px;
                }

                &:before {
                    border-top: 1px solid $bc;
                    margin-bottom: 2px;
                }

                &:after {
                    border-bottom: 1px solid $bc;
                    margin-top: 2px;
                }

                .c-icon-link {
                    color: $colorBtnFg;
                }
            }
        }
    }
}

/*************************************** BUTTONS */
.c-button.pause-play {
    // Pause icon set by default in markup
    justify-self: end;

    &.is-paused {
        background: $colorPausedBg !important;
        color: $colorPausedFg;

        &:before {
            content: $glyph-icon-play;
        }
    }

    .s-status-taking-snapshot & {
        display: none;
    }
}

.c-imagery__prev-next-button {
    pointer-events: all;
    position: absolute;
    top: 50%;
    transform: translateY(-75%); // 75% due to transform: rotation approach to the button

    &.c-nav {
        position: absolute;

        &--prev { left: 0; }
        &--next { right: 0; }
    }

    .s-status-taking-snapshot & {
        display: none;
    }
}

.c-nav {
    @include cArrowButtonBase($colorBg: rgba($colorLocalControlOvrBg, 0.1), $colorFg: $colorBtnBg);
    @include cArrowButtonSizing($dimOuter: 48px);
    border-radius: $controlCr;

    .--width-less-than-600 & {
        @include cArrowButtonSizing($dimOuter: 32px);
    }
}

/*************************************** IMAGERY IN TIMESTRIP VIEWS */
.c-imagery-tsv {
    div.c-imagery-tsv__image-wrapper {
        cursor: pointer;
        position: absolute;
        top: 0;
        display: flex;
        z-index: 1;
        margin-top: 5px;

        img {
            align-self: flex-end;
        }
        &:hover {
            z-index: 2;

            filter: brightness(1) contrast(1) !important;
            [class*='__image-handle'] {
                background-color: $colorBodyFg;
            }

            img {
                display: block !important;
            }
        }
    }

    &__no-items {
        fill: $colorBodyFg !important;
    }

    &__image-handle {
        background-color: rgba($colorBodyFg, 0.5);
    }

    &__image-placeholder {
        background-color: pushBack($colorBodyBg, 0.3);
        display: block;
        align-self: flex-end;
    }

    &:hover div.c-imagery-tsv__image-wrapper {
        // TODO CH: convert to theme constants
        filter: brightness(0.5) contrast(0.7);
    }
}<|MERGE_RESOLUTION|>--- conflicted
+++ resolved
@@ -291,11 +291,7 @@
         flex-direction: row;
         position: absolute;
         left: $interiorMargin; top: $interiorMargin;
-<<<<<<< HEAD
-        z-index: 3;
-=======
         z-index: 70;
->>>>>>> ab4d0dd3
         background: $colorLocalControlOvrBg;
         border-radius: $basicCr;
         align-items: center;

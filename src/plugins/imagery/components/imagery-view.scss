@use 'sass:math';

@keyframes fade-out {
  from {
    background-color: rgba($colorOk, 0.5);
  }
  to {
    background-color: rgba($colorOk, 0);
    color: inherit;
  }
}

.c-imagery {
  display: flex;
  flex-direction: column;
  height: 100%;
  overflow: hidden;

  &:focus {
    outline: none;
  }

  > * + * {
    margin-top: $interiorMargin;
  }

  &__main-image-wrapper {
    display: flex;
    flex-direction: column;
    flex: 1 1 auto;

    &.unsynced {
      @include sUnsynced();
    }

    &.cursor-zoom-in {
      cursor: zoom-in;
    }

    &.cursor-zoom-out {
      cursor: zoom-out;
    }

    &.pannable {
      @include cursorGrab();
    }
  }

  .image-wrapper {
    overflow: visible clip;
    background-image: repeating-linear-gradient(
      45deg,
      transparent,
      transparent 4px,
      rgba(125, 125, 125, 0.2) 4px,
      rgba(125, 125, 125, 0.2) 8px
    );
  }

  .image-wrapper {
    overflow: visible clip;
    background-image: repeating-linear-gradient(
      45deg,
      transparent,
      transparent 4px,
      rgba(125, 125, 125, 0.2) 4px,
      rgba(125, 125, 125, 0.2) 8px
    );
  }

  &__main-image {
    &__bg {
      background-color: $colorPlotBg;
      border: 1px solid transparent;
      display: flex;
      align-items: center;
      justify-content: center;
      flex: 1 1 auto;
      height: 0;
      overflow: hidden;
    }
    &__background-image {
      // Actually does the image display
      background-position: center;
      background-repeat: no-repeat;
      background-size: contain;
      height: 100%; //fallback value
    }
    &__image {
      // Present to allow Save As... image
      position: absolute;
      height: 100%;
      width: 100%;
      opacity: 0;
    }

    &__image-save-proxy {
      height: 100%;
      width: 100%;
      z-index: 10;
    }
  }

  &__hints {
    $m: $interiorMargin;
    background: rgba(black, 0.2);
    border-radius: $smallCr;
    padding: 2px $interiorMargin;
    pointer-events: none;
    position: absolute;
    right: $m;
    top: $m;
    opacity: 0.9;
    z-index: 2;
  }

  &__control-bar,
  &__time {
    display: flex;
    align-items: baseline;

    > * + * {
      margin-left: $interiorMarginSm;
    }
  }

  &__control-bar {
    margin-top: 2px;
    padding: $interiorMarginSm 0;
    justify-content: space-between;
  }

  &__time {
    flex: 0 1 auto;
    overflow: hidden;
  }

  &__timestamp,
  &__age {
    @include ellipsize();
    flex: 0 1 auto;
  }

  &__timestamp {
    flex-shrink: 10;
  }

  &__age {
    border-radius: $smallCr;
    display: flex;
    flex-shrink: 0;
    align-items: center;
    padding: 2px $interiorMarginSm;

    &:before {
      font-size: 0.9em;
      opacity: 0.5;
      margin-right: $interiorMarginSm;
    }
  }

  &--new {
    // New imagery
    $bgColor: $colorOk;
    color: $colorOkFg;
    background-color: rgba($bgColor, 0.5);
    animation-name: fade-out;
    animation-timing-function: ease-in;
    animation-iteration-count: 1;
    animation-fill-mode: forwards;
    &.no-animation {
      animation: none;
    }
  }

  &__layer-image {
    pointer-events: none;
    z-index: 1;
  }

  &__thumbs-wrapper {
    display: flex; // Uses row layout
    justify-content: flex-end;

    &.is-autoscroll-off {
      background: $colorInteriorBorder;
      [class*='__auto-scroll-resume-button'] {
        display: block;
      }
    }

    &.is-paused {
      background: rgba($colorPausedBg, 0.4);
    }
  }

  &__thumbs-scroll-area {
    flex: 0 1 auto;
    display: flex;
    flex-direction: row;
    height: 145px;
    overflow-x: auto;
    overflow-y: hidden;
    margin-bottom: 1px;
    padding-bottom: $interiorMarginSm;
    &.animate-scroll {
      scroll-behavior: smooth;
    }
  }

  &__auto-scroll-resume-button {
    display: none; // Set to block when __thumbs-wrapper has .is-autoscroll-off
    flex: 0 0 auto;
    font-size: 0.8em;
    margin: $interiorMarginSm;
  }

  .c-control-menu {
    // Controls on left of flex column layout, close btn on right
    @include menuOuter();

    border-radius: $controlCr;
    display: flex;
    align-items: flex-start;
    flex-direction: row;
    justify-content: space-between;
    padding: $interiorMargin;
    width: max-content;

    > * + * {
      margin-left: $interiorMargin;
    }
  }

  .c-switcher-menu {
    display: contents;

    &__content {
      // Menu panel
      top: 28px;
      position: absolute;

      .c-so-view & {
        top: 25px;
      }
    }
  }
}

.--width-less-than-220 .--show-if-less-than-220.c-switcher-menu {
  display: contents !important;
}

.s-image-layer {
  position: absolute;
  height: 100%;
  width: 100%;
  opacity: 1;
  background-size: contain;
  background-repeat: no-repeat;
  background-position: center;
}

/*************************************** THUMBS */
.c-thumb {
  $w: $imageThumbsD;
  display: flex;
  flex-direction: column;
  padding: 4px;
  min-width: $w;
  width: $w;

  &.active {
    background: $colorSelectedBg;
    color: $colorSelectedFg;
  }
  &:hover {
    background: $colorThumbHoverBg;
  }
  &.selected {
    // fixed time - selected bg will match active bg color
    background: $colorSelectedBg;
    color: $colorSelectedFg;
    &.real-time {
      // real time - bg orange when selected
      background: $colorPausedBg !important;
      color: $colorPausedFg !important;
    }
  }

  &__image {
    background-color: rgba($colorBodyFg, 0.2);
    width: 100%;
  }
<<<<<<< HEAD
=======

  &__annotation-indicator {
    color: $colorClickIconButton;
    position: absolute;
    top: 6px;
    right: 8px;
  }
>>>>>>> 3b0e05ed

  &__timestamp {
    flex: 0 0 auto;
    padding: 2px 3px;
  }

  &__viewable-area {
    position: absolute;
    border: 2px yellow solid;
    left: 0;
    top: 0;
  }
}

.is-small-thumbs {
  .c-imagery__thumbs-scroll-area {
    height: 60px; // Allow room for scrollbar
  }

  .c-thumb {
    $w: math.div($imageThumbsD, 2);
    min-width: $w;
    width: $w;

    &__timestamp {
      display: none;
    }
  }
}

/*************************************** IMAGERY LOCAL CONTROLS*/
.c-imagery {
  .h-local-controls--overlay-content {
    display: flex;
    flex-direction: row;
    position: absolute;
    left: $interiorMargin;
    top: $interiorMargin;
    z-index: 10;
    background: $colorLocalControlOvrBg;
    border-radius: $basicCr;
    align-items: center;
    padding: $interiorMargin $interiorMargin;

    .s-status-taking-snapshot & {
      display: none;
    }
  }
  [class*='--menus-aligned'] {
    > * + * {
      button {
        margin-left: $interiorMarginSm;
      }
    }
  }
}

.c-image-controls {
  &__controls-wrapper {
    // Wraps __controls and __close-btn
    display: flex;
  }

  &__controls {
    display: flex;
    align-items: stretch;

    > * + * {
      margin-top: $interiorMargin;
    }

    [class*='c-button'] {
      flex: 0 0 auto;
    }
  }
<<<<<<< HEAD

  &__control,
  &__input {
    display: flex;
    align-items: center;

=======

  &__control,
  &__input {
    display: flex;
    align-items: center;

>>>>>>> 3b0e05ed
    &:before {
      color: rgba($colorMenuFg, 0.5);
      margin-right: $interiorMarginSm;
    }
  }

  &__zoom {
    > * + * {
      margin-left: $interiorMargin;
    } // Is this used?
  }

  &--filters {
    // Styles specific to the brightness and contrast controls
    .c-image-controls {
      &__controls {
        width: 80px; // About the minimum this element can be; cannot size based on % due to markup structure
      }

      &__sliders {
        display: flex;
        flex: 1 1 auto;
        flex-direction: column;
        width: 100%;

        > * + * {
          margin-top: 11px;
        }

        input[type='range'] {
          display: block;
          width: 100%;
        }
      }

      &__slider-wrapper {
        display: flex;
        align-items: center;

        &:before {
          margin-right: $interiorMargin;
        }
      }

      &__reset-btn {
        // Span that holds bracket graphics and button
        $bc: $scrollbarTrackColorBg;
        flex: 0 0 auto;

        &:before,
        &:after {
          border-right: 1px solid $bc;
          content: '';
          display: block;
          width: 5px;
          height: 4px;
        }

        &:before {
          border-top: 1px solid $bc;
          margin-bottom: 2px;
        }

        &:after {
          border-bottom: 1px solid $bc;
          margin-top: 2px;
        }

        .c-icon-link {
          color: $colorBtnFg;
        }
      }
    }
  }
}

/*************************************** BUTTONS */
.c-button.pause-play {
  // Pause icon set by default in markup
  justify-self: end;

  &.is-paused {
    background: $colorPausedBg !important;
    color: $colorPausedFg;

    &:before {
      content: $glyph-icon-play;
    }
  }

  .s-status-taking-snapshot & {
    display: none;
  }
}

.c-imagery__prev-next-button {
  pointer-events: all;
  position: absolute;
  top: 50%;
  transform: translateY(-75%); // 75% due to transform: rotation approach to the button

  &.c-nav {
    position: absolute;

    &--prev {
      left: 0;
    }
    &--next {
      right: 0;
    }
  }

  .s-status-taking-snapshot & {
    display: none;
  }
}

.c-nav {
  @include cArrowButtonBase($colorBg: rgba($colorLocalControlOvrBg, 0.1), $colorFg: $colorBtnBg);
  @include cArrowButtonSizing($dimOuter: 48px);
  border-radius: $controlCr;

  .--width-less-than-600 & {
    @include cArrowButtonSizing($dimOuter: 32px);
  }
}

/*************************************** IMAGERY IN TIMESTRIP VIEWS */
.c-imagery-tsv {
  div.c-imagery-tsv__image-wrapper {
    cursor: pointer;
    position: absolute;
    top: 0;
    display: flex;
    z-index: 1;
    margin-top: 5px;

    img {
      align-self: flex-end;
    }
    &:hover {
      z-index: 2;

      [class*='__image-handle'] {
        background-color: $colorBodyFg;
      }

      img {
        display: block !important;
      }
    }
  }

  &__no-items {
    fill: $colorBodyFg !important;
  }

  &__image-handle {
    background-color: rgba($colorBodyFg, 0.5);
  }

  &__image-placeholder {
    background-color: pushBack($colorBodyBg, 0.3);
    display: block;
    align-self: flex-end;
  }
<<<<<<< HEAD
=======
}

.c-image-canvas {
  pointer-events: auto; // This allows the image element to receive a browser-level context click
  position: absolute;
  left: 0;
  top: 0;
  z-index: 2;
>>>>>>> 3b0e05ed
}<|MERGE_RESOLUTION|>--- conflicted
+++ resolved
@@ -292,8 +292,6 @@
     background-color: rgba($colorBodyFg, 0.2);
     width: 100%;
   }
-<<<<<<< HEAD
-=======
 
   &__annotation-indicator {
     color: $colorClickIconButton;
@@ -301,7 +299,6 @@
     top: 6px;
     right: 8px;
   }
->>>>>>> 3b0e05ed
 
   &__timestamp {
     flex: 0 0 auto;
@@ -377,21 +374,12 @@
       flex: 0 0 auto;
     }
   }
-<<<<<<< HEAD
 
   &__control,
   &__input {
     display: flex;
     align-items: center;
 
-=======
-
-  &__control,
-  &__input {
-    display: flex;
-    align-items: center;
-
->>>>>>> 3b0e05ed
     &:before {
       color: rgba($colorMenuFg, 0.5);
       margin-right: $interiorMarginSm;
@@ -558,8 +546,6 @@
     display: block;
     align-self: flex-end;
   }
-<<<<<<< HEAD
-=======
 }
 
 .c-image-canvas {
@@ -568,5 +554,4 @@
   left: 0;
   top: 0;
   z-index: 2;
->>>>>>> 3b0e05ed
 }
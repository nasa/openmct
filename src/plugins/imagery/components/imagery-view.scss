@use 'sass:math';

@keyframes fade-out {
    from {
        background-color: rgba($colorOk, 0.5);
    }
    to {
        background-color: rgba($colorOk, 0);
        color: inherit;
    }
}

.c-imagery {
    display: flex;
    flex-direction: column;
    height: 100%;
    overflow: hidden;

    &:focus {
        outline: none;
    }

    > * + * {
        margin-top: $interiorMargin;
    }

    &__main-image-wrapper {
        display: flex;
        flex-direction: column;
        flex: 1 1 auto;

        &.unnsynced{
            @include sUnsynced();
        }

        &.cursor-zoom-in {
            cursor: zoom-in;
        }

        &.cursor-zoom-out {
            cursor: zoom-out;
        }

        &.pannable {
            @include cursorGrab();
        }
    }

    .image-wrapper {
        overflow: visible clip;
        background-image: repeating-linear-gradient(45deg, transparent, transparent 4px, rgba(125, 125, 125, 0.2) 4px, rgba(125, 125, 125, 0.2) 8px);
    }

    .image-wrapper {
        overflow: visible clip;
        background-image: repeating-linear-gradient(45deg, transparent, transparent 4px, rgba(125, 125, 125, 0.2) 4px, rgba(125, 125, 125, 0.2) 8px);
    }

    &__main-image {
        &__bg {
            background-color: $colorPlotBg;
            border: 1px solid transparent;
            display: flex;
            align-items: center;
            justify-content: center;
            flex: 1 1 auto;
            height: 0;
            overflow: hidden;
        }
        &__background-image {
            background-position: center;
            background-repeat: no-repeat;
            background-size: contain;
        }
        &__image {
            height: 100%;
            width: 100%;
            visibility: hidden;
            display: contents;
        }
    }

    &__hints {
        $m: $interiorMargin;
        background: rgba(black, 0.2);
        border-radius: $smallCr;
        padding: 2px $interiorMargin;
        pointer-events: none;
        position: absolute;
        right: $m;
        top: $m;
        opacity: 0.9;
        z-index: 2;
    }

    &__control-bar,
    &__time {
        display: flex;
        align-items: baseline;

        > * + * {
            margin-left: $interiorMarginSm;
        }

    }

    &__control-bar {
        margin-top: 2px;
        padding: $interiorMarginSm 0;
        justify-content: space-between;

    }

    &__time {
        flex: 0 1 auto;
        overflow: hidden;
    }

    &__timestamp,
    &__age {
        @include ellipsize();
        flex: 0 1 auto;
    }

    &__timestamp {
        flex-shrink: 10;
    }

    &__age {
        border-radius: $smallCr;
        display: flex;
        flex-shrink: 0;
        align-items: center;
        padding: 2px $interiorMarginSm;

        &:before {
            font-size: 0.9em;
            opacity: 0.5;
            margin-right: $interiorMarginSm;
        }
    }

    &--new {
        // New imagery
        $bgColor: $colorOk;
        color: $colorOkFg;
        background-color: rgba($bgColor, 0.5);
        animation-name: fade-out;
        animation-timing-function: ease-in;
        animation-iteration-count: 1;
        animation-fill-mode: forwards;
        &.no-animation {
            animation: none;
        }
    }


    &__layer-image {
        pointer-events: none;
        z-index: 1;
    }

    &__layer-image {
        pointer-events: none;
        z-index: 1;
    }

    &__thumbs-wrapper {
        display: flex; // Uses row layout
        justify-content: flex-end;

        &.is-autoscroll-off {
            background: $colorInteriorBorder;
            [class*='__auto-scroll-resume-button'] {
                display: block;
            }
        }

        &.is-paused {
            background: rgba($colorPausedBg, 0.4);
        }
    }

    &__thumbs-scroll-area {
        flex: 0 1 auto;
        display: flex;
        flex-direction: row;
        height: 145px;
        overflow-x: auto;
        overflow-y: hidden;
        margin-bottom: 1px;
        padding-bottom: $interiorMarginSm;
    }

    &__auto-scroll-resume-button {
        display: none; // Set to block when __thumbs-wrapper has .is-autoscroll-off
        flex: 0 0 auto;
        font-size: 0.8em;
        margin: $interiorMarginSm;
    }

    .c-control-menu {
        // Controls on left of flex column layout, close btn on right
        @include menuOuter();
<<<<<<< HEAD
        //background: $colorItemBgHov;
=======

>>>>>>> 65d9b02b
        border-radius: $controlCr;
        display: flex;
        align-items: flex-start;
        justify-content: space-between;
        padding: $interiorMargin;
        width: min-content;

        > * + * {
            margin-left: $interiorMargin;
        }
    }

    .c-switcher-menu {
        display: contents;

        &__content {
            // Menu panel
            top: 28px;
            position: absolute;

            .c-so-view & {
                top: 25px;
            }
        }
    }
}

.--width-less-than-220 .--show-if-less-than-220.c-switcher-menu {
    display: contents !important;
}

.s-image-layer {
    position: absolute;
    height: 100%;
    width: 100%;
    opacity: 0.5;
    background-size: contain;
    background-repeat: no-repeat;
    background-position: center;
}

/*************************************** THUMBS */
.c-thumb {
    $w: $imageThumbsD;
    display: flex;
    flex-direction: column;
    padding: 4px;
    min-width: $w;
    width: $w;

    &:hover {
        background: $colorThumbHoverBg;
    }

    &.selected {
        background: $colorPausedBg !important;
        color: $colorPausedFg !important;
    }

    &__image {
        background-color: rgba($colorBodyFg, 0.2);
        width: 100%;
    }

    &__timestamp {
        flex: 0 0 auto;
        padding: 2px 3px;
    }
}

.is-small-thumbs {
    .c-imagery__thumbs-scroll-area {
        height: 60px; // Allow room for scrollbar
    }

    .c-thumb {
        $w: math.div($imageThumbsD, 2);
        min-width: $w;
        width: $w;

        &__timestamp {
            display: none;
        }
    }
}

/*************************************** IMAGERY LOCAL CONTROLS*/
.c-imagery {
    .h-local-controls--overlay-content {
        display: flex;
        flex-direction: row;
        position: absolute;
        left: $interiorMargin; top: $interiorMargin;
        z-index: 70;
        background: $colorLocalControlOvrBg;
        border-radius: $basicCr;
        align-items: center;
        padding: $interiorMargin $interiorMargin;

        .s-status-taking-snapshot & {
            display: none;
        }
    }
    [class*='--menus-aligned'] {
        > * + * {
            button { margin-left: $interiorMarginSm; }
        }
    }
}

.c-image-controls {
    &__controls-wrapper {
        // Wraps __controls and __close-btn
        display: flex;
    }

    &__controls {
        display: flex;
        align-items: stretch;

        > * + * {
            margin-top: $interiorMargin;
        }

        [class*='c-button'] { flex: 0 0 auto; }
    }

    &__control,
    &__input {
        display: flex;
        align-items: center;
        width: 100%;

        &:before {
            color: rgba($colorMenuFg, 0.5);
            margin-right: $interiorMarginSm;
        }

    }

    &__zoom {
        > * + * { margin-left: $interiorMargin; } // Is this used?
    }

    &--filters {
        // Styles specific to the brightness and contrast controls

        .c-image-controls {
            &__sliders {
                display: flex;
                flex: 1 1 auto;
                flex-direction: column;
                min-width: 80px;

                > * + * {
                    margin-top: 11px;
                }

                input[type="range"] {
                    display: block;
                    width: 100%;
                }
            }

            &__slider-wrapper {
                display: flex;
                align-items: center;

                &:before { margin-right: $interiorMargin; }
            }

            &__reset-btn {
                // Span that holds bracket graphics and button
                $bc: $scrollbarTrackColorBg;
                flex: 0 0 auto;

                &:before,
                &:after {
                    border-right: 1px solid $bc;
                    content:'';
                    display: block;
                    width: 5px;
                    height: 4px;
                }

                &:before {
                    border-top: 1px solid $bc;
                    margin-bottom: 2px;
                }

                &:after {
                    border-bottom: 1px solid $bc;
                    margin-top: 2px;
                }

                .c-icon-link {
                    color: $colorBtnFg;
                }
            }
        }
    }
}

/*************************************** BUTTONS */
.c-button.pause-play {
    // Pause icon set by default in markup
    justify-self: end;

    &.is-paused {
        background: $colorPausedBg !important;
        color: $colorPausedFg;

        &:before {
            content: $glyph-icon-play;
        }
    }

    .s-status-taking-snapshot & {
        display: none;
    }
}

.c-imagery__prev-next-button {
    pointer-events: all;
    position: absolute;
    top: 50%;
    transform: translateY(-75%); // 75% due to transform: rotation approach to the button

    &.c-nav {
        position: absolute;

        &--prev { left: 0; }
        &--next { right: 0; }
    }

    .s-status-taking-snapshot & {
        display: none;
    }
}

.c-nav {
    @include cArrowButtonBase($colorBg: rgba($colorLocalControlOvrBg, 0.1), $colorFg: $colorBtnBg);
    @include cArrowButtonSizing($dimOuter: 48px);
    border-radius: $controlCr;

    .--width-less-than-600 & {
        @include cArrowButtonSizing($dimOuter: 32px);
    }
}

/*************************************** IMAGERY IN TIMESTRIP VIEWS */
.c-imagery-tsv {
    div.c-imagery-tsv__image-wrapper {
        cursor: pointer;
        position: absolute;
        top: 0;
        display: flex;
        z-index: 1;
        margin-top: 5px;

        img {
            align-self: flex-end;
        }
        &:hover {
            z-index: 2;

            filter: brightness(1) contrast(1) !important;
            [class*='__image-handle'] {
                background-color: $colorBodyFg;
            }

            img {
                display: block !important;
            }
        }
    }

    &__no-items {
        fill: $colorBodyFg !important;
    }

    &__image-handle {
        background-color: rgba($colorBodyFg, 0.5);
    }

    &__image-placeholder {
        background-color: pushBack($colorBodyBg, 0.3);
        display: block;
        align-self: flex-end;
    }

    &:hover div.c-imagery-tsv__image-wrapper {
        // TODO CH: convert to theme constants
        filter: brightness(0.5) contrast(0.7);
    }
}<|MERGE_RESOLUTION|>--- conflicted
+++ resolved
@@ -160,11 +160,6 @@
         z-index: 1;
     }
 
-    &__layer-image {
-        pointer-events: none;
-        z-index: 1;
-    }
-
     &__thumbs-wrapper {
         display: flex; // Uses row layout
         justify-content: flex-end;
@@ -202,11 +197,7 @@
     .c-control-menu {
         // Controls on left of flex column layout, close btn on right
         @include menuOuter();
-<<<<<<< HEAD
-        //background: $colorItemBgHov;
-=======
-
->>>>>>> 65d9b02b
+
         border-radius: $controlCr;
         display: flex;
         align-items: flex-start;

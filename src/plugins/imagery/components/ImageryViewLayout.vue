<template>
<div
    tabindex="0"
    class="c-imagery"
    @keyup="arrowUpHandler"
    @keydown="arrowDownHandler"
    @mouseover="focusElement"
>
    <div class="c-imagery__main-image-wrapper has-local-controls">
        <div class="h-local-controls h-local-controls--overlay-content c-local-controls--show-on-hover c-image-controls__controls">
            <span class="c-image-controls__sliders"
                  draggable="true"
                  @dragstart="startDrag"
            >
                <div class="c-image-controls__slider-wrapper icon-brightness">
                    <input v-model="filters.brightness"
                           type="range"
                           min="0"
                           max="500"
                    >
                </div>
                <div class="c-image-controls__slider-wrapper icon-contrast">
                    <input v-model="filters.contrast"
                           type="range"
                           min="0"
                           max="500"
                    >
                </div>
            </span>
            <span class="t-reset-btn-holder c-imagery__lc__reset-btn c-image-controls__btn-reset">
                <a class="s-icon-button icon-reset t-btn-reset"
                   @click="filters={brightness: 100, contrast: 100}"
                ></a>
            </span>
        </div>
        <div class="c-imagery__main-image__bg"
             :class="{'paused unnsynced': isPaused,'stale':false }"
        >
            <div class="c-imagery__main-image__image js-imageryView-image"
                 :style="{
                     'background-image': imageUrl ? `url(${imageUrl})` : 'none',
                     'filter': `brightness(${filters.brightness}%) contrast(${filters.contrast}%)`
                 }"
                 :data-openmct-image-timestamp="time"
                 :data-openmct-object-keystring="keyString"
            ></div>
        </div>
        <div class="c-local-controls c-local-controls--show-on-hover c-imagery__prev-next-buttons">
            <button class="c-nav c-nav--prev"
                    title="Previous image"
                    :disabled="isPrevDisabled"
                    @click="prevImage()"
            ></button>
            <button class="c-nav c-nav--next"
                    title="Next image"
                    :disabled="isNextDisabled"
                    @click="nextImage()"
            ></button>
        </div>

        <div class="c-imagery__control-bar">
            <div class="c-imagery__time">
                <div class="c-imagery__timestamp u-style-receiver js-style-receiver">{{ time }}</div>

                <!-- image fresh -->
                <div
                    v-if="canTrackDuration"
                    :class="{'c-imagery--new': isImageNew && !refreshCSS}"
                    class="c-imagery__age icon-timer"
                >{{ formattedDuration }}</div>

                <!-- rover position fresh -->
                <div
                    v-if="roverPositionIsFresh !== undefined"
                    :class="{'c-imagery--new': isImageNew && !refreshCSS}"
                    class="c-imagery__age icon-check"
                >POS</div>

                <!-- camera position fresh -->
                <div
                    v-if="cameraPositionIsFresh !== undefined"
                    :class="{'c-imagery--new': isImageNew && !refreshCSS}"
                    class="c-imagery__age icon-check"
                >CAM</div>
            </div>
            <div class="h-local-controls">
                <button
                    class="c-button icon-pause pause-play"
                    :class="{'is-paused': isPaused}"
                    @click="paused(!isPaused, 'button')"
                ></button>
            </div>
        </div>
    </div>
    <div ref="thumbsWrapper"
         class="c-imagery__thumbs-wrapper"
         :class="{'is-paused': isPaused}"
         @scroll="handleScroll"
    >
        <div v-for="(datum, index) in imageHistory"
             :key="datum.url"
             class="c-imagery__thumb c-thumb"
             :class="{ selected: focusedImageIndex === index && isPaused }"
             @click="setFocusedImage(index, thumbnailClick)"
        >
            <img class="c-thumb__image"
                 :src="formatImageUrl(datum)"
            >
            <div class="c-thumb__timestamp">{{ formatTime(datum) }}</div>
        </div>
    </div>
</div>
</template>

<script>
import _ from 'lodash';
import moment from 'moment';

const DEFAULT_DURATION_FORMATTER = 'duration';
const REFRESH_CSS_MS = 500;
const DURATION_TRACK_MS = 1000;
const ARROW_DOWN_DELAY_CHECK_MS = 400;
const ARROW_SCROLL_RATE_MS = 100;
const THUMBNAIL_CLICKED = true;

const ONE_MINUTE = 60 * 1000;
const FIVE_MINUTES = 5 * ONE_MINUTE;
const ONE_HOUR = ONE_MINUTE * 60;
const EIGHT_HOURS = 8 * ONE_HOUR;
const TWENTYFOUR_HOURS = EIGHT_HOURS * 3;

const ARROW_RIGHT = 39;
const ARROW_LEFT = 37;

export default {
    inject: ['openmct', 'domainObject'],
    data() {
        let timeSystem = this.openmct.time.timeSystem();

        return {
            autoScroll: true,
            durationFormatter: undefined,
            filters: {
                brightness: 100,
                contrast: 100
            },
            imageHistory: [],
            thumbnailClick: THUMBNAIL_CLICKED,
            isPaused: false,
            metadata: {},
            requestCount: 0,
            timeSystem: timeSystem,
            timeFormatter: undefined,
            refreshCSS: false,
            keyString: undefined,
            focusedImageIndex: undefined,
            focusedImageRelatedData: {},
            numericDuration: undefined,
            metadataEndpoints: {},
            relatedTelemetry: {},
            latestRelatedTelemetry: {}
        };
    },
    computed: {
        time() {
            return this.formatTime(this.focusedImage);
        },
        imageUrl() {
            return this.formatImageUrl(this.focusedImage);
        },
        isImageNew() {
            let cutoff = FIVE_MINUTES;
            let age = this.numericDuration;

            return age < cutoff && !this.refreshCSS;
        },
        canTrackDuration() {
            return this.openmct.time.clock() && this.timeSystem.isUTCBased;
        },
        isNextDisabled() {
            let disabled = false;

            if (this.focusedImageIndex === -1 || this.focusedImageIndex === this.imageHistory.length - 1) {
                disabled = true;
            }

            return disabled;
        },
        isPrevDisabled() {
            let disabled = false;

            if (this.focusedImageIndex === 0 || this.imageHistory.length < 2) {
                disabled = true;
            }

            return disabled;
        },
        focusedImage() {
            return this.imageHistory[this.focusedImageIndex];
        },
        parsedSelectedTime() {
            return this.parseTime(this.focusedImage);
        },
        formattedDuration() {
            let result = 'N/A';
            let negativeAge = -1;

            if (this.numericDuration > TWENTYFOUR_HOURS) {
                negativeAge *= (this.numericDuration / TWENTYFOUR_HOURS);
                result = moment.duration(negativeAge, 'days').humanize(true);
            } else if (this.numericDuration > EIGHT_HOURS) {
                negativeAge *= (this.numericDuration / ONE_HOUR);
                result = moment.duration(negativeAge, 'hours').humanize(true);
            } else if (this.durationFormatter) {
                result = this.durationFormatter.format(this.numericDuration);
            }

            return result;
        },
        roverPositionIsFresh() {
            let isFresh = undefined;
            let latest = this.latestRelatedTelemetry;
            let focused = this.focusedImageRelatedData;

            if (this.hasRelatedTelemetry) {
                isFresh = true;
                for (let key of this.roverKeys) {
                    // if we have related telemetry for this key, we have an areEqual function,
                    // and we have values for latest and focued
                    if (
                        this.relatedTelemetry[key]
                        && typeof this.relatedTelemetry[key].areEqual === 'function'
                        && latest[key] && focused[key]
                    ) {
                        if (!this.relatedTelemetry[key].areEqual(latest[key], focused[key])) {
                            isFresh = false;
                        }
                    }
                }
            }

            return isFresh;
        },
        cameraPositionIsFresh() {
            let isFresh = undefined;
            let latest = this.latestRelatedTelemetry;
            let focused = this.focusedImageRelatedData;

            if (this.hasRelatedTelemetry) {
                isFresh = true;
                for (let key of this.cameraKeys) {
                    // if we have related telemetry for this key, we have an areEqual function,
                    // and we have values for latest and focued
                    if (
                        this.relatedTelemetry[key]
                        && typeof this.relatedTelemetry[key].areEqual === 'function'
                        && latest[key] && focused[key]
                    ) {
                        if (!this.relatedTelemetry[key].areEqual(latest[key], focused[key])) {
                            isFresh = false;
                        }
                    }
                }
            }

            return isFresh;
        }
    },
    watch: {
        focusedImageIndex() {
            this.trackDuration();
            this.resetAgeCSS();
            this.updateRelatedTelemetryForFocusedImage();
        }
    },
    async mounted() {
        // listen
        this.openmct.time.on('bounds', this.boundsChange);
        this.openmct.time.on('timeSystem', this.timeSystemChange);
        this.openmct.time.on('clock', this.clockChange);

        // set
        this.keyString = this.openmct.objects.makeKeyString(this.domainObject.identifier);
        this.metadata = this.openmct.telemetry.getMetadata(this.domainObject);
        this.imageHints = this.metadata.valuesForHints(['image'])[0];
        this.durationFormatter = this.getFormatter(this.timeSystem.durationFormat || DEFAULT_DURATION_FORMATTER);
        this.imageFormatter = this.openmct.telemetry.getValueFormatter(this.imageHints);
        this.roverKeys = ['Rover Heading', 'Rover Roll', 'Rover Yaw', 'Rover Pitch'];
        this.cameraKeys = ['Camera Pan', 'Camera Tilt'];
        this.sunKeys = ['Sun Orientation'];

        // DELETE WHEN DONE
        this.temporaryForImageEnhancements();

        // initialize
        this.timeKey = this.timeSystem.key;
        this.timeFormatter = this.getFormatter(this.timeKey);

        // kickoff
        this.subscribe();
        this.requestHistory();
        await this.initializeRelatedTelemetry();

        // track latest telemetry values for rover, camera and sun for comparison
        this.trackLatestRelatedTelemetry();

        // for when people are scrolling through images quickly
        _.debounce(this.updateRelatedTelemetryForFocusedImage, 400);
    },
    updated() {
        this.scrollToRight();
    },
    beforeDestroy() {
        if (this.unsubscribe) {
            this.unsubscribe();
            delete this.unsubscribe;
        }

        this.stopDurationTracking();
        this.openmct.time.off('bounds', this.boundsChange);
        this.openmct.time.off('timeSystem', this.timeSystemChange);
        this.openmct.time.off('clock', this.clockChange);

        // unsubscribe from related telemetry
        if (this.hasRelatedTelemetry) {
            for (let key of this.relatedTelemetry.keys) {
                if (this.relatedTelemetry[key].unsubscribe) {
                    this.relatedTelemetry[key].unsubscribe();
                }
            }
        }
    },
    methods: {
        // for local dev, to be DELETED
        temporaryForImageEnhancements() {

            this.searchService = this.openmct.$injector.get('searchService');
            this.temporaryDev = true;

            // mock related telemetry metadata
            this.imageHints.relatedTelemetry = {};

            // populate temp keys in imageHints for local testing
            [...this.roverKeys, ...this.cameraKeys, ...this.sunKeys].forEach(key => {

                this.imageHints.relatedTelemetry[key] = {
                    dev: true,
                    areEqual: function (valueOne, valueTwo) {
                        const DECIMAL_COMPARISON_TOLERANCE = 1;
                        const WHOLE = Math.pow(10, DECIMAL_COMPARISON_TOLERANCE);

                        return Math.floor(valueOne.toFixed(DECIMAL_COMPARISON_TOLERANCE) * WHOLE) === Math.floor(valueTwo.toFixed(DECIMAL_COMPARISON_TOLERANCE) * WHOLE);
                    },
                    realtime: {
                        telemetryObjectId: key,
                        valueKey: 'sin'
                    },
                    historical: {
                        telemetryObjectId: key,
                        valueKey: 'sin'
                    },
                    devInit: async () => {
                        const searchResults = await this.searchService.query(key);
                        const endpoint = searchResults.hits[0].id;
                        const domainObject = await this.openmct.objects.get(endpoint);

                        return domainObject;
                    }
                };
            });
        },
        async initializeRelatedTelemetry() {
            if (this.imageHints.relatedTelemetry === undefined) {
                this.hasRelatedTelemetry = false;

                return;
            }

            // DELETE
            if (this.temporaryDev) {
                let searchIndexBuildDelay = new Promise((resolve, reject) => {
                    setTimeout(resolve, 3000);
                });

                await searchIndexBuildDelay;
            }

            let keys = Object.keys(this.imageHints.relatedTelemetry);

            this.hasRelatedTelemetry = true;
            this.relatedTelemetry = {
                keys,
                ...this.imageHints.relatedTelemetry
            };

            // grab historical and subscribe to realtime
            for (let key of keys) {
<<<<<<< HEAD
                let historicalId; 
=======
                let historicalId;
>>>>>>> 63e04caa
                let realtimeId;

                if (this.relatedTelemetry[key].historical) {
                    if (this.relatedTelemetry[key].historical.telemetryObjectId) {
                        historicalId = this.relatedTelemetry[key].historical.telemetryObjectId;
                    } else {
                        this.relatedTelemetry[key].historicalValuesOnTelemetry = true;
                    }
                }

                if (this.relatedTelemetry[key].realtime && this.relatedTelemetry[key].realtime.telemetryObjectId) {
                    realtimeId = this.relatedTelemetry[key].realtime.telemetryObjectId;
                }

                // if we have a historical object id, then values will NOT be on the imagery datum
                if (historicalId) {

                    // DELETE temp
                    if (this.relatedTelemetry[key].dev) {
                        this.relatedTelemetry[key].historicalDomainObject = await this.relatedTelemetry[key].devInit();
                    } else {
                        this.relatedTelemetry[key].historicalDomainObject = await this.openmct.objects.get(historicalId);
                    }

                    this.relatedTelemetry[key].requestLatestFor = async (datum) => {
                        const options = {
                            start: this.openmct.time.bounds().start,
                            end: datum[this.timeKey],
                            strategy: 'latest'
                        };
                        let results = await this.openmct.telemetry
                            .request(this.relatedTelemetry[key].historicalDomainObject, options);

                        return results[results.length - 1];
                    };
                }

                if (realtimeId) {

                    if (this.relatedTelemetry[key].dev) {
                        this.relatedTelemetry[key].realtimeDomainObject = await this.relatedTelemetry[key].devInit();
                    } else {
                        this.relatedTelemetry[key].realtimeDomainObject = await this.openmct.objects.get(realtimeId);
                    }

                    // set up listeners
                    this.relatedTelemetry[key].listeners = [];
                    this.relatedTelemetry[key].subscribe = async (callback) => {

                        if (!this.relatedTelemetry[key].isSubscribed) {
                            this.subscribeToDataForKey(key);
                        }

                        if (!this.relatedTelemetry[key].listeners.includes(callback)) {
                            this.relatedTelemetry[key].listeners.push(callback);

                            return () => {
                                this.relatedTelemetry[key].listeners.remove(callback);
                            };
                        } else {
                            return () => {};
                        }
                    };

                }

            }

        },
        async getMostRecentRelatedTelemetry(key, targetDatum) {
            if (!this.hasRelatedTelemetry) {
                throw new Error(`${this.domainObject.name} does not have any related telemetry`);
            }

            if (!this.relatedTelemetry[key]) {
                throw new Error(`${key} does not exist on related telemetry`);
            }

            let mostRecent;
            let valueKey = this.relatedTelemetry[key].historical.valueKey;
            let valuesOnTelemetry = this.relatedTelemetry[key].historicalValuesOnTelemetry;
<<<<<<< HEAD

            if (valuesOnTelemetry) {
                mostRecent = targetDatum[valueKey];

=======

            if (valuesOnTelemetry) {
                mostRecent = targetDatum[valueKey];

>>>>>>> 63e04caa
                if (mostRecent) {
                    return mostRecent;
                } else {
                    console.warn(`Related Telemetry for ${key} does NOT exist on this telemetry datum as configuration implied.`);

                    return;
                }
            }

            mostRecent = await this.relatedTelemetry[key].requestLatestFor(targetDatum);

            return mostRecent[valueKey];
        },
        // will subscribe to data for this key if not already done
        subscribeToDataForKey(key) {
            if (this.relatedTelemetry[key].isSubscribed) {
                return;
            }

            if (this.relatedTelemetry[key].realtimeDomainObject) {
                this.relatedTelemetry[key].unsubscribe = this.openmct.telemetry.subscribe(
                    this.relatedTelemetry[key].realtimeDomainObject, datum => {
                        this.relatedTelemetry[key].listeners.forEach(callback => {
                            callback(datum);
                        });

                    }
                );

                this.relatedTelemetry[key].isSubscribed = true;
            }
        },
        async updateRelatedTelemetryForFocusedImage() {
            if (!this.hasRelatedTelemetry) {
                return;
            }

            const image = this.imageHistory[this.focusedImageIndex];

            // set data ON image telemetry as well as in focusedImageRelatedData
            for (let key of this.relatedTelemetry.keys) {
                if (this.relatedTelemetry[key] && this.relatedTelemetry[key].historical) {
                    let valuesOnTelemetry = this.relatedTelemetry[key].historicalValuesOnTelemetry;
                    let value = await this.getMostRecentRelatedTelemetry(key, this.focusedImage);
<<<<<<< HEAD

                    if (!valuesOnTelemetry) {
                        image[key] = value; // manually add to telemetry
                    }

=======

                    if (!valuesOnTelemetry) {
                        image[key] = value; // manually add to telemetry
                    }

>>>>>>> 63e04caa
                    this.$set(this.focusedImageRelatedData, key, value);
                }
            }
        },
        trackLatestRelatedTelemetry() {
            [...this.roverKeys, ...this.cameraKeys, ...this.sunKeys].forEach(key => {
                if (this.relatedTelemetry[key] && this.relatedTelemetry[key].subscribe) {
                    this.relatedTelemetry[key].subscribe((datum) => {
                        let valueKey = this.relatedTelemetry[key].realtime.valueKey;
                        this.$set(this.latestRelatedTelemetry, key, datum[valueKey]);
                    });
                }
            });
        },
        focusElement() {
            this.$el.focus();
        },
        datumIsNotValid(datum) {
            if (this.imageHistory.length === 0) {
                return false;
            }

            const datumURL = this.formatImageUrl(datum);
            const lastHistoryURL = this.formatImageUrl(this.imageHistory.slice(-1)[0]);

            // datum is not valid if it matches the last datum in history,
            // or it is before the last datum in the history
            const datumTimeCheck = this.parseTime(datum);
            const historyTimeCheck = this.parseTime(this.imageHistory.slice(-1)[0]);
            const matchesLast = (datumTimeCheck === historyTimeCheck) && (datumURL === lastHistoryURL);
            const isStale = datumTimeCheck < historyTimeCheck;

            return matchesLast || isStale;
        },
        formatImageUrl(datum) {
            if (!datum) {
                return;
            }

            return this.imageFormatter.format(datum);
        },
        formatTime(datum) {
            if (!datum) {
                return;
            }

            let dateTimeStr = this.timeFormatter.format(datum);

            // Replace ISO "T" with a space to allow wrapping
            return dateTimeStr.replace("T", " ");
        },
        parseTime(datum) {
            if (!datum) {
                return;
            }

            return this.timeFormatter.parse(datum);
        },
        handleScroll() {
            const thumbsWrapper = this.$refs.thumbsWrapper;
            if (!thumbsWrapper) {
                return;
            }

            const { scrollLeft, scrollWidth, clientWidth, scrollTop, scrollHeight, clientHeight } = thumbsWrapper;
            const disableScroll = (scrollWidth - scrollLeft) > 2 * clientWidth
                    || (scrollHeight - scrollTop) > 2 * clientHeight;
            this.autoScroll = !disableScroll;
        },
        paused(state, type) {

            this.isPaused = state;

            if (type === 'button') {
                this.setFocusedImage(this.imageHistory.length - 1);
            }

            if (this.nextImageIndex) {
                this.setFocusedImage(this.nextImageIndex);
                delete this.nextImageIndex;
            }

            this.autoScroll = true;
        },
        scrollToFocused() {
            const thumbsWrapper = this.$refs.thumbsWrapper;
            if (!thumbsWrapper) {
                return;
            }

            let domThumb = thumbsWrapper.children[this.focusedImageIndex];

            if (domThumb) {
                domThumb.scrollIntoView({
                    behavior: 'smooth',
                    block: 'center'
                });
            }
        },
        scrollToRight() {
            if (this.isPaused || !this.$refs.thumbsWrapper || !this.autoScroll) {
                return;
            }

            const scrollWidth = this.$refs.thumbsWrapper.scrollWidth || 0;
            if (!scrollWidth) {
                return;
            }

            setTimeout(() => this.$refs.thumbsWrapper.scrollLeft = scrollWidth, 0);
        },
        setFocusedImage(index, thumbnailClick = false) {
            if (this.isPaused && !thumbnailClick) {
                this.nextImageIndex = index;

                return;
            }

            this.focusedImageIndex = index;

            if (thumbnailClick && !this.isPaused) {
                this.paused(true);
            }
        },
        boundsChange(bounds, isTick) {
            if (!isTick) {
                this.requestHistory();
            }
        },
        async requestHistory() {
            let bounds = this.openmct.time.bounds();
            this.requestCount++;
            const requestId = this.requestCount;
            this.imageHistory = [];
            let data = await this.openmct.telemetry
                .request(this.domainObject, bounds) || [];

            if (this.requestCount === requestId) {
                data.forEach((datum, index) => {
                    this.updateHistory(datum, index === data.length - 1);
                });
            }
        },
        timeSystemChange(system) {
            this.timeSystem = this.openmct.time.timeSystem();
            this.timeKey = this.timeSystem.key;
            this.timeFormatter = this.getFormatter(this.timeKey);
            this.durationFormatter = this.getFormatter(this.timeSystem.durationFormat || DEFAULT_DURATION_FORMATTER);
            this.trackDuration();
        },
        clockChange(clock) {
            this.trackDuration();
        },
        subscribe() {
            this.unsubscribe = this.openmct.telemetry
                .subscribe(this.domainObject, (datum) => {
                    let parsedTimestamp = this.parseTime(datum);
                    let bounds = this.openmct.time.bounds();

                    if (parsedTimestamp >= bounds.start && parsedTimestamp <= bounds.end) {
                        this.updateHistory(datum);
                    }
                });
        },
        updateHistory(datum, setFocused = true) {
            if (this.datumIsNotValid(datum)) {
                return;
            }

            this.imageHistory.push(datum);

            if (setFocused) {
                this.setFocusedImage(this.imageHistory.length - 1);
            }
        },
        getFormatter(key) {
            let metadataValue = this.metadata.value(key) || { format: key };
            let valueFormatter = this.openmct.telemetry.getValueFormatter(metadataValue);

            return valueFormatter;
        },
        trackDuration() {
            if (this.canTrackDuration) {
                this.stopDurationTracking();
                this.updateDuration();
                this.durationTracker = window.setInterval(
                    this.updateDuration, DURATION_TRACK_MS
                );
            } else {
                this.stopDurationTracking();
            }
        },
        stopDurationTracking() {
            window.clearInterval(this.durationTracker);
        },
        updateDuration() {
            let currentTime = this.openmct.time.clock().currentValue();
            this.numericDuration = currentTime - this.parsedSelectedTime;
        },
        resetAgeCSS() {
            this.refreshCSS = true;
            // unable to make this work with nextTick
            setTimeout(() => {
                this.refreshCSS = false;
            }, REFRESH_CSS_MS);
        },
        nextImage() {
            if (this.isNextDisabled) {
                return;
            }

            let index = this.focusedImageIndex;

            this.setFocusedImage(++index, THUMBNAIL_CLICKED);
            if (index === this.imageHistory.length - 1) {
                this.paused(false);
            }
        },
        prevImage() {
            if (this.isPrevDisabled) {
                return;
            }

            let index = this.focusedImageIndex;

            if (index === this.imageHistory.length - 1) {
                this.setFocusedImage(this.imageHistory.length - 2, THUMBNAIL_CLICKED);
            } else {
                this.setFocusedImage(--index, THUMBNAIL_CLICKED);
            }
        },
        startDrag(e) {
            e.preventDefault();
            e.stopPropagation();
        },
        arrowDownHandler(event) {
            let key = event.keyCode;

            if (this.isLeftOrRightArrowKey(key)) {
                this.arrowDown = true;
                window.clearTimeout(this.arrowDownDelayTimeout);
                this.arrowDownDelayTimeout = window.setTimeout(() => {
                    this.arrowKeyScroll(this.directionByKey(key));
                }, ARROW_DOWN_DELAY_CHECK_MS);
            }
        },
        arrowUpHandler(event) {
            let key = event.keyCode;

            window.clearTimeout(this.arrowDownDelayTimeout);

            if (this.isLeftOrRightArrowKey(key)) {
                this.arrowDown = false;
                let direction = this.directionByKey(key);
                this[direction + 'Image']();
            }
        },
        arrowKeyScroll(direction) {
            if (this.arrowDown) {
                this.arrowKeyScrolling = true;
                this[direction + 'Image']();
                setTimeout(() => {
                    this.arrowKeyScroll(direction);
                }, ARROW_SCROLL_RATE_MS);
            } else {
                window.clearTimeout(this.arrowDownDelayTimeout);
                this.arrowKeyScrolling = false;
                this.scrollToFocused();
            }
        },
        directionByKey(keyCode) {
            let direction;

            if (keyCode === ARROW_LEFT) {
                direction = 'prev';
            }

            if (keyCode === ARROW_RIGHT) {
                direction = 'next';
            }

            return direction;
        },
        isLeftOrRightArrowKey(keyCode) {
            return [ARROW_RIGHT, ARROW_LEFT].includes(keyCode);
        }
    }
};
</script><|MERGE_RESOLUTION|>--- conflicted
+++ resolved
@@ -395,11 +395,7 @@
 
             // grab historical and subscribe to realtime
             for (let key of keys) {
-<<<<<<< HEAD
-                let historicalId; 
-=======
                 let historicalId;
->>>>>>> 63e04caa
                 let realtimeId;
 
                 if (this.relatedTelemetry[key].historical) {
@@ -481,17 +477,10 @@
             let mostRecent;
             let valueKey = this.relatedTelemetry[key].historical.valueKey;
             let valuesOnTelemetry = this.relatedTelemetry[key].historicalValuesOnTelemetry;
-<<<<<<< HEAD
 
             if (valuesOnTelemetry) {
                 mostRecent = targetDatum[valueKey];
 
-=======
-
-            if (valuesOnTelemetry) {
-                mostRecent = targetDatum[valueKey];
-
->>>>>>> 63e04caa
                 if (mostRecent) {
                     return mostRecent;
                 } else {
@@ -536,19 +525,11 @@
                 if (this.relatedTelemetry[key] && this.relatedTelemetry[key].historical) {
                     let valuesOnTelemetry = this.relatedTelemetry[key].historicalValuesOnTelemetry;
                     let value = await this.getMostRecentRelatedTelemetry(key, this.focusedImage);
-<<<<<<< HEAD
 
                     if (!valuesOnTelemetry) {
                         image[key] = value; // manually add to telemetry
                     }
 
-=======
-
-                    if (!valuesOnTelemetry) {
-                        image[key] = value; // manually add to telemetry
-                    }
-
->>>>>>> 63e04caa
                     this.$set(this.focusedImageRelatedData, key, value);
                 }
             }

<template>
<div class="c-imagery">
    <div class="c-imagery__main-image-wrapper has-local-controls">
        <div class="h-local-controls h-local-controls--overlay-content c-local-controls--show-on-hover l-flex-row c-imagery__lc">
            <span class="holder flex-elem grows c-imagery__lc__sliders">
                <input v-model="filters.brightness"
                       class="icon-brightness"
                       type="range"
                       min="0"
                       max="500"
                >
                <input v-model="filters.contrast"
                       class="icon-contrast"
                       type="range"
                       min="0"
                       max="500"
                >
            </span>
            <span class="holder flex-elem t-reset-btn-holder c-imagery__lc__reset-btn">
                <a class="s-icon-button icon-reset t-btn-reset"
                   @click="filters={brightness: 100, contrast: 100}"
                ></a>
            </span>
        </div>
        <div class="main-image s-image-main c-imagery__main-image has-local-controls"
             :class="{'paused unnsynced': isPaused,'stale':false }"
             :style="{'background-image': imageUrl ? `url(${imageUrl})` : 'none',
                      'filter': `brightness(${filters.brightness}%) contrast(${filters.contrast}%)`}"
        >
            <div class="c-local-controls c-local-controls--show-on-hover c-imagery__prev-next-buttons">
                <button class="c-nav c-nav--prev"
                        title="Previous image"
                        :disabled="isPrevDisabled"
                        @click="prevImage()"
                ></button>
                <button class="c-nav c-nav--next"
                        title="Next image"
                        :disabled="isNextDisabled"
                        @click="nextImage()"
                ></button>
            </div>
        </div>

        <div class="c-imagery__control-bar">
            <div class="c-imagery__time">
                <div class="c-imagery__timestamp">{{ time }}</div>
                <div
                    v-if="canTrackDuration"
                    :class="{'c-imagery--new': isImageNew && !refreshCSS}"
                    class="c-imagery__age icon-timer"
                >{{ formattedDuration }}</div>
            </div>
            <div class="h-local-controls flex-elem">
                <button
                    class="c-button icon-pause pause-play"
                    :class="{'is-paused': isPaused}"
                    @click="paused(!isPaused, 'button')"
                ></button>
            </div>
        </div>
    </div>
    <div ref="thumbsWrapper"
         class="c-imagery__thumbs-wrapper"
         :class="{'is-paused': isPaused}"
         @scroll="handleScroll"
    >
        <div v-for="(imageData, index) in imageHistory"
             :key="index"
             class="c-imagery__thumb c-thumb"
             :class="{ selected: focusedImage === imageData && isPaused }"
             @click="setFocusedImage(imageData, thumbnailClick)"
        >
            <img class="c-thumb__image"
                 :src="formatImageUrl(imageData)"
            >
            <div class="c-thumb__timestamp">{{ formatTime(imageData) }}</div>
        </div>
    </div>
</div>
</template>

<script>
import moment from 'moment';

const DEFAULT_DURATION_FORMATTER = 'duration';
const REFRESH_CSS_MS = 500;
const DURATION_TRACK_MS = 1000;
const ARROW_DOWN_DELAY_CHECK_MS = 400;
const ARROW_SCROLL_RATE_MS = 100;
const THUMBNAIL_CLICKED = true;

const ONE_MINUTE = 60 * 1000;
const FIVE_MINUTES = 5 * ONE_MINUTE;
const ONE_HOUR = ONE_MINUTE * 60;
const EIGHT_HOURS = 8 * ONE_HOUR;
const TWENTYFOUR_HOURS = EIGHT_HOURS * 3;

const ARROW_RIGHT = 39;
const ARROW_LEFT = 37;

export default {
    inject: ['openmct', 'domainObject'],
    data() {
        let clock = this.openmct.time.clock();
        let timeSystem = this.openmct.time.timeSystem();

        return {
            autoScroll: true,
            durationFormatter: undefined,
            filters: {
                brightness: 100,
                contrast: 100
            },
            focusedImage: undefined,
            imageHistory: [],
            thumbnailClick: THUMBNAIL_CLICKED,
            isPaused: false,
            metadata: {},
            requestCount: 0,
            timeSystem: timeSystem,
            timeFormatter: undefined,
            clock: clock,
            formattedDuration: undefined,
            refreshCSS: false
        };
    },
    computed: {
        time() {
            return this.formatTime(this.focusedImage);
        },
        imageUrl() {
            return this.formatImageUrl(this.focusedImage);
        },
        isImageNew() {
            let cutoff = FIVE_MINUTES;
            let age = this.numericDuration;

            return age < cutoff && !this.refreshCSS;
        },
        canTrackDuration() {
            return this.clock && this.timeSystem.isUTCBased;
        },
        numericDuration() {
            let currentTime = this.clock.currentValue();
            let parsedSelectedTime = this.parseTime(this.focusedImage);

            return currentTime - parsedSelectedTime;
        },
        isNextDisabled() {
            let disabled = false;
            let index = this.focusedImageIndex();

            if (index === -1 || index === this.imageHistory.length - 1) {
                disabled = true;
            }

            return disabled;
        },
        isPrevDisabled() {
            let disabled = false;
            let index = this.focusedImageIndex();

            if (index === 0 || this.imageHistory.length < 2) {
                disabled = true;
            }

            return disabled;
        }
    },
    watch: {
        focusedImage() {
            this.trackDuration();
            this.resetAgeCSS();
        }
    },
    mounted() {
        // listen
        this.openmct.time.on('bounds', this.boundsChange);
        this.openmct.time.on('timeSystem', this.timeSystemChange);
        this.openmct.time.on('clock', this.clockChange);
        document.addEventListener('keyup', this.arrowUpHandler);
        document.addEventListener('keydown', this.arrowDownHandler);

        // set
        this.metadata = this.openmct.telemetry.getMetadata(this.domainObject);
        this.durationFormatter = this.getFormatter(this.timeSystem.durationFormat || DEFAULT_DURATION_FORMATTER);
        this.imageFormatter = this.openmct.telemetry.getValueFormatter(this.metadata.valuesForHints(['image'])[0]);

        // initialize
        this.timeKey = this.timeSystem.key;
        this.timeFormatter = this.getFormatter(this.timeKey);

        // kickoff
        this.subscribe();
        this.requestHistory();
    },
    updated() {
        this.scrollToRight();
    },
    beforeDestroy() {
        if (this.unsubscribe) {
            this.unsubscribe();
            delete this.unsubscribe;
        }

        this.stopDurationTracking();
        this.openmct.time.off('bounds', this.boundsChange);
        this.openmct.time.off('timeSystem', this.timeSystemChange);
        this.openmct.time.off('clock', this.clockChange);
        document.removeEventListener('keyup', this.arrowUpHandler);
        document.removeEventListener('keydown', this.arrowDownHandler);
    },
    methods: {
        datumIsNotValid(datum) {
            if (this.imageHistory.length === 0) {
                return false;
            }

            const datumTime = this.formatTime(datum);
            const datumURL = this.formatImageUrl(datum);
            const lastHistoryTime = this.formatTime(this.imageHistory.slice(-1)[0]);
            const lastHistoryURL = this.formatImageUrl(this.imageHistory.slice(-1)[0]);

            // datum is not valid if it matches the last datum in history,
            // or it is before the last datum in the history
            const datumTimeCheck = this.parseTime(datum);
            const historyTimeCheck = this.parseTime(this.imageHistory.slice(-1)[0]);
            const matchesLast = (datumTime === lastHistoryTime) && (datumURL === lastHistoryURL);
            const isStale = datumTimeCheck < historyTimeCheck;

            return matchesLast || isStale;
        },
        formatImageUrl(datum) {
            if (!datum) {
                return;
            }

            return this.imageFormatter.format(datum);
        },
<<<<<<< HEAD
        formatTime(datum) {
            if (!datum) {
                return;
            }

            return this.timeFormatter.format(datum);
        },
        parseTime(datum) {
            if (!datum) {
                return;
            }

            return this.timeFormatter.parse(datum);
=======
        getTime(datum) {
            let dateTimeStr = datum
                ? this.timeFormat.format(datum)
                : this.time;

            // Replace ISO "T" with a space to allow wrapping
            return dateTimeStr ? dateTimeStr.replace("T", " ") : "";
>>>>>>> db33f053
        },
        handleScroll() {
            const thumbsWrapper = this.$refs.thumbsWrapper;
            if (!thumbsWrapper) {
                return;
            }

            const { scrollLeft, scrollWidth, clientWidth, scrollTop, scrollHeight, clientHeight } = thumbsWrapper;
            const disableScroll = (scrollWidth - scrollLeft) > 2 * clientWidth
                    || (scrollHeight - scrollTop) > 2 * clientHeight;
            this.autoScroll = !disableScroll;
        },
        paused(state, type) {

            this.isPaused = state;

            if (type === 'button') {
                this.setFocusedImage(this.imageHistory[this.imageHistory.length - 1]);
            }

            if (this.nextDatum) {
                this.setFocusedImage(this.nextDatum);
                delete this.nextDatum;
            }

            this.autoScroll = true;
        },
        scrollToFocused() {
            const thumbsWrapper = this.$refs.thumbsWrapper;
            if (!thumbsWrapper) {
                return;
            }

            let index = this.focusedImageIndex();
            let domThumb = thumbsWrapper.children[index];

            if (domThumb) {
                domThumb.scrollIntoView({
                    behavior: 'smooth',
                    block: 'center'
                });
            }
        },
        scrollToRight() {
            if (this.isPaused || !this.$refs.thumbsWrapper || !this.autoScroll) {
                return;
            }

            const scrollWidth = this.$refs.thumbsWrapper.scrollWidth || 0;
            if (!scrollWidth) {
                return;
            }

            setTimeout(() => this.$refs.thumbsWrapper.scrollLeft = scrollWidth, 0);
        },
        setFocusedImage(image, thumbnailClick = false) {
            if (!image) {
                return;
            }

            if (this.isPaused && !thumbnailClick) {
                this.nextDatum = image;

                return;
            }

            this.focusedImage = image;

            if (thumbnailClick && !this.isPaused) {
                this.paused(true);
            }
        },
        boundsChange(bounds, isTick) {
            if (!isTick) {
                this.requestHistory();
            }
        },
        async requestHistory() {
            let bounds = this.openmct.time.bounds();
            this.requestCount++;
            const requestId = this.requestCount;
            this.imageHistory = [];
            let values = await this.openmct.telemetry
                .request(this.domainObject, bounds) || [];

            if (this.requestCount === requestId) {
                const SET_FOCUSED_BOOL = false;
                values.forEach((value) => {
                    this.updateHistory(value, SET_FOCUSED_BOOL);
                });
                this.setFocusedImage(values[values.length - 1]);
            }
        },
        timeSystemChange(system) {
            this.timeSystem = this.openmct.time.timeSystem();
            this.timeKey = this.timeSystem.key;
            this.timeFormatter = this.getFormatter(this.timeKey);
            this.durationFormatter = this.getFormatter(this.timeSystem.durationFormat || DEFAULT_DURATION_FORMATTER);
            this.trackDuration();
        },
        clockChange(clock) {
            this.clock = clock;
            this.trackDuration();
        },
        subscribe() {
            this.unsubscribe = this.openmct.telemetry
                .subscribe(this.domainObject, (datum) => {
                    let parsedTimestamp = this.parseTime(datum);
                    let bounds = this.openmct.time.bounds();

                    if (parsedTimestamp >= bounds.start && parsedTimestamp <= bounds.end) {
                        this.updateHistory(datum);
                        this.setFocusedImage(datum);
                    }
                });
        },
        updateHistory(datum, setFocused = true) {
            if (this.datumIsNotValid(datum)) {
                return;
            }

            this.imageHistory.push(datum);

            if (setFocused) {
                this.setFocusedImage(datum);
            }
        },
        getFormatter(key) {
            let metadataValue = this.metadata.value(key) || { format: key };
            let valueFormatter = this.openmct.telemetry.getValueFormatter(metadataValue);

            return valueFormatter;
        },
        trackDuration() {
            if (this.canTrackDuration) {
                this.stopDurationTracking();
                this.setFormattedDuration();
                this.durationTracker = window.setInterval(
                    this.setFormattedDuration, DURATION_TRACK_MS
                );
            } else {
                this.stopDurationTracking();
            }
        },
        stopDurationTracking() {
            window.clearInterval(this.durationTracker);
            this.formattedDuration = undefined;
        },
        setFormattedDuration() {
            let result = 'N/A';
            let negativeAge = -1;

            if (this.numericDuration > TWENTYFOUR_HOURS) {
                negativeAge *= (this.numericDuration / TWENTYFOUR_HOURS);
                result = moment.duration(negativeAge, 'days').humanize(true);
            } else if (this.numericDuration > EIGHT_HOURS) {
                negativeAge *= (this.numericDuration / ONE_HOUR);
                result = moment.duration(negativeAge, 'hours').humanize(true);
            } else if (this.durationFormatter) {
                result = this.durationFormatter.format(this.numericDuration);
            }

            this.formattedDuration = result;
        },
        resetAgeCSS() {
            this.refreshCSS = true;
            // unable to make this work with nextTick
            setTimeout(() => {
                this.refreshCSS = false;
            }, REFRESH_CSS_MS);
        },
        focusedImageIndex() {
            return this.imageHistory.indexOf(this.focusedImage);
        },
        setFocusedByIndex(index) {
            this.setFocusedImage(this.imageHistory[index], THUMBNAIL_CLICKED);
        },
        nextImage() {
            let index = this.focusedImageIndex();
            this.setFocusedByIndex(++index);
            if (index === this.imageHistory.length - 1) {
                this.paused(false);
            }
        },
        prevImage() {
            let index = this.focusedImageIndex();
            if (index === this.imageHistory.length - 1) {
                this.setFocusedByIndex(this.imageHistory.length - 2);
            } else {
                this.setFocusedByIndex(--index);
            }
        },
        arrowDownHandler(event) {
            let key = event.keyCode;

            if (this.isLeftOrRightArrowKey(key)) {
                this.arrowDown = true;
                window.clearTimeout(this.arrowDownDelayTimeout);
                this.arrowDownDelayTimeout = window.setTimeout(() => {
                    this.arrowKeyScroll(this.directionByKey(key));
                }, ARROW_DOWN_DELAY_CHECK_MS);
            }
        },
        arrowUpHandler(event) {
            let key = event.keyCode;

            window.clearTimeout(this.arrowDownDelayTimeout);

            if (this.isLeftOrRightArrowKey(key)) {
                this.arrowDown = false;
                let direction = this.directionByKey(key);
                this[direction + 'Image']();
            }
        },
        arrowKeyScroll(direction) {
            if (this.arrowDown) {
                this.arrowKeyScrolling = true;
                this[direction + 'Image']();
                setTimeout(() => {
                    this.arrowKeyScroll(direction);
                }, ARROW_SCROLL_RATE_MS);
            } else {
                window.clearTimeout(this.arrowDownDelayTimeout);
                this.arrowKeyScrolling = false;
                this.scrollToFocused();
            }
        },
        directionByKey(keyCode) {
            let direction;

            if (keyCode === ARROW_LEFT) {
                direction = 'prev';
            }

            if (keyCode === ARROW_RIGHT) {
                direction = 'next';
            }

            return direction;
        },
        isLeftOrRightArrowKey(keyCode) {
            return [ARROW_RIGHT, ARROW_LEFT].includes(keyCode);
        }
    }
};
</script><|MERGE_RESOLUTION|>--- conflicted
+++ resolved
@@ -237,13 +237,15 @@
 
             return this.imageFormatter.format(datum);
         },
-<<<<<<< HEAD
         formatTime(datum) {
             if (!datum) {
                 return;
             }
-
-            return this.timeFormatter.format(datum);
+            
+            let dateTimeStr = this.timeFormatter.format(datum);
+            
+            // Replace ISO "T" with a space to allow wrapping
+            return dateTimeStr.replace("T", " ");
         },
         parseTime(datum) {
             if (!datum) {
@@ -251,15 +253,6 @@
             }
 
             return this.timeFormatter.parse(datum);
-=======
-        getTime(datum) {
-            let dateTimeStr = datum
-                ? this.timeFormat.format(datum)
-                : this.time;
-
-            // Replace ISO "T" with a space to allow wrapping
-            return dateTimeStr ? dateTimeStr.replace("T", " ") : "";
->>>>>>> db33f053
         },
         handleScroll() {
             const thumbsWrapper = this.$refs.thumbsWrapper;

--- conflicted
+++ resolved
@@ -191,10 +191,6 @@
             refreshCSS: false,
             keyString: undefined,
             focusedImageIndex: undefined,
-<<<<<<< HEAD
-            numericDuration: undefined,
-            telemetryCollection: undefined
-=======
             focusedImageRelatedTelemetry: {},
             numericDuration: undefined,
             metadataEndpoints: {},
@@ -204,7 +200,6 @@
             imageContainerWidth: undefined,
             imageContainerHeight: undefined,
             lockCompass: true
->>>>>>> b042d909
         };
     },
     computed: {
@@ -364,9 +359,6 @@
         // kickoff
         this.subscribe();
         this.requestHistory();
-<<<<<<< HEAD
-        this.requestTelemetry();
-=======
 
         // related telemetry
         await this.initializeRelatedTelemetry();
@@ -379,7 +371,6 @@
 
         this.imageContainerResizeObserver = new ResizeObserver(this.resizeImageContainer);
         this.imageContainerResizeObserver.observe(this.$refs.focusedImage);
->>>>>>> b042d909
     },
     updated() {
         this.scrollToRight();
@@ -618,16 +609,6 @@
             if (!isTick) {
                 this.requestHistory();
             }
-        },
-        requestTelemetry() {
-            this.telemetryCollection = this.openmct.telemetry.requestTelemetryCollection(this.domainObject);
-            this.telemetryCollection.on('add', (data) => {
-                console.log('added data', data);
-            });
-            this.telemetryCollection.on('remove', (data) => {
-                console.log('removed data', data);
-            });
-            this.telemetryCollection.load();
         },
         async requestHistory() {
             let bounds = this.openmct.time.bounds();

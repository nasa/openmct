--- conflicted
+++ resolved
@@ -398,15 +398,10 @@
             this.unsubscribe();
             delete this.unsubscribe;
         }
-<<<<<<< HEAD
-        if (this.imageContainerResizeObserver) this.imageContainerResizeObserver.disconnect();
-        
-=======
 
         if (this.imageContainerResizeObserver) {
             this.imageContainerResizeObserver.disconnect();
         }
->>>>>>> c90dfb2a
 
         if (this.relatedTelemetry.hasRelatedTelemetry) {
             this.relatedTelemetry.destroy();

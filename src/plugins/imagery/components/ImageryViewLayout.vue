<template>
<div
    tabindex="0"
    class="c-imagery"
    @keyup="arrowUpHandler"
    @keydown="arrowDownHandler"
    @mouseover="focusElement"
>
    <div class="c-imagery__main-image-wrapper has-local-controls">
        <div class="h-local-controls h-local-controls--overlay-content c-local-controls--show-on-hover c-image-controls__controls">
            <span class="c-image-controls__sliders"
                  draggable="true"
                  @dragstart="startDrag"
            >
                <div class="c-image-controls__slider-wrapper icon-brightness">
                    <input v-model="filters.brightness"
                           type="range"
                           min="0"
                           max="500"
                    >
                </div>
                <div class="c-image-controls__slider-wrapper icon-contrast">
                    <input v-model="filters.contrast"
                           type="range"
                           min="0"
                           max="500"
                    >
                </div>
            </span>
            <span class="t-reset-btn-holder c-imagery__lc__reset-btn c-image-controls__btn-reset">
                <a class="s-icon-button icon-reset t-btn-reset"
                   @click="filters={brightness: 100, contrast: 100}"
                ></a>
            </span>
        </div>
        <div class="c-imagery__main-image__bg"
             :class="{'paused unnsynced': isPaused,'stale':false }"
        >
            <div class="c-imagery__main-image__image js-imageryView-image"
                 :style="{
                     'background-image': imageUrl ? `url(${imageUrl})` : 'none',
                     'filter': `brightness(${filters.brightness}%) contrast(${filters.contrast}%)`
                 }"
                 :data-openmct-image-timestamp="time"
                 :data-openmct-object-keystring="keyString"
            ></div>
        </div>
        <div class="c-local-controls c-local-controls--show-on-hover c-imagery__prev-next-buttons">
            <button class="c-nav c-nav--prev"
                    title="Previous image"
                    :disabled="isPrevDisabled"
                    @click="prevImage()"
            ></button>
            <button class="c-nav c-nav--next"
                    title="Next image"
                    :disabled="isNextDisabled"
                    @click="nextImage()"
            ></button>
        </div>

        <div class="c-imagery__control-bar">
            <div class="c-imagery__time">
                <div class="c-imagery__timestamp u-style-receiver js-style-receiver">{{ time }}</div>
                
                <!-- image fresh -->
                <div
                    v-if="canTrackDuration"
                    :class="{'c-imagery--new': isImageNew && !refreshCSS}"
                    class="c-imagery__age icon-timer"
                >{{ formattedDuration }}</div>

                <!-- rover position fresh -->
                <div
                    v-if="roverPositionIsFresh !== undefined"
                    :class="{'c-imagery--new': isImageNew && !refreshCSS}"
                    class="c-imagery__age icon-timer"
                >{{ formattedDuration }}</div>

                <!-- camera position fresh -->
                <div
                    v-if="cameraPositionIsFresh !== undefined"
                    :class="{'c-imagery--new': isImageNew && !refreshCSS}"
                    class="c-imagery__age icon-timer"
                >{{ formattedDuration }}</div>
            </div>
            <div class="h-local-controls">
                <button
                    class="c-button icon-pause pause-play"
                    :class="{'is-paused': isPaused}"
                    @click="paused(!isPaused, 'button')"
                ></button>
            </div>
        </div>
    </div>
    <div ref="thumbsWrapper"
         class="c-imagery__thumbs-wrapper"
         :class="{'is-paused': isPaused}"
         @scroll="handleScroll"
    >
        <div v-for="(datum, index) in imageHistory"
             :key="datum.url"
             class="c-imagery__thumb c-thumb"
             :class="{ selected: focusedImageIndex === index && isPaused }"
             @click="setFocusedImage(index, thumbnailClick)"
        >
            <img class="c-thumb__image"
                 :src="formatImageUrl(datum)"
            >
            <div class="c-thumb__timestamp">{{ formatTime(datum) }}</div>
        </div>
    </div>
</div>
</template>

<script>
import _ from 'lodash';
import moment from 'moment';

const DEFAULT_DURATION_FORMATTER = 'duration';
const REFRESH_CSS_MS = 500;
const DURATION_TRACK_MS = 1000;
const ARROW_DOWN_DELAY_CHECK_MS = 400;
const ARROW_SCROLL_RATE_MS = 100;
const THUMBNAIL_CLICKED = true;

const ONE_MINUTE = 60 * 1000;
const FIVE_MINUTES = 5 * ONE_MINUTE;
const ONE_HOUR = ONE_MINUTE * 60;
const EIGHT_HOURS = 8 * ONE_HOUR;
const TWENTYFOUR_HOURS = EIGHT_HOURS * 3;

const DECIMAL_COMPARISON_TOLERANCE = 3;

const ARROW_RIGHT = 39;
const ARROW_LEFT = 37;

export default {
    inject: ['openmct', 'domainObject'],
    data() {
        let timeSystem = this.openmct.time.timeSystem();

        return {
            autoScroll: true,
            durationFormatter: undefined,
            filters: {
                brightness: 100,
                contrast: 100
            },
            imageHistory: [],
            thumbnailClick: THUMBNAIL_CLICKED,
            isPaused: false,
            metadata: {},
            requestCount: 0,
            timeSystem: timeSystem,
            timeFormatter: undefined,
            refreshCSS: false,
            keyString: undefined,
            focusedImageIndex: undefined,
            focusedImageRelatedData: {},
            numericDuration: undefined,
            metadataEndpoints: {},
            relatedTelemetry: {},
            latestRelatedTelemetry: {}
        };
    },
    computed: {
        time() {
            return this.formatTime(this.focusedImage);
        },
        imageUrl() {
            return this.formatImageUrl(this.focusedImage);
        },
        isImageNew() {
            let cutoff = FIVE_MINUTES;
            let age = this.numericDuration;

            return age < cutoff && !this.refreshCSS;
        },
        canTrackDuration() {
            return this.openmct.time.clock() && this.timeSystem.isUTCBased;
        },
        isNextDisabled() {
            let disabled = false;

            if (this.focusedImageIndex === -1 || this.focusedImageIndex === this.imageHistory.length - 1) {
                disabled = true;
            }

            return disabled;
        },
        isPrevDisabled() {
            let disabled = false;

            if (this.focusedImageIndex === 0 || this.imageHistory.length < 2) {
                disabled = true;
            }

            return disabled;
        },
        focusedImage() {
            return this.imageHistory[this.focusedImageIndex];
        },
        parsedSelectedTime() {
            return this.parseTime(this.focusedImage);
        },
        formattedDuration() {
            let result = 'N/A';
            let negativeAge = -1;

            if (this.numericDuration > TWENTYFOUR_HOURS) {
                negativeAge *= (this.numericDuration / TWENTYFOUR_HOURS);
                result = moment.duration(negativeAge, 'days').humanize(true);
            } else if (this.numericDuration > EIGHT_HOURS) {
                negativeAge *= (this.numericDuration / ONE_HOUR);
                result = moment.duration(negativeAge, 'hours').humanize(true);
            } else if (this.durationFormatter) {
                result = this.durationFormatter.format(this.numericDuration);
            }

            return result;
        },
        roverPositionIsFresh() {
            if (!this.hasRelatedTelemetry) {
                return undefined;
            }

            for (let key of this.roverKeys) {
                if (!this.equalWithinTolerance(this.latestRelatedTelemetry[key], this.focusedImageRelatedData[key])) {
                    return false;
                }
            };

            return true;
        },
        cameraPositionIsFresh() {
            console.log('camera fresh?');
            if (!this.hasRelatedTelemetry) {
                return undefined;
            }

            for (let key of this.cameraKeys) {
                if (!this.equalWithinTolerance(this.latestRelatedTelemetry[key], this.focusedImageRelatedData[key])) {
                    return false;
                }
            };

            return true;
        }
    },
    watch: {
        focusedImageIndex() {
            this.trackDuration();
            this.resetAgeCSS();
            this.updateRelatedTelemetryForFocusedImage();
        },
        latestRelatedTelemetry() {
            console.log('latest changed', this.latestRelatedTelemetry);
        }
    },
    async mounted() {
        // listen
        this.openmct.time.on('bounds', this.boundsChange);
        this.openmct.time.on('timeSystem', this.timeSystemChange);
        this.openmct.time.on('clock', this.clockChange);

        // set
        this.keyString = this.openmct.objects.makeKeyString(this.domainObject.identifier);
        this.metadata = this.openmct.telemetry.getMetadata(this.domainObject);
        this.imageHints = this.metadata.valuesForHints(['image'])[0];
        this.durationFormatter = this.getFormatter(this.timeSystem.durationFormat || DEFAULT_DURATION_FORMATTER);
        this.imageFormatter = this.openmct.telemetry.getValueFormatter(this.imageHints);
        this.roverKeys = ['Rover Heading', 'Rover Roll', 'Rover Yaw', 'Rover Pitch'];
        this.cameraKeys = ['Camera Pan', 'Camera Tilt'];

        // DELETE WHEN DONE
        this.temporaryForImageEnhancements();

        // initialize
        this.timeKey = this.timeSystem.key;
        this.timeFormatter = this.getFormatter(this.timeKey);

        // kickoff
        this.subscribe();
        this.requestHistory();
        await this.initializeRelatedTelemetry();

        // track latest telemetry values for rover and camera for comparison
        this.trackLatestRelatedTelemetry();

        // for when people are scrolling through images quickly
        _.debounce(this.updateRelatedTelemetryForFocusedImage, 400);

        // examples
        // if (this.hasRelatedTelemetry) {
        //     this.relatedTelemetry['Rover Heading'].subscribe(datum => console.log(datum));
        //     console.log(await this.getMostRecentRelatedTelemetry('Rover Roll', this.imageHistory[4]));
        // }
    },
    updated() {
        this.scrollToRight();
    },
    beforeDestroy() {
        if (this.unsubscribe) {
            this.unsubscribe();
            delete this.unsubscribe;
        }

        this.stopDurationTracking();
        this.openmct.time.off('bounds', this.boundsChange);
        this.openmct.time.off('timeSystem', this.timeSystemChange);
        this.openmct.time.off('clock', this.clockChange);

        // unsubscribe from related telemetry
        if (this.hasRelatedTelemetry) {
            for (let key of this.relatedTelemetry.keys) {
                if (this.relatedTelemetry[key].unsubscribe) {
                    this.relatedTelemetry[key].unsubscribe();
                }
            }
        }
    },
    methods: {
        // for local dev, to be DELETED
        temporaryForImageEnhancements() {
<<<<<<< HEAD
=======
            let roverKeys = ['Rover Heading', 'Rover Roll', 'Rover Yaw', 'Rover Pitch'];
            let cameraKeys = ['Camera Pan', 'Camera Tilt'];
            let sunKeys = ['Sun Orientation'];

>>>>>>> 060a1b17
            this.searchService = this.openmct.$injector.get('searchService');
            this.temporaryDev = true;

            // mock related telemetry metadata
            this.imageHints.relatedTelemetry = {};

            // populate temp keys in imageHints for local testing
<<<<<<< HEAD
            [...this.roverKeys, ...this.cameraKeys].forEach(key => {
=======
            [...roverKeys, ...cameraKeys, ...sunKeys].forEach(key => {
>>>>>>> 060a1b17

                this.imageHints.relatedTelemetry[key] = {
                    dev: true,
                    realtime: key,
                    historical: key,
                    valueKey: 'sin',
                    devInit: async () => {
                        const searchResults = await this.searchService.query(key);
                        const endpoint = searchResults.hits[0].id;
                        const domainObject = await this.openmct.objects.get(endpoint);

                        return domainObject;
                    }
                };
            });
        },
        async initializeRelatedTelemetry() {
            if (this.imageHints.relatedTelemetry === undefined) {
                this.hasRelatedTelemetry = false;

                return;
            }

            // DELETE
            if (this.temporaryDev) {
                let searchIndexBuildDelay = new Promise((resolve, reject) => {
                    setTimeout(resolve, 3000);
                });

                await searchIndexBuildDelay;
            }

            let keys = Object.keys(this.imageHints.relatedTelemetry);

            this.hasRelatedTelemetry = true;
            this.relatedTelemetry = {
                keys,
                ...this.imageHints.relatedTelemetry
            };

            // grab historical and subscribe to realtime
            for (let key of keys) {
                let historicalId = this.relatedTelemetry[key].historical;
                let realtimeId = this.relatedTelemetry[key].realtime;
                let sameId = false;

                if (historicalId && realtimeId && historicalId === realtimeId) {

                    // DELETE temp
                    if (this.relatedTelemetry[key].dev) {
                        this.relatedTelemetry[key].historicalDomainObject = await this.relatedTelemetry[key].devInit();
                        delete this.relatedTelemetry[key].dev;
                        delete this.relatedTelemetry[key].devInit;
                    } else {
                        this.relatedTelemetry[key].historicalDomainObject = await this.openmct.objects.get(historicalId);
                    }

                    this.relatedTelemetry[key].realtimeDomainObject = this.relatedTelemetry[key].historicalDomainObject;
                    sameId = true;
                }

                if (historicalId) {
                    // check for on-telemetry data, will need to handle things differently if this is the case
                    if (historicalId[0] === '.') {
                        this.relatedTelemetry[key].valueOnTelemetry = true;
                    }

                    if (!sameId) {
                        this.relatedTelemetry[key].historicalDomainObject = await this.openmct.objects.get(historicalId);
                    }

                    this.relatedTelemetry[key].request = async (options = {}) => {
                        let results = await this.openmct.telemetry
                            .request(this.relatedTelemetry[key].historicalDomainObject, options);

                        return results;
                    };
                }

                if (realtimeId) {

                    // set up listeners
                    this.relatedTelemetry[key].listeners = [];
                    this.relatedTelemetry[key].subscribe = async (callback) => {

                        if (!this.relatedTelemetry[key].trackingData) {
                            await this.trackDataForKey(key);
                        }

                        if (!this.relatedTelemetry[key].listeners.includes(callback)) {
                            this.relatedTelemetry[key].listeners.push(callback);

                            return () => {
                                this.relatedTelemetry[key].listeners.remove(callback);
                            };
                        } else {
                            return () => {};
                        }
                    };

                    if (!sameId) {
                        this.relatedTelemetry[key].realtimeDomainObject = await this.openmct.objects.get(realtimeId);
                    }

                }
            }

        },
        async getMostRecentRelatedTelemetry(key, targetDatum) {
            if (!this.hasRelatedTelemetry) {
                throw new Error(`${this.domainObject.name} does not have any related telemetry`);
            }

            if (!this.relatedTelemetry[key]) {
                throw new Error(`${key} does not exist on related telemetry`);
            }

            if (!this.relatedTelemetry[key].trackingData) {
                await this.trackDataForKey(key);
            }

            let mostRecentSubset = this.relatedTelemetry[key].historicalData.filter(datum => datum[this.timeKey] <= targetDatum[this.timeKey]);
            let mostRecent = mostRecentSubset.pop();

            if (this.relatedTelemetry[key].valueKey) {
                mostRecent = mostRecent[this.relatedTelemetry[key].valueKey];
            }

            return mostRecent;
        },
        async trackDataForKey(key) {
            if (this.relatedTelemetry[key].trackingData) {
                return;
            }

            // historical
            if (this.relatedTelemetry[key].historical) {
                this.relatedTelemetry[key].historicalData = await this.relatedTelemetry[key].request();
                this.relatedTelemetry[key].trackingHistoricalData = true;
            }

            // realtime
            if (this.relatedTelemetry[key].realtime) {
                this.relatedTelemetry[key].unsubscribe = this.openmct.telemetry.subscribe(
                    this.relatedTelemetry[key].realtimeDomainObject, datum => {
                        // store the latest relatedTelemetryKey
                        this.$set(this.relatedTelemetry[key], 'latest', datum);

                        // if any additional listeners
                        this.relatedTelemetry[key].listeners.forEach(callback => {
                            callback(datum);
                        });

                        // add to historical if applicable
                        if (this.relatedTelemetry[key].historicalData !== undefined) {
                            this.relatedTelemetry[key].historicalData.push(datum);
                        } else {
                            // store for later
                        }
                    }
                );
            }

            this.relatedTelemetry[key].trackingData = true;
        },
        async updateRelatedTelemetryForFocusedImage() {
            if (!this.hasRelatedTelemetry) {
                return;
            }

            const image = this.imageHistory[this.focusedImageIndex];

            for (let key of this.relatedTelemetry.keys) {
                let value = await this.getMostRecentRelatedTelemetry(key, this.focusedImage);

                image[key] = value;

                // @Jamie can remove this if you only need metadata on this.focusedImage
                this.$set(this.focusedImageRelatedData, key, value);
            }

            this.imageHistory.splice(this.focusedImageIndex, 1, image);
        },
        trackLatestRelatedTelemetry() {
            [...this.roverKeys, ...this.cameraKeys].forEach(key => {
                if (this.relatedTelemetry[key] && this.relatedTelemetry[key].subscribe) {
                    this.relatedTelemetry[key].subscribe((datum) => {
                        let valueKey = this.relatedTelemetry[key].valueKey || 'sin';
                        this.$set(this.latestRelatedTelemetry, key, datum[valueKey]);
                    });
                }
            });
        },
        focusElement() {
            this.$el.focus();
        },
        datumIsNotValid(datum) {
            if (this.imageHistory.length === 0) {
                return false;
            }

            const datumURL = this.formatImageUrl(datum);
            const lastHistoryURL = this.formatImageUrl(this.imageHistory.slice(-1)[0]);

            // datum is not valid if it matches the last datum in history,
            // or it is before the last datum in the history
            const datumTimeCheck = this.parseTime(datum);
            const historyTimeCheck = this.parseTime(this.imageHistory.slice(-1)[0]);
            const matchesLast = (datumTimeCheck === historyTimeCheck) && (datumURL === lastHistoryURL);
            const isStale = datumTimeCheck < historyTimeCheck;

            return matchesLast || isStale;
        },
        formatImageUrl(datum) {
            if (!datum) {
                return;
            }

            return this.imageFormatter.format(datum);
        },
        formatTime(datum) {
            if (!datum) {
                return;
            }

            let dateTimeStr = this.timeFormatter.format(datum);

            // Replace ISO "T" with a space to allow wrapping
            return dateTimeStr.replace("T", " ");
        },
        parseTime(datum) {
            if (!datum) {
                return;
            }

            return this.timeFormatter.parse(datum);
        },
        handleScroll() {
            const thumbsWrapper = this.$refs.thumbsWrapper;
            if (!thumbsWrapper) {
                return;
            }

            const { scrollLeft, scrollWidth, clientWidth, scrollTop, scrollHeight, clientHeight } = thumbsWrapper;
            const disableScroll = (scrollWidth - scrollLeft) > 2 * clientWidth
                    || (scrollHeight - scrollTop) > 2 * clientHeight;
            this.autoScroll = !disableScroll;
        },
        paused(state, type) {

            this.isPaused = state;

            if (type === 'button') {
                this.setFocusedImage(this.imageHistory.length - 1);
            }

            if (this.nextImageIndex) {
                this.setFocusedImage(this.nextImageIndex);
                delete this.nextImageIndex;
            }

            this.autoScroll = true;
        },
        scrollToFocused() {
            const thumbsWrapper = this.$refs.thumbsWrapper;
            if (!thumbsWrapper) {
                return;
            }

            let domThumb = thumbsWrapper.children[this.focusedImageIndex];

            if (domThumb) {
                domThumb.scrollIntoView({
                    behavior: 'smooth',
                    block: 'center'
                });
            }
        },
        scrollToRight() {
            if (this.isPaused || !this.$refs.thumbsWrapper || !this.autoScroll) {
                return;
            }

            const scrollWidth = this.$refs.thumbsWrapper.scrollWidth || 0;
            if (!scrollWidth) {
                return;
            }

            setTimeout(() => this.$refs.thumbsWrapper.scrollLeft = scrollWidth, 0);
        },
        setFocusedImage(index, thumbnailClick = false) {
            if (this.isPaused && !thumbnailClick) {
                this.nextImageIndex = index;

                return;
            }

            this.focusedImageIndex = index;

            if (thumbnailClick && !this.isPaused) {
                this.paused(true);
            }
        },
        boundsChange(bounds, isTick) {
            if (!isTick) {
                this.requestHistory();
            }
        },
        async requestHistory() {
            let bounds = this.openmct.time.bounds();
            this.requestCount++;
            const requestId = this.requestCount;
            this.imageHistory = [];
            let data = await this.openmct.telemetry
                .request(this.domainObject, bounds) || [];

            if (this.requestCount === requestId) {
                data.forEach((datum, index) => {
                    this.updateHistory(datum, index === data.length - 1);
                });
            }
        },
        timeSystemChange(system) {
            this.timeSystem = this.openmct.time.timeSystem();
            this.timeKey = this.timeSystem.key;
            this.timeFormatter = this.getFormatter(this.timeKey);
            this.durationFormatter = this.getFormatter(this.timeSystem.durationFormat || DEFAULT_DURATION_FORMATTER);
            this.trackDuration();
        },
        clockChange(clock) {
            this.trackDuration();
        },
        subscribe() {
            this.unsubscribe = this.openmct.telemetry
                .subscribe(this.domainObject, (datum) => {
                    let parsedTimestamp = this.parseTime(datum);
                    let bounds = this.openmct.time.bounds();

                    if (parsedTimestamp >= bounds.start && parsedTimestamp <= bounds.end) {
                        this.updateHistory(datum);
                    }
                });
        },
        updateHistory(datum, setFocused = true) {
            if (this.datumIsNotValid(datum)) {
                return;
            }

            this.imageHistory.push(datum);

            if (setFocused) {
                this.setFocusedImage(this.imageHistory.length - 1);
            }
        },
        getFormatter(key) {
            let metadataValue = this.metadata.value(key) || { format: key };
            let valueFormatter = this.openmct.telemetry.getValueFormatter(metadataValue);

            return valueFormatter;
        },
        trackDuration() {
            if (this.canTrackDuration) {
                this.stopDurationTracking();
                this.updateDuration();
                this.durationTracker = window.setInterval(
                    this.updateDuration, DURATION_TRACK_MS
                );
            } else {
                this.stopDurationTracking();
            }
        },
        stopDurationTracking() {
            window.clearInterval(this.durationTracker);
        },
        updateDuration() {
            let currentTime = this.openmct.time.clock().currentValue();
            this.numericDuration = currentTime - this.parsedSelectedTime;
        },
        resetAgeCSS() {
            this.refreshCSS = true;
            // unable to make this work with nextTick
            setTimeout(() => {
                this.refreshCSS = false;
            }, REFRESH_CSS_MS);
        },
        nextImage() {
            if (this.isNextDisabled) {
                return;
            }

            let index = this.focusedImageIndex;

            this.setFocusedImage(++index, THUMBNAIL_CLICKED);
            if (index === this.imageHistory.length - 1) {
                this.paused(false);
            }
        },
        prevImage() {
            if (this.isPrevDisabled) {
                return;
            }

            let index = this.focusedImageIndex;

            if (index === this.imageHistory.length - 1) {
                this.setFocusedImage(this.imageHistory.length - 2, THUMBNAIL_CLICKED);
            } else {
                this.setFocusedImage(--index, THUMBNAIL_CLICKED);
            }
        },
        startDrag(e) {
            e.preventDefault();
            e.stopPropagation();
        },
        arrowDownHandler(event) {
            let key = event.keyCode;

            if (this.isLeftOrRightArrowKey(key)) {
                this.arrowDown = true;
                window.clearTimeout(this.arrowDownDelayTimeout);
                this.arrowDownDelayTimeout = window.setTimeout(() => {
                    this.arrowKeyScroll(this.directionByKey(key));
                }, ARROW_DOWN_DELAY_CHECK_MS);
            }
        },
        arrowUpHandler(event) {
            let key = event.keyCode;

            window.clearTimeout(this.arrowDownDelayTimeout);

            if (this.isLeftOrRightArrowKey(key)) {
                this.arrowDown = false;
                let direction = this.directionByKey(key);
                this[direction + 'Image']();
            }
        },
        arrowKeyScroll(direction) {
            if (this.arrowDown) {
                this.arrowKeyScrolling = true;
                this[direction + 'Image']();
                setTimeout(() => {
                    this.arrowKeyScroll(direction);
                }, ARROW_SCROLL_RATE_MS);
            } else {
                window.clearTimeout(this.arrowDownDelayTimeout);
                this.arrowKeyScrolling = false;
                this.scrollToFocused();
            }
        },
        directionByKey(keyCode) {
            let direction;

            if (keyCode === ARROW_LEFT) {
                direction = 'prev';
            }

            if (keyCode === ARROW_RIGHT) {
                direction = 'next';
            }

            return direction;
        },
        isLeftOrRightArrowKey(keyCode) {
            return [ARROW_RIGHT, ARROW_LEFT].includes(keyCode);
        },
        equalWithinTolerance(numOne, numTwo) {
            const WHOLE = Math.pow(10, DECIMAL_COMPARISON_TOLERANCE);

            return Math.floor(numOne.toFixed(DECIMAL_COMPARISON_TOLERANCE) * WHOLE) === Math.floor(numTwo.toFixed(DECIMAL_COMPARISON_TOLERANCE) * WHOLE);
        }
    }
};
</script><|MERGE_RESOLUTION|>--- conflicted
+++ resolved
@@ -271,6 +271,7 @@
         this.imageFormatter = this.openmct.telemetry.getValueFormatter(this.imageHints);
         this.roverKeys = ['Rover Heading', 'Rover Roll', 'Rover Yaw', 'Rover Pitch'];
         this.cameraKeys = ['Camera Pan', 'Camera Tilt'];
+        this.sunKeys = ['Sun Orientation'];
 
         // DELETE WHEN DONE
         this.temporaryForImageEnhancements();
@@ -322,13 +323,7 @@
     methods: {
         // for local dev, to be DELETED
         temporaryForImageEnhancements() {
-<<<<<<< HEAD
-=======
-            let roverKeys = ['Rover Heading', 'Rover Roll', 'Rover Yaw', 'Rover Pitch'];
-            let cameraKeys = ['Camera Pan', 'Camera Tilt'];
-            let sunKeys = ['Sun Orientation'];
-
->>>>>>> 060a1b17
+
             this.searchService = this.openmct.$injector.get('searchService');
             this.temporaryDev = true;
 
@@ -336,11 +331,7 @@
             this.imageHints.relatedTelemetry = {};
 
             // populate temp keys in imageHints for local testing
-<<<<<<< HEAD
-            [...this.roverKeys, ...this.cameraKeys].forEach(key => {
-=======
-            [...roverKeys, ...cameraKeys, ...sunKeys].forEach(key => {
->>>>>>> 060a1b17
+            [...this.roverKeys, ...this.cameraKeys, ...this.sunKeys].forEach(key => {
 
                 this.imageHints.relatedTelemetry[key] = {
                     dev: true,

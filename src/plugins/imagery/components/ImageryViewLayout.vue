--- conflicted
+++ resolved
@@ -29,15 +29,9 @@
                 ></a>
             </span>
         </div>
-<<<<<<< HEAD
         <div class="main-image s-image-main c-imagery__main-image has-local-controls"
              :class="{'paused unnsynced': isPaused,'stale':false }"
              :style="{'background-image': imageUrl ? `url(${imageUrl})` : 'none',
-=======
-        <div class="main-image s-image-main c-imagery__main-image has-local-controls js-imageryView-image"
-             :class="{'paused unnsynced': paused(),'stale':false }"
-             :style="{'background-image': getImageUrl() ? `url(${getImageUrl()})` : 'none',
->>>>>>> a9117909
                       'filter': `brightness(${filters.brightness}%) contrast(${filters.contrast}%)`}"
              :data-openmct-image-timestamp="getTime()"
              :data-openmct-object-keystring="keystring"
@@ -131,17 +125,12 @@
             isPaused: false,
             metadata: {},
             requestCount: 0,
-<<<<<<< HEAD
             timeSystem: timeSystem,
             timeFormatter: undefined,
             formattedDuration: undefined,
             refreshCSS: false,
             listenToKeys: undefined,
             index: undefined
-=======
-            timeFormat: '',
-            keystring: ''
->>>>>>> a9117909
         };
     },
     computed: {

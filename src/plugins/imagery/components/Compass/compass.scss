/***************************** THEME/UI CONSTANTS AND MIXINS */
$interfaceKeyColor: #00B9C5;
$elemBg: rgba(black, 0.7);

@mixin sun($position: 'circle closest-side') {
    $color: #ff9900;
    $gradEdgePerc: 60%;
    background: radial-gradient(#{$position}, $color, $color $gradEdgePerc, rgba($color, 0.4) $gradEdgePerc + 5%, transparent);

}

.c-compass {
    pointer-events: none; // This allows the image element to receive a browser-level context click
    position: absolute;
    left: 50%;
    top: 50%;
    transform: translate(-50%, -50%);
    z-index: 1;
    @include userSelectNone;
}

/***************************** COMPASS HUD */
.c-hud {
    // To be placed within a imagery view, in the bounding box of the image
    $m: 1px;
    $padTB: 2px;
    $padLR: $padTB;
    color: $interfaceKeyColor;
    font-size: 0.8em;
    position: absolute;
    top: $m;
    right: $m;
    left: $m;
    height: 18px;

    svg, div {
        position: absolute;
    }

    &__display {
        height: 30px;
        pointer-events: all;
        position: absolute;
        top: 0;
        right: 0;
        left: 0;
    }

    &__range {
        border: 1px solid $interfaceKeyColor;
        border-top-color: transparent;
        position: absolute;
        top: 50%;
        right: $padLR;
        bottom: $padTB;
        left: $padLR;
    }

    [class*="__dir"] {
        // NSEW
        display: inline-block;
        font-weight: bold;
        text-shadow: 0 1px 2px black;
        top: 50%;
        transform: translate(-50%, -50%);
        z-index: 2;
    }

    [class*="__dir--sub"] {
        font-weight: normal;
        opacity: 0.5;
    }

    &__sun {
        $s: 10px;
        @include sun('circle farthest-side at bottom');
        bottom: $padTB + 2px;
        height: $s;
        width: $s*2;
        opacity: 0.8;
        transform: translateX(-50%);
        z-index: 1;
    }

}

/***************************** COMPASS DIRECTIONS */
.c-nsew {
    $color: $interfaceKeyColor;
<<<<<<< HEAD
    $inset: 7%;
=======
    $inset: 5%;
>>>>>>> fe899cbc
    $tickHeightPerc: 15%;
    text-shadow: black 0 0 10px;
    top: $inset;
    right: $inset;
    bottom: $inset;
    left: $inset;
    z-index: 3;
<<<<<<< HEAD

    &__tick,
    &__label {
        fill: $color;
    }

    &__minor-ticks {
        opacity: 0.5;
        transform-origin: center;
        transform: rotate(45deg);
    }

    &__label {
        dominant-baseline: central;
        font-size: 0.8em;
=======

    &__tick,
    &__label {
        fill: $color;
    }

    &__minor-ticks {
        opacity: 0.5;
        transform-origin: center;
        transform: rotate(45deg);
    }

    &__label {
        dominant-baseline: central;
        font-size: 1.25em;
>>>>>>> fe899cbc
        font-weight: bold;
    }

    .c-label-n {
<<<<<<< HEAD
        font-size: 1.1em;
=======
        font-size: 2em;
>>>>>>> fe899cbc
    }
}

/***************************** CAMERA FIELD ANGLE */
.c-cam-field {
    $color: white;
<<<<<<< HEAD
    opacity: 0.2;
=======
    opacity: 0.3;
>>>>>>> fe899cbc
    top: 0;
    right: 0;
    bottom: 0;
    left: 0;
    z-index: 2;

    .cam-field-half {
        top: 0;
        right: 0;
        bottom: 0;
        left: 0;

        .cam-field-area {
            background: $color;
            top: -30%;
            right: 0;
            bottom: -30%;
            left: 0;
        }

        // clip-paths overlap a bit to avoid a gap between halves
        &-l {
            clip-path: polygon(0 0, 50.5% 0, 50.5% 100%, 0 100%);

            .cam-field-area {
                transform-origin: left center;
            }
        }

        &-r {
            clip-path: polygon(49.5% 0, 100% 0, 100% 100%, 49.5% 100%);

            .cam-field-area {
                transform-origin: right center;
            }
        }
    }
}

/***************************** SPACECRAFT BODY */
.c-spacecraft-body {
    $color: $interfaceKeyColor;
    $s: 30%;
    background: $color;
    border-radius: 3px;
    height: $s;
    width: $s;
    left: 50%;
    top: 50%;
    opacity: 0.4;
    transform-origin: center top;
<<<<<<< HEAD
=======
    transform: translateX(-50%); // center by default, overridden by CompassRose.vue / headingStyle()
>>>>>>> fe899cbc

    &:before {
        // Direction arrow
        $color: rgba(black, 0.5);
        $arwPointerY: 60%;
        $arwBodyOffset: 25%;
        background: $color;
        content: '';
        display: block;
        position: absolute;
        top: 10%;
        right: 20%;
        bottom: 50%;
        left: 20%;
        clip-path: polygon(50% 0, 100% $arwPointerY, 100%-$arwBodyOffset $arwPointerY, 100%-$arwBodyOffset 100%, $arwBodyOffset 100%, $arwBodyOffset $arwPointerY, 0 $arwPointerY);
    }
}

/***************************** DIRECTION ROSE */
<<<<<<< HEAD
.c-direction-rose {
    $d: 100px;
    $c2: rgba(white, 0.1);
    background: $elemBg;
    background-image: radial-gradient(circle closest-side, transparent, transparent 80%, $c2);
    width: $d;
    height: $d;
    transform-origin: 0 0;
    position: absolute;
    bottom: 10px;
    left: 10px;
    clip-path: circle(50% at 50% 50%);
    border-radius: 100%;
    pointer-events: all;

    svg, div {
        position: absolute;
    }

=======
.w-direction-rose {
    $s: 10%;
    $m: 2%;
    position: absolute;
    bottom: $m;
    left: $m;
    width: $s;
    padding-top: $s;

    &.--rose-min {
        $s: 30px;
        width: $s;
        padding-top: $s;
    }

    &.--rose-small {
        .c-nsew__minor-ticks,
        .c-tick-w,
        .c-tick-s,
        .c-tick-e,
        .c-label-w,
        .c-label-s,
        .c-label-e {
            display: none;
        }

        .c-label-n {
            font-size: 2.5em;
        }
    }

    &.--rose-max {
        $s: 100px;
        width: $s;
        padding-top: $s;
    }
}

.c-direction-rose {
    $c2: rgba(white, 0.1);
    background: $elemBg;
    background-image: radial-gradient(circle closest-side, transparent, transparent 80%, $c2);
    transform-origin: 0 0;
    position: absolute;
    top: 0;
    right: 0;
    bottom: 0;
    left: 0;
    clip-path: circle(50% at 50% 50%);
    border-radius: 100%;

    svg, div {
        position: absolute;
    }

>>>>>>> fe899cbc
    // Sun
    .c-sun {
        top: 0;
        right: 0;
        bottom: 0;
        left: 0;

        &:before {
            $s: 35%;
            @include sun();
            content: '';
            display: block;
            position: absolute;
            opacity: 0.7;
            top: 0;
            left: 50%;
            height: $s;
            width: $s;
            transform: translate(-50%, -60%);
        }
    }
}<|MERGE_RESOLUTION|>--- conflicted
+++ resolved
@@ -87,11 +87,7 @@
 /***************************** COMPASS DIRECTIONS */
 .c-nsew {
     $color: $interfaceKeyColor;
-<<<<<<< HEAD
-    $inset: 7%;
-=======
     $inset: 5%;
->>>>>>> fe899cbc
     $tickHeightPerc: 15%;
     text-shadow: black 0 0 10px;
     top: $inset;
@@ -99,7 +95,6 @@
     bottom: $inset;
     left: $inset;
     z-index: 3;
-<<<<<<< HEAD
 
     &__tick,
     &__label {
@@ -114,44 +109,19 @@
 
     &__label {
         dominant-baseline: central;
-        font-size: 0.8em;
-=======
-
-    &__tick,
-    &__label {
-        fill: $color;
-    }
-
-    &__minor-ticks {
-        opacity: 0.5;
-        transform-origin: center;
-        transform: rotate(45deg);
-    }
-
-    &__label {
-        dominant-baseline: central;
         font-size: 1.25em;
->>>>>>> fe899cbc
         font-weight: bold;
     }
 
     .c-label-n {
-<<<<<<< HEAD
-        font-size: 1.1em;
-=======
         font-size: 2em;
->>>>>>> fe899cbc
     }
 }
 
 /***************************** CAMERA FIELD ANGLE */
 .c-cam-field {
     $color: white;
-<<<<<<< HEAD
-    opacity: 0.2;
-=======
     opacity: 0.3;
->>>>>>> fe899cbc
     top: 0;
     right: 0;
     bottom: 0;
@@ -203,10 +173,7 @@
     top: 50%;
     opacity: 0.4;
     transform-origin: center top;
-<<<<<<< HEAD
-=======
     transform: translateX(-50%); // center by default, overridden by CompassRose.vue / headingStyle()
->>>>>>> fe899cbc
 
     &:before {
         // Direction arrow
@@ -226,27 +193,6 @@
 }
 
 /***************************** DIRECTION ROSE */
-<<<<<<< HEAD
-.c-direction-rose {
-    $d: 100px;
-    $c2: rgba(white, 0.1);
-    background: $elemBg;
-    background-image: radial-gradient(circle closest-side, transparent, transparent 80%, $c2);
-    width: $d;
-    height: $d;
-    transform-origin: 0 0;
-    position: absolute;
-    bottom: 10px;
-    left: 10px;
-    clip-path: circle(50% at 50% 50%);
-    border-radius: 100%;
-    pointer-events: all;
-
-    svg, div {
-        position: absolute;
-    }
-
-=======
 .w-direction-rose {
     $s: 10%;
     $m: 2%;
@@ -297,12 +243,12 @@
     left: 0;
     clip-path: circle(50% at 50% 50%);
     border-radius: 100%;
+    pointer-events: all;
 
     svg, div {
         position: absolute;
     }
 
->>>>>>> fe899cbc
     // Sun
     .c-sun {
         top: 0;

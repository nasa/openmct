--- conflicted
+++ resolved
@@ -19,11 +19,7 @@
   position: absolute;
   left: 0;
   top: 0;
-<<<<<<< HEAD
-  z-index: 2;
-=======
   z-index: 3;
->>>>>>> 3b0e05ed
   @include userSelectNone;
 }
 

<!--
 Open MCT, Copyright (c) 2014-2023, United States Government
 as represented by the Administrator of the National Aeronautics and Space
 Administration. All rights reserved.

 Open MCT is licensed under the Apache License, Version 2.0 (the
 "License"); you may not use this file except in compliance with the License.
 You may obtain a copy of the License at
 http://www.apache.org/licenses/LICENSE-2.0.

 Unless required by applicable law or agreed to in writing, software
 distributed under the License is distributed on an "AS IS" BASIS, WITHOUT
 WARRANTIES OR CONDITIONS OF ANY KIND, either express or implied. See the
 License for the specific language governing permissions and limitations
 under the License.

 Open MCT includes source code licensed under additional open source
 licenses. See the Open Source Licenses file (LICENSES.md) included with
 this source code distribution or the Licensing information page available
 at runtime from the About dialog for additional information.
-->

<template>
  <div class="c-compass" :style="`width: 100%; height: 100%`">
<<<<<<< HEAD
    <CompassHUD
      v-if="showCompassHUD"
=======
    <compass-hud
>>>>>>> 6776cc30
      :camera-angle-of-view="cameraAngleOfView"
      :heading="heading"
      :camera-azimuth="cameraAzimuth"
      :transformations="transformations"
      :has-gimble="hasGimble"
      :normalized-camera-azimuth="normalizedCameraAzimuth"
      :sun-heading="sunHeading"
    />
    <CompassRose
      :camera-angle-of-view="cameraAngleOfView"
      :heading="heading"
      :camera-azimuth="cameraAzimuth"
      :transformations="transformations"
      :has-gimble="hasGimble"
      :normalized-camera-azimuth="normalizedCameraAzimuth"
      :sun-heading="sunHeading"
      :sized-image-dimensions="sizedImageDimensions"
    />
  </div>
</template>

<script>
import CompassHud from './CompassHud.vue';
import CompassRose from './CompassRose.vue';
import { rotate } from './utils';

export default {
  components: {
    CompassHud,
    CompassRose
  },
  props: {
    image: {
      type: Object,
      required: true
    },
    sizedImageDimensions: {
      type: Object,
      required: true
    },
    showCompassHUD: {
      type: Boolean,
      required: true
    }
  },
  computed: {
    hasGimble() {
      return this.cameraAzimuth !== undefined;
    },
    // compass ordinal orientation of camera
    normalizedCameraAzimuth() {
      return this.hasGimble
        ? rotate(this.cameraAzimuth)
        : rotate(this.heading, -this.transformations.rotation || 0);
    },
    // horizontal rotation from north in degrees
    heading() {
      return this.image.heading;
    },
    hasHeading() {
      return this.heading !== undefined;
    },
    // horizontal rotation from north in degrees
    sunHeading() {
      return this.image.sunOrientation;
    },
    // horizontal rotation from north in degrees
    cameraAzimuth() {
      return this.image.cameraPan;
    },
    cameraAngleOfView() {
      return this.transformations.cameraAngleOfView;
    },
    transformations() {
      return this.image.transformations;
    }
  },
  methods: {
    toggleLockCompass() {
      this.$emit('toggle-lock-compass');
    }
  }
};
</script><|MERGE_RESOLUTION|>--- conflicted
+++ resolved
@@ -22,12 +22,8 @@
 
 <template>
   <div class="c-compass" :style="`width: 100%; height: 100%`">
-<<<<<<< HEAD
-    <CompassHUD
+    <compass-hud
       v-if="showCompassHUD"
-=======
-    <compass-hud
->>>>>>> 6776cc30
       :camera-angle-of-view="cameraAngleOfView"
       :heading="heading"
       :camera-azimuth="cameraAzimuth"

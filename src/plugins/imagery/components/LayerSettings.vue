--- conflicted
+++ resolved
@@ -27,22 +27,6 @@
     <div class="c-checkbox-list js-checkbox-menu c-menu--to-left c-menu--has-close-btn">
       <ul @click="$event.stopPropagation()">
         <li v-for="(layer, index) in layers" :key="index">
-<<<<<<< HEAD
-          <input
-            v-if="layer.visible"
-            :id="index + 'LayerControl'"
-            checked
-            type="checkbox"
-            @change="toggleLayerVisibility(index)"
-          />
-          <input
-            v-else
-            :id="index + 'LayerControl'"
-            type="checkbox"
-            @change="toggleLayerVisibility(index)"
-          />
-          <label :for="index + 'LayerControl'">{{ layer.name }}</label>
-=======
           <label>
             <input
               :checked="layer.visible"
@@ -51,7 +35,6 @@
             />
             {{ layer.name }}
           </label>
->>>>>>> 3b0e05ed
         </li>
       </ul>
     </div>

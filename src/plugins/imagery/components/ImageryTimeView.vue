--- conflicted
+++ resolved
@@ -47,10 +47,6 @@
 const NO_ITEMS_CLASS = 'c-imagery-tsv__no-items';
 const IMAGE_WRAPPER_CLASS = 'c-imagery-tsv__image-wrapper';
 const ID_PREFIX = 'wrapper-';
-<<<<<<< HEAD
-const IMAGE_ID_PREFIX = 'image-';
-=======
->>>>>>> 510d3bd3
 
 export default {
     mixins: [imageryData],

--- conflicted
+++ resolved
@@ -83,14 +83,7 @@
         this.setTimeContext = this.setTimeContext.bind(this);
         this.setTimeContext();
 
-<<<<<<< HEAD
-        this.setScaleAndPlotImagery = this.setScaleAndPlotImagery.bind(this);
-        this.updateViewBounds = this.updateViewBounds.bind(this);
-        this.setTimeContext = this.setTimeContext.bind(this);
-        this.setTimeContext();
-=======
         this.updateViewBounds();
->>>>>>> f58cd4b9
 
         this.resize = _.debounce(this.resize, 400);
         this.imageryStripResizeObserver = new ResizeObserver(this.resize);

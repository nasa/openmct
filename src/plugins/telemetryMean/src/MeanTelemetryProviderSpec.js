--- conflicted
+++ resolved
@@ -77,31 +77,23 @@
             });
 
             it("returns an average only when the sample size is reached", function () {
-<<<<<<< HEAD
-                const inputTelemetry = [
-                    {'utc': 1, 'defaultRange': 123.1231},
-                    {'utc': 2, 'defaultRange': 321.3223},
-                    {'utc': 3, 'defaultRange': 111.4446},
-                    {'utc': 4, 'defaultRange': 555.2313}
-=======
-                var inputTelemetry = [
-                    {
-                        'utc': 1,
-                        'defaultRange': 123.1231
-                    },
-                    {
-                        'utc': 2,
-                        'defaultRange': 321.3223
-                    },
-                    {
-                        'utc': 3,
-                        'defaultRange': 111.4446
-                    },
-                    {
-                        'utc': 4,
-                        'defaultRange': 555.2313
-                    }
->>>>>>> b76d4b76
+                const inputTelemetry = [
+                    {
+                        'utc': 1,
+                        'defaultRange': 123.1231
+                    },
+                    {
+                        'utc': 2,
+                        'defaultRange': 321.3223
+                    },
+                    {
+                        'utc': 3,
+                        'defaultRange': 111.4446
+                    },
+                    {
+                        'utc': 4,
+                        'defaultRange': 555.2313
+                    }
                 ];
 
                 setSampleSize(5);
@@ -115,18 +107,7 @@
             });
 
             it("correctly averages a sample of five values", function () {
-<<<<<<< HEAD
-                const inputTelemetry = [
-                    {'utc': 1, 'defaultRange': 123.1231},
-                    {'utc': 2, 'defaultRange': 321.3223},
-                    {'utc': 3, 'defaultRange': 111.4446},
-                    {'utc': 4, 'defaultRange': 555.2313},
-                    {'utc': 5, 'defaultRange': 1.1231}
-                ];
-                const expectedAverages = [{
-                    'utc': 5, 'value': 222.44888
-=======
-                var inputTelemetry = [
+                const inputTelemetry = [
                     {
                         'utc': 1,
                         'defaultRange': 123.1231
@@ -148,10 +129,9 @@
                         'defaultRange': 1.1231
                     }
                 ];
-                var expectedAverages = [{
+                const expectedAverages = [{
                     'utc': 5,
                     'value': 222.44888
->>>>>>> b76d4b76
                 }];
 
                 setSampleSize(5);
@@ -163,23 +143,7 @@
             });
 
             it("correctly averages a sample of ten values", function () {
-<<<<<<< HEAD
-                const inputTelemetry = [
-                    {'utc': 1, 'defaultRange': 123.1231},
-                    {'utc': 2, 'defaultRange': 321.3223},
-                    {'utc': 3, 'defaultRange': 111.4446},
-                    {'utc': 4, 'defaultRange': 555.2313},
-                    {'utc': 5, 'defaultRange': 1.1231},
-                    {'utc': 6, 'defaultRange': 2323.12},
-                    {'utc': 7, 'defaultRange': 532.12},
-                    {'utc': 8, 'defaultRange': 453.543},
-                    {'utc': 9, 'defaultRange': 89.2111},
-                    {'utc': 10, 'defaultRange': 0.543}
-                ];
-                const expectedAverages = [{
-                    'utc': 10, 'value': 451.07815
-=======
-                var inputTelemetry = [
+                const inputTelemetry = [
                     {
                         'utc': 1,
                         'defaultRange': 123.1231
@@ -221,10 +185,9 @@
                         'defaultRange': 0.543
                     }
                 ];
-                var expectedAverages = [{
+                const expectedAverages = [{
                     'utc': 10,
                     'value': 451.07815
->>>>>>> b76d4b76
                 }];
 
                 setSampleSize(10);
@@ -236,28 +199,7 @@
             });
 
             it("only averages values within its sample window", function () {
-<<<<<<< HEAD
-                const inputTelemetry = [
-                    {'utc': 1, 'defaultRange': 123.1231},
-                    {'utc': 2, 'defaultRange': 321.3223},
-                    {'utc': 3, 'defaultRange': 111.4446},
-                    {'utc': 4, 'defaultRange': 555.2313},
-                    {'utc': 5, 'defaultRange': 1.1231},
-                    {'utc': 6, 'defaultRange': 2323.12},
-                    {'utc': 7, 'defaultRange': 532.12},
-                    {'utc': 8, 'defaultRange': 453.543},
-                    {'utc': 9, 'defaultRange': 89.2111},
-                    {'utc': 10, 'defaultRange': 0.543}
-                ];
-                const expectedAverages = [
-                    {'utc': 5, 'value': 222.44888},
-                    {'utc': 6, 'value': 662.4482599999999},
-                    {'utc': 7, 'value': 704.6078},
-                    {'utc': 8, 'value': 773.02748},
-                    {'utc': 9, 'value': 679.8234399999999},
-                    {'utc': 10, 'value': 679.70742}
-=======
-                var inputTelemetry = [
+                const inputTelemetry = [
                     {
                         'utc': 1,
                         'defaultRange': 123.1231
@@ -299,7 +241,7 @@
                         'defaultRange': 0.543
                     }
                 ];
-                var expectedAverages = [
+                const expectedAverages = [
                     {
                         'utc': 5,
                         'value': 222.44888
@@ -324,7 +266,6 @@
                         'utc': 10,
                         'value': 679.70742
                     }
->>>>>>> b76d4b76
                 ];
 
                 setSampleSize(5);
@@ -444,31 +385,23 @@
             });
 
             it("returns an average only when the sample size is reached", function () {
-<<<<<<< HEAD
-                const inputTelemetry = [
-                    {'utc': 1, 'defaultRange': 123.1231},
-                    {'utc': 2, 'defaultRange': 321.3223},
-                    {'utc': 3, 'defaultRange': 111.4446},
-                    {'utc': 4, 'defaultRange': 555.2313}
-=======
-                var inputTelemetry = [
-                    {
-                        'utc': 1,
-                        'defaultRange': 123.1231
-                    },
-                    {
-                        'utc': 2,
-                        'defaultRange': 321.3223
-                    },
-                    {
-                        'utc': 3,
-                        'defaultRange': 111.4446
-                    },
-                    {
-                        'utc': 4,
-                        'defaultRange': 555.2313
-                    }
->>>>>>> b76d4b76
+                const inputTelemetry = [
+                    {
+                        'utc': 1,
+                        'defaultRange': 123.1231
+                    },
+                    {
+                        'utc': 2,
+                        'defaultRange': 321.3223
+                    },
+                    {
+                        'utc': 3,
+                        'defaultRange': 111.4446
+                    },
+                    {
+                        'utc': 4,
+                        'defaultRange': 555.2313
+                    }
                 ];
 
                 setSampleSize(5);
@@ -480,15 +413,7 @@
             });
 
             it("correctly averages a sample of five values", function () {
-<<<<<<< HEAD
-                const inputTelemetry = [
-                    {'utc': 1, 'defaultRange': 123.1231},
-                    {'utc': 2, 'defaultRange': 321.3223},
-                    {'utc': 3, 'defaultRange': 111.4446},
-                    {'utc': 4, 'defaultRange': 555.2313},
-                    {'utc': 5, 'defaultRange': 1.1231}
-=======
-                var inputTelemetry = [
+                const inputTelemetry = [
                     {
                         'utc': 1,
                         'defaultRange': 123.1231
@@ -509,7 +434,6 @@
                         'utc': 5,
                         'defaultRange': 1.1231
                     }
->>>>>>> b76d4b76
                 ];
 
                 setSampleSize(5);
@@ -522,20 +446,7 @@
             });
 
             it("correctly averages a sample of ten values", function () {
-<<<<<<< HEAD
-                const inputTelemetry = [
-                    {'utc': 1, 'defaultRange': 123.1231},
-                    {'utc': 2, 'defaultRange': 321.3223},
-                    {'utc': 3, 'defaultRange': 111.4446},
-                    {'utc': 4, 'defaultRange': 555.2313},
-                    {'utc': 5, 'defaultRange': 1.1231},
-                    {'utc': 6, 'defaultRange': 2323.12},
-                    {'utc': 7, 'defaultRange': 532.12},
-                    {'utc': 8, 'defaultRange': 453.543},
-                    {'utc': 9, 'defaultRange': 89.2111},
-                    {'utc': 10, 'defaultRange': 0.543}
-=======
-                var inputTelemetry = [
+                const inputTelemetry = [
                     {
                         'utc': 1,
                         'defaultRange': 123.1231
@@ -576,7 +487,6 @@
                         'utc': 10,
                         'defaultRange': 0.543
                     }
->>>>>>> b76d4b76
                 ];
 
                 setSampleSize(10);
@@ -589,20 +499,7 @@
             });
 
             it("only averages values within its sample window", function () {
-<<<<<<< HEAD
-                const inputTelemetry = [
-                    {'utc': 1, 'defaultRange': 123.1231},
-                    {'utc': 2, 'defaultRange': 321.3223},
-                    {'utc': 3, 'defaultRange': 111.4446},
-                    {'utc': 4, 'defaultRange': 555.2313},
-                    {'utc': 5, 'defaultRange': 1.1231},
-                    {'utc': 6, 'defaultRange': 2323.12},
-                    {'utc': 7, 'defaultRange': 532.12},
-                    {'utc': 8, 'defaultRange': 453.543},
-                    {'utc': 9, 'defaultRange': 89.2111},
-                    {'utc': 10, 'defaultRange': 0.543}
-=======
-                var inputTelemetry = [
+                const inputTelemetry = [
                     {
                         'utc': 1,
                         'defaultRange': 123.1231
@@ -643,7 +540,6 @@
                         'utc': 10,
                         'defaultRange': 0.543
                     }
->>>>>>> b76d4b76
                 ];
 
                 setSampleSize(5);

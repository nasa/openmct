/*****************************************************************************
 * Open MCT, Copyright (c) 2014-2018, United States Government
 * as represented by the Administrator of the National Aeronautics and Space
 * Administration. All rights reserved.
 *
 * Open MCT is licensed under the Apache License, Version 2.0 (the
 * "License"); you may not use this file except in compliance with the License.
 * You may obtain a copy of the License at
 * http://www.apache.org/licenses/LICENSE-2.0.
 *
 * Unless required by applicable law or agreed to in writing, software
 * distributed under the License is distributed on an "AS IS" BASIS, WITHOUT
 * WARRANTIES OR CONDITIONS OF ANY KIND, either express or implied. See the
 * License for the specific language governing permissions and limitations
 * under the License.
 *
 * Open MCT includes source code licensed under additional open source
 * licenses. See the Open Source Licenses file (LICENSES.md) included with
 * this source code distribution or the Licensing information page available
 * at runtime from the About dialog for additional information.
 *****************************************************************************/
/*jshint latedef: nofunc */
/*global console */
define([
    'objectUtils',
    './TelemetryAverager'
], function (objectUtils, TelemetryAverager) {

    function MeanTelemetryProvider(openmct) {
        this.openmct = openmct;
        this.telemetryAPI = openmct.telemetry;
        this.timeAPI = openmct.time;
        this.objectAPI = openmct.objects;
        this.perObjectProviders = {};
    }

    MeanTelemetryProvider.prototype.canProvideTelemetry = function (domainObject) {
        return domainObject.type === 'telemetry-mean';
    };

    MeanTelemetryProvider.prototype.supportsRequest =
        MeanTelemetryProvider.prototype.supportsSubscribe =
            MeanTelemetryProvider.prototype.canProvideTelemetry;

    MeanTelemetryProvider.prototype.subscribe = function (domainObject, callback) {
        let wrappedUnsubscribe;
        let unsubscribeCalled = false;
        const objectId = objectUtils.parseKeyString(domainObject.telemetryPoint);
        const samples = domainObject.samples;

        this.objectAPI.get(objectId)
            .then(function (linkedDomainObject) {
                if (!unsubscribeCalled) {
                    wrappedUnsubscribe = this.subscribeToAverage(linkedDomainObject, samples, callback);
                }
            }.bind(this))
            .catch(logError);

        return function unsubscribe() {
            unsubscribeCalled = true;
            if (wrappedUnsubscribe !== undefined) {
                wrappedUnsubscribe();
            }
        };
    };

    MeanTelemetryProvider.prototype.subscribeToAverage = function (domainObject, samples, callback) {
        const telemetryAverager = new TelemetryAverager(this.telemetryAPI, this.timeAPI, domainObject, samples, callback);
        const createAverageDatum = telemetryAverager.createAverageDatum.bind(telemetryAverager);

        return this.telemetryAPI.subscribe(domainObject, createAverageDatum);
    };

    MeanTelemetryProvider.prototype.request = function (domainObject, request) {
        const objectId = objectUtils.parseKeyString(domainObject.telemetryPoint);
        const samples = domainObject.samples;

        return this.objectAPI.get(objectId).then(function (linkedDomainObject) {
            return this.requestAverageTelemetry(linkedDomainObject, request, samples);
        }.bind(this));
    };

    /**
     * @private
     */
    MeanTelemetryProvider.prototype.requestAverageTelemetry = function (domainObject, request, samples) {
        const averageData = [];
        const addToAverageData = averageData.push.bind(averageData);
        const telemetryAverager = new TelemetryAverager(this.telemetryAPI, this.timeAPI, domainObject, samples, addToAverageData);
        const createAverageDatum = telemetryAverager.createAverageDatum.bind(telemetryAverager);

        return this.telemetryAPI.request(domainObject, request).then(function (telemetryData) {
            telemetryData.forEach(createAverageDatum);

            return averageData;
        });
    };

    /**
     * @private
     */
    MeanTelemetryProvider.prototype.getLinkedObject = function (domainObject) {
<<<<<<< HEAD
        const objectId = objectUtils.parseKeyString(domainObject.telemetryPoint);
=======
        var objectId = objectUtils.parseKeyString(domainObject.telemetryPoint);

>>>>>>> b76d4b76
        return this.objectAPI.get(objectId);
    };

    function logError(error) {
        if (error.stack) {
            console.error(error.stack);
        } else {
            console.error(error);
        }
    }

    return MeanTelemetryProvider;
});<|MERGE_RESOLUTION|>--- conflicted
+++ resolved
@@ -100,12 +100,8 @@
      * @private
      */
     MeanTelemetryProvider.prototype.getLinkedObject = function (domainObject) {
-<<<<<<< HEAD
         const objectId = objectUtils.parseKeyString(domainObject.telemetryPoint);
-=======
-        var objectId = objectUtils.parseKeyString(domainObject.telemetryPoint);
 
->>>>>>> b76d4b76
         return this.objectAPI.get(objectId);
     };
 

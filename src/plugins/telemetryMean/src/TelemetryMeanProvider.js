--- conflicted
+++ resolved
@@ -68,22 +68,12 @@
 
     TelemetryMeanProvider.prototype.subscribeToMeanValues = function (object, callback) {
         var telemetryApi = this.openmct.telemetry;
-<<<<<<< HEAD
-        var valueToMean = this.chooseValueToMean(object);
-        var lastNData = [];
-        var keysForRanges = telemetryApi.getMetadata(object).valuesForHints(['range'])
-            .map(function (metadatum) {
-                return metadatum.source;
-            }
-        );;
-=======
         var lastNData = [];
         var rangeKey = telemetryApi.getMetadata(object).valuesForHints(['range'])
             .map(function (metadatum) {
                 return metadatum.source;
             }
         )[0];
->>>>>>> ae1d1f0f
 
         return telemetryApi.subscribe(object, function (telemetryDatum) {
 
@@ -92,33 +82,17 @@
                 lastNData.shift();
             }
 
-<<<<<<< HEAD
-            var meanDatum = this.calculateMeansForDatum(telemetryDatum, keysForRanges, lastNData);
-=======
             var meanDatum = this.calculateMeansForDatum(telemetryDatum, rangeKey, lastNData);
->>>>>>> ae1d1f0f
             callback(meanDatum);
 
         }.bind(this));
     }
 
-<<<<<<< HEAD
-    TelemetryMeanProvider.prototype.calculateMeansForDatum = function (telemetryDatum, keysToMean, lastNData) {
-        var meanDatum = JSON.parse(JSON.stringify(telemetryDatum));
-        
-        Object.keys(meanDatum).filter(function (key) {
-            return keysToMean.indexOf(key) !== -1;
-        }).forEach(function (key) {
-            meanDatum[key] = this.calculateMean(lastNData, key);
-        }.bind(this));
-
-=======
     TelemetryMeanProvider.prototype.calculateMeansForDatum = function (telemetryDatum, keyToMean, lastNData) {
         var meanDatum = {
             'utc': telemetryDatum['utc'],
             'value': this.calculateMean(lastNData, keyToMean)
         }
->>>>>>> ae1d1f0f
         return meanDatum;
     }
 

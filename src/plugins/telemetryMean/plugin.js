--- conflicted
+++ resolved
@@ -1,74 +1,59 @@
-define([
-<<<<<<< HEAD
-    './src/TelemetryMeanProvider',
-    './src/TelemetryMeanActionDecorator'
-=======
-    './src/TelemetryMeanProvider'
->>>>>>> ae1d1f0f
-], 
-    function (
-        TelemetryMeanProvider, TelemetryMeanActionDecorator) {
-    var DEFAULT_SAMPLES = 10;
-
-    function plugin() {
-        return function install(openmct) {
-            openmct.types.addType('telemetry-mean', {
-                name: 'Telemetry Filter',
-                description: 'Provides telemetry values that represent the mean of the last N values of a telemetry stream',
-                creatable: true,
-                cssClass: 'icon-telemetry',
-                initialize: function (domainObject) {
-                    domainObject.samples = DEFAULT_SAMPLES;
-                    domainObject.telemetry = {
-                        values: [
-                            {
-                                key: "utc",
-                                name: "Time",
-                                format: "utc",
-                                hints: {
-                                    domain: 1
-                                }
-                            },
-                            {
-                                key: "value",
-                                name: "Value",
-                                hints: {
-                                    range: 1
-                                }
-                            }
-                        ]
-                    }
-                },
-                form: [
-                    {
-                        "key": "telemetryPoint",
-                        "name": "Telemetry Point",
-                        "control": "textfield",
-                        "required": true,
-                        "cssClass": "l-input-lg"
-                    },
-                    {
-                        "key": "samples",
-                        "name": "Samples to Average",
-                        "control": "textfield",
-                        "required": true,
-                        "cssClass": "l-input-sm"
-                    }
-                ]    
-            });
-            openmct.telemetry.addProvider(new TelemetryMeanProvider(openmct));
-<<<<<<< HEAD
-
-            openmct.legacyExtension('components', {
-                type: 'decorator',
-                provides: 'actionService',
-                depends: ['openmct'],
-                implementation: TelemetryMeanActionDecorator
-            })
-=======
->>>>>>> ae1d1f0f
-        };
-    }
-
-    return plugin;
-});
+define([
+    './src/TelemetryMeanProvider'
+], 
+    function (
+        TelemetryMeanProvider, TelemetryMeanActionDecorator) {
+    var DEFAULT_SAMPLES = 10;
+
+    function plugin() {
+        return function install(openmct) {
+            openmct.types.addType('telemetry-mean', {
+                name: 'Telemetry Filter',
+                description: 'Provides telemetry values that represent the mean of the last N values of a telemetry stream',
+                creatable: true,
+                cssClass: 'icon-telemetry',
+                initialize: function (domainObject) {
+                    domainObject.samples = DEFAULT_SAMPLES;
+                    domainObject.telemetry = {
+                        values: [
+                            {
+                                key: "utc",
+                                name: "Time",
+                                format: "utc",
+                                hints: {
+                                    domain: 1
+                                }
+                            },
+                            {
+                                key: "value",
+                                name: "Value",
+                                hints: {
+                                    range: 1
+                                }
+                            }
+                        ]
+                    }
+                },
+                form: [
+                    {
+                        "key": "telemetryPoint",
+                        "name": "Telemetry Point",
+                        "control": "textfield",
+                        "required": true,
+                        "cssClass": "l-input-lg"
+                    },
+                    {
+                        "key": "samples",
+                        "name": "Samples to Average",
+                        "control": "textfield",
+                        "required": true,
+                        "cssClass": "l-input-sm"
+                    }
+                ]    
+            });
+            openmct.telemetry.addProvider(new TelemetryMeanProvider(openmct));
+        };
+    }
+
+    return plugin;
+});
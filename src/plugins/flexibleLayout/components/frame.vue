/*****************************************************************************
 * Open MCT, Copyright (c) 2014-2018, United States Government
 * as represented by the Administrator of the National Aeronautics and Space
 * Administration. All rights reserved.
 *
 * Open MCT is licensed under the Apache License, Version 2.0 (the
 * "License"); you may not use this file except in compliance with the License.
 * You may obtain a copy of the License at
 * http://www.apache.org/licenses/LICENSE-2.0.
 *
 * Unless required by applicable law or agreed to in writing, software
 * distributed under the License is distributed on an "AS IS" BASIS, WITHOUT
 * WARRANTIES OR CONDITIONS OF ANY KIND, either express or implied. See the
 * License for the specific language governing permissions and limitations
 * under the License.
 *
 * Open MCT includes source code licensed under additional open source
 * licenses. See the Open Source Licenses file (LICENSES.md) included with
 * this source code distribution or the Licensing information page available
 * at runtime from the About dialog for additional information.
 *****************************************************************************/

<template>
    <div class="c-fl-frame"
<<<<<<< HEAD
        :class="{
            'is-dragging': isDragging,
            [frame.cssClass]: true
        }">
        <div draggable="true"
             class="c-fl-frame__drag-wrapper"
=======
        :class="[frame.cssClass]">
        <div class="c-fl-frame__drag-wrapper"
>>>>>>> cbfb2851
             v-if="frame.domainObject">
            <object-view
                draggable="true"
                class="c-object-view"
                :object="frame.domainObject">
            </object-view>
        </div>
        <drop-hint
             v-show="isEditing && isDragging"
             class="c-fl-frame__drop-hint"
             :class="{'is-dragging': isDragging}"
             @object-drop-to="dropHandler">
        </drop-hint>
        <resize-handle
             v-show="isEditing && !isDragging"
             :orientation="layoutDirectionStr === 'rows' ? 'horizontal' : 'vertical'"
             @start-frame-resizing="resizingHandler">
        </resize-handle>
    </div>
</template>

<script>
import ObjectView from '../../../ui/components/layout/ObjectView.vue';
import DropHint from './dropHint.vue';
import ResizeHandle from './resizeHandle.vue';

export default {
    props: ['frame', 'index', 'isEditing', 'isDragging', 'layoutDirectionStr'],
    components: {
        ObjectView,
        DropHint,
        ResizeHandle
    },
    methods: {
        dragstart(event) {
            this.$emit('object-drag-from', this.index);
        },
        dropHandler(event) {
            this.$emit('object-drop-to', this.index, event);
        },
        resizingHandler(event) {
            this.$emit('start-frame-resizing', this.index, event);
        }
    },
    mounted() {
        this.$el.addEventListener('dragstart', this.dragstart);
    },
    beforeDestroy() {
        this.$el.removeEventListener('dragstart', this.dragstart);
    }
}
</script><|MERGE_RESOLUTION|>--- conflicted
+++ resolved
@@ -22,17 +22,12 @@
 
 <template>
     <div class="c-fl-frame"
-<<<<<<< HEAD
         :class="{
             'is-dragging': isDragging,
             [frame.cssClass]: true
         }">
         <div draggable="true"
              class="c-fl-frame__drag-wrapper"
-=======
-        :class="[frame.cssClass]">
-        <div class="c-fl-frame__drag-wrapper"
->>>>>>> cbfb2851
              v-if="frame.domainObject">
             <object-view
                 draggable="true"

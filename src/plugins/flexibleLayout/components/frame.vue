--- conflicted
+++ resolved
@@ -35,16 +35,6 @@
              ref="frame"
              v-if="frame.domainObjectIdentifier.key">
 
-<<<<<<< HEAD
-            <frame-header
-                v-show="!noFrame"
-                :domainObject="frameDomainObject">
-            </frame-header>
-
-            <object-view
-                class="c-object-view"
-                :object="frameDomainObject">
-=======
              <frame-header 
                 v-if="index !== 0"
                 ref="dragObject"
@@ -55,7 +45,6 @@
             <object-view
                 class="c-fl-frame__object-view"
                 :object="frame.domainObject">
->>>>>>> 3e7527d5
             </object-view>
 
             <div class="c-fl-frame__size-indicator"

--- conflicted
+++ resolved
@@ -86,13 +86,8 @@
     data() {
         return {
             domainObject: undefined,
-<<<<<<< HEAD
-            objectPath: undefined
-        };
-=======
             currentObjectPath: undefined
         }
->>>>>>> 87d63806
     },
     computed: {
         hasFrame() {
@@ -101,7 +96,7 @@
     },
     mounted() {
         if (this.frame.domainObjectIdentifier) {
-            this.openmct.objects.get(this.frame.domainObjectIdentifier).then((object) => {
+            this.openmct.objects.get(this.frame.domainObjectIdentifier).then((object)=>{
                 this.setDomainObject(object);
             });
         }
@@ -148,5 +143,5 @@
             event.dataTransfer.setData('containerIndex', this.containerIndex);
         }
     }
-};
+}
 </script>
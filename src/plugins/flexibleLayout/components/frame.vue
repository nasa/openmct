--- conflicted
+++ resolved
@@ -64,12 +64,8 @@
 import FrameHeader from '../../../ui/components/utils/frameHeader.vue';
 
 export default {
-<<<<<<< HEAD
+    inject: ['openmct'],
     props: ['frame', 'index', 'size', 'isEditing', 'isDragging'],
-=======
-    inject: ['openmct'],
-    props: ['frame', 'index', 'isEditing', 'isDragging'],
->>>>>>> 8e3920b9
     components: {
         ObjectView,
         DropHint,

/*****************************************************************************
 * Open MCT, Copyright (c) 2014-2018, United States Government
 * as represented by the Administrator of the National Aeronautics and Space
 * Administration. All rights reserved.
 *
 * Open MCT is licensed under the Apache License, Version 2.0 (the
 * "License"); you may not use this file except in compliance with the License.
 * You may obtain a copy of the License at
 * http://www.apache.org/licenses/LICENSE-2.0.
 *
 * Unless required by applicable law or agreed to in writing, software
 * distributed under the License is distributed on an "AS IS" BASIS, WITHOUT
 * WARRANTIES OR CONDITIONS OF ANY KIND, either express or implied. See the
 * License for the specific language governing permissions and limitations
 * under the License.
 *
 * Open MCT includes source code licensed under additional open source
 * licenses. See the Open Source Licenses file (LICENSES.md) included with
 * this source code distribution or the Licensing information page available
 * at runtime from the About dialog for additional information.
 *****************************************************************************/

<template>
    <div class="c-fl">
        <div 
            id="js-fl-drag-ghost"
            class="c-fl__drag-ghost">
        </div>

        <div class="c-fl__empty"
             v-if="areAllContainersEmpty()">
            <span class="c-fl__empty-message">This Flexible Layout is currently empty</span>
        </div>

        <div class="c-fl__container-holder"
            :class="{
                'c-fl--rows': rowsLayout === true
            }">

            <template v-for="(container, index) in containers">

                <drop-hint
                    class="c-fl-frame__drop-hint"
                    v-if="index === 0 && containers.length > 1"
                    :key="index"
                    :index="-1"
                    :allow-drop="allowContainerDrop"
                    @object-drop-to="moveContainer">
                </drop-hint>

                <container-component
                    class="c-fl__container"
                    :key="container.id"
                    :index="index"
                    :container="container"
                    :rowsLayout="rowsLayout"
                    @move-frame="moveFrame"
                    @create-frame="createFrame"
                    @persist="persist">
                </container-component>

                <resize-handle
                    v-if="index !== (containers.length - 1)"
                    :key="index"
                    :index="index"
                    :orientation="rowsLayout ? 'vertical' : 'horizontal'"
                    @init-move="startContainerResizing"
                    @move="containerResizing"
                    @end-move="endContainerResizing">
                </resize-handle>

                <drop-hint
                    class="c-fl-frame__drop-hint"
                    v-if="containers.length > 1"
                    :key="index"
                    :index="index"
                    :allowDrop="allowContainerDrop"
                    @object-drop-to="moveContainer">
                </drop-hint>
            </template>
        </div>
    </div>
</template>

<style lang="scss">
    @import '~styles/sass-base';
    
    @mixin containerGrippy($headerSize, $dir) {
        position: absolute;
        $h: 6px;
        $minorOffset: ($headerSize - $h) / 2;
        $majorOffset: 35%;
        content: '';
        display: block;
        position: absolute;
        @include grippy($c: $editFrameSelectedMovebarColorFg, $dir: $dir);
        @if $dir == 'x' {
            top: $minorOffset; right: $majorOffset; bottom: $minorOffset; left: $majorOffset;
        } @else {
            top: $majorOffset; right: $minorOffset; bottom: $majorOffset; left: $minorOffset;
        }
    }

    .c-fl {
        @include abs();
        display: flex;
        flex-direction: column; // TEMP: only needed to support temp-toolbar element

        > * + * {  margin-top: $interiorMargin; }

        .temp-toolbar {
            flex: 0 0 auto;
        }

        &__container-holder {
            display: flex;
            flex: 1 1 100%; // Must needs to be 100% to work

            // Columns by default
            flex-direction: row;
            > * + * { margin-left: 1px; }

            &[class*='--rows'] {
                flex-direction: column;
                > * + * {
                    margin-left: 0;
                    margin-top: 1px;
                }
            }
        }

        &__empty {
            @include abs();
            background: rgba($colorBodyFg, 0.1);
            display: flex;
            align-items: center;
            justify-content: center;
            text-align: center;

            > * {
                font-style: italic;
                opacity: 0.5;
            }
        }

        &__drag-ghost{
            background: $colorItemTreeHoverBg;
            color: $colorItemTreeHoverFg;
            border-radius: $basicCr;
            display: flex;
            align-items: center;
            padding: $interiorMarginLg $interiorMarginLg * 2;
            position: absolute;
            top: -10000px;
            z-index: 2;

            &:before {
                color: $colorKey;
                margin-right: $interiorMarginSm;
            }
        }
    }

    .c-fl-container {
        /***************************************************** CONTAINERS */
        $headerSize: 16px;

        display: flex;
        flex-direction: column;
        overflow: auto;

        // flex-basis is set with inline style in code, controls size
        flex-grow: 1;
        flex-shrink: 1;

        &__header {
            // Only displayed when editing, controlled via JS
            background: $editFrameMovebarColorBg;
            color: $editFrameMovebarColorFg;
            cursor: move;
            display: flex;
            align-items: center;
            flex: 0 0 $headerSize;

            &:before {
                // Drag grippy
                @include containerGrippy($headerSize, 'x');
                opacity: 0.5;
            }
        }

        &__size-indicator {
            position: absolute;
            display: inline-block;
            right: $interiorMargin;
        }

        &__frames-holder {
            display: flex;
            flex: 1 1 100%; // Must be 100% to work
            flex-direction: column; // Default
            align-content: stretch;
            align-items: stretch;
            overflow: hidden; // This sucks, but doing in the short-term
        }

        .is-editing & {
            &:hover {
                .c-fl-container__header {
                    background: $editFrameHovMovebarColorBg;
                    color: $editFrameHovMovebarColorFg;

                    &:before {
                        opacity: .75;
                    }
                }
            }

            &[s-selected] {
                border: $editFrameSelectedBorder;

                .c-fl-container__header {
                    background:$editFrameSelectedMovebarColorBg;
                    color: $editFrameSelectedMovebarColorFg;
                    &:before {
                        // Grippy
                        opacity: 1;
                    }
                }
            }
        }

        /****** THEIR FRAMES */
        // Frames get styled here because this is particular to their presence in this layout type
        .c-fl-frame {
            @include browserPrefix(margin-collapse, collapse);
        }

        /****** ROWS LAYOUT */
        .c-fl--rows & {
            // Layout is rows
            flex-direction: row;

            &__header {
                flex-basis: $headerSize;
                overflow: hidden;

                &:before {
                    // Grippy
                    @include containerGrippy($headerSize, 'y');
                }
            }

            &__size-indicator {
                right: 0;
                top: $interiorMargin;
                transform-origin: top right;
                transform: rotate(-90deg) translateY(-100%);
            }

            &__frames-holder {
                flex-direction: row;
            }
        }
    }

    .c-fl-frame {
        /***************************************************** CONTAINER FRAMES */
        $sizeIndicatorM: 16px;
        $dropHintSize: 15px;

        display: flex;
        flex: 1 1;
        flex-direction: column;
        overflow: hidden; // Needed to allow frames to collapse when sized down

        &__drag-wrapper {
            flex: 1 1 auto;
            overflow: auto;

            .is-editing & {
                > * {
                    pointer-events: none;
                }
            }
        }

        &__header {
            flex: 0 0 auto;
            margin-bottom: $interiorMargin;
        }

        &__object-view {
            flex: 1 1 auto;
            overflow: auto;
        }

        &__size-indicator {
            $size: 35px;

            @include ellipsize();
            background: $colorBtnBg;
            border-top-left-radius: $controlCr;
            color: $colorBtnFg;
            display: inline-block;
            padding: $interiorMarginSm 0;
            position: absolute;
            pointer-events: none;
            text-align: center;
            width: $size;

            // Changed when layout is different, see below
            border-top-right-radius: $controlCr;
            bottom: 1px;
            right: $sizeIndicatorM;
        }

        &__drop-hint {
            flex: 0 0 $dropHintSize;
            .c-drop-hint {
                border-radius: $smallCr;
            }
        }

        &__resize-handle {
            $size: 2px;
            $margin: 3px;
            $marginHov: 0;
            $grippyThickness: $size + 6;
            $grippyLen: $grippyThickness * 2;

            display: flex;
            flex-direction: column;
            flex: 0 0 ($margin * 2) + $size;
            transition: $transOut;

            &:before {
                // The visible resize line
                background: $editUIColor;
                content: '';
                display: block;
                flex: 1 1 auto;
                min-height: $size; min-width: $size;
            }

            &.vertical {
                padding: $margin $size;
                &:hover{
                    cursor: row-resize;
                }
            }

            &.horizontal {
                padding: $size $margin;
                &:hover{
                    cursor: col-resize;
                }
            }

            &:hover {
                transition: $transOut;
                &:before {
                    // The visible resize line
                    background: $editUIColorHov;
                }
            }
        }

        // Hide the resize-handles in first and last c-fl-frame elements
        &:first-child,
        &:last-child {
            .c-fl-frame__resize-handle {
                display: none;
            }
        }

        .c-fl--rows & {
            flex-direction: row;

            &__size-indicator {
                border-bottom-left-radius: $controlCr;
                border-top-right-radius: 0;
                bottom: $sizeIndicatorM;
                right: 1px;
            }
        }

        &--first-in-container {
            border: none;
            flex: 0 0 0;
            .c-fl-frame__drag-wrapper {
                display: none;
            }

            &.is-dragging {
                flex-basis: $dropHintSize;
            }
        }

        .is-empty & {
            &.c-fl-frame--first-in-container {
                flex: 1 1 auto;
            }

            &__drop-hint {
                flex: 1 0 100%;
                margin: 0;
            }
        }

        .c-object-view {
            display: contents;
        }
    }
</style>

<script>
import ContainerComponent  from './container.vue';
import Container from '../utils/container';
import Frame from '../utils/frame';
import ResizeHandle from  './resizeHandle.vue';
import DropHint from './dropHint.vue';
import isEditingMixin from '../mixins/isEditing';

const MIN_CONTAINER_SIZE = 5;

// Resize items so that newItem fits proportionally (newItem must be an element
// of items).  If newItem does not have a size or is sized at 100%, newItem will
// have size set to 1/n * 100, where n is the total number of items.
function sizeItems(items, newItem) {
    if (items.length === 1) {
        newItem.size = 100;
    } else {
        if (!newItem.size || newItem.size === 100) {
            newItem.size = Math.round(100 / items.length);
        }
        let oldItems = items.filter(item => item !== newItem);
        // Resize oldItems to fit inside remaining space;
        let remainder = 100 - newItem.size;
        oldItems.forEach((item) => {
            item.size = Math.round(item.size * remainder / 100);
        });
        // Ensure items add up to 100 in case of rounding error.
        let total = items.reduce((t, item) => t + item.size, 0);
        let excess = Math.round(100 - total);
        oldItems[oldItems.length - 1].size += excess;
    }
}

// Scales items proportionally so total is equal to 100.  Assumes that an item
// was removed from array.
function sizeToFill(items) {
    if (items.length === 0) {
        return;
    }
    let oldTotal = items.reduce((total, item) => total + item.size, 0);
    items.forEach((item) => {
        item.size = Math.round(item.size * 100 / oldTotal);
    });
    // Ensure items add up to 100 in case of rounding error.
    let total = items.reduce((t, item) => t + item.size, 0);
    let excess = Math.round(100 - total);
    items[items.length - 1].size += excess;
}

export default {
    inject: ['openmct', 'layoutObject'],
    mixins: [isEditingMixin],
    components: {
        ContainerComponent,
        ResizeHandle,
        DropHint
    },
    data() {
        return {
            domainObject: this.layoutObject
        }
    },
    computed: {
        layoutDirectionStr() {
            if (this.rowsLayout) {
                return 'Rows'
            } else {
                return 'Columns'
            }
        },
        containers() {
            return this.domainObject.configuration.containers;
        },
        rowsLayout() {
            return this.domainObject.configuration.rowsLayout;
        }
    },
    methods: {
        areAllContainersEmpty() {
            return !!!this.containers.filter(container => container.frames.length).length;
        },
        addContainer() {
            let container = new Container();
            this.containers.push(container);
            sizeItems(this.containers, container);
            this.persist();
        },
        deleteContainer(containerId) {
            let container = this.containers.filter(c => c.id === containerId)[0];
            let containerIndex = this.containers.indexOf(container);
            this.containers.splice(containerIndex, 1);
            sizeToFill(this.containers);
            this.persist();
        },
        moveFrame(toContainerIndex, toFrameIndex, frameId, fromContainerIndex) {
            let toContainer = this.containers[toContainerIndex];
            let fromContainer = this.containers[fromContainerIndex];
            let frame = fromContainer.frames.filter(f => f.id === frameId)[0];
            let fromIndex = fromContainer.frames.indexOf(frame);
            fromContainer.frames.splice(fromIndex, 1);
            sizeToFill(fromContainer.frames);
            toContainer.frames.splice(toFrameIndex + 1, 0, frame);
            sizeItems(toContainer.frames, frame);
            this.persist();
        },
        createFrame(containerIndex, insertFrameIndex, objectIdentifier) {
            let frame = new Frame(objectIdentifier);
            let container = this.containers[containerIndex];
            container.frames.splice(insertFrameIndex + 1, 0, frame);
            sizeItems(container.frames, frame);
            this.persist();
        },
        deleteFrame(frameId) {
            let container = this.containers
                .filter(c => c.frames.some(f => f.id === frameId))[0];
            let containerIndex = this.containers.indexOf(container);
            let frame = container
                .frames
                .filter((f => f.id === frameId))[0];
            let frameIndex = container.frames.indexOf(frame);
            container.frames.splice(frameIndex, 1);
            sizeToFill(container.frames);
            this.persist(containerIndex);
        },
        allowContainerDrop(event, index) {
            if (!event.dataTransfer.types.includes('containerid')) {
                return false;
            }

            let containerId = event.dataTransfer.getData('containerid'),
                container = this.containers.filter((c) => c.id === containerId)[0],
                containerPos = this.containers.indexOf(container);

            if (index === -1) {
                return containerPos !== 0;
            } else {
                return containerPos !== index && (containerPos - 1) !== index
            }
        },
        persist(index){
            if (index) {
                this.openmct.objects.mutate(this.domainObject, `configuration.containers[${index}]`, this.containers[index]);
            } else {
                this.openmct.objects.mutate(this.domainObject, 'configuration.containers', this.containers);
            }
        },
        startContainerResizing(index) {
            let beforeContainer = this.containers[index],
                afterContainer = this.containers[index + 1];

            this.maxMoveSize = beforeContainer.size + afterContainer.size;
        },
        containerResizing(index, delta, event) {
            let percentageMoved = Math.round(delta / this.getElSize() * 100),
                beforeContainer = this.containers[index],
                afterContainer = this.containers[index + 1];

            beforeContainer.size = this.getContainerSize(beforeContainer.size + percentageMoved);
            afterContainer.size = this.getContainerSize(afterContainer.size - percentageMoved);
        },
        endContainerResizing(event) {
            this.persist();
        },
        getElSize() {
            if (this.rowsLayout) {
                return this.$el.offsetHeight;
            } else {
                return this.$el.offsetWidth;
            }
        },
        getContainerSize(size) {
            if (size < MIN_CONTAINER_SIZE) {
                return MIN_CONTAINER_SIZE
            } else if (size > (this.maxMoveSize - MIN_CONTAINER_SIZE)) {
                return (this.maxMoveSize - MIN_CONTAINER_SIZE);
            } else {
                return size;
            }
        },
        updateDomainObject(newDomainObject) {
            this.domainObject = newDomainObject;
        },
        moveContainer(toIndex, event) {
            let containerId = event.dataTransfer.getData('containerid');
            let container = this.containers.filter(c => c.id === containerId)[0];
            let fromIndex = this.containers.indexOf(container);
            this.containers.splice(fromIndex, 1);
            if (fromIndex > toIndex) {
                this.containers.splice(toIndex + 1, 0, container);
            } else {
                this.containers.splice(toIndex, 0, container);
            }
            this.persist();
        },
        removeChildObject(identifier) {
            let removeIdentifier = this.openmct.objects.makeKeyString(identifier);

            this.containers.forEach(container => {
                container.frames = container.frames.filter(frame => {
                    let frameIdentifier = this.openmct.objects.makeKeyString(frame.domainObjectIdentifier);
                    
                    return removeIdentifier !== frameIdentifier;
                });
            });

            this.persist();
        }
    },
    mounted() {
<<<<<<< HEAD

        let context = {
            item: this.domainObject,
            addContainer: this.addContainer,
            deleteContainer: this.deleteContainer,
            deleteFrame: this.deleteFrame,
            type: 'flexible-layout'
        }

        this.composition = this.openmct.composition.get(this.domainObject);
        this.composition.on('remove', this.removeChildObject);

        this.unsubscribeSelection = this.openmct.selection.selectable(this.$el, context, true);
        this.unobserve = this.openmct.objects.observe(this.domainObject, '*', this.updateDomainObject);
    },
    beforeDestroy() {
        this.composition.off('remove', this.removeChildObject);
        this.unsubscribeSelection();
=======
        this.unobserve = this.openmct.objects.observe(this.domainObject, '*', this.updateDomainObject);
    },
    beforeDestroy() {
>>>>>>> 1dc1cc6c
        this.unobserve();
    }
}
</script><|MERGE_RESOLUTION|>--- conflicted
+++ resolved
@@ -623,30 +623,9 @@
         }
     },
     mounted() {
-<<<<<<< HEAD
-
-        let context = {
-            item: this.domainObject,
-            addContainer: this.addContainer,
-            deleteContainer: this.deleteContainer,
-            deleteFrame: this.deleteFrame,
-            type: 'flexible-layout'
-        }
-
-        this.composition = this.openmct.composition.get(this.domainObject);
-        this.composition.on('remove', this.removeChildObject);
-
-        this.unsubscribeSelection = this.openmct.selection.selectable(this.$el, context, true);
         this.unobserve = this.openmct.objects.observe(this.domainObject, '*', this.updateDomainObject);
     },
     beforeDestroy() {
-        this.composition.off('remove', this.removeChildObject);
-        this.unsubscribeSelection();
-=======
-        this.unobserve = this.openmct.objects.observe(this.domainObject, '*', this.updateDomainObject);
-    },
-    beforeDestroy() {
->>>>>>> 1dc1cc6c
         this.unobserve();
     }
 }

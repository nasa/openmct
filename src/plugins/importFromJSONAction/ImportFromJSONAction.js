--- conflicted
+++ resolved
@@ -62,20 +62,13 @@
      * @param {object} object
      * @param {object} changes
      */
-<<<<<<< HEAD
-
-=======
->>>>>>> 159563ce5ccfea6622f958cd87fd76337f44ee0d
+
     onSave(object, changes) {
         const selectFile = changes.selectFile;
         const objectTree = selectFile.body;
         this._importObjectTree(object, JSON.parse(objectTree));
     }
 
-<<<<<<< HEAD
-    // Private
-=======
->>>>>>> 159563ce5ccfea6622f958cd87fd76337f44ee0d
     /**
      * @private
      * @param {object} parent

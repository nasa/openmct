--- conflicted
+++ resolved
@@ -24,19 +24,6 @@
 import { v4 as uuid } from 'uuid';
 
 export default class ImportAsJSONAction {
-<<<<<<< HEAD
-    constructor(openmct) {
-        this.name = 'Import from JSON';
-        this.key = 'import.JSON';
-        this.description = '';
-        this.cssClass = "icon-import";
-        this.group = "json";
-        this.priority = 2;
-        this.newObjects = [];
-
-        this.openmct = openmct;
-    }
-=======
   constructor(openmct) {
     this.name = 'Import from JSON';
     this.key = 'import.JSON';
@@ -45,7 +32,6 @@
     this.group = 'import';
     this.priority = 2;
     this.newObjects = [];
->>>>>>> 55d0efa5
 
     this.openmct = openmct;
   }
@@ -68,17 +54,6 @@
       return false;
     }
 
-<<<<<<< HEAD
-        if (objectIdentifiers.length) {
-            const parentId = this.openmct.objects.makeKeyString(parent.identifier);
-            seen.push(parentId);
-
-            for (const childId of objectIdentifiers) {
-                const keystring = this.openmct.objects.makeKeyString(childId);
-                if (!tree[keystring] || seen.includes(keystring)) {
-                    continue;
-                }
-=======
     return domainObject !== undefined && this.openmct.composition.get(domainObject);
   }
   /**
@@ -108,56 +83,11 @@
    */
   _deepInstantiate(parent, tree, seen) {
     let objectIdentifiers = this._getObjectReferenceIds(parent);
->>>>>>> 55d0efa5
 
     if (objectIdentifiers.length) {
       const parentId = this.openmct.objects.makeKeyString(parent.identifier);
       seen.push(parentId);
 
-<<<<<<< HEAD
-                this.newObjects.push(newModel);
-
-                // make sure there weren't any errors saving
-                if (newModel) {
-                    this._deepInstantiate(newModel, tree, seen);
-                }
-            }
-        }
-    }
-    /**
-     * @private
-     * @param {object} parent
-     * @returns [identifiers]
-     */
-    _getObjectReferenceIds(parent) {
-        let objectIdentifiers = [];
-        let itemObjectReferences = [];
-        const objectStyles = parent?.configuration?.objectStyles;
-        const parentComposition = this.openmct.composition.get(parent);
-
-        if (parentComposition) {
-            objectIdentifiers = Array.from(parent.composition);
-        }
-
-        //conditional object styles are not saved on the composition, so we need to check for them
-        if (objectStyles) {
-            const parentObjectReference = objectStyles.conditionSetIdentifier;
-
-            if (parentObjectReference) {
-                objectIdentifiers.push(parentObjectReference);
-            }
-
-            function hasConditionSetIdentifier(item) {
-                return Boolean(item.conditionSetIdentifier);
-            }
-
-            itemObjectReferences = Object.values(objectStyles)
-                .filter(hasConditionSetIdentifier)
-                .map(item => item.conditionSetIdentifier);
-        }
-
-        return Array.from(new Set([...objectIdentifiers, ...itemObjectReferences]));
-=======
       for (const childId of objectIdentifiers) {
         const keystring = this.openmct.objects.makeKeyString(childId);
         if (!tree[keystring] || seen.includes(keystring)) {
@@ -174,7 +104,6 @@
           this._deepInstantiate(newModel, tree, seen);
         }
       }
->>>>>>> 55d0efa5
     }
   }
   /**
@@ -191,83 +120,6 @@
     if (parentComposition) {
       objectIdentifiers = Array.from(parent.composition);
     }
-<<<<<<< HEAD
-    /**
-     * @private
-     * @param {object} domainObject
-     * @param {object} objTree
-     */
-    async _importObjectTree(domainObject, objTree) {
-        const namespace = domainObject.identifier.namespace;
-        const tree = this._generateNewIdentifiers(objTree, namespace);
-        const rootId = tree.rootId;
-
-        const rootObj = tree.openmct[rootId];
-        delete rootObj.persisted;
-        this.newObjects.push(rootObj);
-
-        if (this.openmct.composition.checkPolicy(domainObject, rootObj)) {
-            this._deepInstantiate(rootObj, tree.openmct, []);
-
-            try {
-                await Promise.all(this.newObjects.map(this._instantiate, this));
-            } catch (error) {
-                this.openmct.notifications.error('Error saving objects');
-
-                throw error;
-            }
-
-            const compositionCollection = this.openmct.composition.get(domainObject);
-            let domainObjectKeyString = this.openmct.objects.makeKeyString(domainObject.identifier);
-            this.openmct.objects.mutate(rootObj, 'location', domainObjectKeyString);
-            compositionCollection.add(rootObj);
-        } else {
-            const dialog = this.openmct.overlays.dialog({
-                iconClass: 'alert',
-                message: "We're sorry, but you cannot import that object type into this object.",
-                buttons: [
-                    {
-                        label: "Ok",
-                        emphasis: true,
-                        callback: function () {
-                            dialog.dismiss();
-                        }
-                    }
-                ]
-            });
-        }
-    }
-    /**
-     * @private
-     * @param {object} model
-     * @returns {object}
-     */
-    _instantiate(model) {
-        return this.openmct.objects.save(model);
-    }
-    /**
-     * @private
-     * @param {object} oldId
-     * @param {object} newId
-     * @param {object} tree
-     * @returns {object}
-     */
-    _rewriteId(oldId, newId, tree) {
-        let newIdKeyString = this.openmct.objects.makeKeyString(newId);
-        let oldIdKeyString = this.openmct.objects.makeKeyString(oldId);
-        tree = JSON.stringify(tree).replace(new RegExp(oldIdKeyString, 'g'), newIdKeyString);
-
-        return JSON.parse(tree, (key, value) => {
-            if (value !== undefined
-                && value !== null
-                && Object.prototype.hasOwnProperty.call(value, 'key')
-                && Object.prototype.hasOwnProperty.call(value, 'namespace')
-                && value.key === oldId.key
-                && value.namespace === oldId.namespace) {
-                return newId;
-            } else {
-                return value;
-=======
 
     //conditional object styles are not saved on the composition, so we need to check for them
     if (objectStyles) {
@@ -348,7 +200,6 @@
             emphasis: true,
             callback: function () {
               dialog.dismiss();
->>>>>>> 55d0efa5
             }
           }
         ]

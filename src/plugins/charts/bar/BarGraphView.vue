--- conflicted
+++ resolved
@@ -114,19 +114,11 @@
       this.followTimeContext();
     },
     followTimeContext() {
-<<<<<<< HEAD
-      this.timeContext.on('boundsChanged', this.refreshData);
-    },
-    stopFollowingTimeContext() {
-      if (this.timeContext) {
-        this.timeContext.off('boundsChanged', this.refreshData);
-=======
       this.timeContext.on('bounds', this.refreshData);
     },
     stopFollowingTimeContext() {
       if (this.timeContext) {
         this.timeContext.off('bounds', this.refreshData);
->>>>>>> 3b0e05ed
       }
     },
     addToComposition(telemetryObject) {

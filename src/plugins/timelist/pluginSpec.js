--- conflicted
+++ resolved
@@ -219,17 +219,10 @@
           'Lorem ipsum dolor sit amet, consectetur adipiscing elit, sed do eiusmod tempor incididunt ut labore et dolore magna aliqua'
         );
         expect(itemValues[0].innerHTML.trim()).toEqual(
-<<<<<<< HEAD
-          `${moment(twoHoursPast).format('YYYY-MM-DD HH:mm:ss:SSS')}Z`
-        );
-        expect(itemValues[1].innerHTML.trim()).toEqual(
-          `${moment(oneHourPast).format('YYYY-MM-DD HH:mm:ss:SSS')}Z`
-=======
           `${moment(twoHoursPast).format('YYYY-MM-DD HH:mm:ss')}Z`
         );
         expect(itemValues[1].innerHTML.trim()).toEqual(
           `${moment(oneHourPast).format('YYYY-MM-DD HH:mm:ss')}Z`
->>>>>>> 3b0e05ed
         );
 
         done();

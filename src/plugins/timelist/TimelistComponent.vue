<!--
 Open MCT, Copyright (c) 2014-2024, United States Government
 as represented by the Administrator of the National Aeronautics and Space
 Administration. All rights reserved.

 Open MCT is licensed under the Apache License, Version 2.0 (the
 "License"); you may not use this file except in compliance with the License.
 You may obtain a copy of the License at
 http://www.apache.org/licenses/LICENSE-2.0.

 Unless required by applicable law or agreed to in writing, software
 distributed under the License is distributed on an "AS IS" BASIS, WITHOUT
 WARRANTIES OR CONDITIONS OF ANY KIND, either express or implied. See the
 License for the specific language governing permissions and limitations
 under the License.

 Open MCT includes source code licensed under additional open source
 licenses. See the Open Source Licenses file (LICENSES.md) included with
 this source code distribution or the Licensing information page available
 at runtime from the About dialog for additional information.
-->

<template>
  <div ref="timelistHolder" class="c-timelist">
    <list-view
      :items="planActivities"
      :header-items="headerItems"
      :default-sort="defaultSort"
      class="sticky"
      @item-selection-changed="setSelectionForActivity"
    />
  </div>
</template>

<script>
import _ from 'lodash';
import { v4 as uuid } from 'uuid';

import { TIME_CONTEXT_EVENTS } from '../../api/time/constants.js';
import ListView from '../../ui/components/List/ListView.vue';
import { getPreciseDuration } from '../../utils/duration.js';
import { getValidatedData, getValidatedGroups } from '../plan/util.js';
import { SORT_ORDER_OPTIONS } from './constants.js';

const SCROLL_TIMEOUT = 10000;

const TIME_FORMAT = 'YYYY-MM-DD HH:mm:ss';
const CURRENT_CSS_SUFFIX = '--is-current';
const PAST_CSS_SUFFIX = '--is-past';
const FUTURE_CSS_SUFFIX = '--is-future';
const headerItems = [
  {
    defaultDirection: true,
    isSortable: true,
    property: 'start',
    name: 'Start Time',
    format: function (value, object, key, openmct) {
      const timeFormat = openmct.time.timeSystem().timeFormat;
      const timeFormatter = openmct.telemetry.getValueFormatter({ format: timeFormat }).formatter;
      return timeFormatter.format(value, TIME_FORMAT);
    }
  },
  {
    defaultDirection: true,
    isSortable: true,
    property: 'end',
    name: 'End Time',
    format: function (value, object, key, openmct) {
      const timeFormat = openmct.time.timeSystem().timeFormat;
      const timeFormatter = openmct.telemetry.getValueFormatter({ format: timeFormat }).formatter;
      return timeFormatter.format(value, TIME_FORMAT);
    }
  },
  {
    defaultDirection: false,
    property: 'duration',
    name: 'Time To/From',
    format: function (value) {
      let result;
      if (value < 0) {
        result = `+${getPreciseDuration(Math.abs(value), {
          excludeMilliSeconds: true,
          useDayFormat: true
        })}`;
      } else if (value > 0) {
        result = `-${getPreciseDuration(value, { excludeMilliSeconds: true, useDayFormat: true })}`;
      } else {
        result = 'Now';
      }

      return result;
    }
  },
  {
    defaultDirection: true,
    property: 'name',
    name: 'Activity'
  }
];

const defaultSort = {
  property: 'start',
  defaultDirection: true
};

export default {
  components: {
    ListView
  },
  inject: ['openmct', 'domainObject', 'path', 'composition'],
  data() {
    return {
      planObjects: [],
      viewBounds: undefined,
      height: 0,
      planActivities: [],
      headerItems: headerItems,
      defaultSort: defaultSort
    };
  },
  mounted() {
    this.isEditing = this.openmct.editor.isEditing();
    this.updateTimestamp = _.throttle(this.updateTimestamp, 1000);

    this.setTimeContext();
    this.timestamp = this.timeContext.now();

    this.getPlanDataAndSetConfig(this.domainObject);

    this.unlisten = this.openmct.objects.observe(
      this.domainObject,
      'selectFile',
      this.planFileUpdated
    );
    this.unlistenConfig = this.openmct.objects.observe(
      this.domainObject,
      'configuration',
      this.setViewFromConfig
    );
    this.removeStatusListener = this.openmct.status.observe(
      this.domainObject.identifier,
      this.setStatus
    );
    this.status = this.openmct.status.get(this.domainObject.identifier);

    this.openmct.editor.on('isEditing', this.setEditState);

    this.deferAutoScroll = _.debounce(this.deferAutoScroll, 500);
    this.$el.parentElement.addEventListener('scroll', this.deferAutoScroll, true);

    if (this.composition) {
      this.composition.on('add', this.addToComposition);
      this.composition.on('remove', this.removeItem);
      this.composition.load();
    }

    this.setFixedTime(this.timeContext.getMode());
  },
  beforeUnmount() {
    if (this.unlisten) {
      this.unlisten();
    }

    if (this.unlistenConfig) {
      this.unlistenConfig();
    }

    if (this.removeStatusListener) {
      this.removeStatusListener();
    }

    this.openmct.editor.off('isEditing', this.setEditState);
    this.stopFollowingTimeContext();

    this.$el.parentElement?.removeEventListener('scroll', this.deferAutoScroll, true);
    if (this.clearAutoScrollDisabledTimer) {
      clearTimeout(this.clearAutoScrollDisabledTimer);
    }

    if (this.composition) {
      this.composition.off('add', this.addToComposition);
      this.composition.off('remove', this.removeItem);
    }
  },
  methods: {
    setTimeContext() {
      this.stopFollowingTimeContext();
      this.timeContext = this.openmct.time.getContextForView(this.path);
      this.followTimeContext();
    },
    followTimeContext() {
      this.timeContext.on(TIME_CONTEXT_EVENTS.modeChanged, this.setFixedTime);
      this.timeContext.on(TIME_CONTEXT_EVENTS.tick, this.updateTimestamp);
    },
    stopFollowingTimeContext() {
      if (this.timeContext) {
        this.timeContext.off(TIME_CONTEXT_EVENTS.modeChanged, this.setFixedTime);
        this.timeContext.off(TIME_CONTEXT_EVENTS.tick, this.updateTimestamp);
      }
    },
    planFileUpdated(selectFile) {
      this.getPlanData({
        selectFile,
        sourceMap: this.domainObject.sourceMap
      });
    },
    getPlanDataAndSetConfig(mutatedObject) {
      this.getPlanData(mutatedObject);
      this.setViewFromConfig(mutatedObject.configuration);
    },
    setViewFromConfig(configuration) {
      if (this.isEditing) {
        this.filterValue = configuration.filter;
        this.hideAll = false;
        this.listActivities();
      } else {
        this.filterValue = configuration.filter;
        this.setSort();
        this.listActivities();
      }
    },
    updateTimestamp(timestamp) {
      //The clock never stops ticking
      this.updateTimeStampAndListActivities(timestamp);
    },
    setFixedTime() {
      this.filterValue = this.domainObject.configuration.filter;
      this.isFixedTime = !this.timeContext.isRealTime();
      if (this.isFixedTime) {
        this.hideAll = false;
      }
    },
    addItem(domainObject) {
      this.planObjects = [domainObject];
      this.resetPlanData();
      if (domainObject.type === 'plan') {
        this.getPlanDataAndSetConfig({
          ...this.domainObject,
          selectFile: domainObject.selectFile,
          sourceMap: domainObject.sourceMap
        });
      }
    },
    addToComposition(telemetryObject) {
      if (this.planObjects.length > 0) {
        this.confirmReplacePlan(telemetryObject);
      } else {
        this.addItem(telemetryObject);
      }
    },
    confirmReplacePlan(telemetryObject) {
      const dialog = this.openmct.overlays.dialog({
        iconClass: 'alert',
        message: 'This action will replace the current plan. Do you want to continue?',
        buttons: [
          {
            label: 'Ok',
            emphasis: true,
            callback: () => {
              const oldTelemetryObject = this.planObjects[0];
              this.removeFromComposition(oldTelemetryObject);
              this.addItem(telemetryObject);
              dialog.dismiss();
            }
          },
          {
            label: 'Cancel',
            callback: () => {
              this.removeFromComposition(telemetryObject);
              dialog.dismiss();
            }
          }
        ]
      });
    },
    removeFromComposition(telemetryObject) {
      this.composition.remove(telemetryObject);
    },
    removeItem() {
      this.planObjects = [];
      this.resetPlanData();
    },
    resetPlanData() {
      this.planData = {};
    },
    getPlanData(domainObject) {
      this.planData = getValidatedData(domainObject);
    },
    listActivities() {
      let groups = getValidatedGroups(this.domainObject, this.planData);
      let activities = [];

      groups.forEach((key) => {
        if (this.planData[key] === undefined) {
          return;
        }
        // Create new objects so Vue 3 can detect any changes
        activities = activities.concat(JSON.parse(JSON.stringify(this.planData[key])));
      });
      // filter activities first, then sort by start time
      activities = activities.filter(this.filterActivities).sort(this.sortByStartTime);
      activities = this.applyStyles(activities);
      this.planActivities = [...activities];
      //We need to wait for the next tick since we need the height of the row from the DOM
      this.$nextTick(this.setScrollTop);
    },
    updateTimeStampAndListActivities(time) {
      this.timestamp = time;

      this.listActivities();
    },
    isActivityInBounds(activity) {
      const startInBounds =
        activity.start >= this.timeContext.bounds()?.start &&
        activity.start <= this.timeContext.bounds()?.end;
      const endInBounds =
        activity.end >= this.timeContext.bounds()?.start &&
        activity.end <= this.timeContext.bounds()?.end;
      const middleInBounds =
        activity.start <= this.timeContext.bounds()?.start &&
        activity.end >= this.timeContext.bounds()?.end;

      return startInBounds || endInBounds || middleInBounds;
    },
    filterActivities(activity) {
      if (this.isEditing) {
        return true;
      }

      const hasFilterMatch = this.filterByName(activity.name);
      if (hasFilterMatch === false || this.hideAll === true) {
        return false;
      }

      if (!this.isActivityInBounds(activity)) {
        return false;
      }
      //current event or future start event or past end event
      const showCurrentEvents = this.domainObject.configuration.currentEventsIndex > 0;

      const isCurrent =
        showCurrentEvents && this.timestamp >= activity.start && this.timestamp <= activity.end;
      const isPast = this.timestamp > activity.end;
      const isFuture = this.timestamp < activity.start;

      return isCurrent || isPast || isFuture;
    },
    filterByName(name) {
      const filters = this.filterValue.split(',');

      return filters.some((search) => {
        const normalized = search.trim().toLowerCase();
        const regex = new RegExp(normalized);

        return regex.test(name.toLowerCase());
      });
    },
    // Add activity classes, increase activity counts by type,
    // set indices of the first occurrences of current and future activities - used for scrolling
    styleActivity(activity, index) {
      if (this.timestamp >= activity.start && this.timestamp <= activity.end) {
        activity.cssClass = CURRENT_CSS_SUFFIX;
        if (this.firstCurrentActivityIndex < 0) {
          this.firstCurrentActivityIndex = index;
        }
<<<<<<< HEAD

        if (activity.id) {
          activity.key = activity.id;
        } else if (!activity.key) {
          activity.key = uuid();
=======
        this.currentActivitiesCount = this.currentActivitiesCount + 1;
      } else if (this.timestamp < activity.start) {
        activity.cssClass = FUTURE_CSS_SUFFIX;
        //the index of the first activity that's greater than the current timestamp
        if (this.firstFutureActivityIndex < 0) {
          this.firstFutureActivityIndex = index;
>>>>>>> 43ae3cf6
        }
        this.futureActivitiesCount = this.futureActivitiesCount + 1;
      } else {
        activity.cssClass = PAST_CSS_SUFFIX;
        this.pastActivitiesCount = this.pastActivitiesCount + 1;
      }

      if (!activity.key) {
        activity.key = uuid();
      }

      if (activity.start < this.timestamp) {
        //if the activity start time has passed, display the time to the end of the activity
        activity.duration = activity.end - this.timestamp;
      } else {
        activity.duration = activity.start - this.timestamp;
      }

      return activity;
    },
    applyStyles(activities) {
      this.firstCurrentOrFutureActivityIndex = -1;
      this.firstCurrentActivityIndex = -1;
      this.firstFutureActivityIndex = -1;
      this.currentActivitiesCount = 0;
      this.pastActivitiesCount = 0;
      this.futureActivitiesCount = 0;

      const styledActivities = activities.map(this.styleActivity);

      if (this.firstCurrentActivityIndex > -1) {
        this.firstCurrentOrFutureActivityIndex = this.firstCurrentActivityIndex;
      } else if (this.firstFutureActivityIndex > -1) {
        this.firstCurrentOrFutureActivityIndex = this.firstFutureActivityIndex;
      }

      return styledActivities;
    },
    canAutoScroll() {
      //this distinguishes between programmatic vs user-triggered scroll events
      this.autoScrolled = this.dontAutoScroll !== true;

      return this.autoScrolled;
    },
    resetScroll() {
      if (this.canAutoScroll() === false) {
        return;
      }

      this.firstCurrentOrFutureActivityIndex = -1;
      this.pastActivitiesCount = 0;
      this.currentActivitiesCount = 0;
      this.futureActivitiesCount = 0;
      this.$el.parentElement?.scrollTo({ top: 0 });
      this.autoScrolled = false;
    },
    setScrollTop() {
      //The view isn't ready yet
      if (!this.$el.parentElement) {
        return;
      }

      if (this.canAutoScroll() === false) {
        return;
      }

      // See #7167 for scrolling algorithm
      const scrollTop = this.calculateScrollOffset();

      if (scrollTop === undefined) {
        this.resetScroll();
      } else {
        this.$el.parentElement?.scrollTo({
          top: scrollTop,
          behavior: 'smooth'
        });
        this.autoScrolled = false;
      }
    },
    calculateScrollOffset() {
      let scrollTop;

      //No scrolling necessary if no past events are present
      if (this.pastActivitiesCount > 0) {
        const row = this.$el.querySelector('.js-list-item');
        const ROW_HEIGHT = row.getBoundingClientRect().height;

        const maxViewableActivities =
          Math.floor(this.$el.parentElement.getBoundingClientRect().height / ROW_HEIGHT) - 1;

        const currentAndFutureActivities = this.currentActivitiesCount + this.futureActivitiesCount;

        //If there is more viewable area than all current and future activities combined, then show some past events
        const numberOfPastEventsToShow = maxViewableActivities - currentAndFutureActivities;
        if (numberOfPastEventsToShow > 0) {
          //some past events can be shown - get that scroll index
          if (this.pastActivitiesCount > numberOfPastEventsToShow) {
            scrollTop =
              ROW_HEIGHT * (this.firstCurrentOrFutureActivityIndex + numberOfPastEventsToShow);
          }
        } else {
          // only show current and future events
          scrollTop = ROW_HEIGHT * this.firstCurrentOrFutureActivityIndex;
        }
      }

      return scrollTop;
    },
    deferAutoScroll() {
      //if this is not a user-triggered event, don't defer auto scrolling
      if (this.autoScrolled) {
        this.autoScrolled = false;

        return;
      }

      this.dontAutoScroll = true;
      const self = this;
      if (this.clearAutoScrollDisabledTimer) {
        clearTimeout(this.clearAutoScrollDisabledTimer);
      }

      this.clearAutoScrollDisabledTimer = setTimeout(() => {
        self.dontAutoScroll = false;
        self.setScrollTop();
      }, SCROLL_TIMEOUT);
    },
    setSort() {
      const sortOrder = SORT_ORDER_OPTIONS[this.domainObject.configuration.sortOrderIndex];
      const property = sortOrder.property;
      const direction = sortOrder.direction.toLowerCase() === 'asc';
      this.defaultSort = {
        property,
        defaultDirection: direction
      };
    },
    sortByStartTime(a, b) {
      const numA = parseInt(a.start, 10);
      const numB = parseInt(b.start, 10);

      return numA - numB;
    },
    setStatus(status) {
      this.status = status;
    },
    setEditState(isEditing) {
      this.isEditing = isEditing;
      this.setViewFromConfig(this.domainObject.configuration);
    },
    setSelectionForActivity(activity, element) {
      const multiSelect = false;

      this.openmct.selection.select(
        [
          {
            element: element,
            context: {
              type: 'activity',
              activity: activity
            }
          },
          {
            element: this.openmct.layout.$refs.browseObject.$el,
            context: {
              item: this.domainObject,
              supportsMultiSelect: false
            }
          }
        ],
        multiSelect
      );
    }
  }
};
</script><|MERGE_RESOLUTION|>--- conflicted
+++ resolved
@@ -363,20 +363,12 @@
         if (this.firstCurrentActivityIndex < 0) {
           this.firstCurrentActivityIndex = index;
         }
-<<<<<<< HEAD
-
-        if (activity.id) {
-          activity.key = activity.id;
-        } else if (!activity.key) {
-          activity.key = uuid();
-=======
         this.currentActivitiesCount = this.currentActivitiesCount + 1;
       } else if (this.timestamp < activity.start) {
         activity.cssClass = FUTURE_CSS_SUFFIX;
         //the index of the first activity that's greater than the current timestamp
         if (this.firstFutureActivityIndex < 0) {
           this.firstFutureActivityIndex = index;
->>>>>>> 43ae3cf6
         }
         this.futureActivitiesCount = this.futureActivitiesCount + 1;
       } else {
@@ -384,7 +376,9 @@
         this.pastActivitiesCount = this.pastActivitiesCount + 1;
       }
 
-      if (!activity.key) {
+      if (activity.id) {
+        activity.key = activity.id;
+      } else if (!activity.key) {
         activity.key = uuid();
       }
 

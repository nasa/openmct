--- conflicted
+++ resolved
@@ -21,7 +21,6 @@
 -->
 
 <template>
-<<<<<<< HEAD
   <div ref="timelistHolder" :class="listTypeClass">
     <template v-if="isExpanded">
       <expanded-view-item
@@ -34,40 +33,6 @@
       >
       </expanded-view-item>
     </template>
-    <div v-else class="c-table c-table--sortable c-list-view c-list-view--sticky-header sticky">
-      <table class="c-table__body js-table__body">
-        <thead class="c-table__header">
-          <tr>
-            <list-header
-              v-for="headerItem in headerItems"
-              :key="headerItem.property"
-              :direction="
-                defaultSort.property === headerItem.property
-                  ? defaultSort.defaultDirection
-                  : headerItem.defaultDirection
-              "
-              :is-sortable="headerItem.isSortable"
-              :aria-label="headerItem.name"
-              :title="headerItem.name"
-              :property="headerItem.property"
-              :current-sort="defaultSort.property"
-              @sort="sort"
-            />
-          </tr>
-        </thead>
-        <tbody>
-          <list-item
-            v-for="item in sortedItems"
-            :key="item.key"
-            :item="item"
-            :item-properties="itemProperties"
-            @click.stop="setSelectionForActivity(item, $event.currentTarget)"
-          />
-        </tbody>
-      </table>
-    </div>
-=======
-  <div ref="timelistHolder" class="c-timelist">
     <list-view
       :items="planActivities"
       :header-items="headerItems"
@@ -75,7 +40,6 @@
       class="sticky"
       @item-selection-changed="setSelectionForActivity"
     />
->>>>>>> 735c8236
   </div>
 </template>
 
@@ -84,27 +48,21 @@
 import { v4 as uuid } from 'uuid';
 
 import { TIME_CONTEXT_EVENTS } from '../../api/time/constants.js';
-import ListHeader from '../../ui/components/List/ListHeader.vue';
-import ListItem from '../../ui/components/List/ListItem.vue';
+import ListView from '../../ui/components/List/ListView.vue';
 import { getPreciseDuration } from '../../utils/duration.js';
-<<<<<<< HEAD
-import { getValidatedData, getValidatedGroups } from '../plan/util.js';
-import {
-  CURRENT_CSS_SUFFIX,
-  FUTURE_CSS_SUFFIX,
-  PAST_CSS_SUFFIX,
-  SORT_ORDER_OPTIONS
-} from './constants.js';
-import ExpandedViewItem from './ExpandedViewItem.vue';
-=======
 import { getFilteredValues, getValidatedData, getValidatedGroups } from '../plan/util.js';
 import { SORT_ORDER_OPTIONS } from './constants.js';
->>>>>>> 735c8236
+import ExpandedViewItem from './ExpandedViewItem.vue';
 
 const SCROLL_TIMEOUT = 10000;
 
 const TIME_FORMAT = 'YYYY-MM-DD HH:mm:ss';
 const SAME_DAY_PRECISION_SECONDS = 'HH:mm:ss';
+
+const CURRENT_CSS_SUFFIX = '--is-current';
+const PAST_CSS_SUFFIX = '--is-past';
+const FUTURE_CSS_SUFFIX = '--is-future';
+
 const headerItems = [
   {
     defaultDirection: true,
@@ -184,8 +142,7 @@
 export default {
   components: {
     ExpandedViewItem,
-    ListHeader,
-    ListItem
+    ListView
   },
   inject: ['openmct', 'domainObject', 'path', 'composition'],
   data() {
@@ -335,20 +292,13 @@
       this.setViewFromConfig(mutatedObject.configuration);
     },
     setViewFromConfig(configuration) {
-<<<<<<< HEAD
-      this.filterValue = configuration.filter;
-=======
       this.filterValue = configuration.filter || '';
       this.filterMetadataValue = configuration.filterMetadata || '';
->>>>>>> 735c8236
       if (this.isEditing) {
         this.hideAll = false;
       } else {
         this.setSort();
-<<<<<<< HEAD
         this.isExpanded = configuration.isExpanded;
-=======
->>>>>>> 735c8236
       }
       this.listActivities();
     },
@@ -548,9 +498,7 @@
         this.pastActivitiesCount = this.pastActivitiesCount + 1;
       }
 
-      if (activity.id) {
-        activity.key = activity.id;
-      } else if (!activity.key) {
+      if (!activity.key) {
         activity.key = uuid();
       }
 
@@ -694,7 +642,6 @@
       this.isEditing = isEditing;
       this.setViewFromConfig(this.domainObject.configuration);
     },
-<<<<<<< HEAD
     sort(data) {
       const property = data.property;
       const direction = data.direction;
@@ -706,8 +653,6 @@
         this.defaultSort.defaultDirection = direction;
       }
     },
-=======
->>>>>>> 735c8236
     setSelectionForActivity(activity, element) {
       const multiSelect = false;
 

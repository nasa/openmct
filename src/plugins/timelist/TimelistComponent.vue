--- conflicted
+++ resolved
@@ -414,7 +414,6 @@
         const regex = new RegExp(normalized);
         const activityValues = getFilteredValues(activity);
 
-<<<<<<< HEAD
         return regex.test(activityValues.join().toLowerCase());
       });
     },
@@ -425,12 +424,6 @@
         activity.cssClass = CURRENT_CSS_SUFFIX;
         if (this.firstCurrentActivityIndex < 0) {
           this.firstCurrentActivityIndex = index;
-=======
-        if (activity.id) {
-          activity.key = activity.id;
-        } else if (!activity.key) {
-          activity.key = uuid();
->>>>>>> b0a21d40
         }
         this.currentActivitiesCount = this.currentActivitiesCount + 1;
       } else if (this.timestamp < activity.start) {
@@ -445,9 +438,11 @@
         this.pastActivitiesCount = this.pastActivitiesCount + 1;
       }
 
-      if (!activity.key) {
-        activity.key = uuid();
-      }
+        if (activity.id) {
+          activity.key = activity.id;
+        } else if (!activity.key) {
+          activity.key = uuid();
+        }
 
       activity.duration = activity.end - activity.start;
 

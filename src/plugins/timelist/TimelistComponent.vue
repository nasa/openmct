<!--
 Open MCT, Copyright (c) 2014-2024, United States Government
 as represented by the Administrator of the National Aeronautics and Space
 Administration. All rights reserved.

 Open MCT is licensed under the Apache License, Version 2.0 (the
 "License"); you may not use this file except in compliance with the License.
 You may obtain a copy of the License at
 http://www.apache.org/licenses/LICENSE-2.0.

 Unless required by applicable law or agreed to in writing, software
 distributed under the License is distributed on an "AS IS" BASIS, WITHOUT
 WARRANTIES OR CONDITIONS OF ANY KIND, either express or implied. See the
 License for the specific language governing permissions and limitations
 under the License.

 Open MCT includes source code licensed under additional open source
 licenses. See the Open Source Licenses file (LICENSES.md) included with
 this source code distribution or the Licensing information page available
 at runtime from the About dialog for additional information.
-->

<template>
  <div ref="timelistHolder" :class="listTypeClass">
    <expanded-view
      v-if="isExpanded"
      :items="planActivities"
      :header-items="headerItems"
      :default-sort="defaultSort"
    ></expanded-view>
    <list-view
      v-else
      :items="planActivities"
      :header-items="headerItems"
      :default-sort="defaultSort"
      class="sticky"
      @item-selection-changed="setSelectionForActivity"
    />
  </div>
</template>

<script>
import _ from 'lodash';
import { v4 as uuid } from 'uuid';

import { TIME_CONTEXT_EVENTS } from '../../api/time/constants.js';
import ListView from '../../ui/components/List/ListView.vue';
import { getPreciseDuration } from '../../utils/duration.js';
import {
  getFilteredValues,
  getFilterMetadataProperties,
  getValidatedData,
  getValidatedGroups
} from '../plan/util.js';
import { SORT_ORDER_OPTIONS } from './constants.js';
import ExpandedView from './ExpandedView.vue';

const SCROLL_TIMEOUT = 10000;

const TIME_FORMAT = 'YYYY-MM-DD HH:mm:ss';
const CURRENT_CSS_SUFFIX = '--is-current';
const PAST_CSS_SUFFIX = '--is-past';
const FUTURE_CSS_SUFFIX = '--is-future';
const headerItems = [
  {
    defaultDirection: true,
    isSortable: true,
    property: 'start',
    name: 'Start Time',
    format: function (value, object, key, openmct) {
      const timeFormat = openmct.time.timeSystem().timeFormat;
      const timeFormatter = openmct.telemetry.getValueFormatter({ format: timeFormat }).formatter;
      return timeFormatter.format(value, TIME_FORMAT);
    }
  },
  {
    defaultDirection: true,
    isSortable: true,
    property: 'end',
    name: 'End Time',
    format: function (value, object, key, openmct) {
      const timeFormat = openmct.time.timeSystem().timeFormat;
      const timeFormatter = openmct.telemetry.getValueFormatter({ format: timeFormat }).formatter;
      return timeFormatter.format(value, TIME_FORMAT);
    }
  },
  {
    defaultDirection: false,
    property: 'countdown',
    name: 'Time To/From',
    format: function (value, object, key, openmct, options = {}) {
      let result;
      if (value < 0) {
        const prefix = options.skipPrefix ? '' : '+';
        result = `${prefix}${getPreciseDuration(Math.abs(value), {
          excludeMilliSeconds: true,
          useDayFormat: true
        })}`;
      } else if (value > 0) {
        const prefix = options.skipPrefix ? '' : '+';
        result = `${prefix}${getPreciseDuration(value, {
          excludeMilliSeconds: true,
          useDayFormat: true
        })}`;
      } else {
        result = 'Now';
      }

      return result;
    }
  },
  {
    defaultDirection: false,
    property: 'duration',
    name: 'Duration',
    format: function (value, object, key, openmct) {
      return `${getPreciseDuration(value, { excludeMilliSeconds: true, useDayFormat: true })}`;
    }
  },
  {
    defaultDirection: true,
    property: 'name',
    name: 'Activity'
  }
];

const defaultSort = {
  property: 'start',
  defaultDirection: true
};

export default {
  components: {
    ExpandedView,
    ListView
  },
  inject: ['openmct', 'domainObject', 'path', 'composition'],
  data() {
    return {
      planObjects: [],
      viewBounds: undefined,
      height: 0,
      planActivities: [],
      headerItems: headerItems,
      defaultSort: defaultSort,
      isExpanded: false
    };
  },
  computed: {
    listTypeClass() {
      if (this.isExpanded) {
        return 'c-timelist c-timelist--large';
      }
      return 'c-timelist';
    }
  },
  mounted() {
    this.isEditing = this.openmct.editor.isEditing();
    this.updateTimestamp = _.throttle(this.updateTimestamp, 1000);

    this.setTimeContext();
    this.timestamp = this.timeContext.now();

    this.getPlanDataAndSetConfig(this.domainObject);

    this.unlisten = this.openmct.objects.observe(
      this.domainObject,
      'selectFile',
      this.planFileUpdated
    );
    this.unlistenConfig = this.openmct.objects.observe(
      this.domainObject,
      'configuration',
      this.setViewFromConfig
    );
    this.removeStatusListener = this.openmct.status.observe(
      this.domainObject.identifier,
      this.setStatus
    );
    this.status = this.openmct.status.get(this.domainObject.identifier);

    this.openmct.editor.on('isEditing', this.setEditState);

    this.deferAutoScroll = _.debounce(this.deferAutoScroll, 500);
    this.$el.parentElement.addEventListener('scroll', this.deferAutoScroll, true);

    if (this.composition) {
      this.composition.on('add', this.addToComposition);
      this.composition.on('remove', this.removeItem);
      this.composition.load();
    }

    this.setFixedTime(this.timeContext.getMode());
  },
  beforeUnmount() {
    if (this.unlisten) {
      this.unlisten();
    }

    if (this.unlistenConfig) {
      this.unlistenConfig();
    }

    if (this.removeStatusListener) {
      this.removeStatusListener();
    }

    this.openmct.editor.off('isEditing', this.setEditState);
    this.stopFollowingTimeContext();

    this.$el.parentElement?.removeEventListener('scroll', this.deferAutoScroll, true);
    if (this.clearAutoScrollDisabledTimer) {
      clearTimeout(this.clearAutoScrollDisabledTimer);
    }

    if (this.composition) {
      this.composition.off('add', this.addToComposition);
      this.composition.off('remove', this.removeItem);
    }
  },
  methods: {
    setTimeContext() {
      this.stopFollowingTimeContext();
      this.timeContext = this.openmct.time.getContextForView(this.path);
      this.followTimeContext();
    },
    followTimeContext() {
      this.timeContext.on(TIME_CONTEXT_EVENTS.modeChanged, this.setFixedTime);
      this.timeContext.on(TIME_CONTEXT_EVENTS.tick, this.updateTimestamp);
    },
    stopFollowingTimeContext() {
      if (this.timeContext) {
        this.timeContext.off(TIME_CONTEXT_EVENTS.modeChanged, this.setFixedTime);
        this.timeContext.off(TIME_CONTEXT_EVENTS.tick, this.updateTimestamp);
      }
    },
    planFileUpdated(selectFile) {
      this.getPlanData({
        selectFile,
        sourceMap: this.domainObject.sourceMap
      });
    },
    getPlanDataAndSetConfig(mutatedObject) {
      this.getPlanData(mutatedObject);
      this.setViewFromConfig(mutatedObject.configuration);
    },
    setViewFromConfig(configuration) {
<<<<<<< HEAD
      this.filterValue = configuration.filter;
=======
      this.filterValue = configuration.filter || '';
      this.filterMetadataValue = configuration.filterMetadata || '';
>>>>>>> 45762f34
      if (this.isEditing) {
        this.hideAll = false;
      } else {
        this.setSort();
<<<<<<< HEAD
        this.isExpanded = configuration.isExpanded;
=======
>>>>>>> 45762f34
      }
      this.listActivities();
    },
    updateTimestamp(timestamp) {
      //The clock never stops ticking
      this.updateTimeStampAndListActivities(timestamp);
    },
    setFixedTime() {
      this.filterValue = this.domainObject.configuration.filter || '';
      this.filterMetadataValue = this.domainObject.configuration.filterMetadata || '';
      this.isFixedTime = !this.timeContext.isRealTime();
      if (this.isFixedTime) {
        this.hideAll = false;
      }
    },
    addItem(domainObject) {
      this.planObjects = [domainObject];
      this.resetPlanData();
      if (domainObject.type === 'plan') {
        this.getPlanDataAndSetConfig({
          ...this.domainObject,
          selectFile: domainObject.selectFile,
          sourceMap: domainObject.sourceMap
        });
      }
    },
    addToComposition(telemetryObject) {
      if (this.planObjects.length > 0) {
        this.confirmReplacePlan(telemetryObject);
      } else {
        this.addItem(telemetryObject);
      }
    },
    confirmReplacePlan(telemetryObject) {
      const dialog = this.openmct.overlays.dialog({
        iconClass: 'alert',
        message: 'This action will replace the current plan. Do you want to continue?',
        buttons: [
          {
            label: 'Ok',
            emphasis: true,
            callback: () => {
              const oldTelemetryObject = this.planObjects[0];
              this.removeFromComposition(oldTelemetryObject);
              this.addItem(telemetryObject);
              dialog.dismiss();
            }
          },
          {
            label: 'Cancel',
            callback: () => {
              this.removeFromComposition(telemetryObject);
              dialog.dismiss();
            }
          }
        ]
      });
    },
    removeFromComposition(telemetryObject) {
      this.composition.remove(telemetryObject);
    },
    removeItem() {
      this.planObjects = [];
      this.resetPlanData();
    },
    resetPlanData() {
      this.planData = {};
    },
    getPlanData(domainObject) {
      this.planData = getValidatedData(domainObject);
    },
    listActivities() {
      let groups = getValidatedGroups(this.domainObject, this.planData);
      let activities = [];

      groups.forEach((key) => {
        if (this.planData[key] === undefined) {
          return;
        }
        // Create new objects so Vue 3 can detect any changes
        activities = activities.concat(JSON.parse(JSON.stringify(this.planData[key])));
      });
      // filter activities first, then sort by start time
      activities = activities.filter(this.filterActivities).sort(this.sortByStartTime);
      activities = this.applyStyles(activities);
      this.planActivities = [...activities];
      //We need to wait for the next tick since we need the height of the row from the DOM
      this.$nextTick(this.setScrollTop);
    },
    updateTimeStampAndListActivities(time) {
      this.timestamp = time;

      this.listActivities();
    },
    isActivityInBounds(activity) {
      const startInBounds =
        activity.start >= this.timeContext.bounds()?.start &&
        activity.start <= this.timeContext.bounds()?.end;
      const endInBounds =
        activity.end >= this.timeContext.bounds()?.start &&
        activity.end <= this.timeContext.bounds()?.end;
      const middleInBounds =
        activity.start <= this.timeContext.bounds()?.start &&
        activity.end >= this.timeContext.bounds()?.end;

      return startInBounds || endInBounds || middleInBounds;
    },
    filterActivities(activity) {
      if (this.isEditing) {
        return true;
      }

      let hasNameMatch = false;
      let hasMetadataMatch = false;
      if (this.filterValue || this.filterMetadataValue) {
        if (this.filterValue) {
          hasNameMatch = this.filterByName(activity.name);
        }
        if (this.filterMetadataValue) {
          hasMetadataMatch = this.filterByMetadata(activity);
        }
      } else {
        hasNameMatch = true;
        hasMetadataMatch = true;
      }

      const hasFilterMatch = hasNameMatch || hasMetadataMatch;
      if (hasFilterMatch === false || this.hideAll === true) {
        return false;
      }

      if (!this.isActivityInBounds(activity)) {
        return false;
      }
      //current event or future start event or past end event
      const showCurrentEvents = this.domainObject.configuration.currentEventsIndex > 0;

      const isCurrent =
        showCurrentEvents && this.timestamp >= activity.start && this.timestamp <= activity.end;
      const isPast = this.timestamp > activity.end;
      const isFuture = this.timestamp < activity.start;

      return isCurrent || isPast || isFuture;
    },
    filterByName(name) {
      const filters = this.filterValue.split(',');

      return filters.some((search) => {
        const normalized = search.trim().toLowerCase();
        const regex = new RegExp(normalized);

        return regex.test(name.toLowerCase());
      });
    },
    filterByMetadata(activity) {
      const filters = this.filterMetadataValue.split(',');

      return filters.some((search) => {
        const normalized = search.trim().toLowerCase();
        const regex = new RegExp(normalized);
        const activityValues = getFilteredValues(activity);

        return regex.test(activityValues.join().toLowerCase());
      });
    },
    // Add activity classes, increase activity counts by type,
    // set indices of the first occurrences of current and future activities - used for scrolling
    styleActivity(activity, index) {
      if (this.timestamp >= activity.start && this.timestamp <= activity.end) {
        activity.cssClass = CURRENT_CSS_SUFFIX;
        if (this.firstCurrentActivityIndex < 0) {
          this.firstCurrentActivityIndex = index;
        }
        this.currentActivitiesCount = this.currentActivitiesCount + 1;
      } else if (this.timestamp < activity.start) {
        activity.cssClass = FUTURE_CSS_SUFFIX;
        //the index of the first activity that's greater than the current timestamp
        if (this.firstFutureActivityIndex < 0) {
          this.firstFutureActivityIndex = index;
        }
        this.futureActivitiesCount = this.futureActivitiesCount + 1;
      } else {
        activity.cssClass = PAST_CSS_SUFFIX;
        this.pastActivitiesCount = this.pastActivitiesCount + 1;
      }

      if (!activity.key) {
        activity.key = uuid();
      }

      activity.duration = activity.end - activity.start;

      if (activity.start < this.timestamp) {
        //if the activity start time has passed, display the time to the end of the activity
        activity.countdown = activity.end - this.timestamp;
      } else {
        activity.countdown = activity.start - this.timestamp;
      }

      return activity;
    },
    applyStyles(activities) {
      this.firstCurrentOrFutureActivityIndex = -1;
      this.firstCurrentActivityIndex = -1;
      this.firstFutureActivityIndex = -1;
      this.currentActivitiesCount = 0;
      this.pastActivitiesCount = 0;
      this.futureActivitiesCount = 0;

      const styledActivities = activities.map(this.styleActivity);

      if (this.firstCurrentActivityIndex > -1) {
        this.firstCurrentOrFutureActivityIndex = this.firstCurrentActivityIndex;
      } else if (this.firstFutureActivityIndex > -1) {
        this.firstCurrentOrFutureActivityIndex = this.firstFutureActivityIndex;
      }

      return styledActivities;
    },
    canAutoScroll() {
      //this distinguishes between programmatic vs user-triggered scroll events
      this.autoScrolled = this.dontAutoScroll !== true;

      return this.autoScrolled;
    },
    resetScroll() {
      if (this.canAutoScroll() === false) {
        return;
      }

      this.firstCurrentOrFutureActivityIndex = -1;
      this.pastActivitiesCount = 0;
      this.currentActivitiesCount = 0;
      this.futureActivitiesCount = 0;
      this.$el.parentElement?.scrollTo({ top: 0 });
      this.autoScrolled = false;
    },
    setScrollTop() {
      //The view isn't ready yet
      if (!this.$el.parentElement || this.isExpanded) {
        return;
      }

      if (this.canAutoScroll() === false) {
        return;
      }

      // See #7167 for scrolling algorithm
      const scrollTop = this.calculateScrollOffset();

      if (scrollTop === undefined) {
        this.resetScroll();
      } else {
        this.$el.parentElement?.scrollTo({
          top: scrollTop,
          behavior: 'smooth'
        });
        this.autoScrolled = false;
      }
    },
    calculateScrollOffset() {
      let scrollTop;

      //No scrolling necessary if no past events are present
      if (this.pastActivitiesCount > 0) {
        const row = this.$el.querySelector('.js-list-item');
        const ROW_HEIGHT = row.getBoundingClientRect().height;

        const maxViewableActivities =
          Math.floor(this.$el.parentElement.getBoundingClientRect().height / ROW_HEIGHT) - 1;

        const currentAndFutureActivities = this.currentActivitiesCount + this.futureActivitiesCount;

        //If there is more viewable area than all current and future activities combined, then show some past events
        const numberOfPastEventsToShow = maxViewableActivities - currentAndFutureActivities;
        if (numberOfPastEventsToShow > 0) {
          //some past events can be shown - get that scroll index
          if (this.pastActivitiesCount > numberOfPastEventsToShow) {
            scrollTop =
              ROW_HEIGHT * (this.firstCurrentOrFutureActivityIndex + numberOfPastEventsToShow);
          }
        } else {
          // only show current and future events
          scrollTop = ROW_HEIGHT * this.firstCurrentOrFutureActivityIndex;
        }
      }

      return scrollTop;
    },
    deferAutoScroll() {
      //if this is not a user-triggered event, don't defer auto scrolling
      if (this.autoScrolled) {
        this.autoScrolled = false;

        return;
      }

      this.dontAutoScroll = true;
      const self = this;
      if (this.clearAutoScrollDisabledTimer) {
        clearTimeout(this.clearAutoScrollDisabledTimer);
      }

      this.clearAutoScrollDisabledTimer = setTimeout(() => {
        self.dontAutoScroll = false;
        self.setScrollTop();
      }, SCROLL_TIMEOUT);
    },
    setSort() {
      const sortOrder = SORT_ORDER_OPTIONS[this.domainObject.configuration.sortOrderIndex];
      const property = sortOrder.property;
      const direction = sortOrder.direction.toLowerCase() === 'asc';
      this.defaultSort = {
        property,
        defaultDirection: direction
      };
    },
    sortByStartTime(a, b) {
      const numA = parseInt(a.start, 10);
      const numB = parseInt(b.start, 10);

      return numA - numB;
    },
    setStatus(status) {
      this.status = status;
    },
    setEditState(isEditing) {
      this.isEditing = isEditing;
      this.setViewFromConfig(this.domainObject.configuration);
    },
    setSelectionForActivity(activity, element) {
      const multiSelect = false;

      this.openmct.selection.select(
        [
          {
            element: element,
            context: {
              type: 'activity',
              activity: activity
            }
          },
          {
            element: this.openmct.layout.$refs.browseObject.$el,
            context: {
              item: this.domainObject,
              supportsMultiSelect: false
            }
          }
        ],
        multiSelect
      );
    }
  }
};
</script><|MERGE_RESOLUTION|>--- conflicted
+++ resolved
@@ -245,20 +245,13 @@
       this.setViewFromConfig(mutatedObject.configuration);
     },
     setViewFromConfig(configuration) {
-<<<<<<< HEAD
-      this.filterValue = configuration.filter;
-=======
       this.filterValue = configuration.filter || '';
       this.filterMetadataValue = configuration.filterMetadata || '';
->>>>>>> 45762f34
       if (this.isEditing) {
         this.hideAll = false;
       } else {
         this.setSort();
-<<<<<<< HEAD
         this.isExpanded = configuration.isExpanded;
-=======
->>>>>>> 45762f34
       }
       this.listActivities();
     },

<!--
 Open MCT, Copyright (c) 2014-2023, United States Government
 as represented by the Administrator of the National Aeronautics and Space
 Administration. All rights reserved.

 Open MCT is licensed under the Apache License, Version 2.0 (the
 "License"); you may not use this file except in compliance with the License.
 You may obtain a copy of the License at
 http://www.apache.org/licenses/LICENSE-2.0.

 Unless required by applicable law or agreed to in writing, software
 distributed under the License is distributed on an "AS IS" BASIS, WITHOUT
 WARRANTIES OR CONDITIONS OF ANY KIND, either express or implied. See the
 License for the specific language governing permissions and limitations
 under the License.

 Open MCT includes source code licensed under additional open source
 licenses. See the Open Source Licenses file (LICENSES.md) included with
 this source code distribution or the Licensing information page available
 at runtime from the About dialog for additional information.
-->

<template>
  <div ref="timelistHolder" class="c-timelist">
    <list-view
      :items="planActivities"
      :header-items="headerItems"
      :default-sort="defaultSort"
      class="sticky"
    />
  </div>
</template>

<script>
import { getValidatedData } from '../plan/util';
import ListView from '../../ui/components/List/ListView.vue';
import { getPreciseDuration } from '../../utils/duration';
import { SORT_ORDER_OPTIONS } from './constants';
import _ from 'lodash';
import moment from 'moment';
import { v4 as uuid } from 'uuid';

const SCROLL_TIMEOUT = 10000;
const TIME_FORMAT = 'YYYY-MM-DD HH:mm:ss';
const CURRENT_CSS_SUFFIX = '--is-current';
const PAST_CSS_SUFFIX = '--is-past';
const FUTURE_CSS_SUFFIX = '--is-future';
const headerItems = [
<<<<<<< HEAD
    {
        defaultDirection: true,
        isSortable: true,
        property: 'start',
        name: 'Start Time',
        format: function (value, object, key, openmct) {
            const clock = openmct.time.clock();
            if (clock && clock.formatTime) {
                return clock.formatTime(value);
            } else {
                return `${moment(value).format(TIME_FORMAT)}Z`;
            }
        }
    }, {
        defaultDirection: true,
        isSortable: true,
        property: 'end',
        name: 'End Time',
        format: function (value, object, key, openmct) {
            const clock = openmct.time.clock();
            if (clock && clock.formatTime) {
                return clock.formatTime(value);
            } else {
                return `${moment(value).format(TIME_FORMAT)}Z`;
            }
        }
    }, {
        defaultDirection: false,
        property: 'duration',
        name: 'Time To/From',
        format: function (value) {
            let result;
            if (value < 0) {
                result = `+${getPreciseDuration(Math.abs(value), true)}`;
            } else if (value > 0) {
                result = `-${getPreciseDuration(value, true)}`;
            } else {
                result = 'Now';
            }

            return result;
        }
    }, {
        defaultDirection: true,
        property: 'name',
        name: 'Activity'
=======
  {
    defaultDirection: true,
    isSortable: true,
    property: 'start',
    name: 'Start Time',
    format: function (value, object, key, openmct) {
      const clock = openmct.time.clock();
      if (clock && clock.formatTime) {
        return clock.formatTime(value);
      } else {
        return `${moment(value).format(TIME_FORMAT)}Z`;
      }
    }
  },
  {
    defaultDirection: true,
    isSortable: true,
    property: 'end',
    name: 'End Time',
    format: function (value, object, key, openmct) {
      const clock = openmct.time.clock();
      if (clock && clock.formatTime) {
        return clock.formatTime(value);
      } else {
        return `${moment(value).format(TIME_FORMAT)}Z`;
      }
    }
  },
  {
    defaultDirection: false,
    property: 'duration',
    name: 'Time To/From',
    format: function (value) {
      let result;
      if (value < 0) {
        result = `-${getPreciseDuration(Math.abs(value))}`;
      } else if (value > 0) {
        result = `+${getPreciseDuration(value)}`;
      } else {
        result = 'Now';
      }

      return result;
>>>>>>> 4cab97cb
    }
  },
  {
    defaultDirection: true,
    property: 'name',
    name: 'Activity'
  }
];

const defaultSort = {
  property: 'start',
  defaultDirection: true
};

export default {
  components: {
    ListView
  },
  inject: ['openmct', 'domainObject', 'path', 'composition'],
  data() {
    this.planObjects = [];

    return {
      viewBounds: undefined,
      height: 0,
      planActivities: [],
      headerItems: headerItems,
      defaultSort: defaultSort
    };
  },
  mounted() {
    this.isEditing = this.openmct.editor.isEditing();
    this.timestamp = this.openmct.time.clock()?.currentValue() || this.openmct.time.bounds()?.start;
    this.openmct.time.on('clock', this.setViewFromClock);

    this.getPlanDataAndSetConfig(this.domainObject);

    this.unlisten = this.openmct.objects.observe(
      this.domainObject,
      'selectFile',
      this.planFileUpdated
    );
    this.unlistenConfig = this.openmct.objects.observe(
      this.domainObject,
      'configuration',
      this.setViewFromConfig
    );
    this.removeStatusListener = this.openmct.status.observe(
      this.domainObject.identifier,
      this.setStatus
    );
    this.status = this.openmct.status.get(this.domainObject.identifier);

    this.updateTimestamp = _.throttle(this.updateTimestamp, 1000);
    this.openmct.time.on('bounds', this.updateTimestamp);
    this.openmct.editor.on('isEditing', this.setEditState);

    this.deferAutoScroll = _.debounce(this.deferAutoScroll, 500);
    this.$el.parentElement.addEventListener('scroll', this.deferAutoScroll, true);

    if (this.composition) {
      this.composition.on('add', this.addToComposition);
      this.composition.on('remove', this.removeItem);
      this.composition.load();
    }

    this.setViewFromClock(this.openmct.time.clock());
  },
  beforeDestroy() {
    if (this.unlisten) {
      this.unlisten();
    }

    if (this.unlistenConfig) {
      this.unlistenConfig();
    }

    if (this.removeStatusListener) {
      this.removeStatusListener();
    }

    this.openmct.editor.off('isEditing', this.setEditState);
    this.openmct.time.off('bounds', this.updateTimestamp);
    this.openmct.time.off('clock', this.setViewFromClock);

    this.$el.parentElement.removeEventListener('scroll', this.deferAutoScroll, true);
    if (this.clearAutoScrollDisabledTimer) {
      clearTimeout(this.clearAutoScrollDisabledTimer);
    }

    if (this.composition) {
      this.composition.off('add', this.addToComposition);
      this.composition.off('remove', this.removeItem);
    }
  },
  methods: {
    planFileUpdated(selectFile) {
      this.getPlanData({
        selectFile,
        sourceMap: this.domainObject.sourceMap
      });
    },
    getPlanDataAndSetConfig(mutatedObject) {
      this.getPlanData(mutatedObject);
      this.setViewFromConfig(mutatedObject.configuration);
    },
    setViewFromConfig(configuration) {
      if (this.isEditing) {
        this.filterValue = configuration.filter;
        this.hideAll = false;
        this.showAll = true;
        this.listActivities();
      } else {
        this.filterValue = configuration.filter;
        this.setSort();
        this.setViewBounds();
        this.listActivities();
      }
    },
    updateTimestamp(_bounds, isTick) {
      if (isTick === true && this.openmct.time.clock() !== undefined) {
        this.updateTimeStampAndListActivities(this.openmct.time.clock().currentValue());
      }
    },
    setViewFromClock(newClock) {
      this.filterValue = this.domainObject.configuration.filter;
      const isFixedTime = newClock === undefined;
      if (isFixedTime) {
        this.hideAll = false;
        this.showAll = true;
        this.updateTimeStampAndListActivities(this.openmct.time.bounds()?.start);
      } else {
        this.setSort();
        this.setViewBounds();
        this.updateTimeStampAndListActivities(this.openmct.time.clock().currentValue());
      }
    },
    addItem(domainObject) {
      this.planObjects = [domainObject];
      this.resetPlanData();
      if (domainObject.type === 'plan') {
        this.getPlanDataAndSetConfig({
          ...this.domainObject,
          selectFile: domainObject.selectFile,
          sourceMap: domainObject.sourceMap
        });
      }
    },
    addToComposition(telemetryObject) {
      if (this.planObjects.length > 0) {
        this.confirmReplacePlan(telemetryObject);
      } else {
        this.addItem(telemetryObject);
      }
    },
    confirmReplacePlan(telemetryObject) {
      const dialog = this.openmct.overlays.dialog({
        iconClass: 'alert',
        message: 'This action will replace the current plan. Do you want to continue?',
        buttons: [
          {
            label: 'Ok',
            emphasis: true,
            callback: () => {
              const oldTelemetryObject = this.planObjects[0];
              this.removeFromComposition(oldTelemetryObject);
              this.addItem(telemetryObject);
              dialog.dismiss();
            }
          },
          {
            label: 'Cancel',
            callback: () => {
              this.removeFromComposition(telemetryObject);
              dialog.dismiss();
            }
          }
        ]
      });
    },
    removeFromComposition(telemetryObject) {
      this.composition.remove(telemetryObject);
    },
    removeItem() {
      this.planObjects = [];
      this.resetPlanData();
    },
    resetPlanData() {
      this.planData = {};
    },
    getPlanData(domainObject) {
      this.planData = getValidatedData(domainObject);
    },
    setViewBounds() {
      const pastEventsIndex = this.domainObject.configuration.pastEventsIndex;
      const currentEventsIndex = this.domainObject.configuration.currentEventsIndex;
      const futureEventsIndex = this.domainObject.configuration.futureEventsIndex;
      const pastEventsDuration = this.domainObject.configuration.pastEventsDuration;
      const pastEventsDurationIndex = this.domainObject.configuration.pastEventsDurationIndex;
      const futureEventsDuration = this.domainObject.configuration.futureEventsDuration;
      const futureEventsDurationIndex = this.domainObject.configuration.futureEventsDurationIndex;

      if (pastEventsIndex === 0 && futureEventsIndex === 0 && currentEventsIndex === 0) {
        //don't show all events
        this.showAll = false;
        this.viewBounds = undefined;
        this.hideAll = true;

        return;
      }

      this.hideAll = false;

      if (pastEventsIndex === 1 && futureEventsIndex === 1 && currentEventsIndex === 1) {
        //show all events
        this.showAll = true;
        this.viewBounds = undefined;

        return;
      }

      this.showAll = false;

      this.viewBounds = {};

      this.noCurrent = currentEventsIndex === 0;

      if (pastEventsIndex !== 1) {
        const pastDurationInMS = this.getDurationInMilliSeconds(
          pastEventsDuration,
          pastEventsDurationIndex
        );
        this.viewBounds.pastEnd = (timestamp) => {
          if (pastEventsIndex === 2) {
            return timestamp - pastDurationInMS;
          } else if (pastEventsIndex === 0) {
            return timestamp + 1;
          }
        };
      }

      if (futureEventsIndex !== 1) {
        const futureDurationInMS = this.getDurationInMilliSeconds(
          futureEventsDuration,
          futureEventsDurationIndex
        );
        this.viewBounds.futureStart = (timestamp) => {
          if (futureEventsIndex === 2) {
            return timestamp + futureDurationInMS;
          } else if (futureEventsIndex === 0) {
            return 0;
          }
        };
      }
    },
    getDurationInMilliSeconds(duration, durationIndex) {
      if (duration > 0) {
        if (durationIndex === 0) {
          return duration * 1000;
        } else if (durationIndex === 1) {
          return duration * 60 * 1000;
        } else if (durationIndex === 2) {
          return duration * 60 * 60 * 1000;
        }
      }
    },
    listActivities() {
      let groups = Object.keys(this.planData);
      let activities = [];

      groups.forEach((key) => {
        activities = activities.concat(this.planData[key]);
      });
      activities = activities.filter(this.filterActivities);
      activities = this.applyStyles(activities);
      this.setScrollTop();
      // sort by start time
      this.planActivities = activities.sort(this.sortByStartTime);
    },
    updateTimeStampAndListActivities(time) {
      this.timestamp = time;

      this.listActivities();
    },
    filterActivities(activity, index) {
      const hasFilterMatch = this.filterByName(activity.name);

      if (hasFilterMatch === false || this.hideAll === true) {
        return false;
      }

      if (this.showAll === true) {
        return true;
      }

      //current event or future start event or past end event
      const isCurrent =
        this.noCurrent === false &&
        this.timestamp >= activity.start &&
        this.timestamp <= activity.end;
      const isPast =
        this.timestamp > activity.end &&
        (this.viewBounds.pastEnd === undefined ||
          activity.end >= this.viewBounds.pastEnd(this.timestamp));
      const isFuture =
        this.timestamp < activity.start &&
        (this.viewBounds.futureStart === undefined ||
          activity.start <= this.viewBounds.futureStart(this.timestamp));

      return isCurrent || isPast || isFuture;
    },
    filterByName(name) {
      const filters = this.filterValue.split(',');

      return filters.some((search) => {
        const normalized = search.trim().toLowerCase();
        const regex = new RegExp(normalized);

        return regex.test(name.toLowerCase());
      });
    },
    applyStyles(activities) {
      let firstCurrentActivityIndex = -1;
      let currentActivitiesCount = 0;
      const styledActivities = activities.map((activity, index) => {
        if (this.timestamp >= activity.start && this.timestamp <= activity.end) {
          activity.cssClass = '--is-current';
          if (firstCurrentActivityIndex < 0) {
            firstCurrentActivityIndex = index;
          }

          currentActivitiesCount = currentActivitiesCount + 1;
        } else if (this.timestamp < activity.start) {
          activity.cssClass = '--is-future';
        } else {
          activity.cssClass = '--is-past';
        }

        if (!activity.key) {
          activity.key = uuid();
        }

<<<<<<< HEAD
            if (futureEventsIndex !== 1) {
                const futureDurationInMS = this.getDurationInMilliSeconds(futureEventsDuration, futureEventsDurationIndex);
                this.viewBounds.futureStart = (timestamp) => {
                    if (futureEventsIndex === 2) {
                        return timestamp + futureDurationInMS;
                    } else if (futureEventsIndex === 0) {
                        return 0;
                    }
                };
            }
        },
        getDurationInMilliSeconds(duration, durationIndex) {
            if (duration > 0) {
                if (durationIndex === 0) {
                    return duration * 1000;
                } else if (durationIndex === 1) {
                    return duration * 60 * 1000;
                } else if (durationIndex === 2) {
                    return duration * 60 * 60 * 1000;
                }
            }
        },
        listActivities() {
            let groups = Object.keys(this.planData);
            let activities = [];

            groups.forEach((key) => {
                activities = activities.concat(this.planData[key]);
            });
            // filter activities first, then sort by start time
            activities = activities.filter(this.filterActivities)
                .sort(this.sortByStartTime);
            activities = this.applyStyles(activities);
            this.planActivities = activities;
            //We need to wait for the next tick since we need the height of the row from the DOM
            this.$nextTick(this.setScrollTop);
        },
        updateTimeStampAndListActivities(time) {
            this.timestamp = time;

            this.listActivities();
        },
        filterActivities(activity, index) {

            const hasFilterMatch = this.filterByName(activity.name);

            if (hasFilterMatch === false || this.hideAll === true) {
                return false;
            }
=======
        activity.duration = activity.start - this.timestamp;
>>>>>>> 4cab97cb

        return activity;
      });

<<<<<<< HEAD
            //current event or future start event or past end event
            const isCurrent = (this.noCurrent === false && this.timestamp >= activity.start && this.timestamp <= activity.end);
            const isPast = (this.timestamp > activity.end && (this.viewBounds.pastEnd === undefined || activity.end >= this.viewBounds.pastEnd(this.timestamp)));
            const isFuture = (this.timestamp < activity.start && (this.viewBounds.futureStart === undefined || activity.start <= this.viewBounds.futureStart(this.timestamp)));

            return isCurrent || isPast || isFuture;
        },
        filterByName(name) {
            const filters = this.filterValue.split(',');

            return filters.some((search => {
                const normalized = search.trim().toLowerCase();
                const regex = new RegExp(normalized);

                return regex.test(name.toLowerCase());
            }));
        },
        applyStyles(activities) {
            let firstCurrentActivityIndex = -1;
            let currentActivitiesCount = 0;
            const styledActivities = activities.map((activity, index) => {
                if (this.timestamp >= activity.start && this.timestamp <= activity.end) {
                    activity.cssClass = CURRENT_CSS_SUFFIX;
                    if (firstCurrentActivityIndex < 0) {
                        firstCurrentActivityIndex = index;
                    }

                    currentActivitiesCount = currentActivitiesCount + 1;
                } else if (this.timestamp < activity.start) {
                    activity.cssClass = FUTURE_CSS_SUFFIX;
                } else {
                    activity.cssClass = PAST_CSS_SUFFIX;
                }

                if (!activity.key) {
                    activity.key = uuid();
                }

                if (activity.start < this.timestamp) {
                    //if the activity start time has passed, display the time to the end of the activity
                    activity.duration = activity.end - this.timestamp;
                } else {
                    activity.duration = activity.start - this.timestamp;
                }

                return activity;
            });

            this.firstCurrentActivityIndex = firstCurrentActivityIndex;
            this.currentActivitiesCount = currentActivitiesCount;

            return styledActivities;
        },
        canAutoScroll() {
            //this distinguishes between programmatic vs user-triggered scroll events
            this.autoScrolled = (this.dontAutoScroll !== true);

            return this.autoScrolled;
        },
        resetScroll() {
            if (this.canAutoScroll() === false) {
                return;
            }

            this.firstCurrentActivityIndex = -1;
            this.currentActivitiesCount = 0;
            this.$el.parentElement?.scrollTo({top: 0});
            this.autoScrolled = false;
        },
        setScrollTop() {
            //The view isn't ready yet
            if (!this.$el.parentElement) {
                return;
            }

            //scroll to somewhere mid-way of the current activities
            const row = this.$el.querySelector('.js-list-item');
            if (row && this.firstCurrentActivityIndex > -1) {
                const ROW_HEIGHT = row.getBoundingClientRect().height;

                if (this.canAutoScroll() === false) {
                    return;
                }

                const scrollOffset = this.currentActivitiesCount > 0 ? Math.floor(this.currentActivitiesCount / 2) : 0;
                this.$el.parentElement.scrollTo({
                    top: ROW_HEIGHT * (this.firstCurrentActivityIndex + scrollOffset),
                    behavior: "smooth"
                });
                this.autoScrolled = false;
            } else {
                this.resetScroll();
            }
        },
        deferAutoScroll() {
            //if this is not a user-triggered event, don't defer auto scrolling
            if (this.autoScrolled) {
                this.autoScrolled = false;
=======
      this.firstCurrentActivityIndex = firstCurrentActivityIndex;
      this.currentActivitiesCount = currentActivitiesCount;

      return styledActivities;
    },
    canAutoScroll() {
      //this distinguishes between programmatic vs user-triggered scroll events
      this.autoScrolled = this.dontAutoScroll !== true;
>>>>>>> 4cab97cb

      return this.autoScrolled;
    },
    resetScroll() {
      if (this.canAutoScroll() === false) {
        return;
      }

      this.firstCurrentActivityIndex = -1;
      this.currentActivitiesCount = 0;
      this.$el.parentElement?.scrollTo({ top: 0 });
      this.autoScrolled = false;
    },
    setScrollTop() {
      //scroll to somewhere mid-way of the current activities
      if (this.firstCurrentActivityIndex > -1) {
        if (this.canAutoScroll() === false) {
          return;
        }

        const scrollOffset =
          this.currentActivitiesCount > 0 ? Math.floor(this.currentActivitiesCount / 2) : 0;
        this.$el.parentElement.scrollTo({
          top: ROW_HEIGHT * (this.firstCurrentActivityIndex + scrollOffset),
          behavior: 'smooth'
        });
        this.autoScrolled = false;
      } else {
        this.resetScroll();
      }
    },
    deferAutoScroll() {
      //if this is not a user-triggered event, don't defer auto scrolling
      if (this.autoScrolled) {
        this.autoScrolled = false;

        return;
      }

      this.dontAutoScroll = true;
      const self = this;
      if (this.clearAutoScrollDisabledTimer) {
        clearTimeout(this.clearAutoScrollDisabledTimer);
      }

      this.clearAutoScrollDisabledTimer = setTimeout(() => {
        self.dontAutoScroll = false;
        self.setScrollTop();
      }, SCROLL_TIMEOUT);
    },
    setSort() {
      const sortOrder = SORT_ORDER_OPTIONS[this.domainObject.configuration.sortOrderIndex];
      const property = sortOrder.property;
      const direction = sortOrder.direction.toLowerCase() === 'asc';
      this.defaultSort = {
        property,
        defaultDirection: direction
      };
    },
    sortByStartTime(a, b) {
      const numA = parseInt(a.start, 10);
      const numB = parseInt(b.start, 10);

      return numA - numB;
    },
    setStatus(status) {
      this.status = status;
    },
    setEditState(isEditing) {
      this.isEditing = isEditing;
      this.setViewFromConfig(this.domainObject.configuration);
    }
  }
};
</script><|MERGE_RESOLUTION|>--- conflicted
+++ resolved
@@ -46,54 +46,6 @@
 const PAST_CSS_SUFFIX = '--is-past';
 const FUTURE_CSS_SUFFIX = '--is-future';
 const headerItems = [
-<<<<<<< HEAD
-    {
-        defaultDirection: true,
-        isSortable: true,
-        property: 'start',
-        name: 'Start Time',
-        format: function (value, object, key, openmct) {
-            const clock = openmct.time.clock();
-            if (clock && clock.formatTime) {
-                return clock.formatTime(value);
-            } else {
-                return `${moment(value).format(TIME_FORMAT)}Z`;
-            }
-        }
-    }, {
-        defaultDirection: true,
-        isSortable: true,
-        property: 'end',
-        name: 'End Time',
-        format: function (value, object, key, openmct) {
-            const clock = openmct.time.clock();
-            if (clock && clock.formatTime) {
-                return clock.formatTime(value);
-            } else {
-                return `${moment(value).format(TIME_FORMAT)}Z`;
-            }
-        }
-    }, {
-        defaultDirection: false,
-        property: 'duration',
-        name: 'Time To/From',
-        format: function (value) {
-            let result;
-            if (value < 0) {
-                result = `+${getPreciseDuration(Math.abs(value), true)}`;
-            } else if (value > 0) {
-                result = `-${getPreciseDuration(value, true)}`;
-            } else {
-                result = 'Now';
-            }
-
-            return result;
-        }
-    }, {
-        defaultDirection: true,
-        property: 'name',
-        name: 'Activity'
-=======
   {
     defaultDirection: true,
     isSortable: true,
@@ -129,15 +81,14 @@
     format: function (value) {
       let result;
       if (value < 0) {
-        result = `-${getPreciseDuration(Math.abs(value))}`;
+        result = `+${getPreciseDuration(Math.abs(value), true)}`;
       } else if (value > 0) {
-        result = `+${getPreciseDuration(value)}`;
+        result = `-${getPreciseDuration(value, true)}`;
       } else {
         result = 'Now';
       }
 
       return result;
->>>>>>> 4cab97cb
     }
   },
   {
@@ -411,11 +362,12 @@
       groups.forEach((key) => {
         activities = activities.concat(this.planData[key]);
       });
-      activities = activities.filter(this.filterActivities);
+      // filter activities first, then sort by start time
+      activities = activities.filter(this.filterActivities).sort(this.sortByStartTime);
       activities = this.applyStyles(activities);
-      this.setScrollTop();
-      // sort by start time
-      this.planActivities = activities.sort(this.sortByStartTime);
+      this.planActivities = activities;
+      //We need to wait for the next tick since we need the height of the row from the DOM
+      this.$nextTick(this.setScrollTop);
     },
     updateTimeStampAndListActivities(time) {
       this.timestamp = time;
@@ -464,179 +416,32 @@
       let currentActivitiesCount = 0;
       const styledActivities = activities.map((activity, index) => {
         if (this.timestamp >= activity.start && this.timestamp <= activity.end) {
-          activity.cssClass = '--is-current';
+          activity.cssClass = CURRENT_CSS_SUFFIX;
           if (firstCurrentActivityIndex < 0) {
             firstCurrentActivityIndex = index;
           }
 
           currentActivitiesCount = currentActivitiesCount + 1;
         } else if (this.timestamp < activity.start) {
-          activity.cssClass = '--is-future';
+          activity.cssClass = FUTURE_CSS_SUFFIX;
         } else {
-          activity.cssClass = '--is-past';
+          activity.cssClass = PAST_CSS_SUFFIX;
         }
 
         if (!activity.key) {
           activity.key = uuid();
         }
 
-<<<<<<< HEAD
-            if (futureEventsIndex !== 1) {
-                const futureDurationInMS = this.getDurationInMilliSeconds(futureEventsDuration, futureEventsDurationIndex);
-                this.viewBounds.futureStart = (timestamp) => {
-                    if (futureEventsIndex === 2) {
-                        return timestamp + futureDurationInMS;
-                    } else if (futureEventsIndex === 0) {
-                        return 0;
-                    }
-                };
-            }
-        },
-        getDurationInMilliSeconds(duration, durationIndex) {
-            if (duration > 0) {
-                if (durationIndex === 0) {
-                    return duration * 1000;
-                } else if (durationIndex === 1) {
-                    return duration * 60 * 1000;
-                } else if (durationIndex === 2) {
-                    return duration * 60 * 60 * 1000;
-                }
-            }
-        },
-        listActivities() {
-            let groups = Object.keys(this.planData);
-            let activities = [];
-
-            groups.forEach((key) => {
-                activities = activities.concat(this.planData[key]);
-            });
-            // filter activities first, then sort by start time
-            activities = activities.filter(this.filterActivities)
-                .sort(this.sortByStartTime);
-            activities = this.applyStyles(activities);
-            this.planActivities = activities;
-            //We need to wait for the next tick since we need the height of the row from the DOM
-            this.$nextTick(this.setScrollTop);
-        },
-        updateTimeStampAndListActivities(time) {
-            this.timestamp = time;
-
-            this.listActivities();
-        },
-        filterActivities(activity, index) {
-
-            const hasFilterMatch = this.filterByName(activity.name);
-
-            if (hasFilterMatch === false || this.hideAll === true) {
-                return false;
-            }
-=======
-        activity.duration = activity.start - this.timestamp;
->>>>>>> 4cab97cb
+        if (activity.start < this.timestamp) {
+          //if the activity start time has passed, display the time to the end of the activity
+          activity.duration = activity.end - this.timestamp;
+        } else {
+          activity.duration = activity.start - this.timestamp;
+        }
 
         return activity;
       });
 
-<<<<<<< HEAD
-            //current event or future start event or past end event
-            const isCurrent = (this.noCurrent === false && this.timestamp >= activity.start && this.timestamp <= activity.end);
-            const isPast = (this.timestamp > activity.end && (this.viewBounds.pastEnd === undefined || activity.end >= this.viewBounds.pastEnd(this.timestamp)));
-            const isFuture = (this.timestamp < activity.start && (this.viewBounds.futureStart === undefined || activity.start <= this.viewBounds.futureStart(this.timestamp)));
-
-            return isCurrent || isPast || isFuture;
-        },
-        filterByName(name) {
-            const filters = this.filterValue.split(',');
-
-            return filters.some((search => {
-                const normalized = search.trim().toLowerCase();
-                const regex = new RegExp(normalized);
-
-                return regex.test(name.toLowerCase());
-            }));
-        },
-        applyStyles(activities) {
-            let firstCurrentActivityIndex = -1;
-            let currentActivitiesCount = 0;
-            const styledActivities = activities.map((activity, index) => {
-                if (this.timestamp >= activity.start && this.timestamp <= activity.end) {
-                    activity.cssClass = CURRENT_CSS_SUFFIX;
-                    if (firstCurrentActivityIndex < 0) {
-                        firstCurrentActivityIndex = index;
-                    }
-
-                    currentActivitiesCount = currentActivitiesCount + 1;
-                } else if (this.timestamp < activity.start) {
-                    activity.cssClass = FUTURE_CSS_SUFFIX;
-                } else {
-                    activity.cssClass = PAST_CSS_SUFFIX;
-                }
-
-                if (!activity.key) {
-                    activity.key = uuid();
-                }
-
-                if (activity.start < this.timestamp) {
-                    //if the activity start time has passed, display the time to the end of the activity
-                    activity.duration = activity.end - this.timestamp;
-                } else {
-                    activity.duration = activity.start - this.timestamp;
-                }
-
-                return activity;
-            });
-
-            this.firstCurrentActivityIndex = firstCurrentActivityIndex;
-            this.currentActivitiesCount = currentActivitiesCount;
-
-            return styledActivities;
-        },
-        canAutoScroll() {
-            //this distinguishes between programmatic vs user-triggered scroll events
-            this.autoScrolled = (this.dontAutoScroll !== true);
-
-            return this.autoScrolled;
-        },
-        resetScroll() {
-            if (this.canAutoScroll() === false) {
-                return;
-            }
-
-            this.firstCurrentActivityIndex = -1;
-            this.currentActivitiesCount = 0;
-            this.$el.parentElement?.scrollTo({top: 0});
-            this.autoScrolled = false;
-        },
-        setScrollTop() {
-            //The view isn't ready yet
-            if (!this.$el.parentElement) {
-                return;
-            }
-
-            //scroll to somewhere mid-way of the current activities
-            const row = this.$el.querySelector('.js-list-item');
-            if (row && this.firstCurrentActivityIndex > -1) {
-                const ROW_HEIGHT = row.getBoundingClientRect().height;
-
-                if (this.canAutoScroll() === false) {
-                    return;
-                }
-
-                const scrollOffset = this.currentActivitiesCount > 0 ? Math.floor(this.currentActivitiesCount / 2) : 0;
-                this.$el.parentElement.scrollTo({
-                    top: ROW_HEIGHT * (this.firstCurrentActivityIndex + scrollOffset),
-                    behavior: "smooth"
-                });
-                this.autoScrolled = false;
-            } else {
-                this.resetScroll();
-            }
-        },
-        deferAutoScroll() {
-            //if this is not a user-triggered event, don't defer auto scrolling
-            if (this.autoScrolled) {
-                this.autoScrolled = false;
-=======
       this.firstCurrentActivityIndex = firstCurrentActivityIndex;
       this.currentActivitiesCount = currentActivitiesCount;
 
@@ -645,7 +450,6 @@
     canAutoScroll() {
       //this distinguishes between programmatic vs user-triggered scroll events
       this.autoScrolled = this.dontAutoScroll !== true;
->>>>>>> 4cab97cb
 
       return this.autoScrolled;
     },
@@ -660,8 +464,16 @@
       this.autoScrolled = false;
     },
     setScrollTop() {
+      //The view isn't ready yet
+      if (!this.$el.parentElement) {
+        return;
+      }
+
       //scroll to somewhere mid-way of the current activities
-      if (this.firstCurrentActivityIndex > -1) {
+      const row = this.$el.querySelector('.js-list-item');
+      if (row && this.firstCurrentActivityIndex > -1) {
+        const ROW_HEIGHT = row.getBoundingClientRect().height;
+
         if (this.canAutoScroll() === false) {
           return;
         }

<!--
 Open MCT, Copyright (c) 2014-2023, United States Government
 as represented by the Administrator of the National Aeronautics and Space
 Administration. All rights reserved.

 Open MCT is licensed under the Apache License, Version 2.0 (the
 "License"); you may not use this file except in compliance with the License.
 You may obtain a copy of the License at
 http://www.apache.org/licenses/LICENSE-2.0.

 Unless required by applicable law or agreed to in writing, software
 distributed under the License is distributed on an "AS IS" BASIS, WITHOUT
 WARRANTIES OR CONDITIONS OF ANY KIND, either express or implied. See the
 License for the specific language governing permissions and limitations
 under the License.

 Open MCT includes source code licensed under additional open source
 licenses. See the Open Source Licenses file (LICENSES.md) included with
 this source code distribution or the Licensing information page available
 at runtime from the About dialog for additional information.
-->

<template>
  <div ref="timelistHolder" class="c-timelist">
    <list-view
      :items="planActivities"
      :header-items="headerItems"
      :default-sort="defaultSort"
      class="sticky"
    />
  </div>
</template>

<script>
import { getValidatedData } from '../plan/util';
import ListView from '../../ui/components/List/ListView.vue';
import { getPreciseDuration } from '../../utils/duration';
import { SORT_ORDER_OPTIONS } from './constants';
import _ from 'lodash';
import moment from 'moment';
import { v4 as uuid } from 'uuid';

const SCROLL_TIMEOUT = 10000;
const ROW_HEIGHT = 30;
const TIME_FORMAT = 'YYYY-MM-DD HH:mm:ss:SSS';
const headerItems = [
<<<<<<< HEAD
    {
        defaultDirection: true,
        isSortable: true,
        property: 'start',
        name: 'Start Time',
        format: function (value, object, key, openmct) {
            const clock = openmct.time.clock();
            if (clock && clock.formatTime) {
                return clock.formatTime(value);
            } else {
                return `${moment.utc(value).format(TIME_FORMAT)}Z`;
            }
        }
    }, {
        defaultDirection: true,
        isSortable: true,
        property: 'end',
        name: 'End Time',
        format: function (value, object, key, openmct) {
            const clock = openmct.time.clock();
            if (clock && clock.formatTime) {
                return clock.formatTime(value);
            } else {
                return `${moment.utc(value).format(TIME_FORMAT)}Z`;
            }
        }
    }, {
        defaultDirection: false,
        property: 'duration',
        name: 'Time To/From',
        format: function (value) {
            let result;
            if (value < 0) {
                result = `-${getPreciseDuration(Math.abs(value))}`;
            } else if (value > 0) {
                result = `+${getPreciseDuration(value)}`;
            } else {
                result = 'Now';
            }

            return result;
        }
    }, {
        defaultDirection: true,
        property: 'name',
        name: 'Activity'
=======
  {
    defaultDirection: true,
    isSortable: true,
    property: 'start',
    name: 'Start Time',
    format: function (value, object, key, openmct) {
      const clock = openmct.time.clock();
      if (clock && clock.formatTime) {
        return clock.formatTime(value);
      } else {
        return `${moment(value).format(TIME_FORMAT)}Z`;
      }
    }
  },
  {
    defaultDirection: true,
    isSortable: true,
    property: 'end',
    name: 'End Time',
    format: function (value, object, key, openmct) {
      const clock = openmct.time.clock();
      if (clock && clock.formatTime) {
        return clock.formatTime(value);
      } else {
        return `${moment(value).format(TIME_FORMAT)}Z`;
      }
    }
  },
  {
    defaultDirection: false,
    property: 'duration',
    name: 'Time To/From',
    format: function (value) {
      let result;
      if (value < 0) {
        result = `-${getPreciseDuration(Math.abs(value))}`;
      } else if (value > 0) {
        result = `+${getPreciseDuration(value)}`;
      } else {
        result = 'Now';
      }

      return result;
>>>>>>> d71287b3
    }
  },
  {
    defaultDirection: true,
    property: 'name',
    name: 'Activity'
  }
];

const defaultSort = {
  property: 'start',
  defaultDirection: true
};

export default {
  components: {
    ListView
  },
  inject: ['openmct', 'domainObject', 'path', 'composition'],
  data() {
    this.planObjects = [];

    return {
      viewBounds: undefined,
      height: 0,
      planActivities: [],
      headerItems: headerItems,
      defaultSort: defaultSort
    };
  },
  mounted() {
    this.isEditing = this.openmct.editor.isEditing();
    this.timestamp = this.openmct.time.clock()?.currentValue() || this.openmct.time.bounds()?.start;
    this.openmct.time.on('clock', this.setViewFromClock);

    this.getPlanDataAndSetConfig(this.domainObject);

    this.unlisten = this.openmct.objects.observe(
      this.domainObject,
      'selectFile',
      this.planFileUpdated
    );
    this.unlistenConfig = this.openmct.objects.observe(
      this.domainObject,
      'configuration',
      this.setViewFromConfig
    );
    this.removeStatusListener = this.openmct.status.observe(
      this.domainObject.identifier,
      this.setStatus
    );
    this.status = this.openmct.status.get(this.domainObject.identifier);

    this.updateTimestamp = _.throttle(this.updateTimestamp, 1000);
    this.openmct.time.on('bounds', this.updateTimestamp);
    this.openmct.editor.on('isEditing', this.setEditState);

    this.deferAutoScroll = _.debounce(this.deferAutoScroll, 500);
    this.$el.parentElement.addEventListener('scroll', this.deferAutoScroll, true);

    if (this.composition) {
      this.composition.on('add', this.addToComposition);
      this.composition.on('remove', this.removeItem);
      this.composition.load();
    }

    this.setViewFromClock(this.openmct.time.clock());
  },
  beforeDestroy() {
    if (this.unlisten) {
      this.unlisten();
    }

    if (this.unlistenConfig) {
      this.unlistenConfig();
    }

    if (this.removeStatusListener) {
      this.removeStatusListener();
    }

    this.openmct.editor.off('isEditing', this.setEditState);
    this.openmct.time.off('bounds', this.updateTimestamp);
    this.openmct.time.off('clock', this.setViewFromClock);

    this.$el.parentElement.removeEventListener('scroll', this.deferAutoScroll, true);
    if (this.clearAutoScrollDisabledTimer) {
      clearTimeout(this.clearAutoScrollDisabledTimer);
    }

    if (this.composition) {
      this.composition.off('add', this.addToComposition);
      this.composition.off('remove', this.removeItem);
    }
  },
  methods: {
    planFileUpdated(selectFile) {
      this.getPlanData({
        selectFile,
        sourceMap: this.domainObject.sourceMap
      });
    },
    getPlanDataAndSetConfig(mutatedObject) {
      this.getPlanData(mutatedObject);
      this.setViewFromConfig(mutatedObject.configuration);
    },
<<<<<<< HEAD
    methods: {
        planFileUpdated(selectFile) {
            this.getPlanData({
                selectFile,
                sourceMap: this.domainObject.sourceMap
            });
        },
        getPlanDataAndSetConfig(mutatedObject) {
            this.getPlanData(mutatedObject);
            this.setViewFromConfig(mutatedObject.configuration);
        },
        setViewFromConfig(configuration) {
            if (this.isEditing) {
                this.filterValue = configuration.filter;
                this.hideAll = false;
                this.listActivities();
            } else {

                this.filterValue = configuration.filter;
                this.setSort();
                this.setViewBounds();
                this.listActivities();
            }
        },
        updateTimestamp(bounds, isTick) {
            if (isTick === true && this.openmct.time.clock() !== undefined) {
                this.updateTimeStampAndListActivities(this.openmct.time.clock().currentValue());
            } else if (isTick === false && this.openmct.time.clock() === undefined) {
                // set the start time for fixed time using the selected bounds start
                this.updateTimeStampAndListActivities(bounds.start);
            }
        },
        setViewFromClock(newClock) {
            this.filterValue = this.domainObject.configuration.filter;
            this.isFixedTime = newClock === undefined;
            if (this.isFixedTime) {
                this.hideAll = false;
                this.updateTimeStampAndListActivities(this.openmct.time.bounds()?.start);
            } else {
                this.updateTimeStampAndListActivities(this.openmct.time.clock().currentValue());
            }
        },
        addItem(domainObject) {
            this.planObjects = [domainObject];
            this.resetPlanData();
            if (domainObject.type === 'plan') {
                this.getPlanDataAndSetConfig({
                    ...this.domainObject,
                    selectFile: domainObject.selectFile,
                    sourceMap: domainObject.sourceMap
                });
            }
        },
        addToComposition(telemetryObject) {
            if (this.planObjects.length > 0) {
                this.confirmReplacePlan(telemetryObject);
            } else {
                this.addItem(telemetryObject);
            }
        },
        confirmReplacePlan(telemetryObject) {
            const dialog = this.openmct.overlays.dialog({
                iconClass: 'alert',
                message: 'This action will replace the current plan. Do you want to continue?',
                buttons: [
                    {
                        label: 'Ok',
                        emphasis: true,
                        callback: () => {
                            const oldTelemetryObject = this.planObjects[0];
                            this.removeFromComposition(oldTelemetryObject);
                            this.addItem(telemetryObject);
                            dialog.dismiss();
                        }
                    },
                    {
                        label: 'Cancel',
                        callback: () => {
                            this.removeFromComposition(telemetryObject);
                            dialog.dismiss();
                        }
                    }
                ]
            });
        },
        removeFromComposition(telemetryObject) {
            this.composition.remove(telemetryObject);
        },
        removeItem() {
            this.planObjects = [];
            this.resetPlanData();
        },
        resetPlanData() {
            this.planData = {};
        },
        getPlanData(domainObject) {
            this.planData = getValidatedData(domainObject);
        },
        setViewBounds() {
            const pastEventsIndex = this.domainObject.configuration.pastEventsIndex;
            const currentEventsIndex = this.domainObject.configuration.currentEventsIndex;
            const futureEventsIndex = this.domainObject.configuration.futureEventsIndex;
            const pastEventsDuration = this.domainObject.configuration.pastEventsDuration;
            const pastEventsDurationIndex = this.domainObject.configuration.pastEventsDurationIndex;
            const futureEventsDuration = this.domainObject.configuration.futureEventsDuration;
            const futureEventsDurationIndex = this.domainObject.configuration.futureEventsDurationIndex;

            if (pastEventsIndex === 0 && futureEventsIndex === 0 && currentEventsIndex === 0) {
                this.viewBounds = undefined;
                this.hideAll = true;

                return;
            }

            this.hideAll = false;

            if (pastEventsIndex === 1 && futureEventsIndex === 1 && currentEventsIndex === 1) {
                this.viewBounds = undefined;

                return;
=======
    setViewFromConfig(configuration) {
      if (this.isEditing) {
        this.filterValue = configuration.filter;
        this.hideAll = false;
        this.showAll = true;
        this.listActivities();
      } else {
        this.filterValue = configuration.filter;
        this.setSort();
        this.setViewBounds();
        this.listActivities();
      }
    },
    updateTimestamp(_bounds, isTick) {
      if (isTick === true && this.openmct.time.clock() !== undefined) {
        this.updateTimeStampAndListActivities(this.openmct.time.clock().currentValue());
      }
    },
    setViewFromClock(newClock) {
      this.filterValue = this.domainObject.configuration.filter;
      const isFixedTime = newClock === undefined;
      if (isFixedTime) {
        this.hideAll = false;
        this.showAll = true;
        this.updateTimeStampAndListActivities(this.openmct.time.bounds()?.start);
      } else {
        this.setSort();
        this.setViewBounds();
        this.updateTimeStampAndListActivities(this.openmct.time.clock().currentValue());
      }
    },
    addItem(domainObject) {
      this.planObjects = [domainObject];
      this.resetPlanData();
      if (domainObject.type === 'plan') {
        this.getPlanDataAndSetConfig({
          ...this.domainObject,
          selectFile: domainObject.selectFile,
          sourceMap: domainObject.sourceMap
        });
      }
    },
    addToComposition(telemetryObject) {
      if (this.planObjects.length > 0) {
        this.confirmReplacePlan(telemetryObject);
      } else {
        this.addItem(telemetryObject);
      }
    },
    confirmReplacePlan(telemetryObject) {
      const dialog = this.openmct.overlays.dialog({
        iconClass: 'alert',
        message: 'This action will replace the current plan. Do you want to continue?',
        buttons: [
          {
            label: 'Ok',
            emphasis: true,
            callback: () => {
              const oldTelemetryObject = this.planObjects[0];
              this.removeFromComposition(oldTelemetryObject);
              this.addItem(telemetryObject);
              dialog.dismiss();
            }
          },
          {
            label: 'Cancel',
            callback: () => {
              this.removeFromComposition(telemetryObject);
              dialog.dismiss();
>>>>>>> d71287b3
            }
          }
        ]
      });
    },
    removeFromComposition(telemetryObject) {
      this.composition.remove(telemetryObject);
    },
    removeItem() {
      this.planObjects = [];
      this.resetPlanData();
    },
    resetPlanData() {
      this.planData = {};
    },
    getPlanData(domainObject) {
      this.planData = getValidatedData(domainObject);
    },
    setViewBounds() {
      const pastEventsIndex = this.domainObject.configuration.pastEventsIndex;
      const currentEventsIndex = this.domainObject.configuration.currentEventsIndex;
      const futureEventsIndex = this.domainObject.configuration.futureEventsIndex;
      const pastEventsDuration = this.domainObject.configuration.pastEventsDuration;
      const pastEventsDurationIndex = this.domainObject.configuration.pastEventsDurationIndex;
      const futureEventsDuration = this.domainObject.configuration.futureEventsDuration;
      const futureEventsDurationIndex = this.domainObject.configuration.futureEventsDurationIndex;

      if (pastEventsIndex === 0 && futureEventsIndex === 0 && currentEventsIndex === 0) {
        //don't show all events
        this.showAll = false;
        this.viewBounds = undefined;
        this.hideAll = true;

        return;
      }

      this.hideAll = false;

      if (pastEventsIndex === 1 && futureEventsIndex === 1 && currentEventsIndex === 1) {
        //show all events
        this.showAll = true;
        this.viewBounds = undefined;

        return;
      }

      this.showAll = false;

      this.viewBounds = {};

      this.noCurrent = currentEventsIndex === 0;

      if (pastEventsIndex !== 1) {
        const pastDurationInMS = this.getDurationInMilliSeconds(
          pastEventsDuration,
          pastEventsDurationIndex
        );
        this.viewBounds.pastEnd = (timestamp) => {
          if (pastEventsIndex === 2) {
            return timestamp - pastDurationInMS;
          } else if (pastEventsIndex === 0) {
            return timestamp + 1;
          }
        };
      }

      if (futureEventsIndex !== 1) {
        const futureDurationInMS = this.getDurationInMilliSeconds(
          futureEventsDuration,
          futureEventsDurationIndex
        );
        this.viewBounds.futureStart = (timestamp) => {
          if (futureEventsIndex === 2) {
            return timestamp + futureDurationInMS;
          } else if (futureEventsIndex === 0) {
            return 0;
          }
        };
      }
    },
    getDurationInMilliSeconds(duration, durationIndex) {
      if (duration > 0) {
        if (durationIndex === 0) {
          return duration * 1000;
        } else if (durationIndex === 1) {
          return duration * 60 * 1000;
        } else if (durationIndex === 2) {
          return duration * 60 * 60 * 1000;
        }
      }
    },
    listActivities() {
      let groups = Object.keys(this.planData);
      let activities = [];

      groups.forEach((key) => {
        activities = activities.concat(this.planData[key]);
      });
      activities = activities.filter(this.filterActivities);
      activities = this.applyStyles(activities);
      this.setScrollTop();
      // sort by start time
      this.planActivities = activities.sort(this.sortByStartTime);
    },
    updateTimeStampAndListActivities(time) {
      this.timestamp = time;

<<<<<<< HEAD
            this.viewBounds = {};

            if (pastEventsIndex !== 1) {
                const pastDurationInMS = this.getDurationInMilliSeconds(pastEventsDuration, pastEventsDurationIndex);
                this.viewBounds.pastEnd = (timestamp) => {
                    if (pastEventsIndex === 2) {
                        return timestamp - pastDurationInMS;
                    } else if (pastEventsIndex === 0) {
                        return timestamp + 1;
                    }
                };
            }

            if (futureEventsIndex !== 1) {
                const futureDurationInMS = this.getDurationInMilliSeconds(futureEventsDuration, futureEventsDurationIndex);
                this.viewBounds.futureStart = (timestamp) => {
                    if (futureEventsIndex === 2) {
                        return timestamp + futureDurationInMS;
                    } else if (futureEventsIndex === 0) {
                        return 0;
                    }
                };
            }
        },
        getDurationInMilliSeconds(duration, durationIndex) {
            if (duration > 0) {
                if (durationIndex === 0) {
                    return duration * 1000;
                } else if (durationIndex === 1) {
                    return duration * 60 * 1000;
                } else if (durationIndex === 2) {
                    return duration * 60 * 60 * 1000;
                }
            }
        },
        listActivities() {
            let groups = Object.keys(this.planData);
            let activities = [];

            groups.forEach((key) => {
                activities = activities.concat(this.planData[key]);
            });
            activities = activities.filter(this.filterActivities);
            activities = this.applyStyles(activities);
            this.setScrollTop();
            // sort by start time
            this.planActivities = activities.sort(this.sortByStartTime);
        },
        updateTimeStampAndListActivities(time) {
            this.timestamp = time;

            this.listActivities();
        },
        filterActivities(activity, index) {
            if (this.isEditing) {
                return true;
            }

            const hasFilterMatch = this.filterByName(activity.name);
            if (hasFilterMatch === false || this.hideAll === true) {
                return false;
            }

            //current event or future start event or past end event
            const isCurrent = (this.timestamp >= activity.start && this.timestamp <= activity.end);
            const isPast = (this.timestamp > activity.end && (this.viewBounds?.pastEnd === undefined || activity.end >= this.viewBounds?.pastEnd(this.timestamp)));
            const isFuture = (this.timestamp < activity.start && (this.viewBounds?.futureStart === undefined || activity.start <= this.viewBounds?.futureStart(this.timestamp)));

            return isCurrent || isPast || isFuture;
        },
        filterByName(name) {
            const filters = this.filterValue.split(',');

            return filters.some((search => {
                const normalized = search.trim().toLowerCase();
                const regex = new RegExp(normalized);

                return regex.test(name.toLowerCase());
            }));
        },
        applyStyles(activities) {
            let firstCurrentActivityIndex = -1;
            let currentActivitiesCount = 0;
            const styledActivities = activities.map((activity, index) => {
                if (this.timestamp >= activity.start && this.timestamp <= activity.end) {
                    activity.cssClass = '--is-current';
                    if (firstCurrentActivityIndex < 0) {
                        firstCurrentActivityIndex = index;
                    }

                    currentActivitiesCount = currentActivitiesCount + 1;
                } else if (this.timestamp < activity.start) {
                    activity.cssClass = '--is-future';
                } else {
                    activity.cssClass = '--is-past';
                }

                if (!activity.key) {
                    activity.key = uuid();
                }

                activity.duration = activity.start - this.timestamp;

                return activity;
            });

            this.firstCurrentActivityIndex = firstCurrentActivityIndex;
            this.currentActivitiesCount = currentActivitiesCount;

            return styledActivities;
        },
        canAutoScroll() {
            //this distinguishes between programmatic vs user-triggered scroll events
            this.autoScrolled = (this.dontAutoScroll !== true);

            return this.autoScrolled;
        },
        resetScroll() {
            if (this.canAutoScroll() === false) {
                return;
            }
=======
      this.listActivities();
    },
    filterActivities(activity, index) {
      const hasFilterMatch = this.filterByName(activity.name);

      if (hasFilterMatch === false || this.hideAll === true) {
        return false;
      }

      if (this.showAll === true) {
        return true;
      }

      //current event or future start event or past end event
      const isCurrent =
        this.noCurrent === false &&
        this.timestamp >= activity.start &&
        this.timestamp <= activity.end;
      const isPast =
        this.timestamp > activity.end &&
        (this.viewBounds.pastEnd === undefined ||
          activity.end >= this.viewBounds.pastEnd(this.timestamp));
      const isFuture =
        this.timestamp < activity.start &&
        (this.viewBounds.futureStart === undefined ||
          activity.start <= this.viewBounds.futureStart(this.timestamp));

      return isCurrent || isPast || isFuture;
    },
    filterByName(name) {
      const filters = this.filterValue.split(',');

      return filters.some((search) => {
        const normalized = search.trim().toLowerCase();
        const regex = new RegExp(normalized);

        return regex.test(name.toLowerCase());
      });
    },
    applyStyles(activities) {
      let firstCurrentActivityIndex = -1;
      let currentActivitiesCount = 0;
      const styledActivities = activities.map((activity, index) => {
        if (this.timestamp >= activity.start && this.timestamp <= activity.end) {
          activity.cssClass = '--is-current';
          if (firstCurrentActivityIndex < 0) {
            firstCurrentActivityIndex = index;
          }

          currentActivitiesCount = currentActivitiesCount + 1;
        } else if (this.timestamp < activity.start) {
          activity.cssClass = '--is-future';
        } else {
          activity.cssClass = '--is-past';
        }

        if (!activity.key) {
          activity.key = uuid();
        }

        activity.duration = activity.start - this.timestamp;

        return activity;
      });

      this.firstCurrentActivityIndex = firstCurrentActivityIndex;
      this.currentActivitiesCount = currentActivitiesCount;
>>>>>>> d71287b3

      return styledActivities;
    },
    canAutoScroll() {
      //this distinguishes between programmatic vs user-triggered scroll events
      this.autoScrolled = this.dontAutoScroll !== true;

      return this.autoScrolled;
    },
    resetScroll() {
      if (this.canAutoScroll() === false) {
        return;
      }

      this.firstCurrentActivityIndex = -1;
      this.currentActivitiesCount = 0;
      this.$el.parentElement?.scrollTo({ top: 0 });
      this.autoScrolled = false;
    },
    setScrollTop() {
      //scroll to somewhere mid-way of the current activities
      if (this.firstCurrentActivityIndex > -1) {
        if (this.canAutoScroll() === false) {
          return;
        }

        const scrollOffset =
          this.currentActivitiesCount > 0 ? Math.floor(this.currentActivitiesCount / 2) : 0;
        this.$el.parentElement.scrollTo({
          top: ROW_HEIGHT * (this.firstCurrentActivityIndex + scrollOffset),
          behavior: 'smooth'
        });
        this.autoScrolled = false;
      } else {
        this.resetScroll();
      }
    },
    deferAutoScroll() {
      //if this is not a user-triggered event, don't defer auto scrolling
      if (this.autoScrolled) {
        this.autoScrolled = false;

        return;
      }

      this.dontAutoScroll = true;
      const self = this;
      if (this.clearAutoScrollDisabledTimer) {
        clearTimeout(this.clearAutoScrollDisabledTimer);
      }

      this.clearAutoScrollDisabledTimer = setTimeout(() => {
        self.dontAutoScroll = false;
        self.setScrollTop();
      }, SCROLL_TIMEOUT);
    },
    setSort() {
      const sortOrder = SORT_ORDER_OPTIONS[this.domainObject.configuration.sortOrderIndex];
      const property = sortOrder.property;
      const direction = sortOrder.direction.toLowerCase() === 'asc';
      this.defaultSort = {
        property,
        defaultDirection: direction
      };
    },
    sortByStartTime(a, b) {
      const numA = parseInt(a.start, 10);
      const numB = parseInt(b.start, 10);

      return numA - numB;
    },
    setStatus(status) {
      this.status = status;
    },
    setEditState(isEditing) {
      this.isEditing = isEditing;
      this.setViewFromConfig(this.domainObject.configuration);
    }
  }
};
</script><|MERGE_RESOLUTION|>--- conflicted
+++ resolved
@@ -44,7 +44,6 @@
 const ROW_HEIGHT = 30;
 const TIME_FORMAT = 'YYYY-MM-DD HH:mm:ss:SSS';
 const headerItems = [
-<<<<<<< HEAD
     {
         defaultDirection: true,
         isSortable: true,
@@ -85,57 +84,7 @@
                 result = 'Now';
             }
 
-            return result;
-        }
-    }, {
-        defaultDirection: true,
-        property: 'name',
-        name: 'Activity'
-=======
-  {
-    defaultDirection: true,
-    isSortable: true,
-    property: 'start',
-    name: 'Start Time',
-    format: function (value, object, key, openmct) {
-      const clock = openmct.time.clock();
-      if (clock && clock.formatTime) {
-        return clock.formatTime(value);
-      } else {
-        return `${moment(value).format(TIME_FORMAT)}Z`;
-      }
-    }
-  },
-  {
-    defaultDirection: true,
-    isSortable: true,
-    property: 'end',
-    name: 'End Time',
-    format: function (value, object, key, openmct) {
-      const clock = openmct.time.clock();
-      if (clock && clock.formatTime) {
-        return clock.formatTime(value);
-      } else {
-        return `${moment(value).format(TIME_FORMAT)}Z`;
-      }
-    }
-  },
-  {
-    defaultDirection: false,
-    property: 'duration',
-    name: 'Time To/From',
-    format: function (value) {
-      let result;
-      if (value < 0) {
-        result = `-${getPreciseDuration(Math.abs(value))}`;
-      } else if (value > 0) {
-        result = `+${getPreciseDuration(value)}`;
-      } else {
-        result = 'Now';
-      }
-
       return result;
->>>>>>> d71287b3
     }
   },
   {
@@ -226,23 +175,11 @@
       clearTimeout(this.clearAutoScrollDisabledTimer);
     }
 
-    if (this.composition) {
-      this.composition.off('add', this.addToComposition);
-      this.composition.off('remove', this.removeItem);
-    }
-  },
-  methods: {
-    planFileUpdated(selectFile) {
-      this.getPlanData({
-        selectFile,
-        sourceMap: this.domainObject.sourceMap
-      });
-    },
-    getPlanDataAndSetConfig(mutatedObject) {
-      this.getPlanData(mutatedObject);
-      this.setViewFromConfig(mutatedObject.configuration);
-    },
-<<<<<<< HEAD
+        if (this.composition) {
+            this.composition.off('add', this.addToComposition);
+            this.composition.off('remove', this.removeItem);
+        }
+    },
     methods: {
         planFileUpdated(selectFile) {
             this.getPlanData({
@@ -354,151 +291,29 @@
                 this.viewBounds = undefined;
                 this.hideAll = true;
 
-                return;
-            }
-
-            this.hideAll = false;
+        return;
+      }
+
+      this.hideAll = false;
 
             if (pastEventsIndex === 1 && futureEventsIndex === 1 && currentEventsIndex === 1) {
                 this.viewBounds = undefined;
 
-                return;
-=======
-    setViewFromConfig(configuration) {
-      if (this.isEditing) {
-        this.filterValue = configuration.filter;
-        this.hideAll = false;
-        this.showAll = true;
-        this.listActivities();
-      } else {
-        this.filterValue = configuration.filter;
-        this.setSort();
-        this.setViewBounds();
-        this.listActivities();
-      }
-    },
-    updateTimestamp(_bounds, isTick) {
-      if (isTick === true && this.openmct.time.clock() !== undefined) {
-        this.updateTimeStampAndListActivities(this.openmct.time.clock().currentValue());
-      }
-    },
-    setViewFromClock(newClock) {
-      this.filterValue = this.domainObject.configuration.filter;
-      const isFixedTime = newClock === undefined;
-      if (isFixedTime) {
-        this.hideAll = false;
-        this.showAll = true;
-        this.updateTimeStampAndListActivities(this.openmct.time.bounds()?.start);
-      } else {
-        this.setSort();
-        this.setViewBounds();
-        this.updateTimeStampAndListActivities(this.openmct.time.clock().currentValue());
-      }
-    },
-    addItem(domainObject) {
-      this.planObjects = [domainObject];
-      this.resetPlanData();
-      if (domainObject.type === 'plan') {
-        this.getPlanDataAndSetConfig({
-          ...this.domainObject,
-          selectFile: domainObject.selectFile,
-          sourceMap: domainObject.sourceMap
-        });
-      }
-    },
-    addToComposition(telemetryObject) {
-      if (this.planObjects.length > 0) {
-        this.confirmReplacePlan(telemetryObject);
-      } else {
-        this.addItem(telemetryObject);
-      }
-    },
-    confirmReplacePlan(telemetryObject) {
-      const dialog = this.openmct.overlays.dialog({
-        iconClass: 'alert',
-        message: 'This action will replace the current plan. Do you want to continue?',
-        buttons: [
-          {
-            label: 'Ok',
-            emphasis: true,
-            callback: () => {
-              const oldTelemetryObject = this.planObjects[0];
-              this.removeFromComposition(oldTelemetryObject);
-              this.addItem(telemetryObject);
-              dialog.dismiss();
-            }
-          },
-          {
-            label: 'Cancel',
-            callback: () => {
-              this.removeFromComposition(telemetryObject);
-              dialog.dismiss();
->>>>>>> d71287b3
-            }
-          }
-        ]
-      });
-    },
-    removeFromComposition(telemetryObject) {
-      this.composition.remove(telemetryObject);
-    },
-    removeItem() {
-      this.planObjects = [];
-      this.resetPlanData();
-    },
-    resetPlanData() {
-      this.planData = {};
-    },
-    getPlanData(domainObject) {
-      this.planData = getValidatedData(domainObject);
-    },
-    setViewBounds() {
-      const pastEventsIndex = this.domainObject.configuration.pastEventsIndex;
-      const currentEventsIndex = this.domainObject.configuration.currentEventsIndex;
-      const futureEventsIndex = this.domainObject.configuration.futureEventsIndex;
-      const pastEventsDuration = this.domainObject.configuration.pastEventsDuration;
-      const pastEventsDurationIndex = this.domainObject.configuration.pastEventsDurationIndex;
-      const futureEventsDuration = this.domainObject.configuration.futureEventsDuration;
-      const futureEventsDurationIndex = this.domainObject.configuration.futureEventsDurationIndex;
-
-      if (pastEventsIndex === 0 && futureEventsIndex === 0 && currentEventsIndex === 0) {
-        //don't show all events
-        this.showAll = false;
-        this.viewBounds = undefined;
-        this.hideAll = true;
-
         return;
       }
 
-      this.hideAll = false;
-
-      if (pastEventsIndex === 1 && futureEventsIndex === 1 && currentEventsIndex === 1) {
-        //show all events
-        this.showAll = true;
-        this.viewBounds = undefined;
-
-        return;
-      }
-
-      this.showAll = false;
-
-      this.viewBounds = {};
-
-      this.noCurrent = currentEventsIndex === 0;
-
-      if (pastEventsIndex !== 1) {
-        const pastDurationInMS = this.getDurationInMilliSeconds(
-          pastEventsDuration,
-          pastEventsDurationIndex
-        );
-        this.viewBounds.pastEnd = (timestamp) => {
-          if (pastEventsIndex === 2) {
-            return timestamp - pastDurationInMS;
-          } else if (pastEventsIndex === 0) {
-            return timestamp + 1;
-          }
-        };
-      }
+            this.viewBounds = {};
+
+            if (pastEventsIndex !== 1) {
+                const pastDurationInMS = this.getDurationInMilliSeconds(pastEventsDuration, pastEventsDurationIndex);
+                this.viewBounds.pastEnd = (timestamp) => {
+                    if (pastEventsIndex === 2) {
+                        return timestamp - pastDurationInMS;
+                    } else if (pastEventsIndex === 0) {
+                        return timestamp + 1;
+                    }
+                };
+            }
 
       if (futureEventsIndex !== 1) {
         const futureDurationInMS = this.getDurationInMilliSeconds(
@@ -541,58 +356,6 @@
     updateTimeStampAndListActivities(time) {
       this.timestamp = time;
 
-<<<<<<< HEAD
-            this.viewBounds = {};
-
-            if (pastEventsIndex !== 1) {
-                const pastDurationInMS = this.getDurationInMilliSeconds(pastEventsDuration, pastEventsDurationIndex);
-                this.viewBounds.pastEnd = (timestamp) => {
-                    if (pastEventsIndex === 2) {
-                        return timestamp - pastDurationInMS;
-                    } else if (pastEventsIndex === 0) {
-                        return timestamp + 1;
-                    }
-                };
-            }
-
-            if (futureEventsIndex !== 1) {
-                const futureDurationInMS = this.getDurationInMilliSeconds(futureEventsDuration, futureEventsDurationIndex);
-                this.viewBounds.futureStart = (timestamp) => {
-                    if (futureEventsIndex === 2) {
-                        return timestamp + futureDurationInMS;
-                    } else if (futureEventsIndex === 0) {
-                        return 0;
-                    }
-                };
-            }
-        },
-        getDurationInMilliSeconds(duration, durationIndex) {
-            if (duration > 0) {
-                if (durationIndex === 0) {
-                    return duration * 1000;
-                } else if (durationIndex === 1) {
-                    return duration * 60 * 1000;
-                } else if (durationIndex === 2) {
-                    return duration * 60 * 60 * 1000;
-                }
-            }
-        },
-        listActivities() {
-            let groups = Object.keys(this.planData);
-            let activities = [];
-
-            groups.forEach((key) => {
-                activities = activities.concat(this.planData[key]);
-            });
-            activities = activities.filter(this.filterActivities);
-            activities = this.applyStyles(activities);
-            this.setScrollTop();
-            // sort by start time
-            this.planActivities = activities.sort(this.sortByStartTime);
-        },
-        updateTimeStampAndListActivities(time) {
-            this.timestamp = time;
-
             this.listActivities();
         },
         filterActivities(activity, index) {
@@ -609,87 +372,6 @@
             const isCurrent = (this.timestamp >= activity.start && this.timestamp <= activity.end);
             const isPast = (this.timestamp > activity.end && (this.viewBounds?.pastEnd === undefined || activity.end >= this.viewBounds?.pastEnd(this.timestamp)));
             const isFuture = (this.timestamp < activity.start && (this.viewBounds?.futureStart === undefined || activity.start <= this.viewBounds?.futureStart(this.timestamp)));
-
-            return isCurrent || isPast || isFuture;
-        },
-        filterByName(name) {
-            const filters = this.filterValue.split(',');
-
-            return filters.some((search => {
-                const normalized = search.trim().toLowerCase();
-                const regex = new RegExp(normalized);
-
-                return regex.test(name.toLowerCase());
-            }));
-        },
-        applyStyles(activities) {
-            let firstCurrentActivityIndex = -1;
-            let currentActivitiesCount = 0;
-            const styledActivities = activities.map((activity, index) => {
-                if (this.timestamp >= activity.start && this.timestamp <= activity.end) {
-                    activity.cssClass = '--is-current';
-                    if (firstCurrentActivityIndex < 0) {
-                        firstCurrentActivityIndex = index;
-                    }
-
-                    currentActivitiesCount = currentActivitiesCount + 1;
-                } else if (this.timestamp < activity.start) {
-                    activity.cssClass = '--is-future';
-                } else {
-                    activity.cssClass = '--is-past';
-                }
-
-                if (!activity.key) {
-                    activity.key = uuid();
-                }
-
-                activity.duration = activity.start - this.timestamp;
-
-                return activity;
-            });
-
-            this.firstCurrentActivityIndex = firstCurrentActivityIndex;
-            this.currentActivitiesCount = currentActivitiesCount;
-
-            return styledActivities;
-        },
-        canAutoScroll() {
-            //this distinguishes between programmatic vs user-triggered scroll events
-            this.autoScrolled = (this.dontAutoScroll !== true);
-
-            return this.autoScrolled;
-        },
-        resetScroll() {
-            if (this.canAutoScroll() === false) {
-                return;
-            }
-=======
-      this.listActivities();
-    },
-    filterActivities(activity, index) {
-      const hasFilterMatch = this.filterByName(activity.name);
-
-      if (hasFilterMatch === false || this.hideAll === true) {
-        return false;
-      }
-
-      if (this.showAll === true) {
-        return true;
-      }
-
-      //current event or future start event or past end event
-      const isCurrent =
-        this.noCurrent === false &&
-        this.timestamp >= activity.start &&
-        this.timestamp <= activity.end;
-      const isPast =
-        this.timestamp > activity.end &&
-        (this.viewBounds.pastEnd === undefined ||
-          activity.end >= this.viewBounds.pastEnd(this.timestamp));
-      const isFuture =
-        this.timestamp < activity.start &&
-        (this.viewBounds.futureStart === undefined ||
-          activity.start <= this.viewBounds.futureStart(this.timestamp));
 
       return isCurrent || isPast || isFuture;
     },
@@ -731,7 +413,6 @@
 
       this.firstCurrentActivityIndex = firstCurrentActivityIndex;
       this.currentActivitiesCount = currentActivitiesCount;
->>>>>>> d71287b3
 
       return styledActivities;
     },

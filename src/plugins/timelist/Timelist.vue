--- conflicted
+++ resolved
@@ -40,14 +40,11 @@
 import { v4 as uuid } from 'uuid';
 
 const SCROLL_TIMEOUT = 10000;
-<<<<<<< HEAD
-const ROW_HEIGHT = 30;
-=======
+
 const TIME_FORMAT = 'YYYY-MM-DD HH:mm:ss';
 const CURRENT_CSS_SUFFIX = '--is-current';
 const PAST_CSS_SUFFIX = '--is-past';
 const FUTURE_CSS_SUFFIX = '--is-future';
->>>>>>> 834a19f9
 const headerItems = [
   {
     defaultDirection: true,

--- conflicted
+++ resolved
@@ -81,15 +81,9 @@
     format: function (value) {
       let result;
       if (value < 0) {
-<<<<<<< HEAD
-        result = `-${getPreciseDuration(Math.abs(value))}`;
-      } else if (value > 0) {
-        result = `+${getPreciseDuration(value)}`;
-=======
         result = `+${getPreciseDuration(Math.abs(value), true)}`;
       } else if (value > 0) {
         result = `-${getPreciseDuration(value, true)}`;
->>>>>>> 3b0e05ed
       } else {
         result = 'Now';
       }
@@ -263,7 +257,6 @@
               this.removeFromComposition(oldTelemetryObject);
               this.addItem(telemetryObject);
               dialog.dismiss();
-<<<<<<< HEAD
             }
           },
           {
@@ -272,16 +265,6 @@
               this.removeFromComposition(telemetryObject);
               dialog.dismiss();
             }
-=======
-            }
-          },
-          {
-            label: 'Cancel',
-            callback: () => {
-              this.removeFromComposition(telemetryObject);
-              dialog.dismiss();
-            }
->>>>>>> 3b0e05ed
           }
         ]
       });
@@ -379,12 +362,12 @@
       groups.forEach((key) => {
         activities = activities.concat(this.planData[key]);
       });
-<<<<<<< HEAD
-      activities = activities.filter(this.filterActivities);
+      // filter activities first, then sort by start time
+      activities = activities.filter(this.filterActivities).sort(this.sortByStartTime);
       activities = this.applyStyles(activities);
-      this.setScrollTop();
-      // sort by start time
-      this.planActivities = activities.sort(this.sortByStartTime);
+      this.planActivities = activities;
+      //We need to wait for the next tick since we need the height of the row from the DOM
+      this.$nextTick(this.setScrollTop);
     },
     updateTimeStampAndListActivities(time) {
       this.timestamp = time;
@@ -430,106 +413,6 @@
     },
     applyStyles(activities) {
       let firstCurrentActivityIndex = -1;
-      let currentActivitiesCount = 0;
-      const styledActivities = activities.map((activity, index) => {
-        if (this.timestamp >= activity.start && this.timestamp <= activity.end) {
-          activity.cssClass = '--is-current';
-          if (firstCurrentActivityIndex < 0) {
-            firstCurrentActivityIndex = index;
-          }
-
-          currentActivitiesCount = currentActivitiesCount + 1;
-        } else if (this.timestamp < activity.start) {
-          activity.cssClass = '--is-future';
-        } else {
-          activity.cssClass = '--is-past';
-        }
-
-        if (!activity.key) {
-          activity.key = uuid();
-        }
-
-        activity.duration = activity.start - this.timestamp;
-
-        return activity;
-      });
-
-      this.firstCurrentActivityIndex = firstCurrentActivityIndex;
-      this.currentActivitiesCount = currentActivitiesCount;
-
-      return styledActivities;
-    },
-    canAutoScroll() {
-      //this distinguishes between programmatic vs user-triggered scroll events
-      this.autoScrolled = this.dontAutoScroll !== true;
-
-      return this.autoScrolled;
-    },
-    resetScroll() {
-      if (this.canAutoScroll() === false) {
-        return;
-      }
-
-      this.firstCurrentActivityIndex = -1;
-      this.currentActivitiesCount = 0;
-      this.$el.parentElement?.scrollTo({ top: 0 });
-      this.autoScrolled = false;
-    },
-    setScrollTop() {
-      //scroll to somewhere mid-way of the current activities
-      if (this.firstCurrentActivityIndex > -1) {
-=======
-      // filter activities first, then sort by start time
-      activities = activities.filter(this.filterActivities).sort(this.sortByStartTime);
-      activities = this.applyStyles(activities);
-      this.planActivities = activities;
-      //We need to wait for the next tick since we need the height of the row from the DOM
-      this.$nextTick(this.setScrollTop);
-    },
-    updateTimeStampAndListActivities(time) {
-      this.timestamp = time;
-
-      this.listActivities();
-    },
-    filterActivities(activity, index) {
-      const hasFilterMatch = this.filterByName(activity.name);
-
-      if (hasFilterMatch === false || this.hideAll === true) {
-        return false;
-      }
-
-      if (this.showAll === true) {
-        return true;
-      }
-
-      //current event or future start event or past end event
-      const isCurrent =
-        this.noCurrent === false &&
-        this.timestamp >= activity.start &&
-        this.timestamp <= activity.end;
-      const isPast =
-        this.timestamp > activity.end &&
-        (this.viewBounds.pastEnd === undefined ||
-          activity.end >= this.viewBounds.pastEnd(this.timestamp));
-      const isFuture =
-        this.timestamp < activity.start &&
-        (this.viewBounds.futureStart === undefined ||
-          activity.start <= this.viewBounds.futureStart(this.timestamp));
-
-      return isCurrent || isPast || isFuture;
-    },
-    filterByName(name) {
-      const filters = this.filterValue.split(',');
-
-      return filters.some((search) => {
-        const normalized = search.trim().toLowerCase();
-        const regex = new RegExp(normalized);
-
-        return regex.test(name.toLowerCase());
-      });
-    },
-    applyStyles(activities) {
-      let firstCurrentActivityIndex = -1;
       let activityClosestToNowIndex = -1;
       let currentActivitiesCount = 0;
       const styledActivities = activities.map((activity, index) => {
@@ -614,28 +497,17 @@
 
         const ROW_HEIGHT = row.getBoundingClientRect().height;
 
->>>>>>> 3b0e05ed
         if (this.canAutoScroll() === false) {
           return;
         }
 
-<<<<<<< HEAD
-        const scrollOffset =
-          this.currentActivitiesCount > 0 ? Math.floor(this.currentActivitiesCount / 2) : 0;
-        this.$el.parentElement.scrollTo({
-          top: ROW_HEIGHT * (this.firstCurrentActivityIndex + scrollOffset),
-=======
         this.$el.parentElement.scrollTo({
           top: ROW_HEIGHT * (this.activityClosestToNowIndex - 1),
->>>>>>> 3b0e05ed
           behavior: 'smooth'
         });
         this.autoScrolled = false;
       } else {
-<<<<<<< HEAD
-=======
         // scroll to the top
->>>>>>> 3b0e05ed
         this.resetScroll();
       }
     },

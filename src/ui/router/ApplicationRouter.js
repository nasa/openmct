/*****************************************************************************
 * Open MCT, Copyright (c) 2014-2020, United States Government
 * as represented by the Administrator of the National Aeronautics and Space
 * Administration. All rights reserved.
 *
 * Open MCT is licensed under the Apache License, Version 2.0 (the
 * "License"); you may not use this file except in compliance with the License.
 * You may obtain a copy of the License at
 * http://www.apache.org/licenses/LICENSE-2.0.
 *
 * Unless required by applicable law or agreed to in writing, software
 * distributed under the License is distributed on an "AS IS" BASIS, WITHOUT
 * WARRANTIES OR CONDITIONS OF ANY KIND, either express or implied. See the
 * License for the specific language governing permissions and limitations
 * under the License.
 *
 * Open MCT includes source code licensed under additional open source
 * licenses. See the Open Source Licenses file (LICENSES.md) included with
 * this source code distribution or the Licensing information page available
 * at runtime from the About dialog for additional information.
 *****************************************************************************/
/*global module*/

const LocationBar = require('location-bar');
const EventEmitter = require('EventEmitter');

function paramsToObject(searchParams) {
    let params = {};
    for (let [key, value] of searchParams.entries()) {
        if (params[key]) {
            if (!Array.isArray(params[key])) {
                params[key] = [params[key]];
            }

            params[key].push(value);
        } else {
            params[key] = value;
        }
    }

    return params;
}

class ApplicationRouter extends EventEmitter {
    /**
     * events
     * change:params -> notify listeners w/ new, old, and changed.
     * change:path -> notify listeners w/ new, old paths.
     *
     * methods:
     * update(path, params) -> updates path and params at the same time.  Only
     *   updates specified params, other params are not modified.
     * updateParams(newParams) -> update only specified params, leaving rest
     *      intact.  Does not modify path.
     * updatePath(path);

     * route(path, handler);
     * start(); Start routing.
     */
    constructor() {
        super();
        this.routes = [];
        this.started = false;
    }

    /**
     * start application routing, should be done after handlers are registered.
     */
    start() {
        if (this.started) {
            throw new Error('Router already started!');
        }

        this.started = true;
        let locationBar = new LocationBar();
        locationBar.onChange(p => this.handleLocationChange(p));
        locationBar.start({
            root: location.pathname
        });
    }

    handleLocationChange(pathString) {
        if (pathString[0] !== '/') {
            pathString = '/' + pathString;
        }

        let url = new URL(
            pathString,
            `${location.protocol}//${location.host}${location.pathname}`
        );

        let oldLocation = this.currentLocation;

        let newLocation = {
            url: url,
            path: url.pathname,
            queryString: url.search.replace(/^\?/, ''),
            params: paramsToObject(url.searchParams)
        };

        this.currentLocation = newLocation;

        if (!oldLocation) {
            this.doPathChange(newLocation.path, null, newLocation);
            this.doParamsChange(newLocation.params, {}, newLocation);

            return;
        }

        if (oldLocation.path !== newLocation.path) {
            this.doPathChange(
                newLocation.path,
                oldLocation.path,
                this
            );
        }

        if (!_.isEqual(oldLocation.params, newLocation.params)) {
            this.doParamsChange(
                newLocation.params,
                oldLocation.params,
                newLocation
            );
        }
    }

    doPathChange(newPath, oldPath, newLocation) {
        let route = this.routes.filter(r => r.matcher.test(newPath))[0];
        if (route) {
            route.callback(newPath, route.matcher.exec(newPath), this.currentLocation.params);
        }

        this.emit('change:path', newPath, oldPath);
    }

    doParamsChange(newParams, oldParams, newLocation) {
        let changedParams = {};
        Object.entries(newParams).forEach(([key, value]) => {
            if (value !== oldParams[key]) {
                changedParams[key] = value;
            }
<<<<<<< HEAD
        });
        Object.keys(oldParams).forEach(key => {
            if (!Object.prototype.hasOwnProperty.call(newParams, key)) {
                changedParams[key] = undefined;
            }
        });
=======
        }

        for (let key of Object.keys(oldParams)) {
            if (!newParams.hasOwnProperty(key)) {
                changedParams[key] = undefined;
            }
        }

>>>>>>> b76d4b76
        this.emit('change:params', newParams, oldParams, changedParams);
    }

    /**
     * Update route params.  Takes an object of updates.  New parameters
     */
    updateParams(updateParams) {
        let searchParams = this.currentLocation.url.searchParams;
        Object.entries(updateParams).forEach(([key, value]) => {
            if (typeof value === 'undefined') {
                searchParams.delete(key);
            } else {
                searchParams.set(key, value);
            }
<<<<<<< HEAD
        });
=======
        }

>>>>>>> b76d4b76
        this.setQueryString(searchParams.toString());
    }

    getParams() {
        return this.currentLocation.params;
    }

    update(path, params) {
        let searchParams = this.currentLocation.url.searchParams;
        for (let [key, value] of Object.entries(params)) {
            if (typeof value === 'undefined') {
                searchParams.delete(key);
            } else {
                searchParams.set(key, value);
            }
        }

        this.set(path, searchParams.toString());
    }

    set(path, queryString) {
        location.hash = `${path}?${queryString}`;
    }

    setQueryString(queryString) {
        this.set(this.currentLocation.path, queryString);
    }

    setPath(path) {
        this.set(path, this.currentLocation.queryString);
    }

    route(matcher, callback) {
        this.routes.push({
            matcher,
            callback
        });
    }
}

module.exports = ApplicationRouter;<|MERGE_RESOLUTION|>--- conflicted
+++ resolved
@@ -139,23 +139,12 @@
             if (value !== oldParams[key]) {
                 changedParams[key] = value;
             }
-<<<<<<< HEAD
         });
         Object.keys(oldParams).forEach(key => {
             if (!Object.prototype.hasOwnProperty.call(newParams, key)) {
                 changedParams[key] = undefined;
             }
         });
-=======
-        }
-
-        for (let key of Object.keys(oldParams)) {
-            if (!newParams.hasOwnProperty(key)) {
-                changedParams[key] = undefined;
-            }
-        }
-
->>>>>>> b76d4b76
         this.emit('change:params', newParams, oldParams, changedParams);
     }
 
@@ -170,12 +159,7 @@
             } else {
                 searchParams.set(key, value);
             }
-<<<<<<< HEAD
-        });
-=======
-        }
-
->>>>>>> b76d4b76
+        });
         this.setQueryString(searchParams.toString());
     }
 

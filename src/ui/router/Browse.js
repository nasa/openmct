--- conflicted
+++ resolved
@@ -7,12 +7,8 @@
     return function install(openmct) {
         let navigateCall = 0;
         let browseObject;
-<<<<<<< HEAD
         let mutable;
-=======
-        let unobserve = undefined;
         let currentObjectPath;
->>>>>>> e58e9d3a
 
         openmct.router.route(/^\/browse\/?$/, navigateToFirstChildOfRoot);
 
@@ -31,19 +27,14 @@
         });
 
         function viewObject(object, viewProvider) {
-<<<<<<< HEAD
             if (mutable) {
                 mutable.$destroy();
             }
             mutable = openmct.objects.getMutable(object);
-            openmct.layout.$refs.browseObject.show(mutable, viewProvider.key, true);
-            openmct.layout.$refs.browseBar.domainObject = mutable;
-=======
             currentObjectPath = openmct.router.path;
 
-            openmct.layout.$refs.browseObject.show(object, viewProvider.key, true, currentObjectPath);
-            openmct.layout.$refs.browseBar.domainObject = object;
->>>>>>> e58e9d3a
+            openmct.layout.$refs.browseObject.show(mutable, viewProvider.key, true, currentObjectPath);
+            openmct.layout.$refs.browseBar.domainObject = mutable;
             openmct.layout.$refs.browseBar.viewKey = viewProvider.key;
         }
 

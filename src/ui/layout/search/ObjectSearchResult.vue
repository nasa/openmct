--- conflicted
+++ resolved
@@ -107,16 +107,12 @@
                 this.preview();
             } else {
                 const objectPath = this.result.originalPath;
-<<<<<<< HEAD
-                const resultUrl = objectPathToUrl(this.openmct, objectPath);
-=======
                 let resultUrl = objectPathToUrl(this.openmct, objectPath);
                 // get rid of ROOT if extant
                 if (resultUrl.includes('/ROOT')) {
                     resultUrl = resultUrl.split('/ROOT').join('');
                 }
 
->>>>>>> 0e1cc5dc
                 this.openmct.router.navigate(resultUrl);
             }
         },

--- conflicted
+++ resolved
@@ -98,63 +98,6 @@
         }
 
         return 'Could not find any matching Notebook entries';
-<<<<<<< HEAD
-      } else {
-        return this.result.targetModels[0].name;
-      }
-    },
-    resultTypeIcon() {
-      return this.openmct.types.get(this.result.type).definition.cssClass;
-    },
-    tagBackgroundColor() {
-      return this.result.fullTagModels[0].backgroundColor;
-    },
-    tagForegroundColor() {
-      return this.result.fullTagModels[0].foregroundColor;
-    }
-  },
-  mounted() {
-    this.previewAction = new PreviewAction(this.openmct);
-    this.previewAction.on('isVisible', this.togglePreviewState);
-    this.clickedPlotAnnotation = this.clickedPlotAnnotation.bind(this);
-  },
-  destroyed() {
-    this.previewAction.off('isVisible', this.togglePreviewState);
-    this.openmct.selection.off('change', this.clickedPlotAnnotation);
-  },
-  methods: {
-    clickedResult(event) {
-      const objectPath = this.domainObject.originalPath;
-      if (this.openmct.editor.isEditing()) {
-        event.preventDefault();
-        this.preview(objectPath);
-      } else {
-        const resultUrl = identifierToString(this.openmct, objectPath);
-        if (!this.openmct.router.isNavigatedObject(objectPath)) {
-          // if we're not on the correct page, navigate to the object,
-          // then wait for the selection event to fire before issuing a new selection
-          if (
-            this.result.annotationType === this.openmct.annotation.ANNOTATION_TYPES.PLOT_SPATIAL
-          ) {
-            this.openmct.selection.on('change', this.clickedPlotAnnotation);
-          }
-
-          this.openmct.router.navigate(resultUrl);
-        } else {
-          // if this is the navigated object, then we are already on the correct page
-          // and just need to issue the selection event
-          this.clickedPlotAnnotation();
-        }
-      }
-    },
-    preview(objectPath) {
-      if (this.previewAction.appliesTo(objectPath)) {
-        this.previewAction.invoke(objectPath);
-      }
-    },
-    clickedPlotAnnotation() {
-      this.openmct.selection.off('change', this.clickedPlotAnnotation);
-=======
       } else if (
         this.result.annotationType === this.openmct.annotation.ANNOTATION_TYPES.GEOSPATIAL
       ) {
@@ -215,7 +158,6 @@
     },
     fireAnnotationSelection() {
       this.openmct.selection.off('change', this.fireAnnotationSelection);
->>>>>>> 3b0e05ed
 
       const targetDetails = {};
       const targetDomainObjects = {};
@@ -231,19 +173,11 @@
           element: this.$el,
           context: {
             item: this.result.targetModels[0],
-<<<<<<< HEAD
-            type: 'plot-annotation-search-result',
-            targetDetails,
-            targetDomainObjects,
-            annotations: [this.result],
-            annotationType: this.openmct.annotation.ANNOTATION_TYPES.PLOT_SPATIAL,
-=======
             type: 'annotation-search-result',
             targetDetails,
             targetDomainObjects,
             annotations: [this.result],
             annotationType: this.result.annotationType,
->>>>>>> 3b0e05ed
             onAnnotationChange: () => {}
           }
         }

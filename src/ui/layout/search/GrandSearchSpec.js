--- conflicted
+++ resolved
@@ -20,16 +20,13 @@
  * at runtime from the About dialog for additional information.
  *****************************************************************************/
 
+import mount from 'utils/mount';
 import { createOpenMct, resetApplicationState } from 'utils/testing';
 import Vue from 'vue';
 
 import ExampleTagsPlugin from '../../../../example/exampleTags/plugin';
 import DisplayLayoutPlugin from '../../../plugins/displayLayout/plugin';
-<<<<<<< HEAD
-import mount from 'utils/mount';
-=======
 import GrandSearch from './GrandSearch.vue';
->>>>>>> 9f7b3b92
 
 describe('GrandSearch', () => {
   let openmct;

<!--
 Open MCT, Copyright (c) 2014-2023, United States Government
 as represented by the Administrator of the National Aeronautics and Space
 Administration. All rights reserved.

 Open MCT is licensed under the Apache License, Version 2.0 (the
 "License"); you may not use this file except in compliance with the License.
 You may obtain a copy of the License at
 http://www.apache.org/licenses/LICENSE-2.0.

 Unless required by applicable law or agreed to in writing, software
 distributed under the License is distributed on an "AS IS" BASIS, WITHOUT
 WARRANTIES OR CONDITIONS OF ANY KIND, either express or implied. See the
 License for the specific language governing permissions and limitations
 under the License.

 Open MCT includes source code licensed under additional open source
 licenses. See the Open Source Licenses file (LICENSES.md) included with
 this source code distribution or the Licensing information page available
 at runtime from the About dialog for additional information.
-->

<template>
<<<<<<< HEAD
  <div v-show="resultsShown" class="c-gsearch__dropdown">
    <div class="c-gsearch__results" :class="{ 'search-finished': !searchLoading }">
      <div
        v-if="objectResults && objectResults.length"
        ref="objectResults"
        class="c-gsearch__results-section"
        role="listbox"
      >
        <div class="c-gsearch__results-section-title">Object Results</div>
        <object-search-result
          v-for="objectResult in objectResults"
          :key="openmct.objects.makeKeyString(objectResult.identifier)"
          :result="objectResult"
          @preview-changed="previewChanged"
          @click="selectedResult"
        />
      </div>
      <div v-if="annotationResults && annotationResults.length" ref="annotationResults">
        <div class="c-gsearch__results-section-title">Annotation Results</div>
        <annotation-search-result
          v-for="annotationResult in annotationResults"
          :key="makeKeyForAnnotationResult(annotationResult)"
          :result="annotationResult"
          @click="selectedResult"
        />
      </div>
      <div v-if="searchLoading" class="c-gsearch__result-pane-msg">
        <div class="hint">Searching...</div>
        <progress-bar :model="{ progressPerc: null }" />
      </div>
      <div
        v-if="
          !searchLoading &&
          (!annotationResults || !annotationResults.length) &&
          (!objectResults || !objectResults.length)
        "
        class="c-gsearch__result-pane-msg"
      >
        <div class="hint">No results found</div>
=======
  <div role="dialog" aria-label="Search Results Dropdown" class="c-gsearch__dropdown">
    <div v-show="resultsShown" class="c-gsearch__results-wrapper">
      <div class="c-gsearch__results" :class="{ 'search-finished': !searchLoading }">
        <div
          v-if="objectResults?.length"
          ref="objectResults"
          class="c-gsearch__results-section"
          role="list"
          aria-label="Object Results"
        >
          <div class="c-gsearch__results-section-title">Object Results</div>
          <object-search-result
            v-for="objectResult in objectResults"
            :key="openmct.objects.makeKeyString(objectResult.identifier)"
            :result="objectResult"
            @preview-changed="previewChanged"
            @click="selectedResult"
          />
        </div>
        <div
          v-if="annotationResults?.length"
          ref="annotationResults"
          role="list"
          aria-label="Annotation Results"
        >
          <div class="c-gsearch__results-section-title">Annotation Results</div>
          <annotation-search-result
            v-for="annotationResult in annotationResults"
            :key="makeKeyForAnnotationResult(annotationResult)"
            :result="annotationResult"
            @click="selectedResult"
          />
        </div>
        <div v-if="searchLoading" class="c-gsearch__result-pane-msg">
          <div class="hint">Searching...</div>
          <progress-bar :model="{ progressPerc: null }" />
        </div>
        <div
          v-if="
            !searchLoading &&
            (!annotationResults || !annotationResults.length) &&
            (!objectResults || !objectResults.length)
          "
          class="c-gsearch__result-pane-msg"
        >
          <div class="hint">No results found</div>
        </div>
>>>>>>> 64d4ddd8
      </div>
    </div>
  </div>
</template>

<script>
import ProgressBar from '@/ui/components/ProgressBar.vue';

import AnnotationSearchResult from './AnnotationSearchResult.vue';
import ObjectSearchResult from './ObjectSearchResult.vue';

export default {
  name: 'SearchResultsDropDown',
  components: {
    AnnotationSearchResult,
    ObjectSearchResult,
    ProgressBar
  },
  inject: ['openmct'],
  data() {
    return {
      resultsShown: false,
      searchLoading: false,
      annotationResults: [],
      objectResults: [],
      previewVisible: false
    };
  },
  methods: {
    selectedResult() {
      if (!this.previewVisible) {
        this.resultsShown = false;
      }
    },
    makeKeyForAnnotationResult(annotationResult) {
      const annotationKeyString = this.openmct.objects.makeKeyString(annotationResult.identifier);
      const firstTargetKeyString = Object.keys(annotationResult.targets)[0];

      return `${annotationKeyString}-${firstTargetKeyString}`;
    },
    previewChanged(changedPreviewState) {
      this.previewVisible = changedPreviewState;
    },
    showSearchStarted() {
      this.searchLoading = true;
      this.resultsShown = true;
      this.annotationResults = [];
      this.objectResults = [];
    },
    showResults({ searchLoading, searchValue, annotationSearchResults, objectSearchResults }) {
      this.searchLoading = searchLoading;
      this.annotationResults = annotationSearchResults;
      this.objectResults = objectSearchResults;
      if (searchValue?.length) {
        this.resultsShown = true;
      } else {
        this.resultsShown = false;
      }
    }
  },
  template: 'Dropdown'
};
</script><|MERGE_RESOLUTION|>--- conflicted
+++ resolved
@@ -21,14 +21,14 @@
 -->
 
 <template>
-<<<<<<< HEAD
-  <div v-show="resultsShown" class="c-gsearch__dropdown">
+  <div v-show="resultsShown" role="dialog" aria-label="Search Results Dropdown" class="c-gsearch__dropdown">
     <div class="c-gsearch__results" :class="{ 'search-finished': !searchLoading }">
       <div
-        v-if="objectResults && objectResults.length"
+        v-if="objectResults?.length"
         ref="objectResults"
         class="c-gsearch__results-section"
-        role="listbox"
+        role="list"
+        aria-label="Object Results"
       >
         <div class="c-gsearch__results-section-title">Object Results</div>
         <object-search-result
@@ -39,7 +39,12 @@
           @click="selectedResult"
         />
       </div>
-      <div v-if="annotationResults && annotationResults.length" ref="annotationResults">
+      <div
+        v-if="annotationResults?.length"
+        ref="annotationResults"
+        role="list"
+        aria-label="Annotation Results"
+      >
         <div class="c-gsearch__results-section-title">Annotation Results</div>
         <annotation-search-result
           v-for="annotationResult in annotationResults"
@@ -54,62 +59,13 @@
       </div>
       <div
         v-if="
-          !searchLoading &&
-          (!annotationResults || !annotationResults.length) &&
-          (!objectResults || !objectResults.length)
-        "
-        class="c-gsearch__result-pane-msg"
-      >
-        <div class="hint">No results found</div>
-=======
-  <div role="dialog" aria-label="Search Results Dropdown" class="c-gsearch__dropdown">
-    <div v-show="resultsShown" class="c-gsearch__results-wrapper">
-      <div class="c-gsearch__results" :class="{ 'search-finished': !searchLoading }">
-        <div
-          v-if="objectResults?.length"
-          ref="objectResults"
-          class="c-gsearch__results-section"
-          role="list"
-          aria-label="Object Results"
-        >
-          <div class="c-gsearch__results-section-title">Object Results</div>
-          <object-search-result
-            v-for="objectResult in objectResults"
-            :key="openmct.objects.makeKeyString(objectResult.identifier)"
-            :result="objectResult"
-            @preview-changed="previewChanged"
-            @click="selectedResult"
-          />
-        </div>
-        <div
-          v-if="annotationResults?.length"
-          ref="annotationResults"
-          role="list"
-          aria-label="Annotation Results"
-        >
-          <div class="c-gsearch__results-section-title">Annotation Results</div>
-          <annotation-search-result
-            v-for="annotationResult in annotationResults"
-            :key="makeKeyForAnnotationResult(annotationResult)"
-            :result="annotationResult"
-            @click="selectedResult"
-          />
-        </div>
-        <div v-if="searchLoading" class="c-gsearch__result-pane-msg">
-          <div class="hint">Searching...</div>
-          <progress-bar :model="{ progressPerc: null }" />
-        </div>
-        <div
-          v-if="
             !searchLoading &&
             (!annotationResults || !annotationResults.length) &&
             (!objectResults || !objectResults.length)
           "
-          class="c-gsearch__result-pane-msg"
-        >
-          <div class="hint">No results found</div>
-        </div>
->>>>>>> 64d4ddd8
+        class="c-gsearch__result-pane-msg"
+      >
+        <div class="hint">No results found</div>
       </div>
     </div>
   </div>

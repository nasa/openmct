--- conflicted
+++ resolved
@@ -2,43 +2,6 @@
 
 /**************************** BASE - MOBILE AND DESKTOP */
 .l-multipane {
-<<<<<<< HEAD
-=======
-  display: flex;
-  flex: 1 1 auto;
-  overflow: hidden;
-
-  &--horizontal,
-  > .l-pane {
-    flex-flow: row nowrap;
-  }
-
-  &--vertical,
-  > .l-pane {
-    flex-flow: column nowrap;
-  }
-
-  &--vertical {
-    height: 100%;
-  }
-}
-
-.l-pane {
-  backface-visibility: hidden;
-  display: flex;
-  min-width: 0px;
-  min-height: 0px;
-  opacity: 1;
-  pointer-events: inherit;
-
-  &__handle,
-  &__label {
-    // __handle and __label don't appear in mobile
-    display: none;
-  }
-
-  &__header {
->>>>>>> a5c6b141
     display: flex;
     flex: 1 1 auto;
     overflow: hidden;
@@ -72,11 +35,6 @@
     min-width: 0px;
     min-height: 0px;
     opacity: 1;
-<<<<<<< HEAD
-=======
-    overflow-x: hidden;
-    overflow-y: auto;
->>>>>>> a5c6b141
     pointer-events: inherit;
 
     &__handle,
@@ -140,46 +98,18 @@
         }
     }
 
-<<<<<<< HEAD
-    /************************ CONTENTS */
-    &__contents {
-        flex: 1 1 100%;
-        opacity: 1;
-        overflow: hidden;
-        pointer-events: inherit;
-        transition: opacity 250ms ease 250ms;
+  /************************ CONTENTS */
+  &__contents {
+    flex: 1 1 100%;
+    opacity: 1;
+    overflow-x: hidden;
+    overflow-y: auto;
+    pointer-events: inherit;
+    transition: opacity 250ms ease 250ms;
 
         .l-pane__contents {
             // Don't pad all nested __contents
             padding: 0;
-=======
-    &[class*='--collapsed'] { // For Recent Objects Button
-      &.collapse-horizontal {
-        [class*='expand-button'] {
-          display: block;
-          position: absolute;
-          top: 0;
-          width: 100%;
-          border-top-right-radius: $controlCr;
-          border-top-left-radius: $controlCr;
-        }
-      }
-      [class*='expand-button'] {
-        position: absolute;
-        top: 0;
-        right: 0;
-        bottom: 0;
-        left: 0;
-        height: auto;
-        width: 100%;
-        padding: $interiorMarginSm 1px;
-        font-size: 11px;
-
-        [class*='label'] {
-          text-orientation: mixed;
-          text-transform: uppercase;
-          writing-mode: horizontal-tb;
->>>>>>> a5c6b141
         }
     }
 
@@ -272,7 +202,6 @@
                 display: block;
             }
         }
-<<<<<<< HEAD
 
         &[class*='--collapsed'] { // For Recent Objects Button
             &.collapse-horizontal {
@@ -312,19 +241,6 @@
                     writing-mode: horizontal-tb;
                 }
             }
-=======
-      }
-
-      /************************** Vertical Splitter Before */
-      // Pane collapses downward. Used by Recent Objects in Tree
-      &[class*='-before'] {
-        $m: $interiorMarginLg;
-        margin-top: $m;
-        padding-top: $m;
-        > .l-pane__handle {
-          top: 0;
-          transform: translateY(floor(math.div($splitterHandleD, -1)));
->>>>>>> a5c6b141
         }
 
         &[class*='--horizontal'] {

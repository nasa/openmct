--- conflicted
+++ resolved
@@ -505,16 +505,7 @@
             }
 
             // sorting composition items
-<<<<<<< HEAD
             if (objectAName > objectBName) {
-=======
-            if (!a.name || !b.name) {
-                return 0;
-            }
-
-            if (a.name.toLowerCase()
-                > b.name.toLowerCase()) {
->>>>>>> 7209104d
                 return 1;
             }
 

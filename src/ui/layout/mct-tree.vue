--- conflicted
+++ resolved
@@ -307,42 +307,6 @@
         return false;
       }
 
-      // will need to listen for root composition changes as well
-      this.treeItems = await this.loadAndBuildTreeItemsFor(root.identifier, []);
-    },
-    treeItemAction(parentItem, type) {
-      if (type === 'close') {
-        this.closeTreeItem(parentItem);
-      } else {
-        this.openTreeItem(parentItem);
-      }
-    },
-    targetedPathAnimationEnd() {
-      this.targetedPath = null;
-    },
-    treeItemSelection(item) {
-      this.selectedItem = item;
-      this.$emit('tree-item-selection', item);
-    },
-    async openTreeItem(parentItem) {
-      const parentPath = parentItem.navigationPath;
-
-      this.startItemLoad(parentPath);
-      // pass in abort signal when functional
-      const childrenItems = await this.loadAndBuildTreeItemsFor(
-        parentItem.object.identifier,
-        parentItem.objectPath
-      );
-      const parentIndex = this.treeItems.indexOf(parentItem);
-
-      // if it's not loading, it was aborted
-      if (!this.isItemLoading(parentPath) || parentIndex === -1) {
-        return;
-      }
-
-      this.endItemLoad(parentPath);
-
-<<<<<<< HEAD
             // will need to listen for root composition changes as well
             this.treeItems = await this.loadAndBuildTreeItemsFor(root.identifier, []);
         },
@@ -372,13 +336,14 @@
             );
             const parentIndex = this.treeItems.indexOf(parentItem);
 
-            // if it's not loading, it was aborted
-            if (!this.isItemLoading(parentPath) || parentIndex === -1) {
-                return;
-            }
-=======
+      // if it's not loading, it was aborted
+      if (!this.isItemLoading(parentPath) || parentIndex === -1) {
+        return;
+      }
+
+      this.endItemLoad(parentPath);
+
       this.treeItems.splice(parentIndex + 1, 0, ...childrenItems);
->>>>>>> 55d0efa5
 
       if (!this.isTreeItemOpen(parentItem)) {
         this.openTreeItems.push(parentPath);

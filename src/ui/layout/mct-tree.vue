--- conflicted
+++ resolved
@@ -65,11 +65,7 @@
                 v-for="(ancestor, index) in focusedAncestors"
                 :key="ancestor.id"
                 :node="ancestor"
-<<<<<<< HEAD
-                :show-up="index !== 0 && index < focusedAncestors.length"
-=======
-                :show-up="index < focusedAncestors.length - 1 && initialLoad"
->>>>>>> f202ae19
+                :show-up="index !== 0 && index < focusedAncestors.length  && initialLoad"
                 :show-down="false"
                 :left-offset="index * 10 + 'px'"
                 @resetTree="beginNavigationRequest('handleReset', ancestor)"

<template>
<div
    ref="treeContainer"
    class="c-tree-and-search"
    :class="{
        'c-selector': isSelectorTree
    }"
>
    <div
        ref="search"
        class="c-tree-and-search__search"
    >
<<<<<<< HEAD
=======
        <search
            v-show="isSelectorTree"
            ref="shell-search"
            class="c-search"
            :value="searchValue"
            @input="searchTree"
            @clear="searchTree"
        />
>>>>>>> 6bdb8c9e
    </div>

    <!-- search loading -->
    <div
        v-if="searchLoading && activeSearch"
        class="c-tree__item c-tree-and-search__loading loading"
    >
        <span class="c-tree__item__label">Searching...</span>
    </div>

    <!-- no results -->
    <div
        v-if="showNoSearchResults"
        class="c-tree-and-search__no-results"
    >
        No results found
    </div>

    <!-- main tree -->
    <div
        ref="mainTree"
        class="c-tree-and-search__tree c-tree"
        role="tree"
        aria-expanded="true"
    >

        <div
            ref="dummyItem"
            class="c-tree__item-h"
            style="left: -1000px; position: absolute; visibility: hidden"
        >
            <div class="c-tree__item">
                <span class="c-tree__item__view-control c-nav__up is-enabled"></span>
                <a
                    class="c-tree__item__label c-object-label"
                    draggable="true"
                    href="#"
                >
                    <div class="c-tree__item__type-icon c-object-label__type-icon icon-folder">
                        <span title="Open MCT"></span>
                    </div>
                    <div class="c-tree__item__name c-object-label__name">
                        Open MCT
                    </div>
                </a>
                <span class="c-tree__item__view-control c-nav__down"></span>
            </div>
        </div>

        <div
            ref="scrollable"
            class="c-tree__scrollable"
            :style="scrollableStyles"
            @scroll="updateVisibleItems()"
        >
            <div :style="childrenHeightStyles">
                <tree-item
                    v-for="(treeItem, index) in visibleItems"
                    :key="treeItem.navigationPath"
                    :node="treeItem"
                    :is-selector-tree="isSelectorTree"
                    :selected-item="selectedItem"
                    :active-search="activeSearch"
                    :left-offset="!activeSearch ? treeItem.leftOffset : '0px'"
                    :is-new="treeItem.isNew"
                    :item-offset="itemOffset"
                    :item-index="index"
                    :item-height="itemHeight"
                    :open-items="openTreeItems"
                    :loading-items="treeItemLoading"
                    @tree-item-mounted="scrollToCheck($event)"
                    @tree-item-destroyed="removeCompositionListenerFor($event)"
                    @tree-item-action="treeItemAction(treeItem, $event)"
                    @tree-item-selection="treeItemSelection(treeItem)"
                />
                <!-- main loading -->
                <div
                    v-if="isLoading"
                    class="c-tree__item c-tree-and-search__loading loading"
                >
                    <span class="c-tree__item__label">Loading...</span>
                </div>
                <!-- end loading -->
                <div
                    v-if="showNoItems"
                    class="c-tree__item c-tree__item--empty"
                >
                    No items
                </div>
            </div>
        </div>
    </div>
    <!-- end main tree -->

</div>
</template>

<script>
import _ from 'lodash';
import treeItem from './tree-item.vue';

const ITEM_BUFFER = 25;
const LOCAL_STORAGE_KEY__TREE_EXPANDED = 'mct-tree-expanded';
const SORT_MY_ITEMS_ALPH_ASC = true;
const TREE_ITEM_INDENT_PX = 18;
const LOCATOR_ITEM_COUNT_HEIGHT = 10; // how many tree items to make the locator selection box show

export default {
    name: 'MctTree',
    components: {
        treeItem
    },
    inject: ['openmct'],
    props: {
        isSelectorTree: {
            type: Boolean,
            required: false,
            default() {
                return false;
            }
        },
        initialSelection: {
            type: Object,
            required: false,
            default() {
                return {};
            }
        },
        syncTreeNavigation: {
            type: Boolean,
            required: false
        },
        resetTreeNavigation: {
            type: Boolean,
            required: false
        }
    },
    data() {
        return {
            isLoading: false,
            treeItemLoading: {},
            mainTreeHeight: undefined,
            searchLoading: false,
            searchValue: '',
            treeItems: [],
            openTreeItems: [],
            compositionCollections: {},
            searchResultItems: [],
            visibleItems: [],
            updatingView: false,
            itemHeight: 27,
            itemOffset: 0,
            activeSearch: false,
            mainTreeTopMargin: undefined,
            selectedItem: {},
            observers: {}
        };
    },
    computed: {
        childrenHeight() {
            let childrenCount = this.focusedItems.length || 1;

            return (this.itemHeight * childrenCount) - this.mainTreeTopMargin; // 5px margin
        },
        childrenHeightStyles() {
            let height = this.childrenHeight + 'px';

            return { height };
        },
        focusedItems() {
            return this.activeSearch ? this.searchResultItems : this.treeItems;
        },
        pageThreshold() {
            return Math.ceil(this.mainTreeHeight / this.itemHeight) + ITEM_BUFFER;
        },
        scrollableStyles() {
            let height = this.mainTreeHeight + 'px';

            return { height };
        },
        showNoItems() {
            return this.visibleItems.length === 0 && !this.activeSearch && this.searchValue === '' && !this.isLoading;
        },
        showNoSearchResults() {
            return this.searchValue && this.searchResultItems.length === 0 && !this.searchLoading;
        },
        treeHeight() {
            if (!this.isSelectorTree) {
                return {};
            } else {
                return { 'min-height': this.itemHeight * LOCATOR_ITEM_COUNT_HEIGHT + 'px' };
            }
        }
    },
    watch: {
        syncTreeNavigation() {
            this.searchValue = '';

            // if there is an abort controller, then a search is in progress and will need to be canceled
            if (this.abortSearchController) {
                this.abortSearchController.abort();
                delete this.abortSearchController;
            }

            if (!this.openmct.router.path) {
                return;
            }

            this.$nextTick(this.showCurrentPathInTree);
        },
        resetTreeNavigation() {
            [...this.openTreeItems].reverse().map(this.closeTreeItemByPath);
        },
        searchValue() {
            if (this.searchValue !== '' && !this.activeSearch) {
                this.activeSearch = true;
                this.$refs.scrollable.scrollTop = 0;
            } else if (this.searchValue === '') {
                this.activeSearch = false;
            }
        },
        mainTreeHeight() {
            this.updateVisibleItems();
        },
        focusedItems() {
            this.updateVisibleItems();
        },
        openTreeItems() {
            this.setSavedOpenItems();
        }
    },
    async mounted() {
        await this.initialize();
        await this.loadRoot();
        this.isLoading = false;

        if (!this.isSelectorTree) {
            await this.syncTreeOpenItems();
        } else {
            if (this.initialSelection.identifier) {
                const objectPath = await this.openmct.objects.getOriginalPath(this.initialSelection.identifier);
                const navigationPath = this.buildNavigationPath(objectPath);

                this.openAndScrollTo(navigationPath);
            }
        }
    },
    created() {
        this.getSearchResults = _.debounce(this.getSearchResults, 400);
        this.handleTreeResize = _.debounce(this.handleTreeResize, 300);
        this.scrollEndEvent = _.debounce(this.scrollEndEvent, 100);
    },
    destroyed() {
        if (this.treeResizeObserver) {
            this.treeResizeObserver.disconnect();
        }

        this.destroyObservers(this.observers);
    },
    methods: {
        async initialize() {
            this.isLoading = true;
            this.getSavedOpenItems();
            this.treeResizeObserver = new ResizeObserver(this.handleTreeResize);
            this.treeResizeObserver.observe(this.$el);

            await this.calculateHeights();

            return;
        },
        async loadRoot() {
            this.treeItems = [];
            const root = await this.openmct.objects.get('ROOT');

            if (!root.identifier) {
                return false;
            }

            // will need to listen for root composition changes as well

            this.treeItems = await this.loadAndBuildTreeItemsFor(root, []);
        },
        treeItemAction(parentItem, type) {
            if (type === 'close') {
                this.closeTreeItem(parentItem);
            } else {
                this.openTreeItem(parentItem);
            }
        },
        treeItemSelection(item) {
            this.selectedItem = item;
            this.$emit('tree-item-selection', item);
        },
        async openTreeItem(parentItem) {
            let parentPath = parentItem.navigationPath;

            this.startItemLoad(parentPath);
            // pass in abort signal when functional
            let childrenItems = await this.loadAndBuildTreeItemsFor(parentItem.object, parentItem.objectPath);
            let parentIndex = this.treeItems.indexOf(parentItem);

            // if it's not loading, it was aborted
            if (!this.isItemLoading(parentPath) || parentIndex === -1) {
                return;
            }

            this.endItemLoad(parentPath);

            this.treeItems.splice(parentIndex + 1, 0, ...childrenItems);

            if (!this.isTreeItemOpen(parentItem)) {
                this.openTreeItems.push(parentPath);
            }

            for (let item of childrenItems) {
                if (this.isTreeItemOpen(item)) {
                    this.openTreeItem(item);
                }
            }

            return;
        },
        closeTreeItemByPath(path) {
            // if actively loading, abort
            if (this.isItemLoading(path)) {
                this.abortItemLoad(path);
            }

            let pathIndex = this.openTreeItems.indexOf(path);

            if (pathIndex === -1) {
                return;
            }

            this.treeItems = this.treeItems.filter((checkItem) => {
                return checkItem.navigationPath === path
                    || !checkItem.navigationPath.includes(path);
            });
            this.openTreeItems.splice(pathIndex, 1);
            this.removeCompositionListenerFor(path);
        },
        closeTreeItem(item) {
            this.closeTreeItemByPath(item.navigationPath);
        },
        // returns an AbortController signal to be passed on to requests
        startItemLoad(path) {
            if (this.isItemLoading(path)) {
                this.abortItemLoad(path);
            }

            this.$set(this.treeItemLoading, path, new AbortController());

            return this.treeItemLoading[path].signal;
        },
        endItemLoad(path) {
            this.$set(this.treeItemLoading, path, undefined);
            delete this.treeItemLoading[path];
        },
        abortItemLoad(path) {
            if (this.treeItemLoading[path]) {
                this.treeItemLoading[path].abort();
                this.endItemLoad(path);
            }
        },
        isItemLoading(path) {
            return this.treeItemLoading[path] instanceof AbortController;
        },
        showCurrentPathInTree() {
            const currentPath = this.buildNavigationPath(this.openmct.router.path);

            if (this.getTreeItemByPath(currentPath)) {
                this.scrollTo(currentPath);
            } else {
                this.openAndScrollTo(currentPath);
            }
        },
        async syncTreeOpenItems() {
            const items = [...this.treeItems];

            for (let item of items) {
                if (this.isTreeItemOpen(item)) {
                    await this.openTreeItem(item);
                }
            }
        },
        openAndScrollTo(navigationPath) {
            if (navigationPath.includes('/ROOT')) {
                navigationPath = navigationPath.split('/ROOT').join('');
            }

            let idArray = navigationPath.split('/');
            let fullPathArray = [];
            let pathsToOpen;

            this.scrollToPath = navigationPath;

            // skip root
            idArray.splice(0, 2);
            idArray[0] = 'browse/' + idArray[0];
            idArray.reduce((parentPath, childPath) => {
                let fullPath = [parentPath, childPath].join('/');

                fullPathArray.push(fullPath);

                return fullPath;
            }, '');

            pathsToOpen = fullPathArray.filter(fullPath => !this.isTreeItemPathOpen(fullPath) && fullPath !== navigationPath);

            pathsToOpen.reduce(async (parentLoaded, childPath) => {
                await parentLoaded;

                return this.openTreeItem(this.getTreeItemByPath(childPath));

            }, Promise.resolve()).then(() => {
                if (this.isSelectorTree) {
                    this.treeItemSelection(this.getTreeItemByPath(navigationPath));
                }
            });
        },
        scrollToCheck(navigationPath) {
            if (this.scrollToPath && this.scrollToPath === navigationPath) {
                this.scrollTo(navigationPath);
            }
        },
        scrollTo(navigationPath) {

            if (!this.$refs.scrollable || this.isItemInView(navigationPath)) {
                return;
            }

            const indexOfScroll = this.treeItems.findIndex(item => item.navigationPath === navigationPath);

            if (indexOfScroll !== -1) {
                const scrollTopAmount = indexOfScroll * this.itemHeight;

                this.$refs.scrollable.scrollTo({
                    top: scrollTopAmount,
                    behavior: 'smooth'
                });
            } else if (this.scrollToPath) {
                this.scrollToPath = undefined;
                delete this.scrollToPath;
            }
        },
        scrollEndEvent() {
            if (!this.$refs.scrollable) {
                return;
            }

            this.$nextTick(() => {
                if (this.scrollToPath) {
                    if (!this.isItemInView(this.scrollToPath)) {
                        this.scrollTo(this.scrollToPath);
                    } else {
                        this.scrollToPath = undefined;
                        delete this.scrollToPath;
                    }
                }
            });
        },
        isItemInView(navigationPath) {
            const indexOfScroll = this.treeItems.findIndex(item => item.navigationPath === navigationPath);
            const scrollTopAmount = indexOfScroll * this.itemHeight;
            const treeStart = this.$refs.scrollable.scrollTop;
            const treeEnd = treeStart + this.mainTreeHeight;

            return scrollTopAmount >= treeStart && scrollTopAmount < treeEnd;
        },
        getLowercaseObjectName(domainObject) {
            let objectName;
            if (!domainObject) {
                return objectName;
            }

            if (domainObject.name) {
                objectName = domainObject.name.toLowerCase();
            }

            if (domainObject.object && domainObject.object.name) {
                objectName = domainObject.object.name.toLowerCase();
            }

            return objectName;
        },
        sortNameAscending(a, b) {
            // sorting tree children items
            let objectAName = this.getLowercaseObjectName(a);
            let objectBName = this.getLowercaseObjectName(b);
            if (!objectAName || !objectBName) {
                return 0;
            }

            // sorting composition items
            if (objectAName > objectBName) {
                return 1;
            }

            if (objectBName > objectAName) {
                return -1;
            }

            return 0;
        },
        isSortable(parentObjectPath) {
            // determine if any part of the parent's path includes a key value of mine; aka My Items
            return Boolean(parentObjectPath.find(path => path.identifier.key === 'mine'));
        },
        async loadAndBuildTreeItemsFor(domainObject, parentObjectPath, abortSignal) {
            let collection = this.openmct.composition.get(domainObject);
            let composition = await collection.load(abortSignal);

            if (SORT_MY_ITEMS_ALPH_ASC && this.isSortable(parentObjectPath)) {
                const sortedComposition = composition.slice().sort(this.sortNameAscending);
                composition = sortedComposition;
            }

            if (parentObjectPath.length) {
                let navigationPath = this.buildNavigationPath(parentObjectPath);

                if (this.compositionCollections[navigationPath]) {
                    this.removeCompositionListenerFor(navigationPath);
                }

                this.compositionCollections[navigationPath] = {};
                this.compositionCollections[navigationPath].collection = collection;
                this.compositionCollections[navigationPath].addHandler = this.compositionAddHandler(navigationPath);
                this.compositionCollections[navigationPath].removeHandler = this.compositionRemoveHandler(navigationPath);

                this.compositionCollections[navigationPath].collection.on('add',
                    this.compositionCollections[navigationPath].addHandler);
                this.compositionCollections[navigationPath].collection.on('remove',
                    this.compositionCollections[navigationPath].removeHandler);
            }

            return composition.map((object) => {
                this.addTreeItemObserver(object, parentObjectPath);

                return this.buildTreeItem(object, parentObjectPath);
            });
        },
        buildTreeItem(domainObject, parentObjectPath, isNew = false) {
            let objectPath = [domainObject].concat(parentObjectPath);
            let navigationPath = this.buildNavigationPath(objectPath);

            return {
                id: this.openmct.objects.makeKeyString(domainObject.identifier),
                object: domainObject,
                leftOffset: ((objectPath.length - 1) * TREE_ITEM_INDENT_PX) + 'px',
                isNew,
                objectPath,
                navigationPath
            };
        },
        addTreeItemObserver(domainObject, parentObjectPath) {
            const objectPath = [domainObject].concat(parentObjectPath);
            const navigationPath = this.buildNavigationPath(objectPath);

            if (this.observers[navigationPath]) {
                this.observers[navigationPath]();
            }

            this.observers[navigationPath] = this.openmct.objects.observe(
                domainObject,
                'name',
                this.sortTreeItems.bind(this, parentObjectPath)
            );
        },
        async updateTreeItems(parentObjectPath) {
            let children;

            if (parentObjectPath.length) {
                const parentItem = this.treeItems.find(item => item.objectPath === parentObjectPath);
                const descendants = this.getChildrenInTreeFor(parentItem, true);
                const parentIndex = this.treeItems.map(e => e.object).indexOf(parentObjectPath[0]);

                children = await this.loadAndBuildTreeItemsFor(parentItem.object, parentItem.objectPath);

                this.treeItems.splice(parentIndex + 1, descendants.length, ...children);
            } else {
                const root = await this.openmct.objects.get('ROOT');
                children = await this.loadAndBuildTreeItemsFor(root, []);

                this.treeItems = [...children];
            }

            for (let item of children) {
                if (this.isTreeItemOpen(item)) {
                    this.openTreeItem(item);
                }
            }
        },
        sortTreeItems(parentObjectPath) {
            const navigationPath = this.buildNavigationPath(parentObjectPath);
            const parentItem = this.getTreeItemByPath(navigationPath);

            // If the parent is not sortable, skip sorting
            if (!this.isSortable(parentObjectPath)) {
                return;
            }

            // Sort the renamed object and its siblings (direct descendants of the parent)
            const directDescendants = this.getChildrenInTreeFor(parentItem, false);
            directDescendants.sort(this.sortNameAscending);

            // Take a copy of the sorted descendants array
            const sortedTreeItems = directDescendants.slice();

            directDescendants.forEach(descendant => {
                const parent = this.getTreeItemByPath(descendant.navigationPath);

                // If descendant is not open, skip
                if (!this.isTreeItemOpen(parent)) {
                    return;
                }

                // If descendant is open but has no children, skip
                const children = this.getChildrenInTreeFor(parent, true);
                if (children.length === 0) {
                    return;
                }

                // Splice in the children of the descendant
                const parentIndex = sortedTreeItems.map(item => item.navigationPath).indexOf(parent.navigationPath);
                sortedTreeItems.splice(parentIndex + 1, 0, ...children);
            });

            // Splice in all of the sorted descendants
            this.treeItems.splice(this.treeItems.indexOf(parentItem) + 1, sortedTreeItems.length, ...sortedTreeItems);
        },
        buildNavigationPath(objectPath) {
            return '/browse/' + [...objectPath].reverse()
                .map((object) => this.openmct.objects.makeKeyString(object.identifier))
                .join('/');
        },
        compositionAddHandler(navigationPath) {
            return (domainObject) => {
                const parentItem = this.getTreeItemByPath(navigationPath);
                const newItem = this.buildTreeItem(domainObject, parentItem.objectPath, true);
                const descendants = this.getChildrenInTreeFor(parentItem, true);
                const directDescendants = this.getChildrenInTreeFor(parentItem);

                this.addTreeItemObserver(domainObject, parentItem.objectPath);

                if (directDescendants.length === 0) {
                    this.addItemToTreeAfter(newItem, parentItem);

                    return;
                }

                if (SORT_MY_ITEMS_ALPH_ASC && this.isSortable(parentItem.objectPath)) {
                    const newItemIndex = directDescendants
                        .findIndex(descendant => this.sortNameAscending(descendant, newItem) > 0);
                    const shouldInsertFirst = newItemIndex === 0;
                    const shouldInsertLast = newItemIndex === -1;

                    if (shouldInsertFirst) {
                        this.addItemToTreeAfter(newItem, parentItem);
                    } else if (shouldInsertLast) {
                        this.addItemToTreeAfter(newItem, descendants.pop());
                    } else {
                        this.addItemToTreeBefore(newItem, directDescendants[newItemIndex]);
                    }

                    return;
                }

                this.addItemToTreeAfter(newItem, descendants.pop());
            };
        },
        compositionRemoveHandler(navigationPath) {
            return (identifier) => {
                let removeKeyString = this.openmct.objects.makeKeyString(identifier);
                let parentItem = this.getTreeItemByPath(navigationPath);
                let directDescendants = this.getChildrenInTreeFor(parentItem);
                let removeItem = directDescendants.find(item => item.id === removeKeyString);

                this.removeItemFromTree(removeItem);
                this.removeItemFromObservers(removeItem);
            };
        },
        removeCompositionListenerFor(navigationPath) {
            if (this.compositionCollections[navigationPath]) {
                this.compositionCollections[navigationPath].collection.off('add',
                    this.compositionCollections[navigationPath].addHandler);
                this.compositionCollections[navigationPath].collection.off('remove',
                    this.compositionCollections[navigationPath].removeHandler);

                this.compositionCollections[navigationPath] = undefined;
                delete this.compositionCollections[navigationPath];
            }
        },
        removeItemFromTree(item) {
            if (this.isTreeItemOpen(item)) {
                this.closeTreeItem(item);
            }

            const removeIndex = this.getTreeItemIndex(item.navigationPath);
            this.treeItems.splice(removeIndex, 1);
        },
        removeItemFromObservers(item) {
            if (this.observers[item.id]) {
                this.observers[item.id]();

                delete this.observers[item.id];
            }
        },
        addItemToTreeBefore(addItem, beforeItem) {
            const addIndex = this.getTreeItemIndex(beforeItem.navigationPath);

            this.addItemToTree(addItem, addIndex);
        },
        addItemToTreeAfter(addItem, afterItem) {
            const addIndex = this.getTreeItemIndex(afterItem.navigationPath);

            this.addItemToTree(addItem, addIndex + 1);
        },
        addItemToTree(addItem, index) {
            this.treeItems.splice(index, 0, addItem);

            if (this.isTreeItemOpen(addItem)) {
                this.openTreeItem(addItem);
            }
        },
        searchTree(value) {
            // if an abort controller exists, regardless of the value passed in,
            // there is an active search that should be canceled
            if (this.abortSearchController) {
                this.abortSearchController.abort();
                delete this.abortSearchController;
            }

            this.searchValue = value;
            this.searchLoading = true;

            if (this.searchValue !== '') {
                // clear any previous search results
                this.searchResultItems = [];

                this.getSearchResults();
            } else {
                this.searchLoading = false;
            }
        },
        getSearchResults() {
            // an abort controller will be passed in that will be used
            // to cancel an active searches if necessary
            this.abortSearchController = new AbortController();
            const abortSignal = this.abortSearchController.signal;
            const searchPromises = this.openmct.objects.search(this.searchValue, abortSignal);

            searchPromises.map(promise => promise
                .then(results => {
                    this.aggregateSearchResults(results, abortSignal);
                }
                ));

            Promise.all(searchPromises).catch(reason => {
                // search aborted
            }).finally(() => {
                this.searchLoading = false;

                if (this.abortSearchController) {
                    delete this.abortSearchController;
                }
            });
        },
        aggregateSearchResults(results, abortSignal) {
            let resultPromises = [];

            for (const result of results) {
                if (!abortSignal.aborted) {
                    resultPromises.push(this.openmct.objects.getOriginalPath(result.identifier).then((objectPath) => {
                        // removing the item itself, as the path we pass to buildTreeItem is a parent path
                        objectPath.shift();

                        // if root, remove, we're not using in object path for tree
                        let lastObject = objectPath.length ? objectPath[objectPath.length - 1] : false;
                        if (lastObject && lastObject.type === 'root') {
                            objectPath.pop();
                        }

                        this.searchResultItems.push(this.buildTreeItem(result, objectPath));
                    }));
                }
            }

            return resultPromises;
        },
        updateVisibleItems() {
            this.scrollEndEvent();

            if (this.updatingView) {
                return;
            }

            this.updatingView = true;
            requestAnimationFrame(() => {
                let start = 0;
                let end = this.pageThreshold;
                let allItemsCount = this.focusedItems.length;

                if (allItemsCount < this.pageThreshold) {
                    end = allItemsCount;
                } else {
                    let firstVisible = this.calculateFirstVisibleItem();
                    let lastVisible = this.calculateLastVisibleItem();
                    let totalVisible = lastVisible - firstVisible;
                    let numberOffscreen = this.pageThreshold - totalVisible;

                    start = firstVisible - Math.floor(numberOffscreen / 2);
                    end = lastVisible + Math.ceil(numberOffscreen / 2);

                    if (start < 0) {
                        start = 0;
                        end = Math.min(this.pageThreshold, allItemsCount);
                    } else if (end >= allItemsCount) {
                        end = allItemsCount;
                        start = end - this.pageThreshold + 1;
                    }
                }

                this.itemOffset = start;
                this.visibleItems = this.focusedItems.slice(start, end);
                this.updatingView = false;
            });
        },
        calculateFirstVisibleItem() {
            if (!this.$refs.scrollable) {
                return;
            }

            let scrollTop = this.$refs.scrollable.scrollTop;

            return Math.floor(scrollTop / this.itemHeight);
        },
        calculateLastVisibleItem() {
            if (!this.$refs.scrollable) {
                return;
            }

            let scrollBottom = this.$refs.scrollable.scrollTop + this.$refs.scrollable.offsetHeight;

            return Math.ceil(scrollBottom / this.itemHeight);
        },
        calculateHeights() {
            const RECHECK = 100;

            return new Promise((resolve, reject) => {

                let checkHeights = () => {
                    let treeTopMargin = this.getElementStyleValue(this.$refs.mainTree, 'marginTop');
                    let paddingOffset = 0;

                    if (
                        this.$el
                        && this.$refs.search
                        && this.$refs.mainTree
                        && this.$refs.treeContainer
                        && this.$refs.dummyItem
                        && this.$el.offsetHeight !== 0
                        && treeTopMargin > 0
                    ) {
                        if (this.isSelectorTree) {
                            paddingOffset = this.getElementStyleValue(this.$refs.treeContainer, 'padding');
                        }

                        this.mainTreeTopMargin = treeTopMargin;
                        this.mainTreeHeight = this.$el.offsetHeight
                            - this.$refs.search.offsetHeight
                            - this.mainTreeTopMargin
                            - (paddingOffset * 2);
                        this.itemHeight = this.getElementStyleValue(this.$refs.dummyItem, 'height');

                        resolve();
                    } else {
                        setTimeout(checkHeights, RECHECK);
                    }
                };

                checkHeights();
            });
        },
        getTreeItemByPath(path) {
            return this.treeItems.find(item => item.navigationPath === path);
        },
        getTreeItemIndex(indexItem) {
            let path = typeof indexItem === 'string' ? indexItem : indexItem.navigationPath;

            return this.treeItems.findIndex(item => item.navigationPath === path);
        },
        getChildrenInTreeFor(parent, allDescendants = false) {
            const parentPath = typeof parent === 'string' ? parent : parent.navigationPath;
            const parentDepth = parentPath.split('/').length;

            return this.treeItems.filter((childItem) => {
                const childDepth = childItem.navigationPath.split('/').length;
                if (!allDescendants && childDepth > parentDepth + 1) {
                    return false;
                }

                return childItem.navigationPath !== parentPath
                && childItem.navigationPath.includes(parentPath);
            });
        },
        isTreeItemOpen(item) {
            return this.isTreeItemPathOpen(item.navigationPath);
        },
        isTreeItemPathOpen(path) {
            return this.openTreeItems.includes(path);
        },
        getElementStyleValue(el, style) {
            if (!el) {
                return;
            }

            let styleString = window.getComputedStyle(el)[style];
            let index = styleString.indexOf('px');

            return Number(styleString.slice(0, index));
        },
        getSavedOpenItems() {
            if (this.isSelectorTree) {
                return;
            }

            let openItems = localStorage.getItem(LOCAL_STORAGE_KEY__TREE_EXPANDED);
            this.openTreeItems = openItems ? JSON.parse(openItems) : [];
        },
        setSavedOpenItems() {
            if (this.isSelectorTree) {
                return;
            }

            localStorage.setItem(LOCAL_STORAGE_KEY__TREE_EXPANDED, JSON.stringify(this.openTreeItems));
        },
        handleTreeResize() {
            this.calculateHeights();
        },
        destroyObservers(observers) {
            Object.entries(observers).forEach(([keyString, unobserve]) => {
                if (typeof unobserve === 'function') {
                    unobserve();
                }

                delete observers[keyString];
            });
        }
    }
};
</script><|MERGE_RESOLUTION|>--- conflicted
+++ resolved
@@ -10,8 +10,6 @@
         ref="search"
         class="c-tree-and-search__search"
     >
-<<<<<<< HEAD
-=======
         <search
             v-show="isSelectorTree"
             ref="shell-search"
@@ -20,7 +18,6 @@
             @input="searchTree"
             @clear="searchTree"
         />
->>>>>>> 6bdb8c9e
     </div>
 
     <!-- search loading -->
@@ -121,6 +118,7 @@
 <script>
 import _ from 'lodash';
 import treeItem from './tree-item.vue';
+import search from '../components/search.vue';
 
 const ITEM_BUFFER = 25;
 const LOCAL_STORAGE_KEY__TREE_EXPANDED = 'mct-tree-expanded';
@@ -131,6 +129,7 @@
 export default {
     name: 'MctTree',
     components: {
+        search,
         treeItem
     },
     inject: ['openmct'],

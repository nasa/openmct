<!--
 Open MCT, Copyright (c) 2014-2024, United States Government
 as represented by the Administrator of the National Aeronautics and Space
 Administration. All rights reserved.

 Open MCT is licensed under the Apache License, Version 2.0 (the
 "License"); you may not use this file except in compliance with the License.
 You may obtain a copy of the License at
 http://www.apache.org/licenses/LICENSE-2.0.

 Unless required by applicable law or agreed to in writing, software
 distributed under the License is distributed on an "AS IS" BASIS, WITHOUT
 WARRANTIES OR CONDITIONS OF ANY KIND, either express or implied. See the
 License for the specific language governing permissions and limitations
 under the License.

 Open MCT includes source code licensed under additional open source
 licenses. See the Open Source Licenses file (LICENSES.md) included with
 this source code distribution or the Licensing information page available
 at runtime from the About dialog for additional information.
-->
<template>
  <div
    class="l-shell"
    :class="{
      'is-editing': isEditing
    }"
  >
    <div id="splash-screen"></div>

    <div
      class="l-shell__head"
      :class="{
        'l-shell__head--expanded': headExpanded,
        'l-shell__head--minify-indicators': !headExpanded
      }"
    >
      <CreateButton class="l-shell__create-button" />
      <GrandSearch ref="grand-search" />
      <StatusIndicators class="l-shell__head-section l-shell__indicators" />
      <button
        class="l-shell__head__collapse-button c-icon-button"
        :class="
          headExpanded
            ? 'l-shell__head__collapse-button--collapse'
            : 'l-shell__head__collapse-button--expand'
        "
        :aria-label="`Click to ${headExpanded ? 'collapse' : 'expand'} items`"
        :title="`Click to ${headExpanded ? 'collapse' : 'expand'} items`"
        @click="toggleShellHead"
      ></button>
      <notification-banner />
      <div class="l-shell__head-section l-shell__controls">
        <button
          class="c-icon-button c-icon-button--major icon-new-window"
          title="Open in a new browser tab"
          target="_blank"
          @click="openInNewTab"
        ></button>
        <button
          :class="[
            'c-icon-button c-icon-button--major',
            fullScreen ? 'icon-fullscreen-collapse' : 'icon-fullscreen-expand'
          ]"
          :aria-label="`${fullScreen ? 'Exit' : 'Enable'} full screen mode`"
          :title="`${fullScreen ? 'Exit' : 'Enable'} full screen mode`"
          @click="fullScreenToggle"
        ></button>
      </div>
      <app-logo />
    </div>

    <div class="l-shell__drawer c-drawer c-drawer--push c-drawer--align-top"></div>

    <multipane class="l-shell__main" :class="[resizingClass]" type="horizontal">
      <pane
        class="l-shell__pane-tree"
        handle="after"
        label="Browse"
        hide-param="hideTree"
        :persist-position="true"
        @start-resizing="onStartResizing"
        @end-resizing="onEndResizing"
      >
        <template #controls>
          <button
            class="c-icon-button l-shell__reset-tree-button icon-folders-collapse"
<<<<<<< HEAD
            aria-label="Expand or Collapse all tree items"
            title="Expand or Collapse all tree items"
=======
            aria-label="Collapse all tree items"
            title="Collapse all tree items"
>>>>>>> 4cf63062
            @click="handleTreeReset"
          ></button>
          <button
            class="c-icon-button l-shell__sync-tree-button icon-target"
            aria-label="Show selected item in tree"
            title="Show selected item in tree"
            @click="handleSyncTreeNavigation"
          ></button>
        </template>
        <multipane type="vertical">
          <pane>
            <mct-tree
              ref="mctTree"
              :sync-tree-navigation="triggerSync"
              :reset-tree-navigation="triggerReset"
              class="l-shell__tree"
            />
          </pane>
          <pane handle="before" label="Recently Viewed" :persist-position="true">
            <RecentObjectsList
              ref="recentObjectsList"
              class="l-shell__tree"
              @open-and-scroll-to="openAndScrollTo($event)"
              @set-clear-button-disabled="setClearButtonDisabled"
            />
            <template #controls>
              <button
                class="c-icon-button icon-clear-data"
                aria-label="Clear Recently Viewed"
                title="Clear Recently Viewed"
                :disabled="disableClearButton"
                @click="handleClearRecentObjects"
              ></button>
            </template>
          </pane>
        </multipane>
      </pane>
      <pane class="l-shell__pane-main" role="main">
        <browse-bar
          ref="browseBar"
          class="l-shell__main-view-browse-bar"
          :action-collection="actionCollection"
          @sync-tree-navigation="handleSyncTreeNavigation"
        />
        <toolbar v-if="toolbar" class="l-shell__toolbar" />
        <object-view
          ref="browseObject"
          class="l-shell__main-container js-main-container js-notebook-snapshot-item"
          data-selectable
          :show-edit-view="true"
          @change-action-collection="setActionCollection"
        />
        <component :is="conductorComponent" class="l-shell__time-conductor" />
      </pane>
      <pane
        class="l-shell__pane-inspector l-pane--holds-multipane"
        handle="before"
        label="Inspect"
        hide-param="hideInspector"
        :persist-position="true"
        @start-resizing="onStartResizing"
        @end-resizing="onEndResizing"
      >
        <Inspector ref="inspector" :is-editing="isEditing" />
      </pane>
    </multipane>
  </div>
</template>

<script>
import ObjectView from '../components/ObjectView.vue';
import Inspector from '../inspector/InspectorPanel.vue';
import Toolbar from '../toolbar/ToolbarContainer.vue';
import AppLogo from './AppLogo.vue';
import BrowseBar from './BrowseBar.vue';
import CreateButton from './CreateButton.vue';
import MctTree from './MctTree.vue';
import Multipane from './MultipaneContainer.vue';
import Pane from './PaneContainer.vue';
import RecentObjectsList from './RecentObjectsList.vue';
import GrandSearch from './search/GrandSearch.vue';
import NotificationBanner from './status-bar/NotificationBanner.vue';
import StatusIndicators from './status-bar/StatusIndicators.vue';

export default {
  components: {
    Inspector,
    MctTree,
    ObjectView,
    CreateButton,
    GrandSearch,
    Multipane,
    Pane,
    BrowseBar,
    Toolbar,
    AppLogo,
    StatusIndicators,
    NotificationBanner,
    RecentObjectsList
  },
  inject: ['openmct'],
  data: function () {
    let storedHeadProps = window.localStorage.getItem('openmct-shell-head');
    let headExpanded = true;
    if (storedHeadProps) {
      headExpanded = JSON.parse(storedHeadProps).expanded;
    }

    return {
      fullScreen: false,
      conductorComponent: undefined,
      isEditing: false,
      hasToolbar: false,
      actionCollection: undefined,
      triggerSync: false,
      triggerReset: false,
      headExpanded,
      isResizing: false,
      disableClearButton: false
    };
  },
  computed: {
    toolbar() {
      return this.hasToolbar && this.isEditing;
    },
    resizingClass() {
      return this.isResizing ? 'l-shell__resizing' : '';
    }
  },
  mounted() {
    this.openmct.editor.on('isEditing', (isEditing) => {
      this.isEditing = isEditing;
    });

    this.openmct.selection.on('change', this.toggleHasToolbar);
  },
  methods: {
    enterFullScreen() {
      let docElm = document.documentElement;

      if (docElm.requestFullscreen) {
        docElm.requestFullscreen();
      } else if (docElm.mozRequestFullScreen) {
        /* Firefox */
        docElm.mozRequestFullScreen();
      } else if (docElm.webkitRequestFullscreen) {
        /* Chrome, Safari and Opera */
        docElm.webkitRequestFullscreen();
      } else if (docElm.msRequestFullscreen) {
        /* IE/Edge */
        docElm.msRequestFullscreen();
      }
    },
    exitFullScreen() {
      if (document.exitFullscreen) {
        document.exitFullscreen();
      } else if (document.mozCancelFullScreen) {
        document.mozCancelFullScreen();
      } else if (document.webkitCancelFullScreen) {
        document.webkitCancelFullScreen();
      } else if (document.msExitFullscreen) {
        document.msExitFullscreen();
      }
    },
    toggleShellHead() {
      this.headExpanded = !this.headExpanded;

      window.localStorage.setItem(
        'openmct-shell-head',
        JSON.stringify({
          expanded: this.headExpanded
        })
      );
    },
    fullScreenToggle() {
      if (this.fullScreen) {
        this.fullScreen = false;
        this.exitFullScreen();
      } else {
        this.fullScreen = true;
        this.enterFullScreen();
      }
    },
    openInNewTab(event) {
      window.open(window.location.href);
    },
    toggleHasToolbar(selection) {
      let structure = undefined;

      if (!selection || !selection[0]) {
        structure = [];
      } else {
        structure = this.openmct.toolbars.get(selection);
      }

      this.hasToolbar = structure.length > 0;
    },
    openAndScrollTo(navigationPath) {
      this.$refs.mctTree.openAndScrollTo(navigationPath);
      this.$refs.mctTree.targetedPath = navigationPath;
    },
    setActionCollection(actionCollection) {
      this.actionCollection = actionCollection;
    },
    handleSyncTreeNavigation() {
      this.triggerSync = !this.triggerSync;
    },
    handleTreeReset() {
      this.triggerReset = !this.triggerReset;
    },
    handleClearRecentObjects() {
      this.$refs.recentObjectsList.clearRecentObjects();
    },
    onStartResizing() {
      this.isResizing = true;
    },
    onEndResizing() {
      this.isResizing = false;
    },
    setClearButtonDisabled(isDisabled) {
      this.disableClearButton = isDisabled;
    }
  }
};
</script><|MERGE_RESOLUTION|>--- conflicted
+++ resolved
@@ -85,13 +85,8 @@
         <template #controls>
           <button
             class="c-icon-button l-shell__reset-tree-button icon-folders-collapse"
-<<<<<<< HEAD
             aria-label="Expand or Collapse all tree items"
             title="Expand or Collapse all tree items"
-=======
-            aria-label="Collapse all tree items"
-            title="Collapse all tree items"
->>>>>>> 4cf63062
             @click="handleTreeReset"
           ></button>
           <button

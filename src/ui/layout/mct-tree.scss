.c-tree-and-search {
    display: flex;
    flex-direction: column;
    flex: 1 1 auto;
    overflow: auto;

    > * + * { margin-top: $interiorMargin; }

    &__search {
        flex: 0 0 auto;
    }

    &__no-results {
        font-style: italic;
        opacity: 0.6;
    }

    &__tree {
        flex: 1 1 auto;
        height: 0; // Chrome 73 overflow bug fix
        padding-right: $interiorMarginSm;
    }

    .c-tree {
        flex: 1 1 auto;
        overflow: hidden;
        transition: all;

        .c-tree__item-h {
            width: 100%;
        }

        &__scrollable-children {
            overflow: auto;
        }

        &__item--empty {
            // Styling for empty tree items
            // Indent should allow for c-nav view-control width and icon spacing
            font-style: italic;
            padding: $interiorMarginSm * 2 1px;
            opacity: 0.7;
            pointer-events: none;

            &:before {
                content: '';
                display: inline-block;
                width: $treeNavArrowD + $interiorMarginLg;
            }
        }
    }
}

.c-tree,
.c-list {
    @include userSelectNone();
    overflow-x: hidden;
    overflow-y: auto;

    .icon-arrow-nav-to-parent {
        visibility: hidden;
    
        &.is-enabled {
            visibility: visible;
        }
    }

    li {
        position: relative;
        &[class*="__item-h"] {
            display: block;
            width: 100%;
        }

        + li {
            margin-top: 1px;
        }
    }

    &__item {
        border-radius: $controlCr;
        display: flex;
        align-items: center;
        cursor: pointer;
        line-height: 110%;
        padding: $interiorMarginSm $interiorMargin;
        transition: background 150ms ease;

        &__type-icon {
            color: $colorItemTreeIcon;
        }

        &:hover {
            background: $colorItemTreeHoverBg;
            filter: $filterHov;
        }

        &.is-navigated-object,
        &.is-selected {
            background: $colorItemTreeSelectedBg;

            [class*="__name"] {
                color: $colorItemTreeSelectedFg;
            }
        }

<<<<<<< HEAD
        .icon-arrow-nav-to-parent {
            visibility: hidden;
        
            &.is-enabled {
                visibility: visible;
            }
=======
        &.is-context-clicked {
            box-shadow: inset $colorItemTreeSelectedBg 0 0 0 1px;
>>>>>>> f202ae19
        }
    }
}

.c-tree {
    .c-tree {
        margin-left: 15px;
    }

    &__item {
        > * + * {
            margin-left: $interiorMarginSm;
        }

        @include desktop {
            &:hover {
                background: $colorItemTreeHoverBg;
            }
        }

        // Object labels in trees
        &__label {
            flex: 1 1 auto;
        }

        &.is-alias {
            // Object is an alias to an original.
            [class*='__type-icon'] {
                @include isAlias();
            }
        }

        body.mobile & {
            @include button($bg: $colorMobilePaneLeftTreeItemBg, $fg: $colorMobilePaneLeftTreeItemFg);
            height: $mobileTreeItemH;
            margin-bottom: $interiorMarginSm;
            [class*="view-control"] {
                width: ceil($mobileTreeItemH * 0.5);
            }
        }

        &.is-navigated-object,
        &.is-selected {
            background: $colorItemTreeSelectedBg;

            [class*="__label"],
            [class*="__name"] {
                color: $colorItemTreeSelectedFg;
            }

            [class*="__type-icon"]:before {
                color: $colorItemTreeSelectedIcon;
            }
        }
    }

    &__item__label {
        @include desktop {
            &:hover {
                filter: $filterHov;
            }
        }
    }
}

.is-editing .is-navigated-object {
    a[class*="__item__label"] {
        opacity: 0.4;

        [class*="__name"] {
            font-style: italic;
        }
    }
}

.c-tree {
    &__item {
       body.mobile & {
            @include button($bg: $colorMobilePaneLeftTreeItemBg, $fg: $colorMobilePaneLeftTreeItemFg);
            height: $mobileTreeItemH;
            margin-bottom: $interiorMarginSm;
            [class*="view-control"] {
                width: ceil($mobileTreeItemH * 0.5);
            }
        }
    }

    .c-tree {
        margin-left: $treeItemIndent;
    }
}

.c-list {
    padding-right: $interiorMargin;

    &__item {
        &__name {
            $p: $interiorMarginSm;
            @include ellipsize();
            padding-bottom: $p;
            padding-top: $p;
        }
    }
}

.c-nav {
    $dimension: $treeNavArrowD;

    &__up, &__down {
        flex: 0 0 auto;
        height: $dimension;
        width: $dimension;
        visibility: hidden;
        position: relative;
        text-align: center;

        &.is-enabled {
            visibility: visible;
        }

        &:before {
            // Nav arrow
            $dimension: 9px;
            $width: 3px;
            border: solid $colorItemTreeVC;
            border-width: 0 $width $width 0;
            content: '';
            display: block;
            position: absolute;
            left: 50%; top: 50%;
            height: $dimension;
            width: $dimension;
        }

        @include desktop {
            &:hover:before {
                border-color: $colorItemTreeHoverFg;
            }
        }
    }

    &__up:before {
        transform: translate(-30%, -50%) rotate(135deg);
    }

    &__down:before {
        transform: translate(-70%, -50%) rotate(-45deg);
    }
}

.c-selector {
    .c-tree-and-search__tree.c-tree {
        border: 1px solid $colorInteriorBorder;
        border-radius: $controlCr;
        padding: $interiorMargin;
        overflow: auto;
    }
}

// TRANSITIONS
.children-enter-active {
    &.down {
        animation: animSlideLeft 500ms;
    }

    &.up {
        animation: animSlideRight 500ms;
    }
}

@keyframes animSlideLeft {
    0% {opactiy: 0; transform: translateX(100%);}
    10% {opacity: 1;}
    100% {transform: translateX(0);}
}

@keyframes animSlideRight {
    0% {opactiy: 0; transform: translateX(-100%);}
    10% {opacity: 1;}
    100% {transform: translateX(0);}
}<|MERGE_RESOLUTION|>--- conflicted
+++ resolved
@@ -59,7 +59,7 @@
 
     .icon-arrow-nav-to-parent {
         visibility: hidden;
-    
+
         &.is-enabled {
             visibility: visible;
         }
@@ -104,17 +104,16 @@
             }
         }
 
-<<<<<<< HEAD
+        &.is-context-clicked {
+            box-shadow: inset $colorItemTreeSelectedBg 0 0 0 1px;
+        }
+
         .icon-arrow-nav-to-parent {
             visibility: hidden;
-        
+
             &.is-enabled {
                 visibility: visible;
             }
-=======
-        &.is-context-clicked {
-            box-shadow: inset $colorItemTreeSelectedBg 0 0 0 1px;
->>>>>>> f202ae19
         }
     }
 }

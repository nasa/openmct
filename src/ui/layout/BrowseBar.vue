--- conflicted
+++ resolved
@@ -47,19 +47,16 @@
         />
         <div class="l-browse-bar__actions">
             <button
-<<<<<<< HEAD
                 v-for="(item, index) in statusBarItems"
                 :key="index"
                 class="c-button"
                 :class="item.cssClass"
                 @click="item.callBack"
             >
-
             </button>
+
             <button
                 v-if="isViewEditable & !isEditing"
-=======
-                v-if="isViewEditable && !isEditing"
                 :title="lockedOrUnlocked"
                 class="c-button"
                 :class="{
@@ -68,9 +65,9 @@
                 }"
                 @click="toggleLock(!domainObject.locked)"
             ></button>
+
             <button
                 v-if="isViewEditable && !isEditing && !domainObject.locked"
->>>>>>> f9d3af27
                 class="l-browse-bar__actions__edit c-button c-button--major icon-pencil"
                 title="Edit"
                 @click="edit()"
@@ -152,14 +149,9 @@
             domainObject: PLACEHOLDER_OBJECT,
             viewKey: undefined,
             isEditing: this.openmct.editor.isEditing(),
-<<<<<<< HEAD
             notebookEnabled: this.openmct.types.get('notebook'),
             statusBarItems: []
         }
-=======
-            notebookEnabled: this.openmct.types.get('notebook')
-        };
->>>>>>> f9d3af27
     },
     computed: {
         classList() {
@@ -344,7 +336,6 @@
         goToParent() {
             window.location.hash = this.parentUrl;
         },
-<<<<<<< HEAD
         updateStatusBarItems(statusBarViewKey, items) {
             if (this.statusBarViewKey === statusBarViewKey) {
                 this.statusBarItems = items.filter(item => item.showInStatusBar);
@@ -369,10 +360,9 @@
             }
 
             this.openmct.menus.showMenu(event.x, event.y, applicableMenuItems);
-=======
+        },
         toggleLock(flag) {
             this.openmct.objects.mutate(this.domainObject, 'locked', flag);
->>>>>>> f9d3af27
         }
     }
 };

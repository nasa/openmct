<template>
<div class="l-browse-bar">
    <div class="l-browse-bar__start">
        <button
            v-if="hasParent"
            class="l-browse-bar__nav-to-parent-button c-icon-button c-icon-button--major icon-pointer-left"
            @click="goToParent"
        ></button>
        <div
            class="l-browse-bar__object-name--w c-object-label"
<<<<<<< HEAD
            :class="type.cssClass"
=======
            :class="[ type.cssClass, classList ]"
>>>>>>> 250fee12
        >
            <span
                class="l-browse-bar__object-name c-object-label__name c-input-inline"
                contenteditable
                @blur="updateName"
                @keydown.enter.prevent
                @keyup.enter.prevent="updateNameOnEnterKeyPress"
            >
                {{ domainObject.name }}
            </span>
        </div>
        <div
            class="l-browse-bar__context-actions c-disclosure-button"
            @click.prevent.stop="showContextMenu"
        ></div>
    </div>

    <div class="l-browse-bar__end">
        <view-switcher
            :current-view="currentView"
            :views="views"
            @setView="setView"
        />
        <!-- Action buttons -->
        <NotebookMenuSwitcher v-if="notebookEnabled"
                              :domain-object="domainObject"
                              class="c-notebook-snapshot-menubutton"
        />
        <div class="l-browse-bar__actions">
            <button
                v-if="isViewEditable & !isEditing"
                class="l-browse-bar__actions__edit c-button c-button--major icon-pencil"
                title="Edit"
                @click="edit()"
            ></button>

            <div
                v-if="isEditing"
                class="l-browse-bar__view-switcher c-ctrl-wrapper c-ctrl-wrapper--menus-left"
            >
                <button
                    class="c-button--menu c-button--major icon-save"
                    title="Save"
                    @click.stop="toggleSaveMenu"
                ></button>
                <div
                    v-show="showSaveMenu"
                    class="c-menu"
                >
                    <ul>
                        <li
                            class="icon-save"
                            title="Save and Finish Editing"
                            @click="saveAndFinishEditing"
                        >
                            Save and Finish Editing
                        </li>
                        <li
                            class="icon-save"
                            title="Save and Continue Editing"
                            @click="saveAndContinueEditing"
                        >
                            Save and Continue Editing
                        </li>
                    </ul>
                </div>
            </div>

            <button
                v-if="isEditing"
                class="l-browse-bar__actions c-button icon-x"
                title="Cancel Editing"
                @click="promptUserandCancelEditing()"
            ></button>
        </div>
    </div>
</div>
</template>

<script>
import ViewSwitcher from './ViewSwitcher.vue';
import NotebookMenuSwitcher from '@/plugins/notebook/components/notebook-menu-switcher.vue';

const PLACEHOLDER_OBJECT = {};

export default {
    inject: ['openmct'],
    components: {
        NotebookMenuSwitcher,
        ViewSwitcher
    },
    data: function () {
        return {
            notebookTypes: [],
            showViewMenu: false,
            showSaveMenu: false,
            domainObject: PLACEHOLDER_OBJECT,
            viewKey: undefined,
            isEditing: this.openmct.editor.isEditing(),
            notebookEnabled: this.openmct.types.get('notebook')
        }
    },
    computed: {
        classList() {
            const classList = this.domainObject.classList;
            if (!classList || !classList.length) {
                return '';
            }

            return classList.join(' ');
        },
        currentView() {
            return this.views.filter(v => v.key === this.viewKey)[0] || {};
        },
        views() {
            return this
                .openmct
                .objectViews
                .get(this.domainObject)
                .map((p) => {
                    return {
                        key: p.key,
                        cssClass: p.cssClass,
                        name: p.name
                    };
                });
        },
        hasParent() {
            return this.domainObject !== PLACEHOLDER_OBJECT &&
                    this.parentUrl !== '#/browse'
        },
        parentUrl() {
            let objectKeyString = this.openmct.objects.makeKeyString(this.domainObject.identifier);
            let hash = window.location.hash;
            return hash.slice(0, hash.lastIndexOf('/' + objectKeyString));
        },
        type() {
            let objectType = this.openmct.types.get(this.domainObject.type);
            if (!objectType) {
                return {}
            }
            return objectType.definition;
        },
        isViewEditable() {
            let currentViewKey = this.currentView.key;
            if (currentViewKey !== undefined) {
                let currentViewProvider = this.openmct.objectViews.getByProviderKey(currentViewKey);
                return currentViewProvider.canEdit && currentViewProvider.canEdit(this.domainObject);
            }
            return false;
        }
    },
    watch: {
        domainObject() {
            if (this.mutationObserver) {
                this.mutationObserver();
            }
            this.mutationObserver = this.openmct.objects.observe(this.domainObject, '*', (domainObject) => {
                this.domainObject = domainObject;
            });
        }
    },
    mounted: function () {
        document.addEventListener('click', this.closeViewAndSaveMenu);
        window.addEventListener('beforeunload', this.promptUserbeforeNavigatingAway);

        this.openmct.editor.on('isEditing', (isEditing) => {
            this.isEditing = isEditing;
        });
    },
    beforeDestroy: function () {
        if (this.mutationObserver) {
            this.mutationObserver();
        }
        document.removeEventListener('click', this.closeViewAndSaveMenu);
        window.removeEventListener('click', this.promptUserbeforeNavigatingAway);
    },
    methods: {
        toggleSaveMenu() {
            this.showSaveMenu = !this.showSaveMenu;
        },
        closeViewAndSaveMenu() {
            this.showViewMenu = false;
            this.showSaveMenu = false;
        },
        updateName(event) {
            if (event.target.innerText !== this.domainObject.name && event.target.innerText.match(/\S/)) {
                this.openmct.objects.mutate(this.domainObject, 'name', event.target.innerText);
            } else {
                event.target.innerText = this.domainObject.name;
            }
        },
        updateNameOnEnterKeyPress(event) {
            event.target.blur();
        },
        setView(view) {
            this.viewKey = view.key;
            this.openmct.router.updateParams({
                view: this.viewKey
            });
        },
        edit() {
            this.openmct.editor.edit();
        },
        promptUserandCancelEditing() {
            let dialog = this.openmct.overlays.dialog({
                iconClass: 'alert',
                message: 'Any unsaved changes will be lost. Are you sure you want to continue?',
                buttons: [
                    {
                        label: 'Ok',
                        emphasis: true,
                        callback: () => {
                            this.openmct.editor.cancel().then(() => {
                                //refresh object view
                                this.openmct.layout.$refs.browseObject.show(this.domainObject, this.viewKey, true);
                            });
                            dialog.dismiss();
                        }
                    },
                    {
                        label: 'Cancel',
                        callback: () => {
                            dialog.dismiss();
                        }
                    }
                ]
            });
        },
        promptUserbeforeNavigatingAway(event) {
            if(this.openmct.editor.isEditing()) {
                event.preventDefault();
                event.returnValue = '';
            }
        },
        saveAndFinishEditing() {
            let dialog = this.openmct.overlays.progressDialog({
                progressPerc: 'unknown',
                message: 'Do not navigate away from this page or close this browser tab while this message is displayed.',
                iconClass: 'info',
                title: 'Saving'
            });

            return this.openmct.editor.save().then(()=> {
                dialog.dismiss();
                this.openmct.notifications.info('Save successful');
            }).catch((error) => {
                dialog.dismiss();
                this.openmct.notifications.error('Error saving objects');
                console.error(error);
            });
        },
        saveAndContinueEditing() {
            this.saveAndFinishEditing().then(() => {
                this.openmct.editor.edit();
            });
        },
        showContextMenu(event) {
            this.openmct.contextMenu._showContextMenuForObjectPath(this.openmct.router.path, event.clientX, event.clientY);
        },
        goToParent() {
            window.location.hash = this.parentUrl;
        }
    }
}
</script><|MERGE_RESOLUTION|>--- conflicted
+++ resolved
@@ -8,11 +8,7 @@
         ></button>
         <div
             class="l-browse-bar__object-name--w c-object-label"
-<<<<<<< HEAD
-            :class="type.cssClass"
-=======
             :class="[ type.cssClass, classList ]"
->>>>>>> 250fee12
         >
             <span
                 class="l-browse-bar__object-name c-object-label__name c-input-inline"

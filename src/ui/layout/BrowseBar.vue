<template>
<div class="l-browse-bar">
    <div class="l-browse-bar__start">
        <button
            v-if="hasParent"
            class="l-browse-bar__nav-to-parent-button c-icon-button c-icon-button--major icon-arrow-nav-to-parent"
            title="Navigate up to parent"
            @click="goToParent"
        ></button>
        <div
            class="l-browse-bar__object-name--w c-object-label"
            :class="[statusClass]"
        >
            <div class="c-object-label__type-icon"
                 :class="type.cssClass"
            >
                <span class="is-status__indicator"
                      :title="`This item is ${status}`"
                ></span>
            </div>
            <span
                class="l-browse-bar__object-name c-object-label__name c-input-inline"
                contenteditable
                @blur="updateName"
                @keydown.enter.prevent
                @keyup.enter.prevent="updateNameOnEnterKeyPress"
            >
                {{ domainObject.name }}
            </span>
        </div>
    </div>

    <div class="l-browse-bar__end">
        <view-switcher
            v-if="!isEditing"
            :current-view="currentView"
            :views="views"
        />
        <!-- Action buttons -->
        <NotebookMenuSwitcher v-if="notebookEnabled"
                              :domain-object="domainObject"
                              :object-path="openmct.router.path"
                              class="c-notebook-snapshot-menubutton"
        />
        <div class="l-browse-bar__actions">
            <button
                v-for="(item, index) in statusBarItems"
                :key="index"
                class="c-button"
                :class="item.cssClass"
                @click="item.callBack"
            >
            </button>

            <button
                v-if="isViewEditable & !isEditing"
                :title="lockedOrUnlockedTitle"
                :class="{
                    'c-button icon-lock': domainObject.locked,
                    'c-icon-button icon-unlocked': !domainObject.locked
                }"
                @click="toggleLock(!domainObject.locked)"
            ></button>

            <button
                v-if="isViewEditable && !isEditing && !domainObject.locked"
                class="l-browse-bar__actions__edit c-button c-button--major icon-pencil"
                title="Edit"
                @click="edit()"
            ></button>

            <div
                v-if="isEditing"
                class="l-browse-bar__view-switcher c-ctrl-wrapper c-ctrl-wrapper--menus-left"
            >
                <button
                    class="c-button--menu c-button--major icon-save"
                    title="Save"
                    @click.stop="toggleSaveMenu"
                ></button>
                <div
                    v-show="showSaveMenu"
                    class="c-menu"
                >
                    <ul>
                        <li
                            class="icon-save"
                            title="Save and Finish Editing"
                            @click="saveAndFinishEditing"
                        >
                            Save and Finish Editing
                        </li>
                        <li
                            class="icon-save"
                            title="Save and Continue Editing"
                            @click="saveAndContinueEditing"
                        >
                            Save and Continue Editing
                        </li>
                    </ul>
                </div>
            </div>

            <button
                v-if="isEditing"
                class="l-browse-bar__actions c-button icon-x"
                title="Cancel Editing"
                @click="promptUserandCancelEditing()"
            ></button>
            <button
                class="l-browse-bar__actions c-icon-button icon-3-dots"
                title="More options"
                @click.prevent.stop="showMenuItems($event)"
            ></button>
        </div>
    </div>
</div>
</template>

<script>
import ViewSwitcher from './ViewSwitcher.vue';
import NotebookMenuSwitcher from '@/plugins/notebook/components/NotebookMenuSwitcher.vue';

const PLACEHOLDER_OBJECT = {};

export default {
    inject: ['openmct'],
    components: {
        NotebookMenuSwitcher,
        ViewSwitcher
    },
    props: {
        actionCollection: {
            type: Object,
            default: () => {
                return {};
            }
        }
    },
    data: function () {
        return {
            notebookTypes: [],
            showViewMenu: false,
            showSaveMenu: false,
            domainObject: PLACEHOLDER_OBJECT,
            viewKey: undefined,
            isEditing: this.openmct.editor.isEditing(),
            notebookEnabled: this.openmct.types.get('notebook'),
            statusBarItems: [],
            status: ''
        };
    },
    computed: {
        statusClass() {
            return (this.status) ? `is-status--${this.status}` : '';
        },
        currentView() {
            return this.views.filter(v => v.key === this.viewKey)[0] || {};
        },
        views() {
            return this
                .openmct
                .objectViews
                .get(this.domainObject)
                .map((p) => {
                    return {
                        key: p.key,
                        cssClass: p.cssClass,
                        name: p.name,
                        callBack: () => {
                            return this.setView({key: p.key});
                        }
                    };
                });
        },
        hasParent() {
            return this.domainObject !== PLACEHOLDER_OBJECT
                    && this.parentUrl !== '#/browse';
        },
        parentUrl() {
            let objectKeyString = this.openmct.objects.makeKeyString(this.domainObject.identifier);
            let hash = window.location.hash;

            return hash.slice(0, hash.lastIndexOf('/' + objectKeyString));
        },
        type() {
            let objectType = this.openmct.types.get(this.domainObject.type);
            if (!objectType) {
                return {};
            }

            return objectType.definition;
        },
        isViewEditable() {
            let currentViewKey = this.currentView.key;
            if (currentViewKey !== undefined) {
                let currentViewProvider = this.openmct.objectViews.getByProviderKey(currentViewKey);

                return currentViewProvider.canEdit && currentViewProvider.canEdit(this.domainObject);
            }

            return false;
        },
        lockedOrUnlockedTitle() {
            if (this.domainObject.locked) {
                return 'Locked for editing - click to unlock.';
            } else {
                return 'Unlocked for editing - click to lock.';
            }
        }
    },
<<<<<<< HEAD
=======
    watch: {
        domainObject() {
            if (this.mutationObserver) {
                this.mutationObserver();
            }

            this.mutationObserver = this.openmct.objects.observe(this.domainObject, '*', (domainObject) => {
                this.domainObject = domainObject;
            });

            if (this.removeStatusListener) {
                this.removeStatusListener();
            }

            this.status = this.openmct.status.get(this.domainObject.identifier, this.setStatus);
            this.removeStatusListener = this.openmct.status.observe(this.domainObject.identifier, this.setStatus);
        },
        actionCollection(actionCollection) {
            if (this.actionCollection) {
                this.unlistenToActionCollection();
            }

            this.actionCollection = actionCollection;
            this.actionCollection.on('update', this.updateActionItems);
            this.updateActionItems(this.actionCollection.getActionsObject());
        }
    },
>>>>>>> 87751e88
    mounted: function () {
        document.addEventListener('click', this.closeViewAndSaveMenu);
        window.addEventListener('beforeunload', this.promptUserbeforeNavigatingAway);

        this.openmct.editor.on('isEditing', (isEditing) => {
            this.isEditing = isEditing;
        });
    },
    beforeDestroy: function () {
        if (this.mutationObserver) {
            this.mutationObserver();
        }

        if (this.actionCollection) {
            this.unlistenToActionCollection();
        }

        if (this.removeStatusListener) {
            this.removeStatusListener();
        }

        document.removeEventListener('click', this.closeViewAndSaveMenu);
        window.removeEventListener('click', this.promptUserbeforeNavigatingAway);
    },
    methods: {
        toggleSaveMenu() {
            this.showSaveMenu = !this.showSaveMenu;
        },
        closeViewAndSaveMenu() {
            this.showViewMenu = false;
            this.showSaveMenu = false;
        },
        updateName(event) {
            if (event.target.innerText !== this.domainObject.name && event.target.innerText.match(/\S/)) {
                this.openmct.objects.mutate(this.domainObject, 'name', event.target.innerText);
            }
        },
        updateNameOnEnterKeyPress(event) {
            event.target.blur();
        },
        setView(view) {
            this.viewKey = view.key;
            this.openmct.router.updateParams({
                view: this.viewKey
            });
        },
        edit() {
            this.openmct.editor.edit();
        },
        promptUserandCancelEditing() {
            let dialog = this.openmct.overlays.dialog({
                iconClass: 'alert',
                message: 'Any unsaved changes will be lost. Are you sure you want to continue?',
                buttons: [
                    {
                        label: 'Ok',
                        emphasis: true,
                        callback: () => {
                            this.openmct.editor.cancel().then(() => {
                                //refresh object view
                                this.openmct.layout.$refs.browseObject.show(this.domainObject, this.viewKey, true);
                            });
                            dialog.dismiss();
                        }
                    },
                    {
                        label: 'Cancel',
                        callback: () => {
                            dialog.dismiss();
                        }
                    }
                ]
            });
        },
        promptUserbeforeNavigatingAway(event) {
            if (this.openmct.editor.isEditing()) {
                event.preventDefault();
                event.returnValue = '';
            }
        },
        saveAndFinishEditing() {
            let dialog = this.openmct.overlays.progressDialog({
                progressPerc: 'unknown',
                message: 'Do not navigate away from this page or close this browser tab while this message is displayed.',
                iconClass: 'info',
                title: 'Saving'
            });

            return this.openmct.editor.save().then(() => {
                dialog.dismiss();
                this.openmct.notifications.info('Save successful');
            }).catch((error) => {
                dialog.dismiss();
                this.openmct.notifications.error('Error saving objects');
                console.error(error);
            });
        },
        saveAndContinueEditing() {
            this.saveAndFinishEditing().then(() => {
                this.openmct.editor.edit();
            });
        },
        goToParent() {
            window.location.hash = this.parentUrl;
        },
        updateActionItems(actionItems) {
            this.statusBarItems = this.actionCollection.getStatusBarActions();
            this.menuActionItems = this.actionCollection.getVisibleActions();
        },
        showMenuItems(event) {
            let sortedActions = this.openmct.actions._groupAndSortActions(this.menuActionItems);
            this.openmct.menus.showMenu(event.x, event.y, sortedActions);
        },
        unlistenToActionCollection() {
            this.actionCollection.off('update', this.updateActionItems);
            delete this.actionCollection;
        },
        toggleLock(flag) {
            this.openmct.objects.mutate(this.domainObject, 'locked', flag);
        },
        setStatus(status) {
            this.status = status;
        }
    }
};
</script><|MERGE_RESOLUTION|>--- conflicted
+++ resolved
@@ -209,18 +209,8 @@
             }
         }
     },
-<<<<<<< HEAD
-=======
     watch: {
         domainObject() {
-            if (this.mutationObserver) {
-                this.mutationObserver();
-            }
-
-            this.mutationObserver = this.openmct.objects.observe(this.domainObject, '*', (domainObject) => {
-                this.domainObject = domainObject;
-            });
-
             if (this.removeStatusListener) {
                 this.removeStatusListener();
             }
@@ -238,7 +228,6 @@
             this.updateActionItems(this.actionCollection.getActionsObject());
         }
     },
->>>>>>> 87751e88
     mounted: function () {
         document.addEventListener('click', this.closeViewAndSaveMenu);
         window.addEventListener('beforeunload', this.promptUserbeforeNavigatingAway);

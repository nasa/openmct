--- conflicted
+++ resolved
@@ -65,11 +65,8 @@
             <browse-bar
                 ref="browseBar"
                 class="l-shell__main-view-browse-bar"
-<<<<<<< HEAD
                 :view-provider="viewProvider"
-=======
                 @sync-tree-navigation="handleSyncTreeNavigation"
->>>>>>> 91d16816
             />
             <toolbar
                 v-if="toolbar"
@@ -144,13 +141,9 @@
             conductorComponent: undefined,
             isEditing: false,
             hasToolbar: false,
-<<<<<<< HEAD
             viewProvider: undefined,
-            headExpanded
-=======
             headExpanded,
             triggerSync: false
->>>>>>> 91d16816
         };
     },
     computed: {
@@ -225,13 +218,11 @@
 
             this.hasToolbar = structure.length > 0;
         },
-<<<<<<< HEAD
         setProvider(provider) {
             this.viewProvider = provider;
-=======
+        },
         handleSyncTreeNavigation() {
             this.triggerSync = !this.triggerSync;
->>>>>>> 91d16816
         }
     }
 };

--- conflicted
+++ resolved
@@ -111,12 +111,8 @@
         docElm.msRequestFullscreen();
     }
 };
-<<<<<<< HEAD
+
 let exitFullScreen = () => {
-=======
-
-var exitFullScreen = () => {
->>>>>>> b76d4b76
     if (document.exitFullscreen) {
         document.exitFullscreen();
     } else if (document.mozCancelFullScreen) {

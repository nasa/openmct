--- conflicted
+++ resolved
@@ -165,14 +165,9 @@
             conductorComponent: undefined,
             isEditing: false,
             hasToolbar: false,
-<<<<<<< HEAD
             headExpanded,
             triggerSync: false
         }
-=======
-            headExpanded
-        };
->>>>>>> e32f465f
     },
     computed: {
         toolbar() {

--- conflicted
+++ resolved
@@ -321,20 +321,7 @@
         },
         computed: {
             toolbar() {
-<<<<<<< HEAD
-                let selection = this.openmct.selection.get();
-                let structure = undefined;
-
-                if (!selection || !selection[0]) {
-                    structure = [];
-                } else {
-                    structure = this.openmct.toolbars.get(selection);
-                }
-
-                return this.isEditing && structure.length > 0;
-=======
                 return this.hasToolbar && this.isEditing;
->>>>>>> 0f2918ef
             }
         },
         methods: {
@@ -353,7 +340,7 @@
             toggleHasToolbar(selection) {
                 let structure = undefined;
 
-                if (!selection[0]) {
+                if (!selection || !selection[0]) {
                     structure = [];
                 } else {
                     structure = this.openmct.toolbars.get(selection);

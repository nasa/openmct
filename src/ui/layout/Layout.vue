--- conflicted
+++ resolved
@@ -160,13 +160,9 @@
             hasToolbar: false,
             actionCollection: undefined,
             triggerSync: false,
-<<<<<<< HEAD
             headExpanded,
+            triggerReset: false,
             isResizing: false
-=======
-            triggerReset: false,
-            headExpanded
->>>>>>> 41b860a5
         };
     },
     computed: {
@@ -247,16 +243,14 @@
         handleSyncTreeNavigation() {
             this.triggerSync = !this.triggerSync;
         },
-<<<<<<< HEAD
+        handleTreeReset() {
+            this.triggerReset = !this.triggerReset;
+        },
         onStartResizing() {
             this.isResizing = true;
         },
         onEndResizing() {
             this.isResizing = false;
-=======
-        handleTreeReset() {
-            this.triggerReset = !this.triggerReset;
->>>>>>> 41b860a5
         }
     }
 };

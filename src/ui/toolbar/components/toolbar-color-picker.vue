--- conflicted
+++ resolved
@@ -1,12 +1,7 @@
 <template>
     <div class="c-ctrl-wrapper">
-<<<<<<< HEAD
-        <div class="c-click-icon c-click-icon--swatched"
-             :class="[options.icon, {'c-click-icon--mixed': nonSpecific}]"
-=======
         <div class="c-icon-button c-icon-button--swatched"
-             :class="options.icon"
->>>>>>> 4111c128
+             :class="[options.icon, {'c-icon-button--mixed': nonSpecific}]"
              :title="options.title"
              @click="toggle">
             <div class="c-swatch" :style="{

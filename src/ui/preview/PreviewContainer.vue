--- conflicted
+++ resolved
@@ -23,12 +23,7 @@
   <div role="dialog" aria-label="Preview Container" class="l-preview-window js-preview-window">
     <PreviewHeader
       ref="previewHeader"
-<<<<<<< HEAD
-      :current-view="currentViewProvider"
-      :action-collection="actionCollection"
-=======
       :current-view="view"
->>>>>>> 3922ade1
       :domain-object="domainObject"
       :views="viewProviders"
     />

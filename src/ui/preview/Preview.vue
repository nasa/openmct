--- conflicted
+++ resolved
@@ -128,11 +128,7 @@
                 return;
             }
 
-<<<<<<< HEAD
-            const isExistingView = viewProvider.key === this.existingView.key;
-=======
             const isExistingView = viewProvider.key === this.existingView?.key;
->>>>>>> ab4d0dd3
 
             this.clear();
 

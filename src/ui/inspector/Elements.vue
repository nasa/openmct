--- conflicted
+++ resolved
@@ -92,14 +92,10 @@
         },
         showSelection(selection) {
             this.elements = [];
-<<<<<<< HEAD
-            this.elementsCache = [];
-            this.parentObject = selection && selection[0] && selection[0][0].context.item;
-=======
             this.elementsCache = {};
             this.listeners = [];
-            this.parentObject = selection[0].context.item;
->>>>>>> 4111c128
+            this.parentObject = selection && selection[0] && selection[0][0].context.item;
+
             if (this.mutationUnobserver) {
                 this.mutationUnobserver();
             }

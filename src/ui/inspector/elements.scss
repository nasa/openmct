--- conflicted
+++ resolved
@@ -40,10 +40,7 @@
     &__group {
         flex: 1 1 auto;
         overflow: auto;
-<<<<<<< HEAD
-=======
         margin-top: $interiorMarginLg;
->>>>>>> bd6f231a
     }
 
     &__elements {
@@ -53,7 +50,7 @@
 
     &__instructions {
         display: flex;
-        font-style: italic;  
+        font-style: italic;
     }
 
     .c-grippy {

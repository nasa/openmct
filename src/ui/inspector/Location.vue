--- conflicted
+++ resolved
@@ -1,17 +1,8 @@
 <template>
 <div class="c-properties c-properties--location">
     <div class="c-properties__header" title="The location of this linked object.">Location</div>
-<<<<<<< HEAD
-    <ul class="c-properties__section" v-if='!multiSelect'>
-        <li class="c-properties__row">
-            <div class="c-properties__label">This Link</div>
-            <div class="c-properties__value">TODO</div>
-        </li>
-        <li class="c-properties__row">
-=======
-    <ul class="c-properties__section">
+    <ul class="c-properties__section" v-if="!multiSelect">
         <li class="c-properties__row" v-if="originalPath.length">
->>>>>>> 4111c128
             <div class="c-properties__label">Original</div>
             <ul class="c-properties__value">
                 <li v-for="pathObject in orderedOriginalPath"
@@ -41,12 +32,9 @@
     data() {
         return {
             domainObject: {},
-<<<<<<< HEAD
-            multiSelect: false
-=======
+            multiSelect: false,
             originalPath: [],
             keyString: ''
->>>>>>> 4111c128
         }
     },
     mounted() {
@@ -70,21 +58,21 @@
         updateSelection(selection) {
             if (selection.length === 0 || selection[0].length === 0) {
                 this.domainObject = {};
-                this.originalLocation = [];
                 return;
             }
 
-<<<<<<< HEAD
             if (selection.length > 1) {
                 this.multiSelect = true;
                 return;
             } else {
                 this.multiSelect = false;
-                this.domainObject = selection[0][0].context.item;
             }
-=======
-            this.domainObject = selection[0].context.item;
             
+            this.domainObject = selection[0][0].context.item;
+            if (!this.domainObject) {
+                return;
+            }
+
             let keyString = this.openmct.objects.makeKeyString(this.domainObject.identifier);
 
             if (this.keyString !== keyString) {
@@ -99,7 +87,6 @@
     computed: {
         orderedOriginalPath() {
             return this.originalPath.reverse();
->>>>>>> 4111c128
         }
     }
 }

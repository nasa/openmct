<template>
<div></div>
</template>

<script>
import _ from "lodash";
import StyleRuleManager from "@/plugins/condition/StyleRuleManager";
import {STYLE_CONSTANTS} from "@/plugins/condition/utils/constants";

export default {
    inject: ["openmct"],
    props: {
        showEditView: Boolean,
        objectPath: {
            type: Array,
            default: () => {
                return [];
            }
        },
        layoutFontSize: {
            type: String,
            default: ''
        },
        layoutFont: {
            type: String,
            default: ''
        }
    },
    data() {
        return {
            currentObject: this.object
        };
    },
    computed: {
        objectFontStyle() {
            return this.currentObject && this.currentObject.configuration && this.currentObject.configuration.fontStyle;
        },
        fontSize() {
            return this.objectFontStyle ? this.objectFontStyle.fontSize : this.layoutFontSize;
        },
        font() {
            return this.objectFontStyle ? this.objectFontStyle.font : this.layoutFont;
        }
    },
    data() {
        return {
            domainObject: undefined
        };
    },
    // watch: {
    //     domainObject(newObject, oldObject) {
    //         this.debounceUpdateView();
    //     }
    // },
    destroyed() {
        this.clear();
        if (this.releaseEditModeHandler) {
            this.releaseEditModeHandler();
        }

        if (this.stopListeningStyles) {
            this.stopListeningStyles();
        }

        if (this.stopListeningFontStyles) {
            this.stopListeningFontStyles();
        }

        if (this.styleRuleManager) {
            this.styleRuleManager.destroy();
            delete this.styleRuleManager;
        }
    },
    created() {
        this.debounceUpdateView = _.debounce(this.updateView, 10);
    },
    mounted() {
        this.updateView();
        this.$el.addEventListener('dragover', this.onDragOver, {
            capture: true
        });
        this.$el.addEventListener('drop', this.editIfEditable, {
            capture: true
        });
        this.$el.addEventListener('drop', this.addObjectToParent);
        if (this.domainObject) {
            //This is to apply styles to subobjects in a layout
            this.initObjectStyles();
        }
    },
    methods: {
        clear() {
            if (this.currentView) {
                this.currentView.destroy();
                this.$el.innerHTML = '';

                if (this.releaseEditModeHandler) {
                    this.releaseEditModeHandler();
                    delete this.releaseEditModeHandler;
                }
            }

            delete this.viewContainer;
            delete this.currentView;

            if (this.removeSelectable) {
                this.removeSelectable();
                delete this.removeSelectable;
            }

            if (this.composition) {
                this.composition._destroy();
            }

            this.openmct.objectViews.off('clearData', this.clearData);
        },
        getStyleReceiver() {
            let styleReceiver = this.$el.querySelector('.js-style-receiver');

            if (!styleReceiver) {
                styleReceiver = this.$el.querySelector(':first-child');
            }

            return styleReceiver;
        },
        invokeEditModeHandler(editMode) {
            let edit;

            if (this.domainObject.locked) {
                edit = false;
            } else {
                edit = editMode;
            }

            this.currentView.onEditModeChange(edit);
        },
        toggleEditView(editMode) {
            this.clear();
            this.updateView(true);
        },
        updateStyle(styleObj) {
            if (!styleObj) {
                return;
            }

            let keys = Object.keys(styleObj);
            let elemToStyle = this.getStyleReceiver();
            keys.forEach(key => {
                if (elemToStyle) {
                    if ((typeof styleObj[key] === 'string') && (styleObj[key].indexOf('__no_value') > -1)) {
                        if (elemToStyle.style[key]) {
                            elemToStyle.style[key] = '';
                        }
                    } else {
                        if (!styleObj.isStyleInvisible && elemToStyle.classList.contains(STYLE_CONSTANTS.isStyleInvisible)) {
                            elemToStyle.classList.remove(STYLE_CONSTANTS.isStyleInvisible);
                        } else if (styleObj.isStyleInvisible && !elemToStyle.classList.contains(styleObj.isStyleInvisible)) {
                            elemToStyle.classList.add(styleObj.isStyleInvisible);
                        }

                        elemToStyle.style[key] = styleObj[key];
                    }
                }
            });
        },
        updateView(immediatelySelect) {
            this.clear();
            if (!this.domainObject) {
                return;
            }

            this.composition = this.openmct.composition.get(this.domainObject);

            if (this.composition) {
                this.loadComposition();
            }

            this.viewContainer = document.createElement('div');
            this.viewContainer.classList.add('l-angular-ov-wrapper');
            this.$el.append(this.viewContainer);
            let provider = this.getViewProvider();
            if (!provider) {
                return;
            }

            let objectPath = this.currentObjectPath || this.objectPath;

            if (provider.edit && this.showEditView) {
                if (this.openmct.editor.isEditing()) {
                    this.currentView = provider.edit(this.domainObject, true, objectPath);
                } else {
                    this.currentView = provider.view(this.domainObject, objectPath);
                }

                this.openmct.editor.on('isEditing', this.toggleEditView);
                this.releaseEditModeHandler = () => this.openmct.editor.off('isEditing', this.toggleEditView);
            } else {
                this.currentView = provider.view(this.domainObject, objectPath);

                if (this.currentView.onEditModeChange) {
                    this.openmct.editor.on('isEditing', this.invokeEditModeHandler);
                    this.releaseEditModeHandler = () => this.openmct.editor.off('isEditing', this.invokeEditModeHandler);
                }
            }

            this.currentView.show(this.viewContainer, this.openmct.editor.isEditing());

            if (immediatelySelect) {
                this.removeSelectable = this.openmct.selection.selectable(
                    this.$el, this.getSelectionContext(), true);
            }

            this.openmct.objectViews.on('clearData', this.clearData);
        },
        show(object, viewKey, immediatelySelect, currentObjectPath) {
            this.updateStyle();

            if (this.unlisten) {
                this.unlisten();
            }

            if (this.removeSelectable) {
                this.removeSelectable();
                delete this.removeSelectable;
            }

            if (this.composition) {
                this.composition._destroy();
            }

            this.domainObject = object;

            if (currentObjectPath) {
                this.currentObjectPath = currentObjectPath;
            }

            this.viewKey = viewKey;

            this.updateView(immediatelySelect);

            this.initObjectStyles();
        },
        initObjectStyles() {
            if (!this.styleRuleManager) {
                this.styleRuleManager = new StyleRuleManager((this.domainObject.configuration && this.domainObject.configuration.objectStyles), this.openmct, this.updateStyle.bind(this), true);
            } else {
                this.styleRuleManager.updateObjectStyleConfig(this.domainObject.configuration && this.domainObject.configuration.objectStyles);
            }

            if (this.stopListeningStyles) {
                this.stopListeningStyles();
            }

            this.stopListeningStyles = this.openmct.objects.observe(this.domainObject, 'configuration.objectStyles', (newObjectStyle) => {
                //Updating styles in the inspector view will trigger this so that the changes are reflected immediately
                this.styleRuleManager.updateObjectStyleConfig(newObjectStyle);
            });

            this.setFontSize(this.fontSize);
            this.setFont(this.font);

            this.stopListeningFontStyles = this.openmct.objects.observe(this.currentObject, 'configuration.fontStyle', (newFontStyle) => {
                this.setFontSize(newFontStyle.fontSize);
                this.setFont(newFontStyle.font);
            });
        },
        loadComposition() {
            return this.composition.load();
        },
        getSelectionContext() {
            if (this.currentView && this.currentView.getSelectionContext) {
                return this.currentView.getSelectionContext();
            } else {
                return { item: this.domainObject };
            }
        },
        onDragOver(event) {
            if (this.hasComposableDomainObject(event)) {
                if (this.isEditingAllowed()) {
                    event.preventDefault();
                } else {
                    event.stopPropagation();
                }
            }
        },
        addObjectToParent(event) {
            if (this.hasComposableDomainObject(event) && this.composition) {
                let composableDomainObject = this.getComposableDomainObject(event);
                this.loadComposition().then(() => {
                    this.composition.add(composableDomainObject);
                });

                event.preventDefault();
                event.stopPropagation();
            }
        },
        getViewProvider() {
            let provider = this.openmct.objectViews.getByProviderKey(this.viewKey);

            if (!provider) {
                provider = this.openmct.objectViews.get(this.domainObject)[0];
                if (!provider) {
                    return;
                }
            }

            return provider;
        },
        editIfEditable(event) {
            let provider = this.getViewProvider();
            if (provider
                && provider.canEdit
                && provider.canEdit(this.domainObject)
                && this.isEditingAllowed()
                && !this.openmct.editor.isEditing()) {
                this.openmct.editor.edit();
            }
        },
        hasComposableDomainObject(event) {
            return event.dataTransfer.types.includes('openmct/composable-domain-object');
        },
        getComposableDomainObject(event) {
            let serializedDomainObject = event.dataTransfer.getData('openmct/composable-domain-object');

            return JSON.parse(serializedDomainObject);
        },
        clearData(domainObject) {
            if (domainObject) {
                let clearKeyString = this.openmct.objects.makeKeyString(domainObject.identifier);
                let currentObjectKeyString = this.openmct.objects.makeKeyString(this.domainObject.identifier);

                if (clearKeyString === currentObjectKeyString) {
                    if (this.currentView.onClearData) {
                        this.currentView.onClearData();
                    }
                }
            } else {
                if (this.currentView.onClearData) {
                    this.currentView.onClearData();
                }
            }
        },
        isEditingAllowed() {
            let browseObject = this.openmct.layout.$refs.browseObject.domainObject;
            let objectPath = this.currentObjectPath || this.objectPath;
            let parentObject = objectPath[1];

<<<<<<< HEAD
            return [browseObject, parentObject, this.domainObject].every(object => object && !object.locked);
=======
            return [browseObject, parentObject, this.currentObject].every(object => object && !object.locked);
        },
        setFontSize(newSize) {
            let elemToStyle = this.getStyleReceiver();
            elemToStyle.dataset.fontSize = newSize;
        },
        setFont(newFont) {
            let elemToStyle = this.getStyleReceiver();
            elemToStyle.dataset.font = newFont;
>>>>>>> b0203f22
        }
    }
};
</script>
<|MERGE_RESOLUTION|>--- conflicted
+++ resolved
@@ -345,10 +345,7 @@
             let objectPath = this.currentObjectPath || this.objectPath;
             let parentObject = objectPath[1];
 
-<<<<<<< HEAD
             return [browseObject, parentObject, this.domainObject].every(object => object && !object.locked);
-=======
-            return [browseObject, parentObject, this.currentObject].every(object => object && !object.locked);
         },
         setFontSize(newSize) {
             let elemToStyle = this.getStyleReceiver();
@@ -357,7 +354,6 @@
         setFont(newFont) {
             let elemToStyle = this.getStyleReceiver();
             elemToStyle.dataset.font = newFont;
->>>>>>> b0203f22
         }
     }
 };

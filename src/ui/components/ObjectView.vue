<template>
<div>
    <div v-if="supportsIndependentTime"
         class="c-conductor-holder--compact l-shell__main-independent-time-conductor"
    >
        <independent-time-conductor :domain-object="domainObject"
                                    @stateChanged="updateIndependentTimeState"
                                    @updated="saveTimeOptions"
        />
    </div>
    <div ref="objectViewWrapper"
         class="c-object-view"
    ></div>
</div>
</template>

<script>
import _ from "lodash";
import StyleRuleManager from "@/plugins/condition/StyleRuleManager";
import {STYLE_CONSTANTS} from "@/plugins/condition/utils/constants";
import IndependentTimeConductor from '@/plugins/timeConductor/independent/IndependentTimeConductor.vue';

const SupportedViewTypes = [
    'plot-stacked',
    'plot-overlay',
    'time-strip.view'
];
export default {
    components: {
        IndependentTimeConductor
    },
    inject: ["openmct"],
    props: {
        showEditView: Boolean,
        defaultObject: {
            type: Object,
            default: undefined
        },
        objectPath: {
            type: Array,
            default: () => {
                return [];
            }
        },
        layoutFontSize: {
            type: String,
            default: ''
        },
        layoutFont: {
            type: String,
            default: ''
        },
        objectViewKey: {
            type: String,
            default: ''
        }
    },
    data() {
        return {
            domainObject: this.defaultObject
        };
    },
    computed: {
        objectFontStyle() {
            return this.domainObject && this.domainObject.configuration && this.domainObject.configuration.fontStyle;
        },
        fontSize() {
            return this.objectFontStyle ? this.objectFontStyle.fontSize : this.layoutFontSize;
        },
        font() {
            return this.objectFontStyle ? this.objectFontStyle.font : this.layoutFont;
<<<<<<< HEAD
        },
        objectViewStyle() {
            if (this.domainObject && this.domainObject.type === 'time-strip') {
                return 'l-shell__main-object-view';
            } else {
                return 'u-contents';
            }
        },
        supportsIndependentTime() {
            const viewKey = this.getViewKey();

            return this.domainObject && SupportedViewTypes.includes(viewKey);
=======
>>>>>>> 88a94c80
        }
    },
    destroyed() {
        this.clear();
        if (this.releaseEditModeHandler) {
            this.releaseEditModeHandler();
        }

        if (this.stopListeningStyles) {
            this.stopListeningStyles();
        }

        if (this.stopListeningFontStyles) {
            this.stopListeningFontStyles();
        }

        if (this.styleRuleManager) {
            this.styleRuleManager.destroy();
            delete this.styleRuleManager;
        }

        if (this.actionCollection) {
            this.actionCollection.destroy();
            delete this.actionCollection;
        }
    },
    created() {
        this.debounceUpdateView = _.debounce(this.updateView, 10);
    },
    mounted() {
        this.updateView();
        this.$refs.objectViewWrapper.addEventListener('dragover', this.onDragOver, {
            capture: true
        });
        this.$refs.objectViewWrapper.addEventListener('drop', this.editIfEditable, {
            capture: true
        });
        this.$refs.objectViewWrapper.addEventListener('drop', this.addObjectToParent);
        if (this.domainObject) {
            //This is to apply styles to subobjects in a layout
            this.initObjectStyles();
        }
    },
    methods: {
        clear() {
            if (this.currentView) {
                this.currentView.destroy();
                if (this.$refs.objectViewWrapper) {
                    this.$refs.objectViewWrapper.innerHTML = '';
                }

                if (this.releaseEditModeHandler) {
                    this.releaseEditModeHandler();
                    delete this.releaseEditModeHandler;
                }

                if (this.styleRuleManager) {
                    this.styleRuleManager.destroy();
                    delete this.styleRuleManager;
                }
            }

            delete this.viewContainer;
            delete this.currentView;

            if (this.removeSelectable) {
                this.removeSelectable();
                delete this.removeSelectable;
            }

            if (this.composition) {
                this.composition._destroy();
            }

            this.openmct.objectViews.off('clearData', this.clearData);
        },
        getStyleReceiver() {
            let styleReceiver = this.$refs.objectViewWrapper.querySelector('.js-style-receiver')
                || this.$refs.objectViewWrapper.querySelector(':first-child');

            if (styleReceiver === null) {
                styleReceiver = undefined;
            }

            return styleReceiver;
        },
        invokeEditModeHandler(editMode) {
            let edit;

            if (this.domainObject.locked) {
                edit = false;
            } else {
                edit = editMode;
            }

            this.currentView.onEditModeChange(edit);
        },
        toggleEditView(editMode) {
            this.clear();
            this.updateView(true);
        },
        updateStyle(styleObj) {
            let elemToStyle = this.getStyleReceiver();

            if (!styleObj || elemToStyle === undefined) {
                return;
            }

            let keys = Object.keys(styleObj);

            keys.forEach(key => {
                if (elemToStyle) {
                    if ((typeof styleObj[key] === 'string') && (styleObj[key].indexOf('__no_value') > -1)) {
                        if (elemToStyle.style[key]) {
                            elemToStyle.style[key] = '';
                        }
                    } else {
                        if (!styleObj.isStyleInvisible && elemToStyle.classList.contains(STYLE_CONSTANTS.isStyleInvisible)) {
                            elemToStyle.classList.remove(STYLE_CONSTANTS.isStyleInvisible);
                        } else if (styleObj.isStyleInvisible && !elemToStyle.classList.contains(styleObj.isStyleInvisible)) {
                            elemToStyle.classList.add(styleObj.isStyleInvisible);
                        }

                        elemToStyle.style[key] = styleObj[key];
                    }
                }
            });
        },
        updateView(immediatelySelect) {
            this.clear();
            if (!this.domainObject) {
                return;
            }

            this.composition = this.openmct.composition.get(this.domainObject);

            if (this.composition) {
                this.loadComposition();
            }

            this.viewContainer = document.createElement('div');
            this.viewContainer.classList.add('l-angular-ov-wrapper');
            this.$refs.objectViewWrapper.append(this.viewContainer);
            let provider = this.getViewProvider();
            if (!provider) {
                return;
            }

            let objectPath = this.currentObjectPath || this.objectPath;

            if (provider.edit && this.showEditView) {
                if (this.openmct.editor.isEditing()) {
                    this.currentView = provider.edit(this.domainObject, true, objectPath);
                } else {
                    this.currentView = provider.view(this.domainObject, objectPath);
                }

                this.openmct.editor.on('isEditing', this.toggleEditView);
                this.releaseEditModeHandler = () => this.openmct.editor.off('isEditing', this.toggleEditView);
            } else {
                this.currentView = provider.view(this.domainObject, objectPath);

                if (this.currentView.onEditModeChange) {
                    this.openmct.editor.on('isEditing', this.invokeEditModeHandler);
                    this.releaseEditModeHandler = () => this.openmct.editor.off('isEditing', this.invokeEditModeHandler);
                }
            }

            this.currentView.show(this.viewContainer, this.openmct.editor.isEditing());

            if (immediatelySelect) {
                this.removeSelectable = this.openmct.selection.selectable(
                    this.$refs.objectViewWrapper, this.getSelectionContext(), true);
            }

            this.openmct.objectViews.on('clearData', this.clearData);

            this.$nextTick(() => {
                this.getActionCollection();
            });
        },
        getActionCollection() {
            if (this.actionCollection) {
                this.actionCollection.destroy();
            }

            this.actionCollection = this.openmct.actions.getActionsCollection(this.currentObjectPath || this.objectPath, this.currentView);
            this.$emit('change-action-collection', this.actionCollection);
        },
        show(object, viewKey, immediatelySelect, currentObjectPath) {
            this.updateStyle();

            if (this.unlisten) {
                this.unlisten();
            }

            if (this.removeSelectable) {
                this.removeSelectable();
                delete this.removeSelectable;
            }

            if (this.composition) {
                this.composition._destroy();
            }

            this.domainObject = object;

            if (currentObjectPath) {
                this.currentObjectPath = currentObjectPath;
            }

            this.viewKey = viewKey;

            this.updateView(immediatelySelect);

            this.initObjectStyles();
        },
        initObjectStyles() {
            if (!this.styleRuleManager) {
                this.styleRuleManager = new StyleRuleManager((this.domainObject.configuration && this.domainObject.configuration.objectStyles), this.openmct, this.updateStyle.bind(this), true);
            } else {
                this.styleRuleManager.updateObjectStyleConfig(this.domainObject.configuration && this.domainObject.configuration.objectStyles);
            }

            if (this.stopListeningStyles) {
                this.stopListeningStyles();
            }

            this.stopListeningStyles = this.openmct.objects.observe(this.domainObject, 'configuration.objectStyles', (newObjectStyle) => {
                //Updating styles in the inspector view will trigger this so that the changes are reflected immediately
                this.styleRuleManager.updateObjectStyleConfig(newObjectStyle);
            });

            this.setFontSize(this.fontSize);
            this.setFont(this.font);

            this.stopListeningFontStyles = this.openmct.objects.observe(this.domainObject, 'configuration.fontStyle', (newFontStyle) => {
                this.setFontSize(newFontStyle.fontSize);
                this.setFont(newFontStyle.font);
            });
        },
        loadComposition() {
            return this.composition.load();
        },
        getSelectionContext() {
            if (this.currentView && this.currentView.getSelectionContext) {
                return this.currentView.getSelectionContext();
            } else {
                return { item: this.domainObject };
            }
        },
        onDragOver(event) {
            if (this.hasComposableDomainObject(event)) {
                if (this.isEditingAllowed()) {
                    event.preventDefault();
                } else {
                    event.stopPropagation();
                }
            }
        },
        addObjectToParent(event) {
            if (this.hasComposableDomainObject(event) && this.composition) {
                let composableDomainObject = this.getComposableDomainObject(event);
                this.loadComposition().then(() => {
                    this.composition.add(composableDomainObject);
                });

                event.preventDefault();
                event.stopPropagation();
            }
        },
        getViewKey() {
            let viewKey = this.viewKey;
            if (this.objectViewKey) {
                viewKey = this.objectViewKey;
            }

            return viewKey;
        },
        getViewProvider() {
            let provider = this.openmct.objectViews.getByProviderKey(this.getViewKey());

            if (!provider) {
                let objectPath = this.currentObjectPath || this.objectPath;
                provider = this.openmct.objectViews.get(this.domainObject, objectPath)[0];
                if (!provider) {
                    return;
                }
            }

            return provider;
        },
        editIfEditable(event) {
            let objectPath = this.currentObjectPath || this.objectPath;
            let provider = this.getViewProvider();
            if (provider
                && provider.canEdit
                && provider.canEdit(this.domainObject, objectPath)
                && this.isEditingAllowed()
                && !this.openmct.editor.isEditing()) {
                this.openmct.editor.edit();
            }
        },
        hasComposableDomainObject(event) {
            return event.dataTransfer.types.includes('openmct/composable-domain-object');
        },
        getComposableDomainObject(event) {
            let serializedDomainObject = event.dataTransfer.getData('openmct/composable-domain-object');

            return JSON.parse(serializedDomainObject);
        },
        clearData(domainObject) {
            if (domainObject) {
                let clearKeyString = this.openmct.objects.makeKeyString(domainObject.identifier);
                let currentObjectKeyString = this.openmct.objects.makeKeyString(this.domainObject.identifier);

                if (clearKeyString === currentObjectKeyString) {
                    if (this.currentView.onClearData) {
                        this.currentView.onClearData();
                    }
                }
            } else {
                if (this.currentView.onClearData) {
                    this.currentView.onClearData();
                }
            }
        },
        isEditingAllowed() {
            let browseObject = this.openmct.layout.$refs.browseObject.domainObject;
            let objectPath = this.currentObjectPath || this.objectPath;
            let parentObject = objectPath[1];

            return [browseObject, parentObject, this.domainObject].every(object => object && !object.locked);
        },
        setFontSize(newSize) {
            let elemToStyle = this.getStyleReceiver();

            if (elemToStyle !== undefined) {
                elemToStyle.dataset.fontSize = newSize;
            }
        },
        setFont(newFont) {
            let elemToStyle = this.getStyleReceiver();

            if (elemToStyle !== undefined) {
                elemToStyle.dataset.font = newFont;
            }
        },
        //Should the domainObject be updated in the Independent Time conductor component itself?
        updateIndependentTimeState(useIndependentTime) {
            this.openmct.objects.mutate(this.domainObject, 'configuration.useIndependentTime', useIndependentTime);
        },
        saveTimeOptions(options) {
            this.openmct.objects.mutate(this.domainObject, 'configuration.timeOptions', options);
        }
    }
};
</script>
<|MERGE_RESOLUTION|>--- conflicted
+++ resolved
@@ -69,21 +69,11 @@
         },
         font() {
             return this.objectFontStyle ? this.objectFontStyle.font : this.layoutFont;
-<<<<<<< HEAD
-        },
-        objectViewStyle() {
-            if (this.domainObject && this.domainObject.type === 'time-strip') {
-                return 'l-shell__main-object-view';
-            } else {
-                return 'u-contents';
-            }
         },
         supportsIndependentTime() {
-            const viewKey = this.getViewKey();
-
-            return this.domainObject && SupportedViewTypes.includes(viewKey);
-=======
->>>>>>> 88a94c80
+          const viewKey = this.getViewKey();
+
+          return this.domainObject && SupportedViewTypes.includes(viewKey);
         }
     },
     destroyed() {

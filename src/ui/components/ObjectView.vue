<template>
<div></div>
</template>

<script>
import _ from "lodash";
import StyleRuleManager from "@/plugins/condition/StyleRuleManager";
import {STYLE_CONSTANTS} from "@/plugins/condition/utils/constants";

export default {
    inject: ["openmct"],
    props: {
        object: {
            type: Object,
            default: undefined
        },
        showEditView: Boolean,
        objectPath: {
            type: Array,
            default: () => {
                return [];
            }
        },
        fontSize: {
            type: String,
            default: ''
        },
        font: {
            type: String,
            default: ''
        }
    },
    watch: {
        object(newObject, oldObject) {
            this.currentObject = newObject;
            this.debounceUpdateView();
        },
        fontSize(newSize, oldSize) {
            if (newSize !== oldSize) {
                this.setFontSize(newSize);
            }
        },
        font(newFont, oldFont) {
            if (newFont !== oldFont) {
                this.setFont(newFont);
            }
        }
    },
    destroyed() {
        this.clear();
        if (this.releaseEditModeHandler) {
            this.releaseEditModeHandler();
        }

        if (this.unlisten) {
            this.unlisten();
        }

        if (this.stopListeningStyles) {
            this.stopListeningStyles();
        }

        if (this.styleRuleManager) {
            this.styleRuleManager.destroy();
            delete this.styleRuleManager;
        }
    },
    created() {
        this.debounceUpdateView = _.debounce(this.updateView, 10);
    },
    mounted() {
        this.currentObject = this.object;
        this.updateView();
        this.$el.addEventListener('dragover', this.onDragOver, {
            capture: true
        });
        this.$el.addEventListener('drop', this.editIfEditable, {
            capture: true
        });
        this.$el.addEventListener('drop', this.addObjectToParent);
        if (this.currentObject) {
            //This is to apply styles to subobjects in a layout
            this.initObjectStyles();
            this.setFontSize(this.fontSize);
            this.setFont(this.font);
        }
    },
    methods: {
        clear() {
            if (this.currentView) {
                this.currentView.destroy();
                this.$el.innerHTML = '';

                if (this.releaseEditModeHandler) {
                    this.releaseEditModeHandler();
                    delete this.releaseEditModeHandler;
                }
            }

            delete this.viewContainer;
            delete this.currentView;

            if (this.removeSelectable) {
                this.removeSelectable();
                delete this.removeSelectable;
            }

            if (this.composition) {
                this.composition._destroy();
            }

            this.openmct.objectViews.off('clearData', this.clearData);
        },
        getStyleReceiver() {
            let styleReceiver = this.$el.querySelector('.js-style-receiver');

            if (!styleReceiver) {
                styleReceiver = this.$el.querySelector(':first-child');
            }

            return styleReceiver;
        },
        invokeEditModeHandler(editMode) {
            let edit;

            if (this.currentObject.locked) {
                edit = false;
            } else {
                edit = editMode;
            }

            this.currentView.onEditModeChange(edit);
        },
        toggleEditView(editMode) {
            this.clear();
            this.updateView(true);
        },
        updateStyle(styleObj) {
            if (!styleObj) {
                return;
            }

            let keys = Object.keys(styleObj);
            let elemToStyle = this.getStyleReceiver();
            keys.forEach(key => {
                if (elemToStyle) {
                    if ((typeof styleObj[key] === 'string') && (styleObj[key].indexOf('__no_value') > -1)) {
                        if (elemToStyle.style[key]) {
                            elemToStyle.style[key] = '';
                        }
                    } else {
                        if (!styleObj.isStyleInvisible && elemToStyle.classList.contains(STYLE_CONSTANTS.isStyleInvisible)) {
                            elemToStyle.classList.remove(STYLE_CONSTANTS.isStyleInvisible);
                        } else if (styleObj.isStyleInvisible && !elemToStyle.classList.contains(styleObj.isStyleInvisible)) {
                            elemToStyle.classList.add(styleObj.isStyleInvisible);
                        }
<<<<<<< HEAD
                        elemToStyle.style[key] = styleObj[key];
=======

                        firstChild.style[key] = styleObj[key];
>>>>>>> e32f465f
                    }
                }
            });
        },
        updateView(immediatelySelect) {
            this.clear();
            if (!this.currentObject) {
                return;
            }

            this.composition = this.openmct.composition.get(this.currentObject);
            if (this.composition) {
                this.composition._synchronize();
                this.loadComposition();
            }

            this.viewContainer = document.createElement('div');
            this.viewContainer.classList.add('l-angular-ov-wrapper');
            this.$el.append(this.viewContainer);
            let provider = this.getViewProvider();
            if (!provider) {
                return;
            }

            let objectPath = this.currentObjectPath || this.objectPath;

            if (provider.edit && this.showEditView) {
                if (this.openmct.editor.isEditing()) {
                    this.currentView = provider.edit(this.currentObject, true, objectPath);
                } else {
                    this.currentView = provider.view(this.currentObject, objectPath);
                }

                this.openmct.editor.on('isEditing', this.toggleEditView);
                this.releaseEditModeHandler = () => this.openmct.editor.off('isEditing', this.toggleEditView);
            } else {
                this.currentView = provider.view(this.currentObject, objectPath);

                if (this.currentView.onEditModeChange) {
                    this.openmct.editor.on('isEditing', this.invokeEditModeHandler);
                    this.releaseEditModeHandler = () => this.openmct.editor.off('isEditing', this.invokeEditModeHandler);
                }
            }

            this.currentView.show(this.viewContainer, this.openmct.editor.isEditing());

            if (immediatelySelect) {
                this.removeSelectable = this.openmct.selection.selectable(
                    this.$el, this.getSelectionContext(), true);
            }

            this.openmct.objectViews.on('clearData', this.clearData);
        },
        show(object, viewKey, immediatelySelect, currentObjectPath) {
            this.updateStyle();

            if (this.unlisten) {
                this.unlisten();
            }

            if (this.removeSelectable) {
                this.removeSelectable();
                delete this.removeSelectable;
            }

            if (this.composition) {
                this.composition._destroy();
            }

            this.currentObject = object;

            if (currentObjectPath) {
                this.currentObjectPath = currentObjectPath;
            }

            this.unlisten = this.openmct.objects.observe(this.currentObject, '*', (mutatedObject) => {
                this.currentObject = mutatedObject;
            });

            this.viewKey = viewKey;

            this.updateView(immediatelySelect);

            this.initObjectStyles();
        },
        initObjectStyles() {
            if (!this.styleRuleManager) {
                this.styleRuleManager = new StyleRuleManager((this.currentObject.configuration && this.currentObject.configuration.objectStyles), this.openmct, this.updateStyle.bind(this), true);
            } else {
                this.styleRuleManager.updateObjectStyleConfig(this.currentObject.configuration && this.currentObject.configuration.objectStyles);
            }

            if (this.stopListeningStyles) {
                this.stopListeningStyles();
            }

            this.stopListeningStyles = this.openmct.objects.observe(this.currentObject, 'configuration.objectStyles', (newObjectStyle) => {
                //Updating styles in the inspector view will trigger this so that the changes are reflected immediately
                this.styleRuleManager.updateObjectStyleConfig(newObjectStyle);
            });
        },
        loadComposition() {
            return this.composition.load();
        },
        getSelectionContext() {
            if (this.currentView && this.currentView.getSelectionContext) {
                return this.currentView.getSelectionContext();
            } else {
                return { item: this.currentObject };
            }
        },
        onDragOver(event) {
            if (this.hasComposableDomainObject(event)) {
                if (this.isEditingAllowed()) {
                    event.preventDefault();
                } else {
                    event.stopPropagation();
                }
            }
        },
        addObjectToParent(event) {
            if (this.hasComposableDomainObject(event) && this.composition) {
                let composableDomainObject = this.getComposableDomainObject(event);
                this.loadComposition().then(() => {
                    this.composition.add(composableDomainObject);
                });

                event.preventDefault();
                event.stopPropagation();
            }
        },
        getViewProvider() {
            let provider = this.openmct.objectViews.getByProviderKey(this.viewKey);

            if (!provider) {
                provider = this.openmct.objectViews.get(this.currentObject)[0];
                if (!provider) {
                    return;
                }
            }

            return provider;
        },
        editIfEditable(event) {
            let provider = this.getViewProvider();
            if (provider
                && provider.canEdit
                && provider.canEdit(this.currentObject)
                && this.isEditingAllowed()
                && !this.openmct.editor.isEditing()) {
                this.openmct.editor.edit();
            }
        },
        hasComposableDomainObject(event) {
            return event.dataTransfer.types.includes('openmct/composable-domain-object');
        },
        getComposableDomainObject(event) {
            let serializedDomainObject = event.dataTransfer.getData('openmct/composable-domain-object');

            return JSON.parse(serializedDomainObject);
        },
        clearData(domainObject) {
            if (domainObject) {
                let clearKeyString = this.openmct.objects.makeKeyString(domainObject.identifier),
                    currentObjectKeyString = this.openmct.objects.makeKeyString(this.currentObject.identifier);

                if (clearKeyString === currentObjectKeyString) {
                    if (this.currentView.onClearData) {
                        this.currentView.onClearData();
                    }
                }
            } else {
                if (this.currentView.onClearData) {
                    this.currentView.onClearData();
                }
            }
        },
        isEditingAllowed() {
            let browseObject = this.openmct.layout.$refs.browseObject.currentObject,
                objectPath = this.currentObjectPath || this.objectPath,
                parentObject = objectPath[1];

            return [browseObject, parentObject, this.currentObject].every(object => object && !object.locked);
        },
        setFontSize(newSize) {
            let elemToStyle = this.getStyleReceiver();
            elemToStyle.dataset.fontSize = newSize;
        },
        setFont(newFont) {
            let elemToStyle = this.getStyleReceiver();
            elemToStyle.dataset.font = newFont;
        }
    }
};
</script>
<|MERGE_RESOLUTION|>--- conflicted
+++ resolved
@@ -154,12 +154,7 @@
                         } else if (styleObj.isStyleInvisible && !elemToStyle.classList.contains(styleObj.isStyleInvisible)) {
                             elemToStyle.classList.add(styleObj.isStyleInvisible);
                         }
-<<<<<<< HEAD
                         elemToStyle.style[key] = styleObj[key];
-=======
-
-                        firstChild.style[key] = styleObj[key];
->>>>>>> e32f465f
                     }
                 }
             });

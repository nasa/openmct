--- conflicted
+++ resolved
@@ -108,11 +108,7 @@
                 if (this.openmct.editor.isEditing()) {
                     this.currentView = provider.edit(this.currentObject, true, objectPath);
                 } else {
-<<<<<<< HEAD
-                    this.currentView = provider.view(this.currentObject, false, objectPath);
-=======
                     this.currentView = provider.view(this.currentObject, objectPath);
->>>>>>> a4c2e944
                 }
 
                 this.openmct.editor.on('isEditing', this.toggleEditView);

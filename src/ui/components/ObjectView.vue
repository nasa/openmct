--- conflicted
+++ resolved
@@ -306,15 +306,9 @@
             }
         },
         isEditingAllowed() {
-<<<<<<< HEAD
             let browseObject = this.openmct.layout.$refs.browseObject.currentObject;
-            let objectPath= this.currentObjectPath || this.objectPath;
+            let objectPath = this.currentObjectPath || this.objectPath;
             let parentObject = objectPath[1];
-=======
-            let browseObject = this.openmct.layout.$refs.browseObject.currentObject,
-                objectPath = this.currentObjectPath || this.objectPath,
-                parentObject = objectPath[1];
->>>>>>> b76d4b76
 
             return [browseObject, parentObject, this.currentObject].every(object => object && !object.locked);
         }

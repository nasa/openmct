<!--
 Open MCT, Copyright (c) 2014-2023, United States Government
 as represented by the Administrator of the National Aeronautics and Space
 Administration. All rights reserved.

 Open MCT is licensed under the Apache License, Version 2.0 (the
 "License"); you may not use this file except in compliance with the License.
 You may obtain a copy of the License at
 http://www.apache.org/licenses/LICENSE-2.0.

 Unless required by applicable law or agreed to in writing, software
 distributed under the License is distributed on an "AS IS" BASIS, WITHOUT
 WARRANTIES OR CONDITIONS OF ANY KIND, either express or implied. See the
 License for the specific language governing permissions and limitations
 under the License.

 Open MCT includes source code licensed under additional open source
 licenses. See the Open Source Licenses file (LICENSES.md) included with
 this source code distribution or the Licensing information page available
 at runtime from the About dialog for additional information.
-->
<template>
  <div>
    <!-- <div
      v-if="supportsIndependentTime && false"
      class="c-conductor-holder--compact l-shell__main-independent-time-conductor"
    >
      <independent-time-conductor :domain-object="domainObject" :object-path="path" />
    </div> -->
    <div ref="objectViewWrapper" class="c-object-view" :class="viewClasses"></div>
  </div>
</template>

<script>
import _ from 'lodash';
import StyleRuleManager from '@/plugins/condition/StyleRuleManager';
import { STYLE_CONSTANTS } from '@/plugins/condition/utils/constants';
// import IndependentTimeConductor from '@/plugins/timeConductor/independent/IndependentTimeConductor.vue';
import stalenessMixin from '@/ui/mixins/staleness-mixin';

<<<<<<< HEAD
const SupportedViewTypes = [
  'plot-stacked',
  'plot-overlay',
  'bar-graph.view',
  'scatter-plot.view',
  'time-strip.view',
  'example.imagery'
];
=======
// const SupportedViewTypes = [
//   'plot-stacked',
//   'plot-overlay',
//   'bar-graph.view',
//   'scatter-plot.view',
//   'time-strip.view'
// ];
>>>>>>> 2762f5d6
export default {
  components: {
    // IndependentTimeConductor
  },
  mixins: [stalenessMixin],
  inject: ['openmct'],
  props: {
    showEditView: Boolean,
    defaultObject: {
      type: Object,
      default: undefined
    },
    objectPath: {
      type: Array,
      default: () => {
        return [];
      }
    },
    layoutFontSize: {
      type: String,
      default: ''
    },
    layoutFont: {
      type: String,
      default: ''
    },
    objectViewKey: {
      type: String,
      default: ''
    }
  },
  data() {
    return {
      domainObject: this.defaultObject
    };
  },
  computed: {
    path() {
      return this.domainObject && (this.currentObjectPath || this.objectPath);
    },
    objectFontStyle() {
      return this.domainObject?.configuration?.fontStyle;
    },
    fontSize() {
      return this.objectFontStyle ? this.objectFontStyle.fontSize : this.layoutFontSize;
    },
    font() {
      return this.objectFontStyle ? this.objectFontStyle.font : this.layoutFont;
    },
    // supportsIndependentTime() {
    //   const viewKey = this.getViewKey();

    //   return this.domainObject && SupportedViewTypes.includes(viewKey);
    // },
    viewClasses() {
      let classes;

      if (this.domainObject) {
        classes = `is-object-type-${this.domainObject.type} ${this.isStale ? 'is-stale' : ''}`;
      }

      return classes;
    }
  },
  destroyed() {
    this.clear();
    if (this.releaseEditModeHandler) {
      this.releaseEditModeHandler();
    }

    if (this.stopListeningStyles) {
      this.stopListeningStyles();
    }

    if (this.stopListeningFontStyles) {
      this.stopListeningFontStyles();
    }

    if (this.styleRuleManager) {
      this.styleRuleManager.destroy();
      delete this.styleRuleManager;
    }

    if (this.actionCollection) {
      this.actionCollection.destroy();
      delete this.actionCollection;
    }
  },
  created() {
    this.debounceUpdateView = _.debounce(this.updateView, 10);
  },
  mounted() {
    this.updateView();
    this.$refs.objectViewWrapper.addEventListener('dragover', this.onDragOver, {
      capture: true
    });
    this.$refs.objectViewWrapper.addEventListener('drop', this.editIfEditable, {
      capture: true
    });
    this.$refs.objectViewWrapper.addEventListener('drop', this.addObjectToParent);
    if (this.domainObject) {
      //This is to apply styles to subobjects in a layout
      this.initObjectStyles();
      this.triggerStalenessSubscribe(this.domainObject);
    }
  },
  methods: {
    clear() {
      if (this.currentView) {
        this.currentView.destroy();
        if (this.$refs.objectViewWrapper) {
          this.$refs.objectViewWrapper.innerHTML = '';
        }

        if (this.releaseEditModeHandler) {
          this.releaseEditModeHandler();
          delete this.releaseEditModeHandler;
        }

        if (this.styleRuleManager) {
          this.styleRuleManager.destroy();
          delete this.styleRuleManager;
        }
      }

      delete this.viewContainer;
      delete this.currentView;

      if (this.removeSelectable) {
        this.removeSelectable();
        delete this.removeSelectable;
      }

      if (this.composition) {
        this.composition._destroy();
      }

      this.isStale = false;
      this.triggerUnsubscribeFromStaleness();

      this.openmct.objectViews.off('clearData', this.clearData);
    },
    getStyleReceiver() {
      let styleReceiver;

      if (this.$refs.objectViewWrapper !== undefined) {
        styleReceiver =
          this.$refs.objectViewWrapper.querySelector('.js-style-receiver') ||
          this.$refs.objectViewWrapper.querySelector(':first-child');

        if (styleReceiver === null) {
          styleReceiver = undefined;
        }
      }

      return styleReceiver;
    },
    invokeEditModeHandler(editMode) {
      let edit;

      if (this.domainObject.locked) {
        edit = false;
      } else {
        edit = editMode;
      }

      this.currentView.onEditModeChange(edit);
    },
    toggleEditView(editMode) {
      this.clear();
      this.updateView(true);
    },
    triggerStalenessSubscribe(object) {
      if (this.openmct.telemetry.isTelemetryObject(object)) {
        this.subscribeToStaleness(object);
      }
    },
    updateStyle(styleObj) {
      let elemToStyle = this.getStyleReceiver();

      if (!styleObj || elemToStyle === undefined) {
        return;
      }

      let keys = Object.keys(styleObj);

      keys.forEach((key) => {
        if (elemToStyle) {
          if (typeof styleObj[key] === 'string' && styleObj[key].indexOf('__no_value') > -1) {
            if (elemToStyle.style[key]) {
              elemToStyle.style[key] = '';
            }
          } else {
            if (
              !styleObj.isStyleInvisible &&
              elemToStyle.classList.contains(STYLE_CONSTANTS.isStyleInvisible)
            ) {
              elemToStyle.classList.remove(STYLE_CONSTANTS.isStyleInvisible);
            } else if (
              styleObj.isStyleInvisible &&
              !elemToStyle.classList.contains(styleObj.isStyleInvisible)
            ) {
              elemToStyle.classList.add(styleObj.isStyleInvisible);
            }

            elemToStyle.style[key] = styleObj[key];
          }
        }
      });
    },
    updateView(immediatelySelect) {
      this.clear();
      if (!this.domainObject) {
        return;
      }

      this.composition = this.openmct.composition.get(this.domainObject);

      if (this.composition) {
        this.loadComposition();
      }

      this.viewContainer = document.createElement('div');
      this.viewContainer.classList.add('l-angular-ov-wrapper');
      this.$refs.objectViewWrapper.append(this.viewContainer);
      let provider = this.getViewProvider();
      if (!provider) {
        return;
      }

      let objectPath = this.currentObjectPath || this.objectPath;

      if (provider.edit && this.showEditView) {
        if (this.openmct.editor.isEditing()) {
          this.currentView = provider.edit(this.domainObject, true, objectPath);
        } else {
          this.currentView = provider.view(this.domainObject, objectPath);
        }

        this.openmct.editor.on('isEditing', this.toggleEditView);
        this.releaseEditModeHandler = () =>
          this.openmct.editor.off('isEditing', this.toggleEditView);
      } else {
        this.currentView = provider.view(this.domainObject, objectPath);

        if (this.currentView.onEditModeChange) {
          this.openmct.editor.on('isEditing', this.invokeEditModeHandler);
          this.releaseEditModeHandler = () =>
            this.openmct.editor.off('isEditing', this.invokeEditModeHandler);
        }
      }

      this.currentView.show(this.viewContainer, this.openmct.editor.isEditing());

      if (immediatelySelect) {
        this.removeSelectable = this.openmct.selection.selectable(
          this.$refs.objectViewWrapper,
          this.getSelectionContext(),
          true
        );
      }

      this.openmct.objectViews.on('clearData', this.clearData);

      this.$nextTick(() => {
        this.updateStyle(this.styleRuleManager?.currentStyle);
        this.setFontSize(this.fontSize);
        this.setFont(this.font);
        this.getActionCollection();
      });
    },
    getActionCollection() {
      if (this.actionCollection) {
        this.actionCollection.destroy();
      }

      this.actionCollection = this.openmct.actions.getActionsCollection(
        this.currentObjectPath || this.objectPath,
        this.currentView
      );
      this.$emit('change-action-collection', this.actionCollection);
    },
    show(object, viewKey, immediatelySelect, currentObjectPath) {
      this.updateStyle();

      if (this.unlisten) {
        this.unlisten();
      }

      if (this.removeSelectable) {
        this.removeSelectable();
        delete this.removeSelectable;
      }

      if (this.composition) {
        this.composition._destroy();
      }

      this.domainObject = object;

      if (currentObjectPath) {
        this.currentObjectPath = currentObjectPath;
      }

      this.viewKey = viewKey;

      this.updateView(immediatelySelect);

      this.triggerStalenessSubscribe(this.domainObject);
      this.initObjectStyles();
    },
    initObjectStyles() {
      if (!this.styleRuleManager) {
        this.styleRuleManager = new StyleRuleManager(
          this.domainObject.configuration?.objectStyles,
          this.openmct,
          this.updateStyle.bind(this),
          true
        );
      } else {
        this.styleRuleManager.updateObjectStyleConfig(
          this.domainObject.configuration?.objectStyles
        );
      }

      if (this.stopListeningStyles) {
        this.stopListeningStyles();
      }

      this.stopListeningStyles = this.openmct.objects.observe(
        this.domainObject,
        'configuration.objectStyles',
        (newObjectStyle) => {
          //Updating styles in the inspector view will trigger this so that the changes are reflected immediately
          this.styleRuleManager.updateObjectStyleConfig(newObjectStyle);
        }
      );

      this.stopListeningFontStyles = this.openmct.objects.observe(
        this.domainObject,
        'configuration.fontStyle',
        (newFontStyle) => {
          this.setFontSize(newFontStyle.fontSize);
          this.setFont(newFontStyle.font);
        }
      );
    },
    loadComposition() {
      return this.composition.load();
    },
    getSelectionContext() {
      if (this.currentView && this.currentView.getSelectionContext) {
        return this.currentView.getSelectionContext();
      } else {
        return { item: this.domainObject };
      }
    },
    onDragOver(event) {
      if (this.hasComposableDomainObject(event)) {
        if (this.isEditingAllowed()) {
          event.preventDefault();
        } else {
          event.stopPropagation();
        }
      }
    },
    addObjectToParent(event) {
      if (this.hasComposableDomainObject(event) && this.composition) {
        let composableDomainObject = this.getComposableDomainObject(event);
        this.loadComposition().then(() => {
          this.composition.add(composableDomainObject);
        });

        event.preventDefault();
        event.stopPropagation();
      }
    },
    getViewKey() {
      let viewKey = this.viewKey;
      if (this.objectViewKey) {
        viewKey = this.objectViewKey;
      }

      return viewKey;
    },
    getViewProvider() {
      let provider = this.openmct.objectViews.getByProviderKey(this.getViewKey());

      if (!provider) {
        let objectPath = this.currentObjectPath || this.objectPath;
        provider = this.openmct.objectViews.get(this.domainObject, objectPath)[0];
        if (!provider) {
          return;
        }
      }

      return provider;
    },
    editIfEditable(event) {
      let objectPath = this.currentObjectPath || this.objectPath;
      let provider = this.getViewProvider();
      if (
        provider &&
        provider.canEdit &&
        provider.canEdit(this.domainObject, objectPath) &&
        this.isEditingAllowed() &&
        !this.openmct.editor.isEditing()
      ) {
        this.openmct.editor.edit();
      }
    },
    hasComposableDomainObject(event) {
      return event.dataTransfer.types.includes('openmct/composable-domain-object');
    },
    getComposableDomainObject(event) {
      let serializedDomainObject = event.dataTransfer.getData('openmct/composable-domain-object');

      return JSON.parse(serializedDomainObject);
    },
    clearData(domainObject) {
      if (domainObject) {
        let clearKeyString = this.openmct.objects.makeKeyString(domainObject.identifier);
        let currentObjectKeyString = this.openmct.objects.makeKeyString(
          this.domainObject.identifier
        );

        if (clearKeyString === currentObjectKeyString) {
          if (this.currentView.onClearData) {
            this.currentView.onClearData();
          }
        }
      } else {
        if (this.currentView.onClearData) {
          this.currentView.onClearData();
        }
      }
    },
    isEditingAllowed() {
      let browseObject = this.openmct.layout.$refs.browseObject.domainObject;
      let objectPath = this.currentObjectPath || this.objectPath;
      let parentObject = objectPath[1];

      return [browseObject, parentObject, this.domainObject].every(
        (object) => object && !object.locked
      );
    },
    setFontSize(newSize) {
      let elemToStyle = this.getStyleReceiver();

      if (elemToStyle !== undefined) {
        elemToStyle.dataset.fontSize = newSize;
      }
    },
    setFont(newFont) {
      let elemToStyle = this.getStyleReceiver();

      if (elemToStyle !== undefined) {
        elemToStyle.dataset.font = newFont;
      }
    }
  }
};
</script><|MERGE_RESOLUTION|>--- conflicted
+++ resolved
@@ -38,16 +38,6 @@
 // import IndependentTimeConductor from '@/plugins/timeConductor/independent/IndependentTimeConductor.vue';
 import stalenessMixin from '@/ui/mixins/staleness-mixin';
 
-<<<<<<< HEAD
-const SupportedViewTypes = [
-  'plot-stacked',
-  'plot-overlay',
-  'bar-graph.view',
-  'scatter-plot.view',
-  'time-strip.view',
-  'example.imagery'
-];
-=======
 // const SupportedViewTypes = [
 //   'plot-stacked',
 //   'plot-overlay',
@@ -55,7 +45,6 @@
 //   'scatter-plot.view',
 //   'time-strip.view'
 // ];
->>>>>>> 2762f5d6
 export default {
   components: {
     // IndependentTimeConductor

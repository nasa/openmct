--- conflicted
+++ resolved
@@ -99,11 +99,8 @@
 <script>
 import ObjectView from './ObjectView.vue';
 import NotebookMenuSwitcher from '@/plugins/notebook/components/NotebookMenuSwitcher.vue';
-<<<<<<< HEAD
 import IndependentTimeConductor from '@/plugins/timeConductor/independent/IndependentTimeConductor.vue';
-=======
 import tooltipHelpers from '../../api/tooltips/tooltipMixins';
->>>>>>> 92329b3d
 
 const SIMPLE_CONTENT_TYPES = ['clock', 'timer', 'summary-widget', 'hyperlink', 'conditionWidget'];
 const CSS_WIDTH_LESS_STR = '--width-less-than-';
@@ -252,7 +249,6 @@
 
       this.widthClass = wClass.trimStart();
     },
-<<<<<<< HEAD
     getViewKey() {
       let viewKey = this.$refs.objectView?.viewKey;
 
@@ -261,11 +257,10 @@
       }
 
       return viewKey;
-=======
+    },
     async showToolTip() {
       const { BELOW } = this.openmct.tooltips.TOOLTIP_LOCATIONS;
       this.buildToolTip(await this.getObjectPath(), BELOW, 'objectName');
->>>>>>> 92329b3d
     }
   }
 };

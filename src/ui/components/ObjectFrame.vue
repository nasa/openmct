--- conflicted
+++ resolved
@@ -129,19 +129,6 @@
             objectPath: Array,
             hasFrame: Boolean,
         },
-<<<<<<< HEAD
-        computed: {
-            cssClass() {
-                if (!this.domainObject || !this.domainObject.type) {
-                    return;
-                }
-                let objectType = this.openmct.types.get(this.domainObject.type);
-                if (!objectType || !objectType.definition) {
-                    return; // TODO: return unknown icon type.
-                }
-                return objectType.definition.cssClass;
-            }
-        },
         methods: {
             expand() {
                 let objectView = this.$refs.objectView,
@@ -158,8 +145,6 @@
                 });
             }
         },
-=======
->>>>>>> 8ef53d85
         components: {
             ObjectView,
             ContextMenuDropDown,

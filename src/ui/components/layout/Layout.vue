--- conflicted
+++ resolved
@@ -22,22 +22,14 @@
                 </div>
             </pane>
             <pane class="l-shell__pane-main">
-<<<<<<< HEAD
-                <browse-object class="l-shell__main-container">
-                </browse-object>
-                <component class="l-shell__time-conductor"
-                    :is="conductorComponent"></component>
-=======
                 <browse-bar class="l-shell__main-view-browse-bar"
                                    ref="browseBar">
                 </browse-bar>
                 <object-view class="l-shell__main-container"
                              ref="browseObject">
                 </object-view>
-                <mct-template template-key="conductor"
-                              class="l-shell__time-conductor">
-                </mct-template>
->>>>>>> 7483e886
+                <component class="l-shell__time-conductor"
+                    :is="conductorComponent"></component>
             </pane>
             <pane class="l-shell__pane-inspector l-pane--holds-multipane"
                   handle="before"

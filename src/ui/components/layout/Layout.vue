<template>
    <div class="l-shell" :class="{
            'is-editing': isEditing
        }">
        <div class="l-shell__head">
            <CreateButton class="l-shell__create-button"></CreateButton>
            <div class="l-shell__controls">
                <button class="c-click-icon icon-new-window" title="Open in a new browser tab"
                    @click="openInNewTab"
                    target="_blank">
                </button>
                <button v-bind:class="['c-click-icon', fullScreen ? 'icon-fullscreen-expand' : 'icon-fullscreen-collapse']"
                    v-bind:title="`${fullScreen ? 'Exit' : 'Enable'} full screen mode`"
                    @click="fullScreenToggle">
                </button>
            </div>
            <div class="l-shell__app-logo">[ App Logo ]</div>
        </div>
        <multipane class="l-shell__main"
                   type="horizontal">
            <pane class="l-shell__pane-tree"
                  handle="after"
                  label="Browse"
                  collapsable>
                <div class="l-shell__search">
                    <search class="c-search--major" ref="shell-search"></search>
                </div>
                <div class="l-shell__tree">
                    <mct-tree></mct-tree>
                </div>
            </pane>
            <pane class="l-shell__pane-main">
                <browse-bar class="l-shell__main-view-browse-bar"
                            ref="browseBar">
                </browse-bar>
                <toolbar class="l-shell__toolbar"></toolbar>
                <object-view class="l-shell__main-container"
                             ref="browseObject">
                </object-view>
                <component class="l-shell__time-conductor"
                    :is="conductorComponent">
                </component>
            </pane>
            <pane class="l-shell__pane-inspector l-pane--holds-multipane"
                  handle="before"
                  label="Inspect"
                  collapsable>
                <Inspector ref="inspector"></Inspector>
            </pane>
        </multipane>
        <div class="l-shell__status">
            <StatusBar></StatusBar>
        </div>
    </div>
</template>

<style lang="scss">
    @import "~styles/sass-base";

    /******************************* SHELL */
    .l-shell {
        position: absolute;
        top: 0; right: 0; bottom: 0; left: 0;
        display: flex;
        flex-flow: column nowrap;
        overflow: hidden;

        &__status {
            background: $colorBodyFg;
            color: $colorBodyBg;
            border-top: 1px solid $colorInteriorBorder;
            height: 24px;
            padding: $interiorMarginSm;
        }

        &__pane-tree {
            background: $colorTreeBg;
            width: 40%;

            [class*="collapse-button"] {
                // For mobile, collapse button becomes menu icon
                body.mobile & {
                    height: $mobileMenuIconD;
                    width: $mobileMenuIconD;
                    transform: translateX(100%);

                    &:before {
                        color: $colorKey;
                        content: $glyph-icon-menu-hamburger;
                        font-family: symbolsfont;
                        font-size: 1.4em;
                    }
                }
            }
        }

        &__pane-main,
        &__pane-tree {
            > .l-pane__contents {
                display: flex;
                flex-flow: column nowrap;
            }
        }

        body.phone.portrait & {
            &__pane-tree {
                width: calc(100% - #{$mobileMenuIconD});

                + .l-pane {
                    // Hide pane-main when this pane is expanded
                    opacity: 0;
                    pointer-events: none;
                }

                &[class*="--collapsed"] + .l-pane {
                    // Show pane-main when tree is collapsed
                    opacity: 1;
                    pointer-events: inherit;
                    transition: opacity 250ms ease 250ms;
                }
            }
        }

        &__head,
        &__pane-inspector {
            body.mobile & {
                display: none;
            }
        }

        &__head,
        &__status {
            flex: 0 0 auto;
            display: flex;
        }

        /******************************* HEAD */
        &__main-view-browse-bar {
            flex: 0 0 auto;
        }

        body.mobile & .l-shell__main-view-browse-bar {
            margin-left: $mobileMenuIconD - $interiorMarginLg; // Make room for the hamburger!
        }

        &__head {
            align-items: center;
            justify-content: space-between;
            border-bottom: 1px solid $colorInteriorBorder;
            padding: $interiorMargin;

            > [class*="__"] + [class*="__"] {
                margin-left: $interiorMargin;
            }
        }

        &__create-button,
        &__app-logo {
            flex: 0 0 auto;
        }

        &__controls {
            flex: 1 1 100%;
            display: flex;
            justify-content: flex-end;
            margin-right: 2.5%;
        }

        /******************************* MAIN AREA */
        &__main-container {
            // Wrapper for main views
            flex: 1 1 auto;
            overflow: auto;
            //font-size: 16px; // TEMP FOR LEGACY STYLING
        }

        &__tree {
            // Tree component within __pane-tree
            flex: 1 1 100%;
            overflow-y: auto;
        }

        &__time-conductor {
            border-top: 1px solid $colorInteriorBorder;
            flex: 0 0 auto;
            padding-top: $interiorMargin;
        }

        body.desktop & {
            /********** HEAD AND STATUS */
            &__pane-tree,
            &__pane-inspector {
                max-width: 30%;
            }

            &__pane-tree {
                width: 300px;
            }

            &__pane-inspector {
                width: 200px;
            }

            &__toolbar {
                flex: 0 0 auto;
                margin-bottom: $interiorMargin;
            }
        }
    }
</style>

<script>
    import Inspector from '../inspector/Inspector.vue';
    import MctTree from './mct-tree.vue';
    import ObjectView from './ObjectView.vue';
    import MctTemplate from '../legacy/mct-template.vue';
    import ContextMenu from '../controls/ContextMenu.vue';
    import CreateButton from '../controls/CreateButton.vue';
    import search from '../controls/search.vue';
    import multipane from '../controls/multipane.vue';
    import pane from '../controls/pane.vue';
    import BrowseBar from './BrowseBar.vue';
<<<<<<< HEAD
    import StatusBar from './status-bar/StatusBar.vue';
=======
    import Toolbar from './Toolbar.vue';
>>>>>>> 814b4046

    var enterFullScreen = () => {
        var docElm = document.documentElement;

        if (docElm.requestFullscreen) {
            docElm.requestFullscreen();
        } else if (docElm.mozRequestFullScreen) { /* Firefox */
            docElm.mozRequestFullScreen();
        } else if (docElm.webkitRequestFullscreen) { /* Chrome, Safari and Opera */
            docElm.webkitRequestFullscreen();
        } else if (docElm.msRequestFullscreen) { /* IE/Edge */
            docElm.msRequestFullscreen();
        }
    };
    var exitFullScreen = () => {
        if (document.exitFullscreen) {
            document.exitFullscreen();
        }
        else if (document.mozCancelFullScreen) {
            document.mozCancelFullScreen();
        }
        else if (document.webkitCancelFullScreen) {
            document.webkitCancelFullScreen();
        }
        else if (document.msExitFullscreen) {
            document.msExitFullscreen();
        }
    }

    export default {
        inject: ['openmct'],
        components: {
            Inspector,
            MctTree,
            ObjectView,
            'mct-template': MctTemplate,
            ContextMenu,
            CreateButton,
            search,
            multipane,
            pane,
            BrowseBar,
<<<<<<< HEAD
            StatusBar
=======
            Toolbar
        },
        mounted() {
            this.openmct.editor.on('isEditing', (isEditing)=>{
                this.isEditing = isEditing;
            });
>>>>>>> 814b4046
        },
        data: function () {
            return {
                fullScreen: false,
                conductorComponent: {},
                isEditing: false
            }
        },
        methods: {
            fullScreenToggle() {

                if (this.fullScreen) {
                    this.fullScreen = false;
                    exitFullScreen();
                } else {
                    this.fullScreen = true;
                    enterFullScreen();
                }
            },
            openInNewTab(event) {
                event.target.href = window.location.href;
            }
        }
    }
</script><|MERGE_RESOLUTION|>--- conflicted
+++ resolved
@@ -220,11 +220,8 @@
     import multipane from '../controls/multipane.vue';
     import pane from '../controls/pane.vue';
     import BrowseBar from './BrowseBar.vue';
-<<<<<<< HEAD
     import StatusBar from './status-bar/StatusBar.vue';
-=======
     import Toolbar from './Toolbar.vue';
->>>>>>> 814b4046
 
     var enterFullScreen = () => {
         var docElm = document.documentElement;
@@ -267,16 +264,13 @@
             multipane,
             pane,
             BrowseBar,
-<<<<<<< HEAD
-            StatusBar
-=======
+            StatusBar,
             Toolbar
         },
         mounted() {
             this.openmct.editor.on('isEditing', (isEditing)=>{
                 this.isEditing = isEditing;
             });
->>>>>>> 814b4046
         },
         data: function () {
             return {

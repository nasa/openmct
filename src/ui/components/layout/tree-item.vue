<template>
    <li class="c-tree__item-h">
<<<<<<< HEAD
        <div class="c-tree__item" draggable="true" @dragstart="dragStart">
=======
        <div class="c-tree__item"
            :class="{ 'is-alias' : isAlias }">
>>>>>>> 7355767b
            <view-control class="c-tree__item__view-control"
                          :enabled="hasChildren"
                          :expanded="expanded"
                          @click="toggleChildren">
<<<<<<< HEAD
            </view-control>            
            <a class="c-tree__item__name c-object-name"
               :class="cssClass"
=======
            </view-control>
            <a class="c-tree__item__label"
>>>>>>> 7355767b
               :href="href">
                <div class="c-tree__item__type-icon"
                      :class="cssClass"></div>
                <div class="c-tree__item__name">{{ node.object.name }}</div>
            </a>
        </div>
        <ul v-if="expanded" class="c-tree">
            <tree-item v-for="child in children"
                       :key="child.id"
                       :node="child"
                       >
            </tree-item>
        </ul>
    </li>
</template>

<script>
    import viewControl from '../controls/viewControl.vue'
    export default {
        name: 'tree-item',
        inject: ['openmct', 'domainObject'],
        props: {
            node: Object
        },
        data() {
            return {
                hasChildren: false,
                loaded: false,
                children: [],
                expanded: false,
                cssClass: 'icon-object-unknown',
                isAlias: false
            }
        },
        computed: {
            href: function () {
                return '#/browse/' + this.node.path
                    .map(o => this.openmct.objects.makeKeyString(o))
                    .join('/');
            }
        },
        mounted() {
            // TODO: should update on mutation.
            // TODO: click navigation should not fubar hash quite so much.
            // TODO: should highlight if navigated to.
            // TODO: should have context menu.
            // TODO: should support drag/drop composition
            // TODO: set isAlias per tree-item

            let type = this.openmct.types.get(this.node.object.type);

            if (type.definition.cssClass) {
                this.cssClass = type.definition.cssClass;
            } else {
                console.log("Failed to get typeDef.cssClass for object", this.node.object.name, this.node.object.type);
            }

            let composition = this.openmct.composition.get(this.node.object);
            if (!composition) {
                return;
            }
            this.hasChildren = true;

        },
        methods: {
            toggleChildren: function () {
                this.expanded = !this.expanded;
                if (this.expanded && !this.loaded && this.hasChildren) {
                    this.openmct.composition.get(this.node.object).load()
                        .then(children => {
                            this.children = children.map((c) => {
                                return {
                                    id: this.openmct.objects.makeKeyString(c.identifier),
                                    object: c,
                                    path: this.node.path.concat([c.identifier])
                                };
                            });
                        })
                        .then(() => this.loaded = true);
                }
            },
            dragStart($event) {
                $event.dataTransfer.setData("domainObject", JSON.stringify(this.node.object));
            }
        },
        components: {
            viewControl
        }
    }
</script><|MERGE_RESOLUTION|>--- conflicted
+++ resolved
@@ -1,23 +1,13 @@
 <template>
     <li class="c-tree__item-h">
-<<<<<<< HEAD
         <div class="c-tree__item" draggable="true" @dragstart="dragStart">
-=======
-        <div class="c-tree__item"
             :class="{ 'is-alias' : isAlias }">
->>>>>>> 7355767b
             <view-control class="c-tree__item__view-control"
                           :enabled="hasChildren"
                           :expanded="expanded"
                           @click="toggleChildren">
-<<<<<<< HEAD
-            </view-control>            
-            <a class="c-tree__item__name c-object-name"
-               :class="cssClass"
-=======
             </view-control>
             <a class="c-tree__item__label"
->>>>>>> 7355767b
                :href="href">
                 <div class="c-tree__item__type-icon"
                       :class="cssClass"></div>

<template>
    <div class="c-toolbar">
        <!-- VERSION MANUALLY RESTORED FROM VUE-LAYOUT -->
        <div class="c-button-set">
            <div class="c-ctrl-wrapper">
                <div class="c-button--menu js-add-button icon-plus"
                    @click="toggleMenus">
                    <div class="c-button__label">Add</div>
                </div>
                <div class="c-menu" v-if="showMenus">
                    <ul>
                        <li v-for="item in addMenuItems"
                            :class="item.class"
                            :title="item.title">
                            {{ item.name }}
                        </li>
                    </ul>
                </div>
            </div>
        </div>

        <div class="c-button-set"
             v-if="toolsItemSelected">
            <div class="c-ctrl-wrapper"
                 v-if="toolsItemSelected">
                <div class="c-click-icon c-click-icon--menu js-layers icon-layers"
                     @click="toggleMenus"></div>
                <div class="c-menu" v-if="showMenus">
                    <ul>
                        <li v-for="item in layersMenuItems"
                            :class="item.class"
                            :title="item.title">
                            {{ item.name }}
                        </li>
                    </ul>
                </div>
            </div>

            <div class="c-ctrl-wrapper"
                 v-if="toolsColorFill">
                <div class="c-click-icon c-click-icon--swatched js-color-fill icon-paint-bucket"
                     @click="toggleMenus">
                    <div class="c-swatch" style="background: #33ff00;"></div>
                </div>
                <div class="c-menu c-palette c-palette--color"
                    v-if="showMenus">
                    <div class="c-palette__item-none"
                        vif="this.palette.itemNone === true">
                        <div class="c-palette__item"
                             @click="this.setColor('no-color')"></div>
                        No fill
                    </div>
                    <div class="c-palette__items">
                        <div class="c-palette__item"
                            v-for="color in colorPalette"
                            :style="{ background: color.value }"
                            @click="this.setColor(color.value)"></div>
                    </div>
                </div>
            </div>

            <div class="c-ctrl-wrapper"
                 v-if="toolsColorStroke">
                <div class="c-click-icon c-click-icon--swatched js-color-stroke icon-pencil">
                    <div class="c-toolbar-button__swatch" style="background: #ffffff;"></div>
                </div>
            </div>

            <div class="c-ctrl-wrapper"
                 v-if="toolsColorText">
                <div class="c-click-icon c-click-icon--swatched js-color-text icon-font">
                    <div class="c-toolbar-button__swatch" style="background: #333333;"></div>
                </div>
            </div>

        </div>

        <div class="c-button-set"
             v-if="toolsItemSelected && toolsFontSize">
            <div class="c-ctrl-wrapper">
                <div class="c-click-icon c-click-icon--menu js-font-size"
                     @click="toggleMenus">
                    <div class="c-button__label">11 px</div>
                </div>
                <div class="c-menu" v-if="showMenus">
                    <ul>
                        <li v-for="item in fontSizeMenuItems">
                            {{ item.name }}
                        </li>
                    </ul>
                </div>
            </div>
        </div>

        <div class="c-button-set"
             v-if="toolsItemSelected && toolsEditProperties">
            <div class="c-ctrl-wrapper">
                <div class="c-click-icon js-image icon-gear"></div>
            </div>
        </div>

        <div class="c-button-set"
             v-if="toolsItemSelected">
            <labeledNumberInput label="X" value=1 title="X position"></labeledNumberInput>
            <labeledNumberInput label="Y" value=2 title="Y position"></labeledNumberInput>
            <labeledNumberInput label="W" value=3 title="Width"></labeledNumberInput>
            <labeledNumberInput label="H" value=4 title="Height"></labeledNumberInput>
        </div>

        <div class="c-button-set"
             v-if="toolsItemSelected">
            <div class="c-click-icon c-click-icon--caution icon-trash"></div>
        </div>

        <div class="c-button-set"
             v-if="toolsItemSelected">
            <checkbox checked title="This is a checkbox">Checkbox</checkbox>
        </div>

        <div class="c-button-set"
             v-if="toolsItemSelected">
<<<<<<< HEAD
            <toggle-button title="Show/hide object frame" checked
=======
            <toggle-button title="Toggle frame" checked
                           class="c-click-icon"
                           inner-class-on="icon-frame-show"
                           inner-class-off="icon-frame-hide"></toggle-button>
            <toggle-button title="Snap to grid" checked
>>>>>>> 0b828b68
                    class="c-click-icon"
                    inner-class-on=" icon-frame-show"
                    inner-class-off="icon-frame-hide"></toggle-button>
            <toggle-button title="Show label and value" checked
                    class="c-click-icon"
                    inner-class-on="icon-two-parts-both"
                    inner-class-off="icon-two-parts-one-only"></toggle-button>
        </div>
    </div>
</template>

<script>
    import labeledNumberInput from '../controls/labeledNumberInput.vue';
    import checkbox from '../controls/checkboxCustom.vue';
    import toggleButton from '../controls/toggleButton.vue';

    export default {
        components: {
            labeledNumberInput,
            checkbox,
            toggleButton
        },
        methods: {
            toggleMenus: function () {
                this.showMenus = !this.showMenus;
            }
        },
        props: {
            toolsItemSelected: { type: Boolean,  default: true },
            toolsColorFill: { type: Boolean,  default: true },
            toolsColorStroke: { type: Boolean,  default: true },
            toolsColorText: { type: Boolean,  default: true },
            toolsFontSize: { type: Boolean,  default: true },
            toolsEditProperties: { type: Boolean,  default: true },
            toolSetBox: ['toolsColorFill', 'toolsColorStroke'],
            toolSetLine: ['toolsColorStroke'],
            toolSetText: ['toolsColorFill', 'toolsColorStroke', 'toolsColorText', 'toolsFontSize', 'toolsEditProperties'],
            toolSetImage: ['toolsColorStroke', 'toolsEditProperties'],
            toolSetTelemetry: ['toolsColorFill', 'toolsColorStroke', 'toolsColorText', 'toolsFontSize', 'toolsLabelValue']
        },
        data: function () {
            return {
                showMenus: false,
                addMenuItems: [
                    { name: 'Box', class: 'icon-box', title: 'Add Box' },
                    { name: 'Line', class: 'icon-line-horz', title: 'Add Line' },
                    { name: 'Text', class: 'icon-font', title: 'Add Text' },
                    { name: 'Image', class: 'icon-image', title: 'Add Image' }
                ],
                layersMenuItems: [
                    { name: 'Move to top', class: 'icon-arrow-double-up', title: 'Move to top' },
                    { name: 'Move up', class: 'icon-arrow-up', title: 'Move up' },
                    { name: 'Move down', class: 'icon-arrow-down', title: 'Move down' },
                    { name: 'Move to bottom', class: 'icon-arrow-double-down', title: 'Move to bottom' }
                ],
                fontSizeMenuItems: [
                    { value: '9', name: '9 px' },
                    { value: '10', name: '10 px' },
                    { value: '11', name: '11 px' },
                    { value: '12', name: '12 px' },
                    { value: '13', name: '13 px' },
                    { value: '14', name: '14 px' },
                    { value: '16', name: '16 px' },
                    { value: '18', name: '18 px' },
                    { value: '20', name: '20 px' },
                    { value: '24', name: '24 px' },
                    { value: '28', name: '28 px' },
                    { value: '32', name: '32 px' },
                    { value: '40', name: '40 px' },
                    { value: '48', name: '48 px' },
                    { value: '56', name: '56 px' },
                    { value: '64', name: '64 px' },
                    { value: '72', name: '72 px' },
                    { value: '80', name: '80 px' },
                    { value: '88', name: '88 px' },
                    { value: '96', name: '96 px' },
                    { value: '128', name: '128 px' },
                    { value: '160', name: '160 px' }
                ],
                colorPalette: [
                    { value: '#000000' },
                    { value: '#434343' },
                    { value: '#666666' },
                    { value: '#999999' },
                    { value: '#b7b7b7' },
                    { value: '#cccccc' },
                    { value: '#d9d9d9' },
                    { value: '#efefef' },
                    { value: '#f3f3f3' },
                    { value: '#ffffff' },
                    { value: '#980000' },
                    { value: '#ff0000' },
                    { value: '#ff9900' },
                    { value: '#ffff00' },
                    { value: '#00ff00' },
                    { value: '#00ffff' },
                    { value: '#4a86e8' },
                    { value: '#0000ff' },
                    { value: '#9900ff' },
                    { value: '#ff00ff' },
                    { value: '#e6b8af' },
                    { value: '#f4cccc' },
                    { value: '#fce5cd' },
                    { value: '#fff2cc' },
                    { value: '#d9ead3' },
                    { value: '#d0e0e3' },
                    { value: '#c9daf8' },
                    { value: '#cfe2f3' },
                    { value: '#d9d2e9' },
                    { value: '#ead1dc' },
                    { value: '#dd7e6b' },
                    { value: '#dd7e6b' },
                    { value: '#f9cb9c' },
                    { value: '#ffe599' },
                    { value: '#b6d7a8' },
                    { value: '#a2c4c9' },
                    { value: '#a4c2f4' },
                    { value: '#9fc5e8' },
                    { value: '#b4a7d6' },
                    { value: '#d5a6bd' },
                    { value: '#cc4125' },
                    { value: '#e06666' },
                    { value: '#f6b26b' },
                    { value: '#ffd966' },
                    { value: '#93c47d' },
                    { value: '#76a5af' },
                    { value: '#6d9eeb' },
                    { value: '#6fa8dc' },
                    { value: '#8e7cc3' },
                    { value: '#c27ba0' },
                    { value: '#a61c00' },
                    { value: '#cc0000' },
                    { value: '#e69138' },
                    { value: '#f1c232' },
                    { value: '#6aa84f' },
                    { value: '#45818e' },
                    { value: '#3c78d8' },
                    { value: '#3d85c6' },
                    { value: '#674ea7' },
                    { value: '#a64d79' },
                    { value: '#85200c' },
                    { value: '#990000' },
                    { value: '#b45f06' },
                    { value: '#bf9000' },
                    { value: '#38761d' },
                    { value: '#134f5c' },
                    { value: '#1155cc' },
                    { value: '#0b5394' },
                    { value: '#351c75' },
                    { value: '#741b47' },
                    { value: '#5b0f00' },
                    { value: '#660000' },
                    { value: '#783f04' },
                    { value: '#7f6000' },
                    { value: '#274e13' },
                    { value: '#0c343d' },
                    { value: '#1c4587' },
                    { value: '#073763' },
                    { value: '#20124d' },
                    { value: '#4c1130' }
                ]
            }
        }
    }
</script><|MERGE_RESOLUTION|>--- conflicted
+++ resolved
@@ -119,18 +119,14 @@
 
         <div class="c-button-set"
              v-if="toolsItemSelected">
-<<<<<<< HEAD
-            <toggle-button title="Show/hide object frame" checked
-=======
             <toggle-button title="Toggle frame" checked
                            class="c-click-icon"
                            inner-class-on="icon-frame-show"
                            inner-class-off="icon-frame-hide"></toggle-button>
             <toggle-button title="Snap to grid" checked
->>>>>>> 0b828b68
                     class="c-click-icon"
-                    inner-class-on=" icon-frame-show"
-                    inner-class-off="icon-frame-hide"></toggle-button>
+                    inner-class-on="icon-grid-snap-to"
+                    inner-class-off="icon-grid-snap-no"></toggle-button>
             <toggle-button title="Show label and value" checked
                     class="c-click-icon"
                     inner-class-on="icon-two-parts-both"

<template>
<a
    class="c-tree__item__label c-object-label"
<<<<<<< HEAD
    :class="{
        classList,
        'is-missing': domainObject.status === 'missing'
    }"
=======
    :class="[statusClass]"
>>>>>>> 87751e88
    draggable="true"
    :href="objectLink"
    @dragstart="dragStart"
    @click="navigateOrPreview"
>
    <div
        class="c-tree__item__type-icon c-object-label__type-icon"
        :class="typeClass"
    >
        <span class="is-status__indicator"
              :title="`This item is ${status}`"
        ></span>
    </div>
    <div class="c-tree__item__name c-object-label__name">
        {{ domainObject.name }}
    </div>
</a>
</template>

<script>

import ObjectLink from '../mixins/object-link';
import ContextMenuGesture from '../mixins/context-menu-gesture';
import PreviewAction from '../preview/PreviewAction.js';

export default {
    mixins: [ObjectLink, ContextMenuGesture],
    inject: ['openmct'],
    props: {
        domainObject: {
            type: Object,
            required: true
        },
        objectPath: {
            type: Array,
            required: true
        },
        navigateToPath: {
            type: String,
            default: undefined
        }
    },
<<<<<<< HEAD
    computed: {
        classList() {
            const classList = this.domainObject.classList;
            if (!classList || !classList.length) {
                return '';
            }

            return classList.join(' ');
        },
=======
    data() {
        return {
            observedObject: this.domainObject,
            status: ''
        };
    },
    computed: {
>>>>>>> 87751e88
        typeClass() {
            let type = this.openmct.types.get(this.domainObject.type);
            if (!type) {
                return 'icon-object-unknown';
            }

            return type.definition.cssClass;
        },
        statusClass() {
            return (this.status) ? `is-status--${this.status}` : '';
        }
    },
    mounted() {
<<<<<<< HEAD
=======
        if (this.observedObject) {
            let removeListener = this.openmct.objects.observe(this.observedObject, '*', (newObject) => {
                this.observedObject = newObject;
            });
            this.$once('hook:destroyed', removeListener);
        }

        this.removeStatusListener = this.openmct.status.observe(this.observedObject.identifier, this.setStatus);
        this.status = this.openmct.status.get(this.observedObject.identifier);
>>>>>>> 87751e88
        this.previewAction = new PreviewAction(this.openmct);
    },
    destroyed() {
        this.removeStatusListener();
    },
    methods: {
        navigateOrPreview(event) {
            if (this.openmct.editor.isEditing()) {
                event.preventDefault();
                this.preview();
            }
        },
        preview() {
            if (this.previewAction.appliesTo(this.objectPath)) {
                this.previewAction.invoke(this.objectPath);
            }
        },
        dragStart(event) {
            let navigatedObject = this.openmct.router.path[0];
            let serializedPath = JSON.stringify(this.objectPath);
            let keyString = this.openmct.objects.makeKeyString(this.domainObject.identifier);

            /*
             * Cannot inspect data transfer objects on dragover/dragenter so impossible to determine composability at
             * that point. If dragged object can be composed by navigated object, then indicate with presence of
             * 'composable-domain-object' in data transfer
             */
            if (this.openmct.composition.checkPolicy(navigatedObject, this.domainObject)) {
                event.dataTransfer.setData("openmct/composable-domain-object", JSON.stringify(this.domainObject));
            }

            // serialize domain object anyway, because some views can drag-and-drop objects without composition
            // (eg. notabook.)
            event.dataTransfer.setData("openmct/domain-object-path", serializedPath);
            event.dataTransfer.setData(`openmct/domain-object/${keyString}`, this.domainObject);
        },
        setStatus(status) {
            this.status = status;
        }
    }
};
</script><|MERGE_RESOLUTION|>--- conflicted
+++ resolved
@@ -1,14 +1,7 @@
 <template>
 <a
     class="c-tree__item__label c-object-label"
-<<<<<<< HEAD
-    :class="{
-        classList,
-        'is-missing': domainObject.status === 'missing'
-    }"
-=======
     :class="[statusClass]"
->>>>>>> 87751e88
     draggable="true"
     :href="objectLink"
     @dragstart="dragStart"
@@ -51,25 +44,12 @@
             default: undefined
         }
     },
-<<<<<<< HEAD
-    computed: {
-        classList() {
-            const classList = this.domainObject.classList;
-            if (!classList || !classList.length) {
-                return '';
-            }
-
-            return classList.join(' ');
-        },
-=======
     data() {
         return {
-            observedObject: this.domainObject,
             status: ''
         };
     },
     computed: {
->>>>>>> 87751e88
         typeClass() {
             let type = this.openmct.types.get(this.domainObject.type);
             if (!type) {
@@ -83,18 +63,8 @@
         }
     },
     mounted() {
-<<<<<<< HEAD
-=======
-        if (this.observedObject) {
-            let removeListener = this.openmct.objects.observe(this.observedObject, '*', (newObject) => {
-                this.observedObject = newObject;
-            });
-            this.$once('hook:destroyed', removeListener);
-        }
-
-        this.removeStatusListener = this.openmct.status.observe(this.observedObject.identifier, this.setStatus);
-        this.status = this.openmct.status.get(this.observedObject.identifier);
->>>>>>> 87751e88
+        this.removeStatusListener = this.openmct.status.observe(this.domainObject.identifier, this.setStatus);
+        this.status = this.openmct.status.get(this.domainObject.identifier);
         this.previewAction = new PreviewAction(this.openmct);
     },
     destroyed() {

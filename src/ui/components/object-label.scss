--- conflicted
+++ resolved
@@ -19,10 +19,7 @@
         display: block;
         flex: 0 0 auto;
         font-size: 1.1em;
-<<<<<<< HEAD
         opacity: $objectLabelTypeIconOpacity;
-        margin-right: $interiorMargin;
-=======
     }
 
     &.is-missing {
@@ -38,7 +35,6 @@
             top: -3px;
             transform: scale(0.7);
         }
->>>>>>> 7221dc1a
     }
 }
 

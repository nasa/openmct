.c-so-view {
    display: flex;
    flex-direction: column;

    /*************************** HEADER */
    &__header {
        flex: 0 0 auto;
        display: flex;
        justify-content: space-between;
        align-items: center;
        margin-bottom: $interiorMarginSm;
        padding: 3px;

        .c-object-label {
            font-size: 1.05em;
            &__type-icon {
                opacity: $objectLabelTypeIconOpacity;
            }

            &__name {
                filter: $objectLabelNameFilter;
            }
        }
    }

    &:not(.c-so-view--no-frame) {
        border: $browseFrameBorder;
        padding: 0 $interiorMarginSm;

        .is-editing & {
            background: rgba($colorBodyBg, 0.8);
        }
    }

    /*************************** FRAME CONTROLS */
    &__frame-controls {
        display: flex;

        &__btns,
        &__more {
            flex: 0 0 auto;
        }

        .is-in-small-container &,
        .c-fl-frame & {
            [class*="__label"] {
                // button labels
                display: none;

            }
        }
    }

    /*************************** HIDDEN FRAME */
    &--no-frame {
        > .c-so-view__header {
            visibility: hidden;
            pointer-events: none;
            position: absolute;
            top: 0; right: 0; bottom: auto; left: 0;
            z-index: 2;

            .c-object-label {
                visibility: hidden;
            }

            .c-so-view__frame-controls {
                background: $frameControlsColorBg;
                border-radius: $controlCr;
                box-shadow: $frameControlsShdw;
                padding: 1px;
                pointer-events: all;

                .c-icon-button {
                    color: $frameControlsColorFg;

                    &:hover {
                        background: rgba($frameControlsColorFg, 0.3);
                    }
                }

                &__btns {
                    display: none;
                }

                &:hover {
                    [class*="__btns"] {
                        display: block;
                    }
                }

                [class*="__label"] {
                    // button labels
                    display: none;

                }
            }
        }
        &.c-so-view--layout {
            // For sub-layouts with hidden frames, completely hide the header to avoid overlapping buttons
            > .c-so-view__header {
                display: none;
            }
        }

        /* HOVERS */
        &:hover {
            > .c-so-view__header {
                visibility: visible;
            }
        }

        &.is-missing {
            @include isMissing($absPos: true);

            .is-missing__indicator {
                top: $interiorMargin;
                left: $interiorMargin;
            }
        }
    }

    /*************************** OBJECT VIEW */
    &__object-view {
        flex: 1 1 auto;
        height: 0; // Chrome 73 overflow bug fix
        overflow: auto;

        .u-fills-container {
            // Expand component types that fill a container
            @include abs();
        }
    }

    .c-click-icon,
    .c-button,
    .c-icon-button {
        // Shrink buttons a bit when they appear in a frame
        border-radius: $smallCr !important;
        font-size: 0.9em;
        padding: 5px;
    }

    &.has-complex-content {
        > .c-so-view__view-large { display: block; }
    }

<<<<<<< HEAD
    &.is-missing {
        border: $borderMissing;
=======
    &__object-view {
        display: flex;
        flex: 1 1 auto;
        overflow: auto;

        .u-fills-container {
            // Expand component types that fill a container
            @include abs();
        }
>>>>>>> b0203f22
    }
}

.l-angular-ov-wrapper {
    // This element is the recipient for object styling; cannot be display: contents
    flex: 1 1 auto;
    overflow: hidden;
}<|MERGE_RESOLUTION|>--- conflicted
+++ resolved
@@ -145,10 +145,10 @@
         > .c-so-view__view-large { display: block; }
     }
 
-<<<<<<< HEAD
     &.is-missing {
         border: $borderMissing;
-=======
+    }
+
     &__object-view {
         display: flex;
         flex: 1 1 auto;
@@ -158,7 +158,6 @@
             // Expand component types that fill a container
             @include abs();
         }
->>>>>>> b0203f22
     }
 }
 

{
  "name": "openmct",
  "description": "The Open MCT core platform",
  "main": "",
  "license": "Apache-2.0",
  "moduleType": [],
  "homepage": "http://nasa.github.io/openmct/",
  "private": true,
  "dependencies": {
    "angular": "1.4.4",
    "angular-route": "1.4.4",
    "moment": "^2.11.1",
    "moment-duration-format": "^1.3.0",
    "requirejs": "~2.1.22",
    "text": "requirejs-text#^2.0.14",
    "es6-promise": "^3.3.0",
    "screenfull": "^3.0.0",
    "node-uuid": "^1.4.7",
    "comma-separated-values": "^3.6.4",
    "FileSaver.js": "^0.0.2",
    "zepto": "^1.1.6",
    "eventemitter3": "^1.2.0",
    "lodash": "3.10.1",
    "almond": "~0.3.2",
<<<<<<< HEAD
    "d3": "~4.1.0",
    "html2canvas": "^0.5"
=======
    "html2canvas": "^0.4.1"
>>>>>>> 1d7d963a
  }
}<|MERGE_RESOLUTION|>--- conflicted
+++ resolved
@@ -22,11 +22,6 @@
     "eventemitter3": "^1.2.0",
     "lodash": "3.10.1",
     "almond": "~0.3.2",
-<<<<<<< HEAD
-    "d3": "~4.1.0",
-    "html2canvas": "^0.5"
-=======
     "html2canvas": "^0.4.1"
->>>>>>> 1d7d963a
   }
 }
--- conflicted
+++ resolved
@@ -17,13 +17,8 @@
     "screenfull": "^3.0.0",
     "node-uuid": "^1.4.7",
     "comma-separated-values": "^3.6.4",
-<<<<<<< HEAD
-    "FileSaver.js": "^0.0.2",
-    "zepto": "1.2.0",
-=======
     "file-saver": "^1.3.3",
     "zepto": "^1.1.6",
->>>>>>> 71c54cd5
     "eventemitter3": "^1.2.0",
     "lodash": "3.10.1",
     "almond": "~0.3.2",

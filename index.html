--- conflicted
+++ resolved
@@ -80,11 +80,8 @@
         openmct.install(openmct.plugins.example.Generator());
         openmct.install(openmct.plugins.example.EventGeneratorPlugin());
         openmct.install(openmct.plugins.example.ExampleImagery());
-<<<<<<< HEAD
         openmct.install(openmct.plugins.example.ExampleFaultManagement());
-=======
         openmct.install(openmct.plugins.example.ExampleTags());
->>>>>>> 3c70cf17
 
         openmct.install(openmct.plugins.Espresso());
         openmct.install(openmct.plugins.MyItems());

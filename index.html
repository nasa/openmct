<!--
 Open MCT, Copyright (c) 2014-2017, United States Government
 as represented by the Administrator of the National Aeronautics and Space
 Administration. All rights reserved.

 Open MCT is licensed under the Apache License, Version 2.0 (the
 "License"); you may not use this file except in compliance with the License.
 You may obtain a copy of the License at
 http://www.apache.org/licenses/LICENSE-2.0.

 Unless required by applicable law or agreed to in writing, software
 distributed under the License is distributed on an "AS IS" BASIS, WITHOUT
 WARRANTIES OR CONDITIONS OF ANY KIND, either express or implied. See the
 License for the specific language governing permissions and limitations
 under the License.

 Open MCT includes source code licensed under additional open source
 licenses. See the Open Source Licenses file (LICENSES.md) included with
 this source code distribution or the Licensing information page available
 at runtime from the About dialog for additional information.
-->
<!doctype html>
<html lang="en">
    <head>
        <meta charset="utf-8">
        <meta name="viewport" content="width=device-width, initial-scale=1.0, maximum-scale=1.0, user-scalable=0, shrink-to-fit=no">
        <meta name="apple-mobile-web-app-capable" content="yes">
        <title></title>
        <script src="dist/openmct.js"></script>
        <link rel="stylesheet" href="dist/styles/openmct.css">
        <link rel="icon" type="image/png" href="dist/favicons/favicon-32x32.png" sizes="32x32">
        <link rel="icon" type="image/png" href="dist/favicons/favicon-96x96.png" sizes="96x96">
        <link rel="icon" type="image/png" href="dist/favicons/favicon-16x16.png" sizes="16x16">
        <link rel="shortcut icon" href="dist/favicons/favicon.ico">
    </head>
    <body>
    </body>
    <script>
        const FIVE_MINUTES = 5 * 60 * 1000;
        const THIRTY_MINUTES = 30 * 60 * 1000;

        [
            'example/eventGenerator',
            'example/styleguide'
        ].forEach(
            openmct.legacyRegistry.enable.bind(openmct.legacyRegistry)
        );
        openmct.install(openmct.plugins.MaelstromPlugin());
        openmct.install(openmct.plugins.MyItems());
        openmct.install(openmct.plugins.LocalStorage());
        openmct.install(openmct.plugins.Generator());
        openmct.install(openmct.plugins.ExampleImagery());
        openmct.install(openmct.plugins.UTCTimeSystem());
        openmct.install(openmct.plugins.AutoflowView({
            type: "telemetry.panel"
        }));
        openmct.install(openmct.plugins.DisplayLayout({
            showAsView: ['summary-widget', 'example.imagery']
        }));
        openmct.install(openmct.plugins.Conductor({
            menuOptions: [
                {
                    name: "Fixed",
                    timeSystem: 'utc',
                    bounds: {
                        start: Date.now() - THIRTY_MINUTES,
                        end: Date.now()
                    }
                },
                {
                    name: "Realtime",
                    timeSystem: 'utc',
                    clock: 'local',
                    clockOffsets: {
                        start: - THIRTY_MINUTES,
                        end: FIVE_MINUTES
                    }
                }
            ]
        }));
        openmct.install(openmct.plugins.SummaryWidget());
        openmct.install(openmct.plugins.Notebook());
<<<<<<< HEAD
        openmct.install(openmct.plugins.FolderView());
        openmct.install(openmct.plugins.Tabs());
        openmct.install(openmct.plugins.Gauge());
        openmct.install(openmct.plugins.Bignumbers());
        openmct.install(openmct.plugins.FlexibleLayout());
        openmct.install(openmct.plugins.LADTable());
=======
>>>>>>> aafe5244
        openmct.install(openmct.plugins.Filters(['table', 'telemetry.plot.overlay']));
        openmct.install(openmct.plugins.ObjectMigration());
        openmct.install(openmct.plugins.ClearData(['table', 'telemetry.plot.overlay', 'telemetry.plot.stacked']));
        openmct.start();
    </script>
</html><|MERGE_RESOLUTION|>--- conflicted
+++ resolved
@@ -46,6 +46,8 @@
             openmct.legacyRegistry.enable.bind(openmct.legacyRegistry)
         );
         openmct.install(openmct.plugins.MaelstromPlugin());
+        openmct.install(openmct.plugins.Bignumbers());
+        openmct.install(openmct.plugins.Gauge());
         openmct.install(openmct.plugins.MyItems());
         openmct.install(openmct.plugins.LocalStorage());
         openmct.install(openmct.plugins.Generator());
@@ -80,15 +82,6 @@
         }));
         openmct.install(openmct.plugins.SummaryWidget());
         openmct.install(openmct.plugins.Notebook());
-<<<<<<< HEAD
-        openmct.install(openmct.plugins.FolderView());
-        openmct.install(openmct.plugins.Tabs());
-        openmct.install(openmct.plugins.Gauge());
-        openmct.install(openmct.plugins.Bignumbers());
-        openmct.install(openmct.plugins.FlexibleLayout());
-        openmct.install(openmct.plugins.LADTable());
-=======
->>>>>>> aafe5244
         openmct.install(openmct.plugins.Filters(['table', 'telemetry.plot.overlay']));
         openmct.install(openmct.plugins.ObjectMigration());
         openmct.install(openmct.plugins.ClearData(['table', 'telemetry.plot.overlay', 'telemetry.plot.stacked']));

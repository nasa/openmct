<!--
 Open MCT, Copyright (c) 2014-2017, United States Government
 as represented by the Administrator of the National Aeronautics and Space
 Administration. All rights reserved.

 Open MCT is licensed under the Apache License, Version 2.0 (the
 "License"); you may not use this file except in compliance with the License.
 You may obtain a copy of the License at
 http://www.apache.org/licenses/LICENSE-2.0.

 Unless required by applicable law or agreed to in writing, software
 distributed under the License is distributed on an "AS IS" BASIS, WITHOUT
 WARRANTIES OR CONDITIONS OF ANY KIND, either express or implied. See the
 License for the specific language governing permissions and limitations
 under the License.

 Open MCT includes source code licensed under additional open source
 licenses. See the Open Source Licenses file (LICENSES.md) included with
 this source code distribution or the Licensing information page available
 at runtime from the About dialog for additional information.
-->
<!doctype html>
<html lang="en">
    <head>
        <meta charset="utf-8">
        <meta name="viewport" content="width=device-width, initial-scale=1.0, maximum-scale=1.0, user-scalable=0, shrink-to-fit=no">
        <meta name="apple-mobile-web-app-capable" content="yes">
        <title></title>
<<<<<<< HEAD
        <script src="/src/plugins/dsn/res/http.js"></script>
        <script src="bower_components/requirejs/require.js"> </script>
        <script>
            var THIRTY_MINUTES = 30 * 60 * 1000;

            require(['openmct'], function (openmct) {
                [
                    'example/eventGenerator',
                    'example/styleguide'
                ].forEach(
                    openmct.legacyRegistry.enable.bind(openmct.legacyRegistry)
                );
                openmct.install(openmct.plugins.MyItems());
                openmct.install(openmct.plugins.LocalStorage());
                openmct.install(openmct.plugins.Espresso());
                openmct.install(openmct.plugins.Generator());
                openmct.install(openmct.plugins.ExampleImagery());
                openmct.install(openmct.plugins.UTCTimeSystem());
                openmct.install(openmct.plugins.ImportExport());
                openmct.install(openmct.plugins.AutoflowView({
                    type: "telemetry.panel"
                }));
                openmct.install(openmct.plugins.Conductor({
                    menuOptions: [
                        {
                            name: "Fixed",
                            timeSystem: 'utc',
                            bounds: {
                                start: Date.now() - THIRTY_MINUTES,
                                end: Date.now()
                            }
                        },
                        {
                            name: "Realtime",
                            timeSystem: 'utc',
                            clock: 'local',
                            clockOffsets: {
                                start: -25 * 60 * 1000,
                                end: 5 * 60 * 1000
                            }
                        }
                    ]
                }));
                openmct.install(openmct.plugins.SummaryWidget());
                openmct.install(openmct.plugins.Notebook());
                openmct.install(openmct.plugins.DsnPlugin());
                openmct.time.clock('local', {start: -THIRTY_MINUTES, end: 0});
                openmct.time.timeSystem('utc');
                openmct.start();
                window.openmct = openmct;
            });
        </script>
        <link rel="stylesheet" href="platform/commonUI/general/res/css/startup-base.css">
        <link rel="stylesheet" href="platform/commonUI/general/res/css/openmct.css">
        <link rel="icon" type="image/png" href="platform/commonUI/general/res/images/favicons/favicon-32x32.png" sizes="32x32">
        <link rel="icon" type="image/png" href="platform/commonUI/general/res/images/favicons/favicon-96x96.png" sizes="96x96">
        <link rel="icon" type="image/png" href="platform/commonUI/general/res/images/favicons/favicon-16x16.png" sizes="16x16">
        <link rel="shortcut icon" href="platform/commonUI/general/res/images/favicons/favicon.ico">
=======
        <script src="dist/openmct.js"></script>
        <link rel="icon" type="image/png" href="dist/favicons/favicon-96x96.png" sizes="96x96" type="image/x-icon">
        <link rel="icon" type="image/png" href="dist/favicons/favicon-32x32.png" sizes="32x32" type="image/x-icon">
        <link rel="icon" type="image/png" href="dist/favicons/favicon-16x16.png" sizes="16x16" type="image/x-icon">
>>>>>>> 68260147
    </head>
    <body>
    </body>
    <script>
        const FIVE_MINUTES = 5 * 60 * 1000;
        const THIRTY_MINUTES = 30 * 60 * 1000;

        [
            'example/eventGenerator'
        ].forEach(
            openmct.legacyRegistry.enable.bind(openmct.legacyRegistry)
        );

        openmct.install(openmct.plugins.Espresso());
        openmct.install(openmct.plugins.MyItems());
        openmct.install(openmct.plugins.LocalStorage());
        openmct.install(openmct.plugins.Generator());
        openmct.install(openmct.plugins.ExampleImagery());
        openmct.install(openmct.plugins.UTCTimeSystem());
        openmct.install(openmct.plugins.AutoflowView({
            type: "telemetry.panel"
        }));
        openmct.install(openmct.plugins.DisplayLayout({
            showAsView: ['summary-widget', 'example.imagery']
        }));
        openmct.install(openmct.plugins.Conductor({
            menuOptions: [
                {
                    name: "Fixed",
                    timeSystem: 'utc',
                    bounds: {
                        start: Date.now() - THIRTY_MINUTES,
                        end: Date.now()
                    }
                },
                {
                    name: "Realtime",
                    timeSystem: 'utc',
                    clock: 'local',
                    clockOffsets: {
                        start: - THIRTY_MINUTES,
                        end: FIVE_MINUTES
                    }
                }
            ]
        }));
        openmct.install(openmct.plugins.SummaryWidget());
        openmct.install(openmct.plugins.Notebook());
        openmct.install(openmct.plugins.LADTable());
        openmct.install(openmct.plugins.Filters(['table', 'telemetry.plot.overlay']));
        openmct.install(openmct.plugins.ObjectMigration());
        openmct.install(openmct.plugins.ClearData(['table', 'telemetry.plot.overlay', 'telemetry.plot.stacked']));
        openmct.start();
    </script>
</html><|MERGE_RESOLUTION|>--- conflicted
+++ resolved
@@ -26,71 +26,11 @@
         <meta name="viewport" content="width=device-width, initial-scale=1.0, maximum-scale=1.0, user-scalable=0, shrink-to-fit=no">
         <meta name="apple-mobile-web-app-capable" content="yes">
         <title></title>
-<<<<<<< HEAD
         <script src="/src/plugins/dsn/res/http.js"></script>
-        <script src="bower_components/requirejs/require.js"> </script>
-        <script>
-            var THIRTY_MINUTES = 30 * 60 * 1000;
-
-            require(['openmct'], function (openmct) {
-                [
-                    'example/eventGenerator',
-                    'example/styleguide'
-                ].forEach(
-                    openmct.legacyRegistry.enable.bind(openmct.legacyRegistry)
-                );
-                openmct.install(openmct.plugins.MyItems());
-                openmct.install(openmct.plugins.LocalStorage());
-                openmct.install(openmct.plugins.Espresso());
-                openmct.install(openmct.plugins.Generator());
-                openmct.install(openmct.plugins.ExampleImagery());
-                openmct.install(openmct.plugins.UTCTimeSystem());
-                openmct.install(openmct.plugins.ImportExport());
-                openmct.install(openmct.plugins.AutoflowView({
-                    type: "telemetry.panel"
-                }));
-                openmct.install(openmct.plugins.Conductor({
-                    menuOptions: [
-                        {
-                            name: "Fixed",
-                            timeSystem: 'utc',
-                            bounds: {
-                                start: Date.now() - THIRTY_MINUTES,
-                                end: Date.now()
-                            }
-                        },
-                        {
-                            name: "Realtime",
-                            timeSystem: 'utc',
-                            clock: 'local',
-                            clockOffsets: {
-                                start: -25 * 60 * 1000,
-                                end: 5 * 60 * 1000
-                            }
-                        }
-                    ]
-                }));
-                openmct.install(openmct.plugins.SummaryWidget());
-                openmct.install(openmct.plugins.Notebook());
-                openmct.install(openmct.plugins.DsnPlugin());
-                openmct.time.clock('local', {start: -THIRTY_MINUTES, end: 0});
-                openmct.time.timeSystem('utc');
-                openmct.start();
-                window.openmct = openmct;
-            });
-        </script>
-        <link rel="stylesheet" href="platform/commonUI/general/res/css/startup-base.css">
-        <link rel="stylesheet" href="platform/commonUI/general/res/css/openmct.css">
-        <link rel="icon" type="image/png" href="platform/commonUI/general/res/images/favicons/favicon-32x32.png" sizes="32x32">
-        <link rel="icon" type="image/png" href="platform/commonUI/general/res/images/favicons/favicon-96x96.png" sizes="96x96">
-        <link rel="icon" type="image/png" href="platform/commonUI/general/res/images/favicons/favicon-16x16.png" sizes="16x16">
-        <link rel="shortcut icon" href="platform/commonUI/general/res/images/favicons/favicon.ico">
-=======
         <script src="dist/openmct.js"></script>
         <link rel="icon" type="image/png" href="dist/favicons/favicon-96x96.png" sizes="96x96" type="image/x-icon">
         <link rel="icon" type="image/png" href="dist/favicons/favicon-32x32.png" sizes="32x32" type="image/x-icon">
         <link rel="icon" type="image/png" href="dist/favicons/favicon-16x16.png" sizes="16x16" type="image/x-icon">
->>>>>>> 68260147
     </head>
     <body>
     </body>
@@ -143,6 +83,7 @@
         openmct.install(openmct.plugins.Filters(['table', 'telemetry.plot.overlay']));
         openmct.install(openmct.plugins.ObjectMigration());
         openmct.install(openmct.plugins.ClearData(['table', 'telemetry.plot.overlay', 'telemetry.plot.stacked']));
+        openmct.install(openmct.plugins.DsnPlugin());
         openmct.start();
     </script>
 </html>
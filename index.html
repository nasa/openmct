--- conflicted
+++ resolved
@@ -75,19 +75,7 @@
         const TWO_HOURS = ONE_HOUR * 2;
         const ONE_DAY = ONE_HOUR * 24;
 
-<<<<<<< HEAD
-=======
-        openmct.install(openmct.plugins.LegacySupport());
-
-        [
-            'example/eventGenerator'
-        ].forEach(
-            openmct.legacyRegistry.enable.bind(openmct.legacyRegistry)
-        );
-
->>>>>>> 26e70d82
         openmct.install(openmct.plugins.LocalStorage());
-
         openmct.install(openmct.plugins.Espresso());
         openmct.install(openmct.plugins.MyItems());
         openmct.install(openmct.plugins.Generator());

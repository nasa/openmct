<!--
 Open MCT, Copyright (c) 2014-2017, United States Government
 as represented by the Administrator of the National Aeronautics and Space
 Administration. All rights reserved.

 Open MCT is licensed under the Apache License, Version 2.0 (the
 "License"); you may not use this file except in compliance with the License.
 You may obtain a copy of the License at
 http://www.apache.org/licenses/LICENSE-2.0.

 Unless required by applicable law or agreed to in writing, software
 distributed under the License is distributed on an "AS IS" BASIS, WITHOUT
 WARRANTIES OR CONDITIONS OF ANY KIND, either express or implied. See the
 License for the specific language governing permissions and limitations
 under the License.

 Open MCT includes source code licensed under additional open source
 licenses. See the Open Source Licenses file (LICENSES.md) included with
 this source code distribution or the Licensing information page available
 at runtime from the About dialog for additional information.
-->
<!doctype html>
<html lang="en">
    <head>
        <meta charset="utf-8">
        <meta name="viewport" content="width=device-width, initial-scale=1.0, maximum-scale=1.0, user-scalable=0, shrink-to-fit=no">
        <meta name="apple-mobile-web-app-capable" content="yes">
        <title></title>
        <script src="dist/openmct.js"></script>
        <link rel="stylesheet" href="dist/openmct.css">
        <link rel="icon" type="image/png" href="dist/favicons/favicon-32x32.png" sizes="32x32">
        <link rel="icon" type="image/png" href="dist/favicons/favicon-96x96.png" sizes="96x96">
        <link rel="icon" type="image/png" href="dist/favicons/favicon-16x16.png" sizes="16x16">
        <link rel="shortcut icon" href="dist/favicons/favicon.ico">
    </head>
    <body>
    </body>
    <script>
        var THIRTY_MINUTES = 30 * 60 * 1000;
        [
            'example/eventGenerator',
            'example/styleguide'
        ].forEach(
            openmct.legacyRegistry.enable.bind(openmct.legacyRegistry)
        );
        openmct.install(openmct.plugins.MyItems());
        openmct.install(openmct.plugins.LocalStorage());
        openmct.install(openmct.plugins.Generator());
        openmct.install(openmct.plugins.ExampleImagery());
        openmct.install(openmct.plugins.UTCTimeSystem());
        openmct.install(openmct.plugins.ImportExport());
        openmct.install(openmct.plugins.FixedView());
        openmct.install(openmct.plugins.AutoflowView({
            type: "telemetry.panel"
        }));
        openmct.install(openmct.plugins.Conductor({
            menuOptions: [
                {
                    name: "Fixed",
                    timeSystem: 'utc',
                    bounds: {
                        start: Date.now() - THIRTY_MINUTES,
                        end: Date.now()
                    }
                },
                {
                    name: "Realtime",
                    timeSystem: 'utc',
                    clock: 'local',
                    clockOffsets: {
                        start: -25 * 60 * 1000,
                        end: 5 * 60 * 1000
                    }
                }
            ]
        }));
        openmct.install(openmct.plugins.SummaryWidget());
        openmct.install(openmct.plugins.Notebook());
        openmct.install(openmct.plugins.FolderView());
<<<<<<< HEAD
        openmct.install(openmct.plugins.FlexibleLayout());
=======
        openmct.install(openmct.plugins.Tabs());
>>>>>>> 35d1b894
        openmct.time.clock('local', {start: -THIRTY_MINUTES, end: 0});
        openmct.time.timeSystem('utc');
        openmct.start();

        // openmct.toolbars.addProvider({
        //     name: "Testing Toolbar",
        //     key: "testing",
        //     description: "a mock toolbar that exercises all controls",
        //     forSelection: function (selection) {
        //         return true; // always applies.
        //     },
        //     toolbar: function (selection) {
        //         return [
        //             {
        //                 control: 'menu',
        //                 icon: 'icon-plus',
        //                 label: 'Add',
        //                 options: [
        //                     { name: 'Box', class: 'icon-box', title: 'Add Box' },
        //                     { name: 'Line', class: 'icon-line-horz', title: 'Add Line' },
        //                     { name: 'Text', class: 'icon-font', title: 'Add Text' },
        //                     { name: 'Image', class: 'icon-image', title: 'Add Image' }
        //                 ]
        //             },
        //             {
        //                 control: 'separator'
        //             },
        //             {
        //                 control: 'color-picker',
        //                 icon: 'icon-paint-bucket',
        //                 value: '#33ff00',
        //             },
        //             {
        //                 control: 'color-picker',
        //                 icon: 'icon-pencil',
        //                 value: '#ffffff',
        //             },
        //             {
        //                 control: 'color-picker',
        //                 icon: 'icon-font',
        //                 value: '#333333',
        //             },
        //
        //             {
        //                 control: 'separator'
        //             },
        //             {
        //                 control: 'select-menu',
        //                 value: 11,
        //                 options: [
        //                     { value: 9, name: '9 px' },
        //                     { value: 10, name: '10 px' },
        //                     { value: 11, name: '11 px' },
        //                     { value: 12, name: '12 px' },
        //                     { value: 13, name: '13 px' },
        //                     { value: 14, name: '14 px' },
        //                     { value: 16, name: '16 px' },
        //                     { value: 18, name: '18 px' },
        //                     { value: 20, name: '20 px' },
        //                     { value: 24, name: '24 px' },
        //                     { value: 28, name: '28 px' },
        //                     { value: 32, name: '32 px' },
        //                     { value: 40, name: '40 px' },
        //                     { value: 48, name: '48 px' },
        //                     { value: 56, name: '56 px' },
        //                     { value: 64, name: '64 px' },
        //                     { value: 72, name: '72 px' },
        //                     { value: 80, name: '80 px' },
        //                     { value: 88, name: '88 px' },
        //                     { value: 96, name: '96 px' },
        //                     { value: 128, name: '128 px' },
        //                     { value: 160, name: '160 px' }
        //                 ]
        //             },
        //
        //             {
        //                 control: 'separator'
        //             },
        //             {
        //                 control: 'menu',
        //                 icon: 'icon-layers',
        //                 options: [
        //                     { name: 'Move to top', class: 'icon-arrow-double-up', title: 'Move to top' },
        //                     { name: 'Move up', class: 'icon-arrow-up', title: 'Move up' },
        //                     { name: 'Move down', class: 'icon-arrow-down', title: 'Move down' },
        //                     { name: 'Move to bottom', class: 'icon-arrow-double-down', title: 'Move to bottom' }
        //                 ]
        //             },
        //
        //             {
        //                 control: 'separator'
        //             },
        //             {
        //                 control: 'button',
        //                 icon: 'icon-gear'
        //             },
        //
        //             {
        //                 control: 'separator'
        //             },
        //             {
        //                 control: 'input',
        //                 type: 'number',
        //                 label: 'X',
        //                 value: 1,
        //                 title: 'X position'
        //             },
        //             {
        //                 control: 'input',
        //                 type: 'number',
        //                 label: 'Y',
        //                 value: 2,
        //                 title: 'Y position'
        //             },
        //             {
        //                 control: 'input',
        //                 type: 'number',
        //                 label: 'W',
        //                 value: 3,
        //                 title: 'Width'
        //             },
        //             {
        //                 control: 'input',
        //                 type: 'number',
        //                 label: 'H',
        //                 value: 4,
        //                 title: 'Height'
        //             },
        //
        //             {
        //                 control: 'separator'
        //             },
        //             {
        //                 control: 'button',
        //                 icon: 'icon-trash',
        //                 label: 'delete',
        //                 modifier: 'caution'
        //             },
        //
        //             {
        //                 control: 'separator'
        //             },
        //             {
        //                 control: 'checkbox',
        //                 name: 'this is a checkbox',
        //             },
        //             {
        //                 control: 'separator'
        //             },
        //             {
        //                 control: 'toggle-button',
        //                 title: 'Toggle Frame',
        //                 property: 'hideFrame',
        //                 value: false,
        //                 options: [
        //                     {
        //                         value: true,
        //                         icon: 'icon-frame-hide'
        //                     },
        //                     {
        //                         value: false,
        //                         icon: 'icon-frame-show'
        //                     }
        //                 ]
        //             },
        //             {
        //                 control: 'toggle-button',
        //                 title: 'Snap to grid',
        //                 property: 'snapToGrid',
        //                 value: true,
        //                 options: [
        //                     {
        //                         value: true,
        //                         icon: 'icon-grid-snap-to'
        //                     },
        //                     {
        //                         value: false,
        //                         icon: 'icon-grid-snap-no'
        //                     }
        //                 ]
        //             },
        //             {
        //                 control: 'toggle-button',
        //                 title: 'Toggle label',
        //                 property: 'showLabel',
        //                 value: true,
        //                 options: [
        //                     {
        //                         value: true,
        //                         icon: 'icon-two-parts-both'
        //                     },
        //                     {
        //                         value: false,
        //                         icon: 'icon-two-parts-one-only'
        //                     }
        //                 ]
        //             }
        //         ];
        //     }
        // });

    </script>
</html><|MERGE_RESOLUTION|>--- conflicted
+++ resolved
@@ -77,11 +77,8 @@
         openmct.install(openmct.plugins.SummaryWidget());
         openmct.install(openmct.plugins.Notebook());
         openmct.install(openmct.plugins.FolderView());
-<<<<<<< HEAD
+        openmct.install(openmct.plugins.Tabs());
         openmct.install(openmct.plugins.FlexibleLayout());
-=======
-        openmct.install(openmct.plugins.Tabs());
->>>>>>> 35d1b894
         openmct.time.clock('local', {start: -THIRTY_MINUTES, end: 0});
         openmct.time.timeSystem('utc');
         openmct.start();

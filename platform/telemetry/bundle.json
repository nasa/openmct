--- conflicted
+++ resolved
@@ -38,11 +38,7 @@
             {
                 "key": "telemetryFormatter",
                 "implementation": "TelemetryFormatter.js",
-<<<<<<< HEAD
-                "depends": [ "formatService", "DEFAULT_TIME_FORMAT", "$log" ]
-=======
                 "depends": [ "formatService", "DEFAULT_TIME_FORMAT" ]
->>>>>>> 9523c918
             },
             {
                 "key": "telemetrySubscriber",

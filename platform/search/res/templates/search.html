<!--
 Open MCT, Copyright (c) 2014-2018, United States Government
 as represented by the Administrator of the National Aeronautics and Space
 Administration. All rights reserved.

 Open MCT is licensed under the Apache License, Version 2.0 (the
 "License"); you may not use this file except in compliance with the License.
 You may obtain a copy of the License at
 http://www.apache.org/licenses/LICENSE-2.0.

 Unless required by applicable law or agreed to in writing, software
 distributed under the License is distributed on an "AS IS" BASIS, WITHOUT
 WARRANTIES OR CONDITIONS OF ANY KIND, either express or implied. See the
 License for the specific language governing permissions and limitations
 under the License.

 Open MCT includes source code licensed under additional open source
 licenses. See the Open Source Licenses file (LICENSES.md) included with
 this source code distribution or the Licensing information page available
 at runtime from the About dialog for additional information.
-->
<div class="angular-w l-flex-col flex-elem grows holder" ng-controller="SearchController as controller">
    <div class="l-flex-col flex-elem grows holder holder-search" ng-controller="SearchMenuController as menuController">
<<<<<<< HEAD
        <div class="search-bar search-filter-by-type flex-elem l-flex-row"
=======
        <div class="search-bar l-filter flex-elem l-flex-row"
>>>>>>> b187762d
             ng-controller="ToggleController as toggle"
             ng-class="{ holder: !(ngModel.input === '' || ngModel.input === undefined) }">
            <div class="holder flex-elem grows">
                <input class="search-input"
                       type="text" tabindex="10000"
                       ng-model="ngModel.input"
                       ng-keyup="controller.search()"/>
                <a class="clear-icon clear-input icon-x-in-circle"
                   ng-class="{show: !(ngModel.input === '' || ngModel.input === undefined)}"
                   ng-click="ngModel.input = ''; controller.search()"></a>

                <!-- To prevent double triggering of clicks on click away, render
                non-clickable version of the button when menu active-->
                <a ng-if="!toggle.isActive()" class="menu-icon context-available"
                   ng-click="toggle.toggle()"></a>
                <a ng-if="toggle.isActive()" class="menu-icon context-available"></a>

                <mct-include key="'search-menu'"
                             class="menu-element search-menu-holder"
                             ng-class="{off: !toggle.isActive()}"
                             ng-model="ngModel"
                             parameters="{menuVisible: toggle.setState}">
                </mct-include>
            </div>

            <a class="holder s-button flex-elem btn-cancel"
               ng-show="!(ngModel.input === '' || ngModel.input === undefined)"
               ng-click="ngModel.input = ''; ngModel.checkAll = true; menuController.checkAll(); controller.search()">
                Cancel</a>
        </div>

        <div class="active-filter-display flex-elem holder"
             ng-class="{off: ngModel.filtersString === '' || ngModel.filtersString === undefined || !ngModel.search}">
            <a class="clear-filters icon-x-in-circle s-icon-button"
               ng-click="ngModel.checkAll = true; menuController.checkAll()"></a>Filtered by: {{ ngModel.filtersString }}
        </div>

        <div class="flex-elem holder results-msg" ng-model="ngModel" ng-show="!loading && ngModel.search">
            {{
                !results.length > 0? 'No results found':
                    results.length + ' result' + (results.length > 1? 's':'') + ' found'
            }}
        </div>

        <div class="search-results flex-elem holder grows vscroll"
             ng-class="{ off: !(loading || results.length > 0), loading: loading }">
            <mct-representation key="'search-item'"
                                ng-repeat="result in results"
                                mct-object="result.object"
                                ng-model="ngModel"
                                class="l-flex-row flex-elem grows">
            </mct-representation>
            <a class="load-more-button s-button vsm" ng-if="controller.areMore()" ng-click="controller.loadMore()">More Results</a>
        </div>
    </div>
</div><|MERGE_RESOLUTION|>--- conflicted
+++ resolved
@@ -21,11 +21,7 @@
 -->
 <div class="angular-w l-flex-col flex-elem grows holder" ng-controller="SearchController as controller">
     <div class="l-flex-col flex-elem grows holder holder-search" ng-controller="SearchMenuController as menuController">
-<<<<<<< HEAD
-        <div class="search-bar search-filter-by-type flex-elem l-flex-row"
-=======
         <div class="search-bar l-filter flex-elem l-flex-row"
->>>>>>> b187762d
              ng-controller="ToggleController as toggle"
              ng-class="{ holder: !(ngModel.input === '' || ngModel.input === undefined) }">
             <div class="holder flex-elem grows">

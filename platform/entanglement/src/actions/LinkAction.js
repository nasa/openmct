/*****************************************************************************
 * Open MCT Web, Copyright (c) 2014-2015, United States Government
 * as represented by the Administrator of the National Aeronautics and Space
 * Administration. All rights reserved.
 *
 * Open MCT Web is licensed under the Apache License, Version 2.0 (the
 * "License"); you may not use this file except in compliance with the License.
 * You may obtain a copy of the License at
 * http://www.apache.org/licenses/LICENSE-2.0.
 *
 * Unless required by applicable law or agreed to in writing, software
 * distributed under the License is distributed on an "AS IS" BASIS, WITHOUT
 * WARRANTIES OR CONDITIONS OF ANY KIND, either express or implied. See the
 * License for the specific language governing permissions and limitations
 * under the License.
 *
 * Open MCT Web includes source code licensed under additional open source
 * licenses. See the Open Source Licenses file (LICENSES.md) included with
 * this source code distribution or the Licensing information page available
 * at runtime from the About dialog for additional information.
 *****************************************************************************/

/*global define */
define(
    ['./AbstractComposeAction'],
    function (AbstractComposeAction) {
        "use strict";

        /**
         * The LinkAction is available from context menus and allows a user to
         * link an object to another location of their choosing.
         *
         * @implements {Action}
         * @constructor
         * @memberof platform/entanglement
         */
<<<<<<< HEAD
        function LinkAction(policyService, locationService, linkService, context) {
            return new AbstractComposeAction(
                policyService,
                locationService,
                linkService,
                context,
                "Link"
=======
        function LinkAction(locationService, linkService, context) {
            AbstractComposeAction.apply(
                this,
                [locationService, linkService, context, "Link"]
>>>>>>> 845b1dcd
            );
        }

        LinkAction.prototype = Object.create(AbstractComposeAction.prototype);
        LinkAction.appliesTo = AbstractComposeAction.appliesTo;

        return LinkAction;
    }
);
<|MERGE_RESOLUTION|>--- conflicted
+++ resolved
@@ -34,20 +34,10 @@
          * @constructor
          * @memberof platform/entanglement
          */
-<<<<<<< HEAD
         function LinkAction(policyService, locationService, linkService, context) {
-            return new AbstractComposeAction(
-                policyService,
-                locationService,
-                linkService,
-                context,
-                "Link"
-=======
-        function LinkAction(locationService, linkService, context) {
             AbstractComposeAction.apply(
                 this,
-                [locationService, linkService, context, "Link"]
->>>>>>> 845b1dcd
+                [policyService, locationService, linkService, context, "Link"]
             );
         }
 

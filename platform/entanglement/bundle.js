--- conflicted
+++ resolved
@@ -21,11 +21,7 @@
  *****************************************************************************/
 
 define([
-<<<<<<< HEAD
-    "./src/actions/CopyAction",
-=======
     "./src/actions/MoveAction",
->>>>>>> dff393a7
     "./src/actions/LinkAction",
     "./src/actions/SetPrimaryLocationAction",
     "./src/services/LocatingCreationDecorator",
@@ -37,11 +33,7 @@
     "./src/services/CopyService",
     "./src/services/LocationService"
 ], function (
-<<<<<<< HEAD
-    CopyAction,
-=======
     MoveAction,
->>>>>>> dff393a7
     LinkAction,
     SetPrimaryLocationAction,
     LocatingCreationDecorator,
@@ -63,21 +55,6 @@
             "extensions": {
                 "actions": [
                     {
-<<<<<<< HEAD
-                        "key": "copy",
-                        "name": "Duplicate",
-                        "description": "Duplicate object to another location.",
-                        "cssClass": "icon-duplicate",
-                        "category": "contextual",
-                        "implementation": CopyAction,
-                        "depends": [
-                            "$log",
-                            "policyService",
-                            "locationService",
-                            "copyService",
-                            "dialogService",
-                            "notificationService"
-=======
                         "key": "move",
                         "name": "Move",
                         "description": "Move object to another location.",
@@ -90,7 +67,6 @@
                             "policyService",
                             "locationService",
                             "moveService"
->>>>>>> dff393a7
                         ]
                     },
                     {

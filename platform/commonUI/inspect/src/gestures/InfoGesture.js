--- conflicted
+++ resolved
@@ -40,70 +40,7 @@
          * @param {DomainObject} domainObject the domain object for which to
          *        show information
          */
-<<<<<<< HEAD
-        function InfoGesture($timeout, agentService, infoService, DELAY, element, domainObject) {
-            var dismissBubble,
-                pendingBubble,
-                mousePosition,
-                scopeOff;
-
-            function trackPosition(event) {
-                // Record mouse position, so bubble can be shown at latest
-                // mouse position (not just where the mouse entered)
-                mousePosition = [ event.clientX, event.clientY ];
-            }
-
-            function hideBubble() {
-                // If a bubble is showing, dismiss it
-                if (dismissBubble) {
-                    dismissBubble();
-                    element.off('mouseleave', hideBubble);
-                    dismissBubble = undefined;
-                }
-                // If a bubble will be shown on a timeout, cancel that
-                if (pendingBubble) {
-                    $timeout.cancel(pendingBubble);
-                    element.off('mousemove', trackPosition);
-                    element.off('mouseleave', hideBubble);
-                    pendingBubble = undefined;
-                }
-                // Also clear mouse position so we don't have a ton of tiny
-                // arrays allocated while user mouses over things
-                mousePosition = undefined;
-            }
-
-            function showBubble(event) {
-                trackPosition(event);
-                
-                // Also need to track position during hover
-                element.on('mousemove', trackPosition);
-
-                // Show the bubble, after a suitable delay (if mouse has
-                // left before this time is up, this will be canceled.)
-                pendingBubble = $timeout(function () {
-                    dismissBubble = infoService.display(
-                        "info-table",
-                        domainObject.getModel().name,
-                        domainObject.useCapability('metadata'),
-                        mousePosition
-                    );
-                    element.off('mousemove', trackPosition);
-
-                    pendingBubble = undefined;
-                }, DELAY);
-
-                element.on('mouseleave', hideBubble);
-            }
-            
-            // Checks if you are on a mobile device, if the device is
-            // not mobile (agentService.isMobile() = false), then
-            // the pendingBubble and therefore hovering is allowed
-            if (!agentService.isMobile(navigator.userAgent)) {
-                // Show bubble (on a timeout) on mouse over
-                element.on('mouseenter', showBubble);
-            }
-=======
-        function InfoGesture($timeout, infoService, delay, element, domainObject) {
+        function InfoGesture($timeout, agentService, infoService, delay, element, domainObject) {
             var self = this;
 
             // Callback functions to preserve the "this" pointer (in the
@@ -117,7 +54,6 @@
             this.trackPositionCallback = function (event) {
                 self.trackPosition(event);
             };
->>>>>>> f1ca9ff1
 
             // Also make sure we dismiss bubble if representation is destroyed
             // before the mouse actually leaves it
@@ -128,9 +64,14 @@
             this.infoService = infoService;
             this.delay = delay;
             this.domainObject = domainObject;
-
-            // Show bubble (on a timeout) on mouse over
-            element.on('mouseenter', this.showBubbleCallback);
+            
+            // Checks if you are on a mobile device, if the device is
+            // not mobile (agentService.isMobile() = false), then
+            // the pendingBubble and therefore hovering is allowed
+            if (!agentService.isMobile(navigator.userAgent)) {
+                // Show bubble (on a timeout) on mouse over
+                element.on('mouseenter', this.showBubbleCallback);
+            }
         }
 
         InfoGesture.prototype.trackPosition = function (event) {
@@ -157,7 +98,7 @@
             // arrays allocated while user mouses over things
             this.mousePosition = undefined;
         };
-
+            
         InfoGesture.prototype.showBubble = function (event) {
             var self = this;
 
@@ -181,6 +122,7 @@
 
             this.element.on('mouseleave', this.hideBubbleCallback);
         };
+            
 
         /**
          * Detach any event handlers associated with this gesture.

--- conflicted
+++ resolved
@@ -34,16 +34,13 @@
          * @memberof platform/commonUI/inspect
          * @constructor
          */
-<<<<<<< HEAD
         function InfoService($compile, $document, $window, $rootScope, agentService) {
-=======
-        function InfoService($compile, $document, $window, $rootScope) {
             this.$compile = $compile;
             this.$document = $document;
             this.$window = $window;
             this.$rootScope = $rootScope;
+            this.agentService = agentService;
         }
->>>>>>> f1ca9ff1
 
         /**
          * Display an info bubble at the specified location.
@@ -68,43 +65,12 @@
                 goLeft = position[0] > (winDim[0] - bubbleSpaceLR),
                 goUp = position[1] > (winDim[1] / 2),
                 bubble;
-
-<<<<<<< HEAD
-                // Position the bubble:
-                // Phone: On a phone the bubble is specifically positioned
-                //  so that it takes up the width of the screen.
-                // Tablet/Desktop: On other devices with larger screens, the
-                //  info bubble positioned as normal (with triangle pointing 
-                //  to where clicked or pressed)
-                bubble.css('position', 'absolute');
-                if (agentService.isPhone(navigator.userAgent)) {
-                    bubble.css('right', '0px');
-                    bubble.css('left', '0px');
-                    bubble.css('top', 'auto');
-                    bubble.css('bottom', '25px');
-                } else {
-                    if (goLeft) {
-                        bubble.css('right', (winDim[0] - position[0] + OFFSET[0]) + 'px');
-                    } else {
-                        bubble.css('left', position[0] + OFFSET[0] + 'px');
-                    }
-                    if (goUp) {
-                        bubble.css('bottom', (winDim[1] - position[1] + OFFSET[1]) + 'px');
-                    } else {
-                        bubble.css('top', position[1] + OFFSET[1] + 'px');
-                    }
-                }
-                // Add the menu to the body
-                body.append(bubble);
-                
-                // Return a function to dismiss the bubble
-                return function () { bubble.remove(); };
-=======
+            
             // Pass model & container parameters into the scope
             scope.bubbleModel = content;
             scope.bubbleTemplate = templateKey;
             scope.bubbleLayout = (goUp ? 'arw-btm' : 'arw-top') + ' ' +
-            (goLeft ? 'arw-right' : 'arw-left');
+                (goLeft ? 'arw-right' : 'arw-left');
             scope.bubbleTitle = title;
 
             // Create the context menu
@@ -112,16 +78,22 @@
 
             // Position the bubble
             bubble.css('position', 'absolute');
-            if (goLeft) {
-                bubble.css('right', (winDim[0] - position[0] + OFFSET[0]) + 'px');
+            if (this.agentService.isPhone(navigator.userAgent)) {
+                bubble.css('right', '0px');
+                bubble.css('left', '0px');
+                bubble.css('top', 'auto');
+                bubble.css('bottom', '25px');
             } else {
-                bubble.css('left', position[0] + OFFSET[0] + 'px');
-            }
-            if (goUp) {
-                bubble.css('bottom', (winDim[1] - position[1] + OFFSET[1]) + 'px');
-            } else {
-                bubble.css('top', position[1] + OFFSET[1] + 'px');
->>>>>>> f1ca9ff1
+                if (goLeft) {
+                    bubble.css('right', (winDim[0] - position[0] + OFFSET[0]) + 'px');
+                } else {
+                    bubble.css('left', position[0] + OFFSET[0] + 'px');
+                }
+                if (goUp) {
+                    bubble.css('bottom', (winDim[1] - position[1] + OFFSET[1]) + 'px');
+                } else {
+                    bubble.css('top', position[1] + OFFSET[1] + 'px');
+                }
             }
 
             // Add the menu to the body

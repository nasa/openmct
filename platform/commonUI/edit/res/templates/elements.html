<!--
 Open MCT, Copyright (c) 2014-2018, United States Government
 as represented by the Administrator of the National Aeronautics and Space
 Administration. All rights reserved.

 Open MCT is licensed under the Apache License, Version 2.0 (the
 "License"); you may not use this file except in compliance with the License.
 You may obtain a copy of the License at
 http://www.apache.org/licenses/LICENSE-2.0.

 Unless required by applicable law or agreed to in writing, software
 distributed under the License is distributed on an "AS IS" BASIS, WITHOUT
 WARRANTIES OR CONDITIONS OF ANY KIND, either express or implied. See the
 License for the specific language governing permissions and limitations
 under the License.

 Open MCT includes source code licensed under additional open source
 licenses. See the Open Source Licenses file (LICENSES.md) included with
 this source code distribution or the Licensing information page available
 at runtime from the About dialog for additional information.
-->
<div ng-controller="ElementsController" class="flex-elem l-flex-col holder grows">
    <mct-include key="'input-filter'"
                 class="flex-elem holder"
                 ng-model="filterBy">
    </mct-include>
    <div class="flex-elem grows vscroll">
<<<<<<< HEAD
        <ul class="tree" id="inspector-elements-tree" ng-if="composition.length > 0">
            <li ng-repeat="containedObject in composition | filter:searchElements">
                <span class="tree-item">
                    <span class="grippy-sm"
=======
        <ul class="tree" id="inspector-elements-tree"
            ng-if="composition.length > 0">
            <li ng-repeat="containedObject in composition | filter:searchElements">
                <span class="tree-item">
                    <span class="grippy-sm"
                          ng-if="composition.length > 1"
>>>>>>> 2e99f90b
                          data-id="{{ containedObject.id }}"
                          mct-drag-down="dragDown($event)"
                          mct-drag="drag($event)"
                          mct-drag-up="dragUp($event)">
                    </span>
                    <mct-representation
                            class="rep-object-label"
                            key="'label'"
                            mct-object="containedObject">
                    </mct-representation>
                </span>
            </li>
        </ul>
        <div ng-if="composition.length === 0">No contained elements</div>    
    </div>
</div><|MERGE_RESOLUTION|>--- conflicted
+++ resolved
@@ -25,19 +25,12 @@
                  ng-model="filterBy">
     </mct-include>
     <div class="flex-elem grows vscroll">
-<<<<<<< HEAD
-        <ul class="tree" id="inspector-elements-tree" ng-if="composition.length > 0">
-            <li ng-repeat="containedObject in composition | filter:searchElements">
-                <span class="tree-item">
-                    <span class="grippy-sm"
-=======
         <ul class="tree" id="inspector-elements-tree"
             ng-if="composition.length > 0">
             <li ng-repeat="containedObject in composition | filter:searchElements">
                 <span class="tree-item">
                     <span class="grippy-sm"
                           ng-if="composition.length > 1"
->>>>>>> 2e99f90b
                           data-id="{{ containedObject.id }}"
                           mct-drag-down="dragDown($event)"
                           mct-drag="drag($event)"

/*****************************************************************************
 * Open MCT, Copyright (c) 2014-2018, United States Government
 * as represented by the Administrator of the National Aeronautics and Space
 * Administration. All rights reserved.
 *
 * Open MCT is licensed under the Apache License, Version 2.0 (the
 * "License"); you may not use this file except in compliance with the License.
 * You may obtain a copy of the License at
 * http://www.apache.org/licenses/LICENSE-2.0.
 *
 * Unless required by applicable law or agreed to in writing, software
 * distributed under the License is distributed on an "AS IS" BASIS, WITHOUT
 * WARRANTIES OR CONDITIONS OF ANY KIND, either express or implied. See the
 * License for the specific language governing permissions and limitations
 * under the License.
 *
 * Open MCT includes source code licensed under additional open source
 * licenses. See the Open Source Licenses file (LICENSES.md) included with
 * this source code distribution or the Licensing information page available
 * at runtime from the About dialog for additional information.
 *****************************************************************************/

define(
    ["../../src/actions/RemoveAction"],
    function (RemoveAction) {

        describe("The Remove action", function () {
            var action,
                actionContext,
                capabilities,
                mockContext,
                mockDialogService,
                mockDomainObject,
                mockMutation,
                mockNavigationService,
                mockParent,
                mockType,
                model;

            beforeEach(function () {
                mockDomainObject = jasmine.createSpyObj(
                    "domainObject",
                    ["getId", "getCapability", "getModel"]
                );

                mockMutation = jasmine.createSpyObj("mutation", ["invoke"]);
                mockType = jasmine.createSpyObj("type", ["hasFeature"]);
                mockType.hasFeature.andReturn(true);

                capabilities = {
                    mutation: mockMutation,
                    type: mockType
                };

                model = {
                    composition: ["a", "test", "b"]
                };

                mockParent = {
                    getModel: function () {
                        return model;
                    },
                    getCapability: function (k) {
                        return capabilities[k];
                    },
                    useCapability: function (k, v) {
                        return capabilities[k].invoke(v);
                    }
                };

                mockDialogService = jasmine.createSpyObj(
                    "dialogService",
                    ["showBlockingMessage"]
                );

                mockNavigationService = jasmine.createSpyObj(
                    "navigationService",
                    [
                        "getNavigation",
                        "setNavigation",
                        "addListener",
                        "removeListener"
                    ]
                );
                mockNavigationService.getNavigation.and.returnValue(mockDomainObject);

                mockContext = jasmine.createSpyObj("context", ["getParent"]);
                mockContext.getParent.andReturn(mockParent);

<<<<<<< HEAD
                mockDomainObject.getId.and.returnValue("test");
                mockDomainObject.getCapability.and.returnValue(mockContext);
                mockContext.getParent.and.returnValue(mockParent);
                mockType.hasFeature.and.returnValue(true);

                capabilities = {
                    mutation: mockMutation,
                    type: mockType
                };
                model = {
                    composition: ["a", "test", "b"]
                };
=======
                mockDomainObject.getId.andReturn("test");
                mockDomainObject.getCapability.andReturn(mockContext);
                mockDomainObject.getModel.andReturn({name: 'test object'});
>>>>>>> cdb8652d

                actionContext = { domainObject: mockDomainObject };

                action = new RemoveAction(mockDialogService, mockNavigationService, actionContext);
            });

            it("only applies to objects with parents", function () {
                expect(RemoveAction.appliesTo(actionContext)).toBeTruthy();

                mockContext.getParent.and.returnValue(undefined);

                expect(RemoveAction.appliesTo(actionContext)).toBeFalsy();

                // Also verify that creatability was checked
                expect(mockType.hasFeature).toHaveBeenCalledWith('creation');
            });

            it("shows a blocking message dialog", function () {
                mockParent = jasmine.createSpyObj(
                    "parent",
                    ["getModel", "getCapability", "useCapability"]
                );

                action.perform();
<<<<<<< HEAD
                mutator = mockMutation.invoke.calls.mostRecent().args[0];
                result = mutator(model);
=======
>>>>>>> cdb8652d

                expect(mockDialogService.showBlockingMessage).toHaveBeenCalled();

<<<<<<< HEAD
                // Simulate mutate's behavior (remove can either return a
                // new model or modify this one in-place)
                result = result || model;

                // Should have removed "test" - that was our
                // mock domain object's id.
                expect(result.composition).toEqual(["a", "b"]);
            });

            it("removes parent of object currently navigated to", function () {
                // Navigates to child object
                mockNavigationService.getNavigation.and.returnValue(mockChildObject);

                // Test is id of object being removed
                // Child object has different id
                mockDomainObject.getId.and.returnValue("test");
                mockChildObject.getId.and.returnValue("not test");

                // Sets context for the child and domainObject
                mockDomainObject.getCapability.and.returnValue(mockContext);
                mockChildObject.getCapability.and.returnValue(mockChildContext);

                // Parents of child and domainObject are set
                mockContext.getParent.and.returnValue(mockParent);
                mockChildContext.getParent.and.returnValue(mockDomainObject);

                mockType.hasFeature.and.returnValue(true);

                action.perform();

                // Expects navigation to parent of domainObject (removed object)
                expect(mockNavigationService.setNavigation).toHaveBeenCalledWith(mockParent);
            });

            it("checks if removing object not in ascendent path (reaches ROOT)", function () {
                // Navigates to grandchild of ROOT
                mockNavigationService.getNavigation.and.returnValue(mockGrandchildObject);

                // domainObject (grandparent) is set as ROOT, child and grandchild
                // are set objects not being removed
                mockDomainObject.getId.and.returnValue("test 1");
                mockRootObject.getId.and.returnValue("ROOT");
                mockChildObject.getId.and.returnValue("not test 2");
                mockGrandchildObject.getId.and.returnValue("not test 3");

                // Sets context for the grandchild, child, and domainObject
                mockRootObject.getCapability.and.returnValue(mockRootContext);
                mockChildObject.getCapability.and.returnValue(mockChildContext);
                mockGrandchildObject.getCapability.and.returnValue(mockGrandchildContext);

                // Parents of grandchild and child are set
                mockChildContext.getParent.and.returnValue(mockRootObject);
                mockGrandchildContext.getParent.and.returnValue(mockChildObject);

                mockType.hasFeature.and.returnValue(true);

                action.perform();
=======
                // Also check that no mutation happens at this point
                expect(mockParent.useCapability).not.toHaveBeenCalledWith("mutation", jasmine.any(Function));
            });

            describe("after the remove callback is triggered", function () {
                var mockChildContext,
                    mockChildObject,
                    mockDialogHandle,
                    mockGrandchildContext,
                    mockGrandchildObject,
                    mockRootContext,
                    mockRootObject;

                beforeEach(function () {
                    mockChildObject = jasmine.createSpyObj(
                        "domainObject",
                        ["getId", "getCapability"]
                    );

                    mockDialogHandle = jasmine.createSpyObj(
                        "dialogHandle",
                        ["dismiss"]
                    );

                    mockGrandchildObject = jasmine.createSpyObj(
                        "domainObject",
                        ["getId", "getCapability"]
                    );

                    mockRootObject = jasmine.createSpyObj(
                        "domainObject",
                        ["getId", "getCapability"]
                    );

                    mockChildContext = jasmine.createSpyObj("context", ["getParent"]);
                    mockGrandchildContext = jasmine.createSpyObj("context", ["getParent"]);
                    mockRootContext = jasmine.createSpyObj("context", ["getParent"]);

                    mockDialogService.showBlockingMessage.andReturn(mockDialogHandle);
                });

                it("mutates the parent when performed", function () {
                    action.perform();
                    mockDialogService.showBlockingMessage.mostRecentCall.args[0]
                        .primaryOption.callback();

                    expect(mockMutation.invoke)
                        .toHaveBeenCalledWith(jasmine.any(Function));
                });

                it("changes composition from its mutation function", function () {
                    var mutator, result;

                    action.perform();
                    mockDialogService.showBlockingMessage.mostRecentCall.args[0]
                        .primaryOption.callback();

                    mutator = mockMutation.invoke.mostRecentCall.args[0];
                    result = mutator(model);

                    // Should not have cancelled the mutation
                    expect(result).not.toBe(false);

                    // Simulate mutate's behavior (remove can either return a
                    // new model or modify this one in-place)
                    result = result || model;

                    // Should have removed "test" - that was our
                    // mock domain object's id.
                    expect(result.composition).toEqual(["a", "b"]);
                });

                it("removes parent of object currently navigated to", function () {
                    // Navigates to child object
                    mockNavigationService.getNavigation.andReturn(mockChildObject);

                    // Test is id of object being removed
                    // Child object has different id
                    mockDomainObject.getId.andReturn("test");
                    mockChildObject.getId.andReturn("not test");

                    // Sets context for the child and domainObject
                    mockDomainObject.getCapability.andReturn(mockContext);
                    mockChildObject.getCapability.andReturn(mockChildContext);

                    // Parents of child and domainObject are set
                    mockContext.getParent.andReturn(mockParent);
                    mockChildContext.getParent.andReturn(mockDomainObject);

                    mockType.hasFeature.andReturn(true);

                    action.perform();
                    mockDialogService.showBlockingMessage.mostRecentCall.args[0]
                        .primaryOption.callback();

                    // Expects navigation to parent of domainObject (removed object)
                    expect(mockNavigationService.setNavigation).toHaveBeenCalledWith(mockParent);
                });

                it("checks if removing object not in ascendent path (reaches ROOT)", function () {
                    // Navigates to grandchild of ROOT
                    mockNavigationService.getNavigation.andReturn(mockGrandchildObject);

                    // domainObject (grandparent) is set as ROOT, child and grandchild
                    // are set objects not being removed
                    mockDomainObject.getId.andReturn("test 1");
                    mockRootObject.getId.andReturn("ROOT");
                    mockChildObject.getId.andReturn("not test 2");
                    mockGrandchildObject.getId.andReturn("not test 3");

                    // Sets context for the grandchild, child, and domainObject
                    mockRootObject.getCapability.andReturn(mockRootContext);
                    mockChildObject.getCapability.andReturn(mockChildContext);
                    mockGrandchildObject.getCapability.andReturn(mockGrandchildContext);

                    // Parents of grandchild and child are set
                    mockChildContext.getParent.andReturn(mockRootObject);
                    mockGrandchildContext.getParent.andReturn(mockChildObject);

                    mockType.hasFeature.andReturn(true);

                    action.perform();
                    mockDialogService.showBlockingMessage.mostRecentCall.args[0]
                        .primaryOption.callback();

                    // Expects no navigation to occur
                    expect(mockNavigationService.setNavigation).not.toHaveBeenCalled();
                });
>>>>>>> cdb8652d

            });
        });
    }
);<|MERGE_RESOLUTION|>--- conflicted
+++ resolved
@@ -45,7 +45,7 @@
 
                 mockMutation = jasmine.createSpyObj("mutation", ["invoke"]);
                 mockType = jasmine.createSpyObj("type", ["hasFeature"]);
-                mockType.hasFeature.andReturn(true);
+                mockType.hasFeature.and.returnValue(true);
 
                 capabilities = {
                     mutation: mockMutation,
@@ -85,26 +85,14 @@
                 mockNavigationService.getNavigation.and.returnValue(mockDomainObject);
 
                 mockContext = jasmine.createSpyObj("context", ["getParent"]);
-                mockContext.getParent.andReturn(mockParent);
-
-<<<<<<< HEAD
+                mockContext.getParent.and.returnValue(mockParent);
+
                 mockDomainObject.getId.and.returnValue("test");
                 mockDomainObject.getCapability.and.returnValue(mockContext);
+                mockDomainObject.getModel.and.returnValue({name: 'test object'});
+
                 mockContext.getParent.and.returnValue(mockParent);
                 mockType.hasFeature.and.returnValue(true);
-
-                capabilities = {
-                    mutation: mockMutation,
-                    type: mockType
-                };
-                model = {
-                    composition: ["a", "test", "b"]
-                };
-=======
-                mockDomainObject.getId.andReturn("test");
-                mockDomainObject.getCapability.andReturn(mockContext);
-                mockDomainObject.getModel.andReturn({name: 'test object'});
->>>>>>> cdb8652d
 
                 actionContext = { domainObject: mockDomainObject };
 
@@ -129,73 +117,9 @@
                 );
 
                 action.perform();
-<<<<<<< HEAD
-                mutator = mockMutation.invoke.calls.mostRecent().args[0];
-                result = mutator(model);
-=======
->>>>>>> cdb8652d
 
                 expect(mockDialogService.showBlockingMessage).toHaveBeenCalled();
 
-<<<<<<< HEAD
-                // Simulate mutate's behavior (remove can either return a
-                // new model or modify this one in-place)
-                result = result || model;
-
-                // Should have removed "test" - that was our
-                // mock domain object's id.
-                expect(result.composition).toEqual(["a", "b"]);
-            });
-
-            it("removes parent of object currently navigated to", function () {
-                // Navigates to child object
-                mockNavigationService.getNavigation.and.returnValue(mockChildObject);
-
-                // Test is id of object being removed
-                // Child object has different id
-                mockDomainObject.getId.and.returnValue("test");
-                mockChildObject.getId.and.returnValue("not test");
-
-                // Sets context for the child and domainObject
-                mockDomainObject.getCapability.and.returnValue(mockContext);
-                mockChildObject.getCapability.and.returnValue(mockChildContext);
-
-                // Parents of child and domainObject are set
-                mockContext.getParent.and.returnValue(mockParent);
-                mockChildContext.getParent.and.returnValue(mockDomainObject);
-
-                mockType.hasFeature.and.returnValue(true);
-
-                action.perform();
-
-                // Expects navigation to parent of domainObject (removed object)
-                expect(mockNavigationService.setNavigation).toHaveBeenCalledWith(mockParent);
-            });
-
-            it("checks if removing object not in ascendent path (reaches ROOT)", function () {
-                // Navigates to grandchild of ROOT
-                mockNavigationService.getNavigation.and.returnValue(mockGrandchildObject);
-
-                // domainObject (grandparent) is set as ROOT, child and grandchild
-                // are set objects not being removed
-                mockDomainObject.getId.and.returnValue("test 1");
-                mockRootObject.getId.and.returnValue("ROOT");
-                mockChildObject.getId.and.returnValue("not test 2");
-                mockGrandchildObject.getId.and.returnValue("not test 3");
-
-                // Sets context for the grandchild, child, and domainObject
-                mockRootObject.getCapability.and.returnValue(mockRootContext);
-                mockChildObject.getCapability.and.returnValue(mockChildContext);
-                mockGrandchildObject.getCapability.and.returnValue(mockGrandchildContext);
-
-                // Parents of grandchild and child are set
-                mockChildContext.getParent.and.returnValue(mockRootObject);
-                mockGrandchildContext.getParent.and.returnValue(mockChildObject);
-
-                mockType.hasFeature.and.returnValue(true);
-
-                action.perform();
-=======
                 // Also check that no mutation happens at this point
                 expect(mockParent.useCapability).not.toHaveBeenCalledWith("mutation", jasmine.any(Function));
             });
@@ -234,12 +158,12 @@
                     mockGrandchildContext = jasmine.createSpyObj("context", ["getParent"]);
                     mockRootContext = jasmine.createSpyObj("context", ["getParent"]);
 
-                    mockDialogService.showBlockingMessage.andReturn(mockDialogHandle);
+                    mockDialogService.showBlockingMessage.and.returnValue(mockDialogHandle);
                 });
 
                 it("mutates the parent when performed", function () {
                     action.perform();
-                    mockDialogService.showBlockingMessage.mostRecentCall.args[0]
+                    mockDialogService.showBlockingMessage.calls.mostRecent().args[0]
                         .primaryOption.callback();
 
                     expect(mockMutation.invoke)
@@ -250,10 +174,10 @@
                     var mutator, result;
 
                     action.perform();
-                    mockDialogService.showBlockingMessage.mostRecentCall.args[0]
-                        .primaryOption.callback();
-
-                    mutator = mockMutation.invoke.mostRecentCall.args[0];
+                    mockDialogService.showBlockingMessage.calls.mostRecent().args[0]
+                        .primaryOption.callback();
+
+                    mutator = mockMutation.invoke.calls.mostRecent().args[0];
                     result = mutator(model);
 
                     // Should not have cancelled the mutation
@@ -270,25 +194,25 @@
 
                 it("removes parent of object currently navigated to", function () {
                     // Navigates to child object
-                    mockNavigationService.getNavigation.andReturn(mockChildObject);
+                    mockNavigationService.getNavigation.and.returnValue(mockChildObject);
 
                     // Test is id of object being removed
                     // Child object has different id
-                    mockDomainObject.getId.andReturn("test");
-                    mockChildObject.getId.andReturn("not test");
+                    mockDomainObject.getId.and.returnValue("test");
+                    mockChildObject.getId.and.returnValue("not test");
 
                     // Sets context for the child and domainObject
-                    mockDomainObject.getCapability.andReturn(mockContext);
-                    mockChildObject.getCapability.andReturn(mockChildContext);
+                    mockDomainObject.getCapability.and.returnValue(mockContext);
+                    mockChildObject.getCapability.and.returnValue(mockChildContext);
 
                     // Parents of child and domainObject are set
-                    mockContext.getParent.andReturn(mockParent);
-                    mockChildContext.getParent.andReturn(mockDomainObject);
-
-                    mockType.hasFeature.andReturn(true);
-
-                    action.perform();
-                    mockDialogService.showBlockingMessage.mostRecentCall.args[0]
+                    mockContext.getParent.and.returnValue(mockParent);
+                    mockChildContext.getParent.and.returnValue(mockDomainObject);
+
+                    mockType.hasFeature.and.returnValue(true);
+
+                    action.perform();
+                    mockDialogService.showBlockingMessage.calls.mostRecent().args[0]
                         .primaryOption.callback();
 
                     // Expects navigation to parent of domainObject (removed object)
@@ -297,34 +221,33 @@
 
                 it("checks if removing object not in ascendent path (reaches ROOT)", function () {
                     // Navigates to grandchild of ROOT
-                    mockNavigationService.getNavigation.andReturn(mockGrandchildObject);
+                    mockNavigationService.getNavigation.and.returnValue(mockGrandchildObject);
 
                     // domainObject (grandparent) is set as ROOT, child and grandchild
                     // are set objects not being removed
-                    mockDomainObject.getId.andReturn("test 1");
-                    mockRootObject.getId.andReturn("ROOT");
-                    mockChildObject.getId.andReturn("not test 2");
-                    mockGrandchildObject.getId.andReturn("not test 3");
+                    mockDomainObject.getId.and.returnValue("test 1");
+                    mockRootObject.getId.and.returnValue("ROOT");
+                    mockChildObject.getId.and.returnValue("not test 2");
+                    mockGrandchildObject.getId.and.returnValue("not test 3");
 
                     // Sets context for the grandchild, child, and domainObject
-                    mockRootObject.getCapability.andReturn(mockRootContext);
-                    mockChildObject.getCapability.andReturn(mockChildContext);
-                    mockGrandchildObject.getCapability.andReturn(mockGrandchildContext);
+                    mockRootObject.getCapability.and.returnValue(mockRootContext);
+                    mockChildObject.getCapability.and.returnValue(mockChildContext);
+                    mockGrandchildObject.getCapability.and.returnValue(mockGrandchildContext);
 
                     // Parents of grandchild and child are set
-                    mockChildContext.getParent.andReturn(mockRootObject);
-                    mockGrandchildContext.getParent.andReturn(mockChildObject);
-
-                    mockType.hasFeature.andReturn(true);
-
-                    action.perform();
-                    mockDialogService.showBlockingMessage.mostRecentCall.args[0]
+                    mockChildContext.getParent.and.returnValue(mockRootObject);
+                    mockGrandchildContext.getParent.and.returnValue(mockChildObject);
+
+                    mockType.hasFeature.and.returnValue(true);
+
+                    action.perform();
+                    mockDialogService.showBlockingMessage.calls.mostRecent().args[0]
                         .primaryOption.callback();
 
                     // Expects no navigation to occur
                     expect(mockNavigationService.setNavigation).not.toHaveBeenCalled();
                 });
->>>>>>> cdb8652d
 
             });
         });

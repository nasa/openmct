/*****************************************************************************
 * Open MCT, Copyright (c) 2014-2018, United States Government
 * as represented by the Administrator of the National Aeronautics and Space
 * Administration. All rights reserved.
 *
 * Open MCT is licensed under the Apache License, Version 2.0 (the
 * "License"); you may not use this file except in compliance with the License.
 * You may obtain a copy of the License at
 * http://www.apache.org/licenses/LICENSE-2.0.
 *
 * Unless required by applicable law or agreed to in writing, software
 * distributed under the License is distributed on an "AS IS" BASIS, WITHOUT
 * WARRANTIES OR CONDITIONS OF ANY KIND, either express or implied. See the
 * License for the specific language governing permissions and limitations
 * under the License.
 *
 * Open MCT includes source code licensed under additional open source
 * licenses. See the Open Source Licenses file (LICENSES.md) included with
 * this source code distribution or the Licensing information page available
 * at runtime from the About dialog for additional information.
 *****************************************************************************/

define(
    [],
    function () {

        /**
         * Tracks selection state for editable views. Selection is
         * implemented such that (from the toolbar's perspective)
         * up to two objects can be "selected" at any given time:
         *
         * * The view proxy (see the `proxy` method), which provides
         *   an interface for interacting with the view itself (e.g.
         *   for buttons like "Add")
         * * The selection, for single selected elements within the
         *   view.
         *
         * @memberof platform/commonUI/edit
         * @constructor
         */
        function EditToolbarSelection($scope, openmct) {
            this.selection = [{}];
            this.selecting = false;
            this.selectedObj = undefined;
            this.openmct = openmct;
            var self = this;

            function setSelection(selection) {
                var selected = selection[0];

                if (selected && selected.context.toolbar) {
                    self.select(selected.context.toolbar);
                } else {
                    self.deselect();
                }

                if (selected && selected.context.viewProxy) {
                    self.proxy(selected.context.viewProxy);
                }

<<<<<<< HEAD
            }.bind(this));
=======
                setTimeout(function () {
                    $scope.$apply();
                });
            }

            $scope.$on("$destroy", function () {
                self.openmct.selection.off('change', setSelection);
            });

            this.openmct.selection.on('change', setSelection);
            setSelection(this.openmct.selection.get());
>>>>>>> e19ce4ac
        }

        /**
         * Check if an object is currently selected.
         * @param {*} obj the object to check for selection
         * @returns {boolean} true if selected, otherwise false
         */
        EditToolbarSelection.prototype.selected = function (obj) {
            return (obj === this.selectedObj) || (obj === this.selection[0]);
        };

        /**
         * Select an object.
         * @param obj the object to select
         * @returns {boolean} true if selection changed
         */
        EditToolbarSelection.prototype.select = function (obj) {
            // Proxy is always selected
            if (obj === this.selection[0]) {
                return false;
            }

            // Clear any existing selection
            this.deselect();

            // Note the current selection state
            this.selectedObj = obj;
            this.selecting = true;

            // Add the selection
            this.selection.push(obj);
        };

        /**
         * Clear the current selection.
         * @returns {boolean} true if selection changed
         */
        EditToolbarSelection.prototype.deselect = function () {
            // Nothing to do if we don't have a selected object
            if (this.selecting) {
                // Clear state tracking
                this.selecting = false;
                this.selectedObj = undefined;

                // Remove the selection
                this.selection.pop();

                return true;
            }
            return false;
        };

        /**
         * Get the currently-selected object.
         * @returns the currently selected object
         */
        EditToolbarSelection.prototype.get = function () {
            return this.selectedObj;
        };

        /**
         * Get/set the view proxy (for toolbar actions taken upon
         * the view itself.)
         * @param [proxy] the view proxy (if setting)
         * @returns the current view proxy
         */
        EditToolbarSelection.prototype.proxy = function (p) {
            if (arguments.length > 0) {
                this.selection[0] = p;
            }
            return this.selection[0];
        };

        /**
         * Get an array containing all selections, including the
         * selection proxy. It is generally not advisable to
         * mutate this array directly.
         * @returns {Array} all selections
         */
        EditToolbarSelection.prototype.all = function () {
            return this.selection;
        };

        return EditToolbarSelection;
    }
);<|MERGE_RESOLUTION|>--- conflicted
+++ resolved
@@ -58,9 +58,6 @@
                     self.proxy(selected.context.viewProxy);
                 }
 
-<<<<<<< HEAD
-            }.bind(this));
-=======
                 setTimeout(function () {
                     $scope.$apply();
                 });
@@ -72,7 +69,6 @@
 
             this.openmct.selection.on('change', setSelection);
             setSelection(this.openmct.selection.get());
->>>>>>> e19ce4ac
         }
 
         /**

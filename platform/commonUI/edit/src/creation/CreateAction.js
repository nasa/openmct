--- conflicted
+++ resolved
@@ -67,21 +67,12 @@
                 openmct = this.openmct,
                 newObject;
 
-            function onSave() {
-<<<<<<< HEAD
-                return openmct.editor.save();
-=======
-                // openmct.editor.save();
->>>>>>> 0e30fba7
+            function onCancel() {
+                openmct.editor.cancel();
             }
 
-            function onCancel() {
-                openmct.editor.cancel();
-                throw "Creation of object cancelled";
-            }
-
-            function navigateAndEdit() {
-                let objectPath = newObject.getCapability('context').getPath(),
+            function navigateAndEdit(object) {
+                let objectPath = object.getCapability('context').getPath(),
                     url = '#/browse/' + objectPath
                         .map(function (o) {
                             return o && openmct.objects.makeKeyString(o.getId())
@@ -98,14 +89,7 @@
             newObject = this.parent.useCapability('instantiation', newModel);
 
             openmct.editor.edit();
-<<<<<<< HEAD
-            newObject.getCapability("action").perform("save-as")
-                .then(onSave, onCancel)
-                .then(navigateAndEdit);
-
-=======
-            newObject.getCapability("action").perform("save-as").then(onSave, onCancel);
->>>>>>> 0e30fba7
+            newObject.getCapability("action").perform("save-as").then(navigateAndEdit, onCancel);
             // TODO: support editing object without saving object first.
             // Which means we have to toggle createwizard afterwards.  For now,
             // We will disable this.

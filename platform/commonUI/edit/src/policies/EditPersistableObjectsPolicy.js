--- conflicted
+++ resolved
@@ -44,15 +44,8 @@
             // is also invoked during the create process which should be allowed,
             // because it may be saved elsewhere
             if ((key === 'edit' && category === 'view-control') || key === 'properties') {
-<<<<<<< HEAD
-                identifier = objectUtils.parseKeyString(domainObject.getId());
-                provider = this.openmct.objects.getProvider(identifier);
-
-                return provider.save !== undefined;
-=======
                 let newStyleObject = objectUtils.toNewFormat(domainObject, domainObject.getId());
                 return this.openmct.objects.isPersistable(newStyleObject);
->>>>>>> e667b22b
             }
 
             return true;

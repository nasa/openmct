/*****************************************************************************
 * Open MCT, Copyright (c) 2014-2018, United States Government
 * as represented by the Administrator of the National Aeronautics and Space
 * Administration. All rights reserved.
 *
 * Open MCT is licensed under the Apache License, Version 2.0 (the
 * "License"); you may not use this file except in compliance with the License.
 * You may obtain a copy of the License at
 * http://www.apache.org/licenses/LICENSE-2.0.
 *
 * Unless required by applicable law or agreed to in writing, software
 * distributed under the License is distributed on an "AS IS" BASIS, WITHOUT
 * WARRANTIES OR CONDITIONS OF ANY KIND, either express or implied. See the
 * License for the specific language governing permissions and limitations
 * under the License.
 *
 * Open MCT includes source code licensed under additional open source
 * licenses. See the Open Source Licenses file (LICENSES.md) included with
 * this source code distribution or the Licensing information page available
 * at runtime from the About dialog for additional information.
 *****************************************************************************/

define(
    ['../src/AboutController'],
    function (AboutController) {

        describe("The About controller", function () {
            let testVersions;
            let mockWindow;
            let controller;

            beforeEach(function () {
                testVersions = [
                    {
                        name: "Some name",
                        value: "1.2.3"
                    },
                    {
                        name: "Some other name",
                        value: "3.2.1"
                    }
                ];
                mockWindow = jasmine.createSpyObj("$window", ["open"]);
                controller = new AboutController(testVersions, mockWindow);
            });

            it("exposes version information", function () {
                // This will be injected, so it should just give back
                // what it got in.
                expect(controller.versions()).toEqual(testVersions);
            });

            it("opens license information in a window", function () {
                //Verify precondition
                expect(mockWindow.open).not.toHaveBeenCalled();
                controller.openLicenses();
                expect(mockWindow.open).toHaveBeenCalledWith("#/licenses");
            });
<<<<<<< HEAD
=======

>>>>>>> b76d4b76
        });

    }
);<|MERGE_RESOLUTION|>--- conflicted
+++ resolved
@@ -56,10 +56,6 @@
                 controller.openLicenses();
                 expect(mockWindow.open).toHaveBeenCalledWith("#/licenses");
             });
-<<<<<<< HEAD
-=======
-
->>>>>>> b76d4b76
         });
 
     }

--- conflicted
+++ resolved
@@ -401,10 +401,7 @@
                 {
                     "key": "mctTree",
                     "implementation": MCTTree,
-<<<<<<< HEAD
                     "depends": ['gestureService', 'openmct']
-=======
-                    "depends": ['gestureService']
                 },
                 {
                     "key": "mctPreview",
@@ -430,7 +427,6 @@
                       "$rootScope"
                     ],
                     "priority": "preferred"
->>>>>>> 07fb20c3
                 }
             ],
             "constants": [

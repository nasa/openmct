--- conflicted
+++ resolved
@@ -48,12 +48,9 @@
     "./src/directives/MCTSplitPane",
     "./src/directives/MCTSplitter",
     "./src/directives/MCTTree",
-<<<<<<< HEAD
     "./src/directives/MCTIndicators",
-=======
     "./src/directives/MCTPreview",
     "./src/actions/MCTPreviewAction",
->>>>>>> eaa95144
     "./src/filters/ReverseFilter",
     "text!./res/templates/bottombar.html",
     "text!./res/templates/controls/action-button.html",
@@ -104,12 +101,9 @@
     MCTSplitPane,
     MCTSplitter,
     MCTTree,
-<<<<<<< HEAD
     MCTIndicators,
-=======
     MCTPreview,
     MCTPreviewAction,
->>>>>>> eaa95144
     ReverseFilter,
     bottombarTemplate,
     actionButtonTemplate,
@@ -400,15 +394,12 @@
                 {
                     "key": "mctTree",
                     "implementation": MCTTree,
-<<<<<<< HEAD
-                    "depends": ['gestureService']
+                    "depends": ['gestureService', 'openmct']
                 },
                 {
                     "key": "mctIndicators",
                     "implementation": MCTIndicators,
                     "depends": ['openmct']
-=======
-                    "depends": ['gestureService', 'openmct']
                 },
                 {
                     "key": "mctPreview",
@@ -434,7 +425,6 @@
                       "$rootScope"
                     ],
                     "priority": "preferred"
->>>>>>> eaa95144
                 }
             ],
             "constants": [

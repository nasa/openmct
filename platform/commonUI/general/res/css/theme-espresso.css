--- conflicted
+++ resolved
@@ -92,7 +92,7 @@
  * this source code distribution or the Licensing information page available
  * at runtime from the About dialog for additional information.
  *****************************************************************************/
-/* line 5, ../../../../../../../../../../Library/Ruby/Gems/2.0.0/gems/compass-core-1.0.3/stylesheets/compass/reset/_utilities.scss */
+/* line 5, ../../../../../../../.rvm/gems/ruby-2.2.1/gems/compass-core-1.0.3/stylesheets/compass/reset/_utilities.scss */
 html, body, div, span, applet, object, iframe,
 h1, h2, h3, h4, h5, h6, p, blockquote, pre,
 a, abbr, acronym, address, big, cite, code,
@@ -113,38 +113,38 @@
   font-size: 100%;
   vertical-align: baseline; }
 
-/* line 22, ../../../../../../../../../../Library/Ruby/Gems/2.0.0/gems/compass-core-1.0.3/stylesheets/compass/reset/_utilities.scss */
+/* line 22, ../../../../../../../.rvm/gems/ruby-2.2.1/gems/compass-core-1.0.3/stylesheets/compass/reset/_utilities.scss */
 html {
   line-height: 1; }
 
-/* line 24, ../../../../../../../../../../Library/Ruby/Gems/2.0.0/gems/compass-core-1.0.3/stylesheets/compass/reset/_utilities.scss */
+/* line 24, ../../../../../../../.rvm/gems/ruby-2.2.1/gems/compass-core-1.0.3/stylesheets/compass/reset/_utilities.scss */
 ol, ul {
   list-style: none; }
 
-/* line 26, ../../../../../../../../../../Library/Ruby/Gems/2.0.0/gems/compass-core-1.0.3/stylesheets/compass/reset/_utilities.scss */
+/* line 26, ../../../../../../../.rvm/gems/ruby-2.2.1/gems/compass-core-1.0.3/stylesheets/compass/reset/_utilities.scss */
 table {
   border-collapse: collapse;
   border-spacing: 0; }
 
-/* line 28, ../../../../../../../../../../Library/Ruby/Gems/2.0.0/gems/compass-core-1.0.3/stylesheets/compass/reset/_utilities.scss */
+/* line 28, ../../../../../../../.rvm/gems/ruby-2.2.1/gems/compass-core-1.0.3/stylesheets/compass/reset/_utilities.scss */
 caption, th, td {
   text-align: left;
   font-weight: normal;
   vertical-align: middle; }
 
-/* line 30, ../../../../../../../../../../Library/Ruby/Gems/2.0.0/gems/compass-core-1.0.3/stylesheets/compass/reset/_utilities.scss */
+/* line 30, ../../../../../../../.rvm/gems/ruby-2.2.1/gems/compass-core-1.0.3/stylesheets/compass/reset/_utilities.scss */
 q, blockquote {
   quotes: none; }
-  /* line 103, ../../../../../../../../../../Library/Ruby/Gems/2.0.0/gems/compass-core-1.0.3/stylesheets/compass/reset/_utilities.scss */
+  /* line 103, ../../../../../../../.rvm/gems/ruby-2.2.1/gems/compass-core-1.0.3/stylesheets/compass/reset/_utilities.scss */
   q:before, q:after, blockquote:before, blockquote:after {
     content: "";
     content: none; }
 
-/* line 32, ../../../../../../../../../../Library/Ruby/Gems/2.0.0/gems/compass-core-1.0.3/stylesheets/compass/reset/_utilities.scss */
+/* line 32, ../../../../../../../.rvm/gems/ruby-2.2.1/gems/compass-core-1.0.3/stylesheets/compass/reset/_utilities.scss */
 a img {
   border: none; }
 
-/* line 116, ../../../../../../../../../../Library/Ruby/Gems/2.0.0/gems/compass-core-1.0.3/stylesheets/compass/reset/_utilities.scss */
+/* line 116, ../../../../../../../.rvm/gems/ruby-2.2.1/gems/compass-core-1.0.3/stylesheets/compass/reset/_utilities.scss */
 article, aside, details, figcaption, figure, footer, header, hgroup, main, menu, nav, section, summary {
   display: block; }
 
@@ -2528,12 +2528,8 @@
         -webkit-box-sizing: border-box;
         box-sizing: border-box;
         border-top: 1px solid #737373;
-<<<<<<< HEAD
         color: #d9d9d9;
-        line-height: 1.4rem;
-=======
         line-height: 1.5rem;
->>>>>>> 7e89c138
         padding: 3px 10px 3px 30px;
         white-space: nowrap; }
         /* line 46, ../sass/controls/_menus.scss */

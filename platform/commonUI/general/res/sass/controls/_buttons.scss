/*****************************************************************************
 * Open MCT Web, Copyright (c) 2014-2015, United States Government
 * as represented by the Administrator of the National Aeronautics and Space
 * Administration. All rights reserved.
 *
 * Open MCT Web is licensed under the Apache License, Version 2.0 (the
 * "License"); you may not use this file except in compliance with the License.
 * You may obtain a copy of the License at
 * http://www.apache.org/licenses/LICENSE-2.0.
 *
 * Unless required by applicable law or agreed to in writing, software
 * distributed under the License is distributed on an "AS IS" BASIS, WITHOUT
 * WARRANTIES OR CONDITIONS OF ANY KIND, either express or implied. See the
 * License for the specific language governing permissions and limitations
 * under the License.
 *
 * Open MCT Web includes source code licensed under additional open source
 * licenses. See the Open Source Licenses file (LICENSES.md) included with
 * this source code distribution or the Licensing information page available
 * at runtime from the About dialog for additional information.
 *****************************************************************************/
$baseRatio: 1.5;
$pad: $interiorMargin * $baseRatio;

<<<<<<< HEAD
/******* LAYOUT AND SIZING */
.btn,
.l-btn {
	@include user-select(none);
	//line-height: 1.5em; // Was 1.25em
	line-height: 150%;
	padding: 0 $pad;
	text-decoration: none;
	&.lg,
	&.create-btn {
		$h: $ueTopBarH; // - $interiorMargin;
		height: $h;
		line-height: $h - 2;
		//padding: 0 $pad * 6 0 $pad;
		padding: 0 $pad * 3;
	}
	&.create-btn {
		&:before {
			content:"+";
			font-family: symbolsfont;
			font-size: 0.8em;
		}
		.menu {
			margin-left: $pad * -1;
		}
		>.ui-symbol {
			//font-size: 1.1em; // Normalizing for new icomoon symbols font
		}
	}
	&.sm {
		padding: 0 $pad / $baseRatio;
	}
	&.vsm {
		padding: 0 ($pad / $baseRatio) / 2;
	}
}

/*********************************** STYLE STYLES */
.btn,
=======
>>>>>>> 54334a89
.s-btn {
    @include box-sizing(border-box);
    @include user-select(none);
    cursor: pointer;
    text-decoration: none;
    height: $btnStdH;
    line-height: $btnStdH;
    padding: 0 $pad;
    font-size: 0.7rem;

    .icon {
        font-size: 0.8rem;
        color: $colorKey;
    }

    .title-label {
        vertical-align: top;
    }

	&.lg {
		font-size: 1rem;
	}

    &.sm {
        padding: 0 $pad / $baseRatio;
    }

    &.vsm {
        padding: 0 ($pad / $baseRatio) / 2;
    }

    &.major {
        $bg: $colorBtnMajorBg;
        $hc: lighten($bg, 10%);
        @include btnSubtle($bg, $hc, $colorBtnMajorFg, $colorBtnMajorFg);
    }

    &:not(.major) {
        // bg, bgHov, fg, ic
        @include btnSubtle($colorBtnBg, $colorKey, $colorBtnFg, $colorBtnIcon);
    }
    &.pause-play {

    }

    &.pause-play {
        .icon:before {
            content: "\0000F1";
        }
        &.paused {
            @include btnSubtle($colorPausedBg, pushBack($colorPausedBg, 10%), $colorPausedFg, $colorPausedFg);
            .icon {
                @include pulse(1000ms);
                :before {
                    content: "\0000EF";
                }
            }
        }
    }

    &.show-thumbs {
        .icon:before {
            content: "\000039";
        }
    }
}

.l-btn-set {
    // Buttons that have a very tight conceptual grouping - no internal space between them.
    // Structure: .btn-set > mct-representation class=first|last > .s-btn
    //@include test(red);
    font-size: 0; // Remove space between s-btn elements due to white space in markup

    .s-btn {
        @include border-radius(0);
        margin-left: 1px;
    }

    .first {
        .s-btn {
            @include border-left-radius($controlCr);
            margin-left: 0;
        }
    }

    .last {
        .s-btn {
            @include border-right-radius($controlCr);
        }
    }
}

.paused {
    &:not(.s-btn) {
        border-color: $colorPausedBg !important;
        color: $colorPausedBg !important;
    }
}
<|MERGE_RESOLUTION|>--- conflicted
+++ resolved
@@ -22,48 +22,6 @@
 $baseRatio: 1.5;
 $pad: $interiorMargin * $baseRatio;
 
-<<<<<<< HEAD
-/******* LAYOUT AND SIZING */
-.btn,
-.l-btn {
-	@include user-select(none);
-	//line-height: 1.5em; // Was 1.25em
-	line-height: 150%;
-	padding: 0 $pad;
-	text-decoration: none;
-	&.lg,
-	&.create-btn {
-		$h: $ueTopBarH; // - $interiorMargin;
-		height: $h;
-		line-height: $h - 2;
-		//padding: 0 $pad * 6 0 $pad;
-		padding: 0 $pad * 3;
-	}
-	&.create-btn {
-		&:before {
-			content:"+";
-			font-family: symbolsfont;
-			font-size: 0.8em;
-		}
-		.menu {
-			margin-left: $pad * -1;
-		}
-		>.ui-symbol {
-			//font-size: 1.1em; // Normalizing for new icomoon symbols font
-		}
-	}
-	&.sm {
-		padding: 0 $pad / $baseRatio;
-	}
-	&.vsm {
-		padding: 0 ($pad / $baseRatio) / 2;
-	}
-}
-
-/*********************************** STYLE STYLES */
-.btn,
-=======
->>>>>>> 54334a89
 .s-btn {
     @include box-sizing(border-box);
     @include user-select(none);

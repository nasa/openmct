--- conflicted
+++ resolved
@@ -285,13 +285,14 @@
 .select {
     @include btnSubtle($bg: $colorSelectBg);
     @extend .icon-arrow-down; // Context arrow
-    //@if $shdwBtns != none { margin: 0 0 2px 0; } // Needed to avoid dropshadow from being clipped by parent containers
+    @if $shdwBtns != none {
+        margin: 0 0 2px 0; // Needed to avoid dropshadow from being clipped by parent containers
+    }
     display: inline-block;
     padding: 0 $interiorMargin;
     overflow: hidden;
     position: relative;
-    height: $btnStdH;
-    line-height: $btnStdH;
+    line-height: $formInputH;
     select {
         @include appearance(none);
         box-sizing: border-box;
@@ -306,13 +307,12 @@
         }
     }
     &:before {
-        @include transform(translateY(-50%));
-        color: rgba($colorInvokeMenu, percentToDecimal($contrastInvokeMenuPercent));
+        //@include contextArrow();
+        pointer-events: none;
+        color: rgba($colorSelectFg, percentToDecimal($contrastInvokeMenuPercent));
         display: block;
-        pointer-events: none;
         position: absolute;
-        right: $interiorMargin;
-        top: 50%;
+        right: $interiorMargin; top: 0;
     }
 }
 
@@ -704,33 +704,6 @@
     }
 }
 
-<<<<<<< HEAD
-.view-switcher,
-.t-btn-view-large {
-    @include trans-prop-nice-fade($controlFadeMs);
-}
-
-.view-control {
-    @extend .icon-arrow-right;
-    cursor: pointer;
-    font-size: 0.75em;
-    &:before {
-        position: absolute;
-        @include trans-prop-nice(transform, 100ms);
-        @include transform-origin(center);
-    }
-    &.expanded:before {
-        @include transform(rotate(90deg));
-    }
-}
-
-.grippy {
-    @extend .icon-grippy;
-    cursor: move;
-}
-
-=======
->>>>>>> e205bf1f
 /******************************************************** BROWSER ELEMENTS */
 body.desktop {
     ::-webkit-scrollbar {

--- conflicted
+++ resolved
@@ -142,7 +142,6 @@
 
 }
 
-<<<<<<< HEAD
 .local-controls-flyout {
 
 }
@@ -166,9 +165,6 @@
 .h-local-controls {
     // An explicit outer holder for controls. Typically placed in upper right.
     align-items: center;
-=======
-.s-local-controls {
->>>>>>> 07fb20c3
     font-size: 0.7rem;
     display: flex;
     flex-direction: row;
@@ -204,19 +200,6 @@
 .h-local-controls-trans {
     background: rgba($colorTransLucBg, 0.5);
     padding: $interiorMargin;
-}
-
-.has-local-controls {
-    .local-control {
-        @include trans-prop-nice($props: opacity, $dur: 250ms);
-        opacity: 0;
-    }
-    &:hover {
-        .local-control {
-            @include trans-prop-nice($props: opacity, $dur: 10ms);
-            opacity: 1;
-        }
-    }
 }
 
 /******************************************************** VIEW CONTROLS */

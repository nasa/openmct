/*****************************************************************************
 * Open MCT, Copyright (c) 2014-2018, United States Government
 * as represented by the Administrator of the National Aeronautics and Space
 * Administration. All rights reserved.
 *
 * Open MCT is licensed under the Apache License, Version 2.0 (the
 * "License"); you may not use this file except in compliance with the License.
 * You may obtain a copy of the License at
 * http://www.apache.org/licenses/LICENSE-2.0.
 *
 * Unless required by applicable law or agreed to in writing, software
 * distributed under the License is distributed on an "AS IS" BASIS, WITHOUT
 * WARRANTIES OR CONDITIONS OF ANY KIND, either express or implied. See the
 * License for the specific language governing permissions and limitations
 * under the License.
 *
 * Open MCT includes source code licensed under additional open source
 * licenses. See the Open Source Licenses file (LICENSES.md) included with
 * this source code distribution or the Licensing information page available
 * at runtime from the About dialog for additional information.
 *****************************************************************************/

.accordion {
    $accordionHeadH: 18px;
    margin-top: $interiorMargin;
    &:first-child {
        margin-top: 0;
    }
    .accordion-head {
        $op: 0.2;
        border-radius: $basicCr * 0.75;
        box-sizing: border-box;
        background: rgba($colorBodyFg, $op);
        cursor: pointer;
        font-size: 0.75em;
        line-height: $accordionHeadH;
        margin-bottom: $interiorMargin;
        padding: 0 $interiorMargin;
        position: absolute;
        top: 0;
        right: 0;
        bottom: auto;
        left: 0;
        width: auto;
        height: $accordionHeadH;
        text-transform: uppercase;
        &:hover {
            background: rgba($colorBodyFg, $op * 2);
        }
        &:after {
            content: "^";
            display: block;
            font-family: 'symbolsfont';
            font-size: 0.9em;
            position: absolute;
            right: $interiorMargin;
            text-transform: none;
            top: 0;
        }
        &:not(.expanded):after {
            content: "v";
        }
    }
    .accordion-contents {
        position: absolute;
        top: $accordionHeadH + $interiorMargin;
        right: 0;
        bottom: 0;
        left: 0;
        overflow-y: auto;
        overflow-x: hidden;
    }
}

// Hyperlink objects
.s-hyperlink {
    .label {
        font-size: 0.8rem !important;
    }
    &:not(.s-button) {
        color: $colorKey;
        &:hover { color: $colorKeyHov; }
    }
}

.s-icon-button {
    // Clickable icon elements that have hover
    @extend .ui-symbol;
    color: $colorClickIcon;
    &:hover {
        color: $colorClickIconHov;
    }
}

.s-toggle-icon {
    // Has default (in-active) and .active states
    @extend .s-icon-button;
    color: $colorToggleIcon;
    &:hover { color: rgba($colorToggleIconHov, 0.5); }
    &.active { color: $colorToggleIconActive; }
}

.l-composite-control {
    vertical-align: middle;
    &:not(.l-inline) {
        margin-bottom: $interiorMargin;
    }
    &.l-inline {
        display: inline-block;
    }
    &.l-checkbox {
        .composite-control-label {
            line-height: 18px;
        }
    }
}

.l-control-group {
    // Buttons that have a conceptual grouping - internal space between, and a divider between groups.
    box-sizing: border-box;
    border-left: 1px solid $colorInteriorBorder;
    display: inline-block;
    padding: 0 $interiorMargin;
    position: relative;
    &:first-child {
        border-left: none;
        padding-left: 0;
    }
}

.l-local-controls {
    // Control shown when hovering over an object, like plots and imagery
    // Default position is upper right
    $p: $interiorMargin;
    position: absolute;
    top: $p; right: $p; bottom: auto;
    text-align: right;
    z-index: 5;
}

.s-local-controls {
    @include trans-prop-nice(opacity);
    font-size: 0.7rem;
    &.s-wrapper-transluc {
        // Semi-opaque wrapper to visually distinguish a control
        // from the background
        background: rgba($colorTransLucBg, 0.7);
        box-sizing: border-box;
        border-radius: $controlCr;
    }
}

/******************************************************** VIEW CONTROLS */
// Expand/collapse > and v arrows, used in tree and plot legend
// Moved this over from a tree-only context 5/18/17

.view-control {
    @extend .ui-symbol;
    cursor: pointer;
    height: 1em; width: 1em;
    line-height: inherit;
    &:before {
        position: absolute;
        @include trans-prop-nice(transform, 100ms);
        content: $glyph-icon-arrow-right;
        @include transform-origin(center);
    }
    &.expanded:before {
        @include transform(rotate(90deg));
    }
}

/******************************************************** CUSTOM CHECKBOXES */
label.checkbox.custom,
label.radio.custom {
    $bg: pullForward($colorBodyBg, 10%);
    $d: $formRowCtrlsH;
    cursor: pointer;
    display: inline-block;
    line-height: 120%;
    margin-right: $interiorMargin * 4;
    padding-left: $d + $interiorMargin;
    position: relative;
    em {
        color: $colorBodyFg;
        display: inline-block;
        height: $d;
        width: $d;
        &:before {
            border-radius: $basicCr * .75;
            background: $bg;
            box-shadow: inset rgba(black, 0.4) 0 1px 2px;
            box-sizing: border-box;
            content: "";
            font-family: 'symbolsfont';
            font-size: 0.7em;
            display: inline-block;
            height: $d;
            width: $d;
            left: 0;
            top: 0;
            position: absolute;
            text-align: center;
        }
    }
    &.no-text {
        overflow: hidden;
        margin-right: 0;
        padding-left: 0;
        height: $d;
        width: $d;
        em {
            overflow: hidden;
        }
    }
    input {
        display: none;
        &:checked ~ em:before {
            background: $colorCheck;
            color: lighten($colorCheck, 50%);
        }
    }
}

label.checkbox.custom input:checked ~ em:before { content: $glyph-icon-check; }
label.radio.custom input:checked ~ em:before { content: $glyph-icon-bullet; }

.s-menu-button label.checkbox.custom {
    margin-left: 5px;
}

.item .checkbox {
    &.checked label {
        box-shadow: none;
        border-bottom: none;
    }
}

label.form-control.checkbox {
    input {
        margin-right: $interiorMargin;
        vertical-align: top;
    }
}

/******************************************************** PLACEHOLDERS */
input[type="text"],
input[type="search"],
textarea {
    @include placeholder {
        color: rgba($colorInputFg, 0.4);
        font-style: italic;
    }
}

/******************************************************** INPUTS */
%input-base {
    @include input-base();
}

input[type="text"],
input[type="search"],
input[type="number"] {
    @include nice-input();
    vertical-align: baseline;
    padding: $inputTextPTopBtm $inputTextPLeftRight;
    &.numeric {
        text-align: right;
    }
}

.l-input-sm {
    input[type="text"],
    input[type="search"],
    input[type="number"] {
        width: 50px !important;
    }
}

.l-input-lg input[type="text"],
input[type="text"].lg {  width: 100% !important; }
.l-input-med input[type="text"],
input[type="text"].med { width: 200px !important; }
input[type="text"].sm, input[type="number"].sm {  width: 50px !important; }
.l-numeric input[type="text"],
input[type="text"].numeric { text-align: right; }

.l-textarea-sm textarea,
textarea.sm { position: relative; height: 50px; }
.l-textarea-med textarea,
textarea.med { position: relative; height: 150px; }
.l-textarea-lg textarea,
textarea.lg { position: relative; height: 300px; }

.input-labeled {
    // Used in toolbar
    margin-left: $interiorMargin;
    label {
        display: inline-block;
        margin-right: $interiorMarginSm;
    }
    &.inline {
        display: inline-block;
    }
    &:first-child {
        margin-left: 0;
    }
}

*[contenteditable].s-input-inline,
input[type="text"].s-input-inline,
.s-input-inline input[type="text"] {
    // A text input or contenteditable element that indicates edit affordance on hover and looks like an input on focus
    @extend %input-base;
    @include trans-prop-nice((padding, box-shadow), 250ms);
    background: none;
    box-shadow: none;
    border: 1px solid transparent;
    min-width: 20px;
    padding-left: 0;
    padding-right: 0;
    &:hover,
    &:focus {
        padding-left: $inputTextPLeftRight;
        padding-right: $inputTextPLeftRight;
    }
    &:hover {
        border-color: rgba($colorBodyFg, 0.2);
    }
    &:focus {
        @include s-input();
        border-color: transparent;
    }
}

/******************************************************** SELECTS */
.select {
    @include btnSubtle($bg: $colorSelectBg);
    @extend .icon-arrow-down; // Context arrow
    display: inline-block;
    padding: 0 $interiorMargin;
    overflow: hidden;
    position: relative;
    select {
        @include appearance(none);
        box-sizing: border-box;
        &:focus { outline: 0; }
        background: none;
        color: $colorSelectFg;
        cursor: pointer;
        border: none !important;
        padding: 4px 25px 2px 0px;
        width: 130%;
        option {
            margin: $interiorMargin 0; // Firefox
        }
    }
    &:before {
        transform: translateY(-50%);
        color: rgba($colorInvokeMenu, percentToDecimal($contrastInvokeMenuPercent));
        display: block;
        pointer-events: none;
        position: absolute;
        right: $interiorMargin;
        top: 50%;
    }
}

/******************************************************** AUTOCOMPLETE */
.autocomplete {
    input {
        width: 226px;
        padding: 5px 0px 5px 7px;
    }
    .icon-arrow-down {
        position: absolute;
        top: 8px;
        left: 210px;
        font-size: 10px;
        cursor: pointer;
    }
    .autocompleteOptions {
        border: 1px solid $colorFormLines;
        border-radius: 5px;
        width: 224px;
        max-height: 170px;
        overflow-y: auto;
        overflow-x: hidden;
        li {
            border: 1px solid $colorFormLines;
            padding: 8px 0px 8px 5px;
            .optionText {
                cursor: pointer;
            }
        }
        .optionPreSelected {
            background-color: $colorInspectorSectionHeaderBg;
            color: $colorInspectorSectionHeaderFg;
        }
    }
}

/******************************************************** OBJECT-HEADER */
.object-header {
    font-size: 1em;

    > .type-icon {
        color: $colorObjHdrIc;
        font-size: 120%;
        float: left;
        margin-right: $interiorMargin;
    }

    .l-elem-wrapper {
        mct-representation {
            // Holds the context-available item
            // Must have min-width to make flex work properly in Safari
            min-width: 0.7em;
        }
    }

    .action {
        margin-right: $interiorMargin;
    }

    .title-label {
        color: $colorObjHdrTxt;
        @include ellipsize();
    }

    .context-available-w {
        z-index: 5;
    }

    .context-available {
        font-size: 0.7em;
        flex: 0 0 1;
    }

    .t-object-alert {
        display: none;
    }
}

/******************************************************** PROGRESS BAR */
@include keyframes(progress) {
    100% { background-position: $progressBarStripeW center; }
}

@mixin bgProgressAnim($c: yellow, $a: 0.1, $d: 20px) {
    @include background-image(linear-gradient(-90deg,
        rgba($c, $a) 0%, transparent 50%,
        transparent 50%, rgba($c, $a) 100%
    ));
    background-position: 0 center;
    background-repeat: repeat-x;
    background-size: $d 40%;
}

.l-progress-bar {
    // Assume will be determinate by default
    display: inline-block;
    overflow: hidden;
    position: relative;

    .progress-amt-holder {
        @include absPosDefault(1px);
    }
    .progress-amt,
    .progress-amt:before,
    .progress-amt:after {
        @include absPosDefault();
        display: block;
        content: '';
    }

    .progress-amt {
        right: auto; // Allow inline width to control }
    }

    &.indeterminate {
        .progress-amt {
            width: 100% !important;
        }
    }
}

.s-progress-bar {
    border-radius: $basicCr;
    @include boxIncised(0.3, 4px);
    background: $colorProgressBarOuter;
    .progress-amt {
        border-radius: $basicCr;
        @include boxShdw();
        border-radius: $basicCr - 1;
        @include trans-prop-nice(width);
        &:before {
            background-color: $colorProgressBarAmt;
        }
        &:after {
            // Sheen
            @include background-image(linear-gradient(
                    transparent 5%, rgba(#fff,0.25) 30%, transparent 100%
            ));
        }
    }

    &:not(.indeterminate) {
        .progress-amt:before {
            // More subtle anim for determinate progress
            @include animation(progress .4s linear infinite);
            @include bgProgressAnim(#fff, 0.1, $progressBarStripeW);
        }
    }

    &.indeterminate .progress-amt {
        &:before {
            // More visible std diag stripe anim for indeterminate progress
            @include animation(progress .6s linear infinite);
            @include bgDiagonalStripes(#fff, 0.2, $progressBarStripeW);
        }
        &:after { display: none; }
    }
}

/******************************************************** SLIDERS */
.slider {
    $knobH: 100%;
    .slot {
        width: auto;
        position: absolute;
        top: 0;
        right: 0;
        bottom: 0;
        left: 0;
    }
    .knob {
        @include trans-prop-nice-fade(.25s);
        background-color: $sliderColorKnob;
        &:hover {
            background-color: $sliderColorKnobHov;
        }
        position: absolute;
        height: $knobH;
        width: $sliderKnobW;
        top: 0;
        auto: 0;
        bottom: auto;
        left: auto;
    }
    .knob-l {
        @include border-left-radius($sliderKnobR);
        cursor: w-resize;
    }
    .knob-r {
        @include border-right-radius($sliderKnobR);
        cursor: e-resize;
    }
    .range {
        @include trans-prop-nice-fade(.25s);
        background-color: $sliderColorRange;
        cursor: ew-resize;
        position: absolute;
        top: 0;
        right: auto;
        bottom: 0;
        left: auto;
        height: auto;
        width: auto;
        &:hover {
            background-color: $sliderColorRangeHov;
        }
    }
}

@mixin sliderKnob() {
    $h: 16px;
    cursor: pointer;
    width: floor($h/1.75);
    height: $h;
    margin-top: 1 + floor($h/2) * -1;
    @include btnSubtle(pullForward($colorBtnBg, 10%));
}

@mixin sliderKnobRound() {
    $h: 12px;
    cursor: pointer;
    width: $h;
    height: $h;
    margin-top: 1 + floor($h/2) * -1;
    @include btnSubtle(pullForward($colorBtnBg, 20%));
    border-radius: 50% !important;
}

input[type="range"] {
    // HTML5 range inputs
    -webkit-appearance: none; /* Hides the slider so that custom slider can be made */
    background: transparent; /* Otherwise white in Chrome */
    &:focus {
        outline: none; /* Removes the blue border. */
    }

    // Thumb
    &::-webkit-slider-thumb {
        -webkit-appearance: none;
        @include sliderKnobRound();
    }
    &::-moz-range-thumb {
        border: none;
        @include sliderKnobRound();
    }
    &::-ms-thumb {
        border: none;
        @include sliderKnobRound();
    }

    // Track
    &::-webkit-slider-runnable-track {
        width: 100%;
        height: 3px;
        @include sliderTrack();
    }

    &::-moz-range-track {
        width: 100%;
        height: 3px;
        @include sliderTrack();
    }
}

/******************************************************** DATETIME PICKER */
.l-datetime-picker {
    $r1H: 15px;
    @include user-select(none);
    font-size: 0.8rem;
    padding: $interiorMarginLg !important;
    .l-month-year-pager {
        $pagerW: 20px;
        height: $r1H;
        margin-bottom: $interiorMargin;
        position: relative;
        .pager,
        .val {
            @extend .abs;
        }
        .pager {
            width: $pagerW;
            @extend .ui-symbol;
            &.prev {
                @extend .icon-arrow-left;
                right: auto;
            }
            &.next {
                @extend .icon-arrow-right;
                left: auto;
                text-align: right;
            }
        }
        .val {
            text-align: center;
            left: $pagerW + $interiorMargin;
            right: $pagerW + $interiorMargin;
        }
    }
    .l-calendar,
    .l-time-selects {
        border-top: 1px solid $colorInteriorBorder
    }
    .l-time-selects {
        line-height: inherit;
    }
}

/******************************************************** CALENDAR */
.l-calendar {
    $colorMuted: pushBack($colorMenuFg, 30%);
    ul.l-cal-row {
        display: flex;
        flex-flow: row nowrap;
        margin-top: 1px;
        &:first-child {
            margin-top: 0;
        }
        li {
            flex: 1 0;
            margin-left: 1px;
            padding: $interiorMargin;
            text-align: center;
            &:first-child {
                margin-left: 0;
            }
        }
        &.l-header li {
            color: $colorMuted;
        }
        &.l-body li {
            @include trans-prop-nice(background-color, .25s);
            cursor: pointer;
            &.in-month {
                background-color: $colorCalCellInMonthBg;
            }
            .sub {
                color: $colorMuted;
                font-size: 0.8em;
            }
            &.selected {
                background: $colorCalCellSelectedBg;
                color: $colorCalCellSelectedFg;
                .sub {
                    color: inherit;
                }
            }
            &:hover {
                background-color: $colorCalCellHovBg;
                color: $colorCalCellHovFg;
                .sub {
                    color: inherit;
                }
            }
        }
    }
}

@include phone {
    .l-datetime-picker {
        padding: $interiorMargin !important;
    }
    .l-calendar {
        ul.l-cal-row {
            li {
                padding: 2px $interiorMargin;
            }
        }
    }
}

/******************************************************** TEXTAREA */
textarea {
    @include nice-textarea($colorInputBg, $colorInputFg);
    position: absolute;
    height: 100%;
    width: 100%;
}

/******************************************************** MISC */
.context-available {
    @extend .icon-arrow-down;
    color: $colorKey;
    &:hover {
        color: $colorKeyHov;
    }
}

.view-switcher,
.t-btn-view-large {
    @include trans-prop-nice-fade($controlFadeMs);
}

.view-control {
    @extend .icon-arrow-right;
    cursor: pointer;
    font-size: 0.75em;
    &:before {
        position: absolute;
        @include trans-prop-nice(transform, 100ms);
        transform-origin: center;
    }
    &.expanded:before {
        transform: rotate(90deg);
    }
}

.grippy {
    // Used in Summary Widgets
    @extend .icon-grippy;
    cursor: move;
}

.drag-vertical {
    // Used in editor Elements pool
<<<<<<< HEAD
    @extend .icon-grippy;
=======
    @extend .icon-menu-hamburger;
>>>>>>> 5f592099
    cursor: ns-resize;
}

/******************************************************** BROWSER ELEMENTS */
body.desktop {
    ::-webkit-scrollbar {
        box-sizing: border-box;
        box-shadow: inset $scrollbarTrackShdw;
        background-color: $scrollbarTrackColorBg;
        height: $scrollbarTrackSize;
        width: $scrollbarTrackSize;
    }

    ::-webkit-scrollbar-thumb {
        box-sizing: border-box;
        background: $scrollbarThumbColor;
        &:hover { background: $scrollbarThumbColorHov; }
    }

    .overlay ::-webkit-scrollbar-thumb {
        background: $scrollbarThumbColorOverlay;
        &:hover { background: $scrollbarThumbColorOverlayHov; }
    }

    .menu ::-webkit-scrollbar-thumb {
        background: $scrollbarThumbColorMenu;
        &:hover { background: $scrollbarThumbColorMenuHov; }
    }

    ::-webkit-scrollbar-corner {
        background: $scrollbarTrackColorBg;
    }
}
<|MERGE_RESOLUTION|>--- conflicted
+++ resolved
@@ -778,11 +778,7 @@
 
 .drag-vertical {
     // Used in editor Elements pool
-<<<<<<< HEAD
-    @extend .icon-grippy;
-=======
     @extend .icon-menu-hamburger;
->>>>>>> 5f592099
     cursor: ns-resize;
 }
 

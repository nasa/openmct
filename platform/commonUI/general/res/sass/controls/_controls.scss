/*****************************************************************************
 * Open MCT, Copyright (c) 2014-2017, United States Government
 * as represented by the Administrator of the National Aeronautics and Space
 * Administration. All rights reserved.
 *
 * Open MCT is licensed under the Apache License, Version 2.0 (the
 * "License"); you may not use this file except in compliance with the License.
 * You may obtain a copy of the License at
 * http://www.apache.org/licenses/LICENSE-2.0.
 *
 * Unless required by applicable law or agreed to in writing, software
 * distributed under the License is distributed on an "AS IS" BASIS, WITHOUT
 * WARRANTIES OR CONDITIONS OF ANY KIND, either express or implied. See the
 * License for the specific language governing permissions and limitations
 * under the License.
 *
 * Open MCT includes source code licensed under additional open source
 * licenses. See the Open Source Licenses file (LICENSES.md) included with
 * this source code distribution or the Licensing information page available
 * at runtime from the About dialog for additional information.
 *****************************************************************************/

.accordion {
    $accordionHeadH: 18px;
    margin-top: $interiorMargin;
    &:first-child {
        margin-top: 0;
    }
    .accordion-head {
        $op: 0.2;
        border-radius: $basicCr * 0.75;
        box-sizing: border-box;
        background: rgba($colorBodyFg, $op);
        cursor: pointer;
        font-size: 0.75em;
        line-height: $accordionHeadH;
        margin-bottom: $interiorMargin;
        padding: 0 $interiorMargin;
        position: absolute;
        top: 0;
        right: 0;
        bottom: auto;
        left: 0;
        width: auto;
        height: $accordionHeadH;
        text-transform: uppercase;
        &:hover {
            background: rgba($colorBodyFg, $op * 2);
        }
        &:after {
            content: "^";
            display: block;
            font-family: 'symbolsfont';
            font-size: 0.9em;
            position: absolute;
            right: $interiorMargin;
            text-transform: none;
            top: 0;
        }
        &:not(.expanded):after {
            content: "v";
        }
    }
    .accordion-contents {
        position: absolute;
        top: $accordionHeadH + $interiorMargin;
        right: 0;
        bottom: 0;
        left: 0;
        overflow-y: auto;
        overflow-x: hidden;
    }
}

.s-hyperlink {
    // Hyperlink objects
    &:not(.s-button) {
        color: $colorKey;
        font-size: 0.8rem;
        &:hover { color: $colorKeyHov; }
    }
}

.s-icon-button {
    // Clickable icon elements that have hover
    @extend .ui-symbol;
    color: $colorClickIcon;
    &:hover {
        color: $colorClickIconHov;
    }
}

.s-toggle-icon {
    // Has default (in-active) and .active states
    @extend .s-icon-button;
    color: $colorToggleIcon;
    &:hover { color: rgba($colorToggleIconHov, 0.5); }
    &.active { color: $colorToggleIconActive; }
}

.l-composite-control {
    vertical-align: middle;
    &:not(.l-inline) {
        margin-bottom: $interiorMargin;
    }
    &.l-inline {
        display: inline-block;
    }
    &.l-checkbox {
        .composite-control-label {
            line-height: 18px;
        }
    }
}

.l-control-group {
    // Buttons that have a conceptual grouping - internal space between, and a divider between groups.
    box-sizing: border-box;
    border-left: 1px solid $colorInteriorBorder;
    display: inline-block;
    padding: 0 $interiorMargin;
    position: relative;
    &:first-child {
        border-left: none;
        padding-left: 0;
    }
}

.l-local-controls {
    // Control shown when hovering over an object, like plots and imagery
    // Default position is upper right
    $p: $interiorMargin;
    position: absolute;
    top: $p; right: $p; bottom: auto;
    text-align: right;
    z-index: 5;
}

.s-local-controls {
    @include trans-prop-nice(opacity);
    font-size: 0.7rem;
    &.s-wrapper-transluc {
        // Semi-opaque wrapper to visually distinguish a control
        // from the background
        background: rgba($colorTransLucBg, 0.7);
        box-sizing: border-box;
        border-radius: $controlCr;
    }
}

/******************************************************** CUSTOM CHECKBOXES */
label.checkbox.custom,
label.radio.custom {
    $bg: pullForward($colorBodyBg, 10%);
    $d: $formRowCtrlsH;
    cursor: pointer;
    display: inline-block;
    line-height: 120%;
    margin-right: $interiorMargin * 4;
    padding-left: $d + $interiorMargin;
    position: relative;
    em {
        color: $colorBodyFg;
        display: inline-block;
        height: $d;
        width: $d;
        &:before {
            border-radius: $basicCr * .75;
            background: $bg;
            box-shadow: inset rgba(black, 0.4) 0 1px 2px;
            box-sizing: border-box;
            content: "";
            font-family: 'symbolsfont';
            font-size: 0.7em;
            display: inline-block;
            height: $d;
            width: $d;
            left: 0;
            top: 0;
            position: absolute;
            text-align: center;
        }
    }
    &.no-text {
        overflow: hidden;
        margin-right: 0;
        padding-left: 0;
        height: $d;
        width: $d;
        em {
            overflow: hidden;
        }
    }
    input {
        display: none;
        &:checked ~ em:before {
            background: $colorCheck;
            color: lighten($colorCheck, 50%);
        }
    }
}

label.checkbox.custom input:checked ~ em:before { content: $glyph-icon-check; }
label.radio.custom input:checked ~ em:before { content: $glyph-icon-bullet; }

.s-menu-button label.checkbox.custom {
    margin-left: 5px;
}

.item .checkbox {
    &.checked label {
        box-shadow: none;
        border-bottom: none;
    }
}

label.form-control.checkbox {
    input {
        margin-right: $interiorMargin;
        vertical-align: top;
    }
}

/******************************************************** PLACEHOLDERS */
input[type="text"],
input[type="search"],
textarea {
    @include placeholder {
        color: rgba($colorInputFg, 0.4);
        font-style: italic;
    }
}

/******************************************************** INPUTS */
input[type="text"],
input[type="search"],
input[type="number"] {
    @include nice-input();
    vertical-align: baseline;
    padding: $inputTextP;
    &.numeric {
        text-align: right;
    }
}

.l-input-sm {
    input[type="text"],
    input[type="search"],
    input[type="number"] {
        width: 50px !important;
    }
}

.l-input-lg input[type="text"],
input[type="text"].lg {  width: 100% !important; }
.l-input-med input[type="text"],
input[type="text"].med { width: 200px !important; }
input[type="text"].sm {  width: 50px !important; }
.l-numeric input[type="text"],
input[type="text"].numeric { text-align: right; }

.l-textarea-sm textarea,
textarea.sm { position: relative; height: 50px; }
.l-textarea-med textarea,
textarea.med { position: relative; height: 150px; }
.l-textarea-lg textarea,
textarea.lg { position: relative; height: 300px; }

.input-labeled {
    // Used in toolbar
    margin-left: $interiorMargin;
    label {
        display: inline-block;
        margin-right: $interiorMarginSm;
    }
    &.inline {
        display: inline-block;
    }
    &:first-child {
        margin-left: 0;
    }
}

/******************************************************** SELECTS */
.select {
    @include btnSubtle($bg: $colorSelectBg);
    @extend .icon-arrow-down; // Context arrow
    //@if $shdwBtns != none { margin: 0 0 2px 0; } // Needed to avoid dropshadow from being clipped by parent containers
    display: inline-block;
    padding: 0 $interiorMargin;
    overflow: hidden;
    position: relative;
    height: $btnStdH;
    line-height: $btnStdH;
    select {
        @include appearance(none);
        box-sizing: border-box;
        background: none;
        color: $colorSelectFg;
        cursor: pointer;
        border: none !important;
        padding: 4px 25px 2px 0px;
        width: 130%;
        option {
            margin: $interiorMargin 0; // Firefox
        }
    }
    &:before {
        @include transform(translateY(-50%));
        color: rgba($colorInvokeMenu, percentToDecimal($contrastInvokeMenuPercent));
        display: block;
        pointer-events: none;
        position: absolute;
        right: $interiorMargin;
        top: 50%;
    }
}

/******************************************************** AUTOCOMPLETE */
.autocomplete {
    input {
        width: 226px;
        padding: 5px 0px 5px 7px;
    }
    .icon-arrow-down {
        position: absolute;
        top: 8px;
        left: 210px;
        font-size: 10px;
        cursor: pointer;
    }
    .autocompleteOptions {
        border: 1px solid $colorFormLines;
        border-radius: 5px;
        width: 224px;
        max-height: 170px;
        overflow-y: auto;
        overflow-x: hidden;
        li {
            border: 1px solid $colorFormLines;
            padding: 8px 0px 8px 5px;
            .optionText {
                cursor: pointer;
            }
        }
        .optionPreSelected {
            background-color: $colorInspectorSectionHeaderBg;
            color: $colorInspectorSectionHeaderFg;
        }
    }
}

/******************************************************** OBJECT-HEADER */
.object-header {
    font-size: 1em;

    > .type-icon {
        color: $colorObjHdrIc;
        font-size: 120%;
        float: left;
        margin-right: $interiorMargin;
    }

    .l-elem-wrapper {
        mct-representation {
            // Holds the context-available item
            // Must have min-width to make flex work properly
            // in Safari
            min-width: 0.7em;
        }
    }

    .action {
        margin-right: $interiorMargin;
    }

    .title-label {
        color: $colorObjHdrTxt;
        @include ellipsize();
    }

    .context-available-w {
        z-index: 5;
    }

    .context-available {
        font-size: 0.7em;
        @include flex(0 0 1);
    }

    .t-object-alert {
        display: none;
    }
}

/******************************************************** PROGRESS BAR */
@include keyframes(progress) {
    100% { background-position: $progressBarStripeW center; }
}

@mixin bgProgressAnim($c: yellow, $a: 0.1, $d: 20px) {
    @include background-image(linear-gradient(-90deg,
        rgba($c, $a) 0%, transparent 50%,
        transparent 50%, rgba($c, $a) 100%
    ));
    background-position: 0 center;
    background-repeat: repeat-x;
    background-size: $d 40%;
}

.l-progress-bar {
    // Assume will be determinate by default
    display: inline-block;
    overflow: hidden;
    position: relative;

    .progress-amt-holder {
        @include absPosDefault(1px);
    }
    .progress-amt,
    .progress-amt:before,
    .progress-amt:after {
        @include absPosDefault();
        display: block;
        content: '';
    }

    .progress-amt {
        right: auto; // Allow inline width to control }
    }

    &.indeterminate {
        .progress-amt {
            width: 100% !important;
        }
    }
}

.s-progress-bar {
    border-radius: $basicCr;
    @include boxIncised(0.3, 4px);
    background: $colorProgressBarOuter;
    .progress-amt {
        border-radius: $basicCr;
        @include boxShdw();
        border-radius: $basicCr - 1;
        @include trans-prop-nice(width);
        &:before {
            background-color: $colorProgressBarAmt;
        }
        &:after {
            // Sheen
            @include background-image(linear-gradient(
                    transparent 5%, rgba(#fff,0.25) 30%, transparent 100%
            ));
        }
    }

    &:not(.indeterminate) {
        .progress-amt:before {
            // More subtle anim for determinate progress
            @include animation(progress .4s linear infinite);
            @include bgProgressAnim(#fff, 0.1, $progressBarStripeW);
        }
    }

    &.indeterminate .progress-amt {
        &:before {
            // More visible std diag stripe anim for indeterminate progress
            @include animation(progress .6s linear infinite);
            @include bgDiagonalStripes(#fff, 0.2, $progressBarStripeW);
        }
        &:after { display: none; }
    }
}

/******************************************************** SLIDERS */
.slider {
    $knobH: 100%;
    .slot {
        width: auto;
        position: absolute;
        top: 0;
        right: 0;
        bottom: 0;
        left: 0;
    }
    .knob {
        @include trans-prop-nice-fade(.25s);
        background-color: $sliderColorKnob;
        &:hover {
            background-color: $sliderColorKnobHov;
        }
        position: absolute;
        height: $knobH;
        width: $sliderKnobW;
        top: 0;
        auto: 0;
        bottom: auto;
        left: auto;
    }
    .knob-l {
        @include border-left-radius($sliderKnobR);
        cursor: w-resize;
    }
    .knob-r {
        @include border-right-radius($sliderKnobR);
        cursor: e-resize;
    }
    .range {
        @include trans-prop-nice-fade(.25s);
        background-color: $sliderColorRange;
        cursor: ew-resize;
        position: absolute;
        top: 0;
        right: auto;
        bottom: 0;
        left: auto;
        height: auto;
        width: auto;
        &:hover {
            background-color: $sliderColorRangeHov;
        }
    }
}

@mixin sliderKnob() {
    $h: 16px;
    cursor: pointer;
    width: floor($h/1.75);
    height: $h;
    margin-top: 1 + floor($h/2) * -1;
    @include btnSubtle(pullForward($colorBtnBg, 10%));
    //border-radius: 50% !important;
}

@mixin sliderKnobRound() {
    $h: 12px;
    cursor: pointer;
    width: $h;
    height: $h;
    margin-top: 1 + floor($h/2) * -1;
    @include btnSubtle(pullForward($colorBtnBg, 20%));
    border-radius: 50% !important;
}

input[type="range"] {
    // HTML5 range inputs

    -webkit-appearance: none; /* Hides the slider so that custom slider can be made */
    background: transparent; /* Otherwise white in Chrome */
    &:focus {
        outline: none; /* Removes the blue border. */
    }

    // Thumb
    &::-webkit-slider-thumb {
        -webkit-appearance: none;
        @include sliderKnobRound();
    }
    &::-moz-range-thumb {
        border: none;
        @include sliderKnobRound();
    }
    &::-ms-thumb {
        border: none;
        @include sliderKnobRound();
    }

    // Track
    &::-webkit-slider-runnable-track {
        width: 100%;
        height: 3px;
        @include sliderTrack();
    }

    &::-moz-range-track {
        width: 100%;
        height: 3px;
        @include sliderTrack();
    }
}

/******************************************************** DATETIME PICKER */
.l-datetime-picker {
    $r1H: 15px;
    @include user-select(none);
    font-size: 0.8rem;
    padding: $interiorMarginLg !important;
    .l-month-year-pager {
        $pagerW: 20px;
        height: $r1H;
        margin-bottom: $interiorMargin;
        position: relative;
        .pager,
        .val {
            @extend .abs;
        }
        .pager {
            width: $pagerW;
            @extend .ui-symbol;
            &.prev {
                @extend .icon-arrow-left;
                right: auto;
            }
            &.next {
                @extend .icon-arrow-right;
                left: auto;
                text-align: right;
            }
        }
        .val {
            text-align: center;
            left: $pagerW + $interiorMargin;
            right: $pagerW + $interiorMargin;
        }
    }
    .l-calendar,
    .l-time-selects {
        border-top: 1px solid $colorInteriorBorder
    }
    .l-time-selects {
        line-height: inherit;
    }
}

/******************************************************** CALENDAR */
.l-calendar {
    $colorMuted: pushBack($colorMenuFg, 30%);
    ul.l-cal-row {
        @include display(flex);
        @include flex-flow(row nowrap);
        margin-top: 1px;
        &:first-child {
            margin-top: 0;
        }
        li {
            @include flex(1 0);
            margin-left: 1px;
            padding: $interiorMargin;
            text-align: center;
            &:first-child {
                margin-left: 0;
            }
        }
        &.l-header li {
            color: $colorMuted;
        }
        &.l-body li {
            @include trans-prop-nice(background-color, .25s);
            cursor: pointer;
            &.in-month {
                background-color: $colorCalCellInMonthBg;
            }
            .sub {
                color: $colorMuted;
                font-size: 0.8em;
            }
            &.selected {
                background: $colorCalCellSelectedBg;
                color: $colorCalCellSelectedFg;
                .sub {
                    color: inherit;
                }
            }
            &:hover {
                background-color: $colorCalCellHovBg;
                color: $colorCalCellHovFg;
                .sub {
                    color: inherit;
                }
            }
        }
    }
}

@include phone {
    .l-datetime-picker {
        padding: $interiorMargin !important;
    }
    .l-calendar {
        ul.l-cal-row {
            li {
                padding: 2px $interiorMargin;
            }
        }
    }
}

/******************************************************** TEXTAREA */
textarea {
    @include nice-textarea($colorInputBg, $colorInputFg);
    position: absolute;
    height: 100%;
    width: 100%;
}

/******************************************************** MISC */
.context-available {
    @extend .icon-arrow-down;
    color: $colorKey;
    &:hover {
        color: $colorKeyHov;
    }
}

<<<<<<< HEAD
.view-switcher,
.t-btn-view-large {
    @include trans-prop-nice-fade($controlFadeMs);
}

.view-control {
    @extend .icon-arrow-right;
    cursor: pointer;
    font-size: 0.75em;
    &:before {
        position: absolute;
        @include trans-prop-nice(transform, 100ms);
        @include transform-origin(center);
    }
    &.expanded:before {
        @include transform(rotate(90deg));
    }
}

.grippy {
    @extend .icon-grippy;
    cursor: move;
}

=======
>>>>>>> e205bf1f
/******************************************************** BROWSER ELEMENTS */
body.desktop {
    ::-webkit-scrollbar {
        box-sizing: border-box;
        box-shadow: inset $scrollbarTrackShdw;
        background-color: $scrollbarTrackColorBg;
        height: $scrollbarTrackSize;
        width: $scrollbarTrackSize;
    }

    ::-webkit-scrollbar-thumb {
        box-sizing: border-box;
        background: $scrollbarThumbColor;
        &:hover { background: $scrollbarThumbColorHov; }
    }

    .overlay ::-webkit-scrollbar-thumb {
        $lr: 15%;
        background: $scrollbarThumbColorOverlay;
        &:hover { background: $scrollbarThumbColorOverlayHov; }
    }

    ::-webkit-scrollbar-corner {
        background: $scrollbarTrackColorBg;
    }
}
<|MERGE_RESOLUTION|>--- conflicted
+++ resolved
@@ -704,7 +704,6 @@
     }
 }
 
-<<<<<<< HEAD
 .view-switcher,
 .t-btn-view-large {
     @include trans-prop-nice-fade($controlFadeMs);
@@ -729,8 +728,6 @@
     cursor: move;
 }
 
-=======
->>>>>>> e205bf1f
 /******************************************************** BROWSER ELEMENTS */
 body.desktop {
     ::-webkit-scrollbar {

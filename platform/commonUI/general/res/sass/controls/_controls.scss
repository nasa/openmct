--- conflicted
+++ resolved
@@ -150,24 +150,6 @@
     }
 }
 
-<<<<<<< HEAD
-body:not(.touch) {
-    .has-local-controls {
-        // Hide local controls, show them when the .has element gets hover
-        .s-local-controls,
-        .local-control {
-            @include trans-prop-nice($props: opacity, $dur: 500ms);
-            opacity: 0;
-        }
-        &:hover {
-            .s-local-controls,
-            .local-control {
-                @include trans-prop-nice($props: opacity, $dur: 0);
-                opacity: 1;
-            }
-
-        }
-=======
 /******************************************************** VIEW CONTROLS */
 // Expand/collapse > and v arrows, used in tree and plot legend
 // Moved this over from a tree-only context 5/18/17
@@ -185,7 +167,6 @@
     }
     &.expanded:before {
         @include transform(rotate(90deg));
->>>>>>> f9060a48
     }
 }
 

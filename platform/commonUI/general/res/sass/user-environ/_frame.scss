--- conflicted
+++ resolved
@@ -45,12 +45,9 @@
     &.t-object-type-timer,
     &.t-object-type-clock,
     &.t-object-type-hyperlink,
-<<<<<<< HEAD
-    &.t-object-type-summary-widget {
-=======
+    &.t-object-type-summary-widget,
     &.no-frame .t-object-type-fixed-display,
     &.no-frame .t-object-type-layout {
->>>>>>> ad6bcd4e
         // Hide the right side buttons for objects where they don't make sense
         // Note that this will hide the view Switcher button if applied
         // to an object that has it.

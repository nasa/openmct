--- conflicted
+++ resolved
@@ -121,32 +121,26 @@
         }
     }
 
-<<<<<<< HEAD
-    /********************************************************** OBJECT TYPES */
-    .t-object-type-hyperlink,
-    .t-object-type-summary-widget {
-=======
     &.t-frame-outer .s-input-inline {
         // Prevent inline inputs from being edited when nested in a Layout
         pointer-events: none !important;
     }
 
-        /********************************************************** OBJECT TYPES */
-    .t-object-type-hyperlink {
->>>>>>> 8754c438
+    /********************************************************** OBJECT TYPES */
+    .t-object-type-hyperlink,
+    .t-object-type-summary-widget {
         .object-holder {
             overflow: hidden;
         }
         .w-summary-widget,
         .l-summary-widget,
         .l-hyperlink.s-button {
+            // Some object types expand to the full size of the object-holder.
             @extend .abs;
         }
 
         .l-summary-widget,
         .l-hyperlink.s-button {
-            // When a hyperlink is a button in a frame, make it expand to fill out to the object-holder
-            //@extend .abs;
             .label {
                 @include ellipsize();
                 @include transform(translateY(-50%));

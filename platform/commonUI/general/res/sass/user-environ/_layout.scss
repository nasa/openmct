--- conflicted
+++ resolved
@@ -43,15 +43,9 @@
     position: absolute;
 }
 
-<<<<<<< HEAD
-//.editor {
-//	@include border-radius($basicCr * 1.5);
-//}
-=======
 .editor {
     @include border-radius($basicCr * 1.5);
 }
->>>>>>> a2d06583
 
 .contents {
     $myM: 0; //$interiorMargin;
@@ -131,39 +125,6 @@
         }
     }
 
-<<<<<<< HEAD
-	// from _bottom-bar.scss
-	.ue-bottom-bar {
-		@include absPosDefault(0);// New status bar design
-		top: auto;
-		height: $ueFooterH;
-		line-height: $ueFooterH - ($interiorMargin * 2);
-		background: $colorFooterBg;
-		color: lighten($colorBodyBg, 30%);
-		font-size: .7rem;
-
-		.status-holder {
-			@include box-sizing(border-box);
-			@include absPosDefault($interiorMargin);
-			@include ellipsize();
-			//line-height: $ueFooterH - ($interiorMargin * 2);
-			right: 120px;
-			text-transform: uppercase;
-			z-index: 1;
-		}
-		.app-logo {
-			@include box-sizing(border-box);
-			@include absPosDefault($interiorMargin);
-			cursor: pointer;
-			left: auto;
-			width: $ueAppLogoW;
-			z-index: 2;
-			&.logo-openmctweb {
-				background: url($dirImgs + 'logo-openmctweb.svg') no-repeat center center;
-			}
-		}
-	}
-=======
     .ue-bottom-bar {
         //@include absPosDefault($bodyMargin);
         @include absPosDefault(0); // New status bar design
@@ -179,7 +140,6 @@
             z-index: 2;
         }
     }
->>>>>>> a2d06583
 }
 
 .cols {

/*****************************************************************************
 * Open MCT, Copyright (c) 2014-2018, United States Government
 * as represented by the Administrator of the National Aeronautics and Space
 * Administration. All rights reserved.
 *
 * Open MCT is licensed under the Apache License, Version 2.0 (the
 * "License"); you may not use this file except in compliance with the License.
 * You may obtain a copy of the License at
 * http://www.apache.org/licenses/LICENSE-2.0.
 *
 * Unless required by applicable law or agreed to in writing, software
 * distributed under the License is distributed on an "AS IS" BASIS, WITHOUT
 * WARRANTIES OR CONDITIONS OF ANY KIND, either express or implied. See the
 * License for the specific language governing permissions and limitations
 * under the License.
 *
 * Open MCT includes source code licensed under additional open source
 * licenses. See the Open Source Licenses file (LICENSES.md) included with
 * this source code distribution or the Licensing information page available
 * at runtime from the About dialog for additional information.
 *****************************************************************************/

body.mobile {
    .pane.left.treeview {
        background-color: $colorMobilePaneLeft;
    }

    .pane.right.items {
        @include slMenuTransitions;
        left: 0 !important;
        margin-left: 0 !important;
        .holder-object-and-inspector {
            @include slMenuTransitions;
            left: $bodyMargin;
            right: $bodyMargin;
            opacity: 1;
        }
    }

    .create-button-holder {
        // Hide the create button by default in mobile;
        // This can be overridden by the examples/mobile bundle
        display: none;
    }

    .holder.holder-treeview-elements {
        right: $bodyMargin !important;
    }

    // Assume landscape layout or either orientation for tablet
    // Phone portrait overrides below via media query
    .pane-tree-hidden {
        // Sets the left tree menu when the tree is hidden.
        .pane.left.treeview {
            @include trans-prop-nice(opacity, 150ms);
            opacity: 0 !important;
        }
        .pane.right.items {
            left: 0 !important;
        }
    }
    
    .pane-tree-showing {
        // NOTE: DISABLED SELECTION
        // Selection disabled in both panes
        // causing cut/copy/paste menu to
        // not appear. Should me moved in
        // future to properly work

        // Sets the left tree menu when the tree is shown.
        .pane.left.treeview {
            @include trans-prop-nice(opacity, 250ms, $delay: 250ms);
            @include background-image(linear-gradient(90deg, rgba(black, 0) 98%, rgba(black, 0.3) 100%));
            width: $proporMenuWithView !important;
            right: auto !important;
        }
        // Sets the right representation when the tree is shown.
        .pane.right.items {
            transform: translateX($proporMenuWithView);
        }
    }

    .toggle-tree {
        color: $colorKey !important;
        font-size: 110%;
        position: absolute;
        top: $bodyMargin + 2;
        left: $bodyMargin;
        @extend .icon-menu-hamburger;
    }

    .object-browse-bar {
        &.t-primary {
            margin-left: 45px;

            .title-label {
                // Prevent inline editing of the object title in the main view in mobile
                pointer-events: none;
            }
        }
        .context-available {
            font-size: 0.9em;
            opacity: 1 !important;
        }
        .view-switcher {
            .title-label {
                // Hide the name in mobile
                display: none;
            }
        }
    }

    .tree-holder {
        overflow-x: hidden !important;
    }

    .mobile-disable-select {
        @include user-select(none);
    }

    // Hides objects on phone and tablet
    .mobile-hide,
    .mobile-hide-important {
        display: none !important;
    }

    .mobile-back-hide {
        pointer-events: none;
        @include trans-prop-nice(opacity, .4s);
        opacity: 0;
    }
    .mobile-back-unhide {
        pointer-events: all;
        @include trans-prop-nice(opacity, .4s);
        opacity: 1;
    }
}

<<<<<<< HEAD
@include phonePortrait() {
    body.phone {
=======
@media only screen and (max-device-width: $phoMaxW) and (orientation: portrait) {
    body.mobile {
>>>>>>> c909831d
        .pane-tree-showing {
            .pane.left.treeview {
                width: $proporMenuOnly !important;
            }
            .pane.right.items {
<<<<<<< HEAD
                left: 0 !important;
                @include transform(translateX($proporMenuOnly));
=======
                transform: translateX($proporMenuOnly);
>>>>>>> c909831d
                .holder-object-and-inspector {
                    opacity: 0;
                }
            }
        }
    }
}

body.desktop {
    .desktop-hide {
        display: none;
    }
}<|MERGE_RESOLUTION|>--- conflicted
+++ resolved
@@ -71,8 +71,8 @@
         .pane.left.treeview {
             @include trans-prop-nice(opacity, 250ms, $delay: 250ms);
             @include background-image(linear-gradient(90deg, rgba(black, 0) 98%, rgba(black, 0.3) 100%));
+            right: auto !important;
             width: $proporMenuWithView !important;
-            right: auto !important;
         }
         // Sets the right representation when the tree is shown.
         .pane.right.items {
@@ -136,27 +136,16 @@
     }
 }
 
-<<<<<<< HEAD
-@include phonePortrait() {
-    body.phone {
-=======
-@media only screen and (max-device-width: $phoMaxW) and (orientation: portrait) {
-    body.mobile {
->>>>>>> c909831d
-        .pane-tree-showing {
-            .pane.left.treeview {
-                width: $proporMenuOnly !important;
-            }
-            .pane.right.items {
-<<<<<<< HEAD
-                left: 0 !important;
-                @include transform(translateX($proporMenuOnly));
-=======
-                transform: translateX($proporMenuOnly);
->>>>>>> c909831d
-                .holder-object-and-inspector {
-                    opacity: 0;
-                }
+body.phone.portrait {
+    .pane-tree-showing {
+        .pane.left.treeview {
+            width: $proporMenuOnly !important;
+        }
+        .pane.right.items {
+            left: 0 !important;
+            transform: translateX($proporMenuOnly);
+            .holder-object-and-inspector {
+                opacity: 0;
             }
         }
     }

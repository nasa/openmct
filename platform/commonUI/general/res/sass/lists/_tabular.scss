<<<<<<< HEAD
/*****************************************************************************
 * Open MCT Web, Copyright (c) 2014-2015, United States Government
 * as represented by the Administrator of the National Aeronautics and Space
 * Administration. All rights reserved.
 *
 * Open MCT Web is licensed under the Apache License, Version 2.0 (the
 * "License"); you may not use this file except in compliance with the License.
 * You may obtain a copy of the License at
 * http://www.apache.org/licenses/LICENSE-2.0.
 *
 * Unless required by applicable law or agreed to in writing, software
 * distributed under the License is distributed on an "AS IS" BASIS, WITHOUT
 * WARRANTIES OR CONDITIONS OF ANY KIND, either express or implied. See the
 * License for the specific language governing permissions and limitations
 * under the License.
 *
 * Open MCT Web includes source code licensed under additional open source
 * licenses. See the Open Source Licenses file (LICENSES.md) included with
 * this source code distribution or the Licensing information page available
 * at runtime from the About dialog for additional information.
 *****************************************************************************/
.w1 {
	background: $tabularColorHeaderBg;
	padding-top: $tabularHeaderH;
=======
.w1, .w2 {
>>>>>>> b09ec236
	position: relative;
	height: 100%;
}

.tabular {
	@include box-sizing(border-box);
	border-spacing: 0;
	border-collapse: collapse;
	color: #fff;
	display: table;
	font-size: 0.8em;
	position: relative;
	height: 100%;
	width: 100%;
	thead, .thead,
	tbody tr, .tbody .tr {
		display: table;
		width: 100%;
		table-layout: fixed;
	}
	thead, .thead {
		width: calc(100% - 10px);
		tr, .tr {
			height: $tabularHeaderH;
		}
		&:before {
			content: "";
			display: block;
			z-index: 0;
			position: absolute;
			width: 100%;
			height: $tabularHeaderH;
			background: rgba(#fff, 0.15);
		}
	}
	tbody, .tbody {
		@include absPosDefault(0);
		top: $tabularHeaderH;
		//display: table-row-group;
		display: block;
		//width: 100%;
		overflow-y: scroll;
		tr, .tr {
			&:hover {
				background: rgba(white, 0.1);
			}
		}
	}
	tr, .tr {
		//display: table-row;
		//width: 100%;
		&:first-child .td {
			border-top: none;
		}
		th, .th, td, .td {
			display: table-cell;
		}
		th, .th {
			border: none;
			border-left: 1px solid $tabularColorBorder;
			color: $tabularColorHeaderFg;
			padding: 0 $tabularTdPadLR;
			white-space: nowrap;
			vertical-align: middle; // This is crucial to hiding f**king 4px height injected by browser by default
			&:first-child {
				border-left: none;
			}
			&.sort {
				.icon-sorting:before {
					display: inline-block;
					font-family: symbolsfont;
					margin-left: 5px;
				}
				&.asc .icon-sorting:before {
					content: '0';
				}
				&.desc .icon-sorting:before {
					content: '1';
				}
			}
			/*	em {
                    //background: rgba(green, 0.2);
                    border-left: 1px solid $tabularColorBorder;
                    color: $tabularColorHeaderFg;
                    cursor: pointer;
                    display: block;
                    font-style: normal;
                    font-weight: bold;
                    height: $tabularHeaderH;
                    line-height: $tabularHeaderH;
                    margin-left: - $tabularTdPadLR;
                    padding: 0 $tabularTdPadLR;
                    position: absolute;
                    top: 0;
                    vertical-align: middle;
                    &:hover {
                        color: lighten($tabularColorHeaderFg, 20%);
                    }
                }*/
		}
		td, .td {
			border-top: 1px solid $tabularColorBorder;
			padding: $tabularTdPadTB $tabularTdPadLR;
			&.numeric {
				text-align: right;
			}
		}
	}
	&.filterable {
		tbody, .tbody {
			top: $tabularHeaderH * 2;
		}
	}
}<|MERGE_RESOLUTION|>--- conflicted
+++ resolved
@@ -1,4 +1,3 @@
-<<<<<<< HEAD
 /*****************************************************************************
  * Open MCT Web, Copyright (c) 2014-2015, United States Government
  * as represented by the Administrator of the National Aeronautics and Space
@@ -20,12 +19,7 @@
  * this source code distribution or the Licensing information page available
  * at runtime from the About dialog for additional information.
  *****************************************************************************/
-.w1 {
-	background: $tabularColorHeaderBg;
-	padding-top: $tabularHeaderH;
-=======
 .w1, .w2 {
->>>>>>> b09ec236
 	position: relative;
 	height: 100%;
 }

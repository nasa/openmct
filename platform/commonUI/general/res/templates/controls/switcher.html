--- conflicted
+++ resolved
@@ -21,11 +21,7 @@
 -->
 <span ng-controller="ViewSwitcherController">
     <div
-<<<<<<< HEAD
-	    class="view-switcher menu-element s-btn l-btn btn-menu dropdown click-invoke"
-=======
 	    class="view-switcher menu-element s-menu"
->>>>>>> 54334a89
 	    ng-if="view.length > 1"
 	    ng-controller="ClickAwayController as toggle"
 	    >

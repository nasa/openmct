--- conflicted
+++ resolved
@@ -22,13 +22,8 @@
 <div ng-controller="TimeRangeController as trCtrl" class="l-flex-col">
     <form class="l-time-range-inputs-holder l-flex-row flex-elem"
           ng-submit="trCtrl.updateBoundsFromForm()">
-<<<<<<< HEAD
-        <span class="l-time-range-inputs-elem ui-symbol type-icon flex-elem">&#x43;</span>
-        <span class="l-time-range-inputs-elem l-flex-row flex-elem">
-=======
         <span class="l-time-range-inputs-elem flex-elem icon-clock"></span>
         <span class="l-time-range-inputs-elem t-inputs-w l-flex-row flex-elem">
->>>>>>> d1e1ba1c
             <span class="l-time-range-input-w flex-elem">
                 <mct-control key="'datetime-field'"
                              structure="{

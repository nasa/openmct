--- conflicted
+++ resolved
@@ -21,9 +21,7 @@
 -->
 <span ng-controller="ToggleController as toggle">
     <span ng-controller="TreeNodeController as treeNode">
-        <span
-<<<<<<< HEAD
-	        class="tree-item menus-to-left"
+        <span class="tree-item menus-to-left"
 	        ng-class="{selected: treeNode.isSelected()}"
 	        >
             <mct-representation                                
@@ -32,24 +30,6 @@
 				ng-model="ngModel"
 				ng-click="!treeNode.checkMobile() ? treeNode.setObject(ngModel, domainObject) : toggle.toggle(); treeNode.trackExpansion()"
 				>
-=======
-            class="tree-item menus-to-left"
-            ng-class="{selected: treeNode.isSelected()}"
-            >
-            <span
-                class='ui-symbol view-control'
-                ng-click="toggle.toggle(); treeNode.trackExpansion()"
-                ng-if="model.composition !== undefined"
-                >
-                {{toggle.isActive() ? "v" : ">"}}
-            </span>
-            <mct-representation
-                key="'label'"
-                mct-object="domainObject"
-                ng-model="ngModel"
-                ng-click="ngModel.selectedObject = domainObject"
-                >
->>>>>>> f1ca9ff1
             </mct-representation>
             <span
 	            class='ui-symbol view-control'

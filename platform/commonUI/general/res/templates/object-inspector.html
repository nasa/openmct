<!--
 Open MCT Web, Copyright (c) 2014-2015, United States Government
 as represented by the Administrator of the National Aeronautics and Space
 Administration. All rights reserved.

 Open MCT Web is licensed under the Apache License, Version 2.0 (the
 "License"); you may not use this file except in compliance with the License.
 You may obtain a copy of the License at
 http://www.apache.org/licenses/LICENSE-2.0.

 Unless required by applicable law or agreed to in writing, software
 distributed under the License is distributed on an "AS IS" BASIS, WITHOUT
 WARRANTIES OR CONDITIONS OF ANY KIND, either express or implied. See the
 License for the specific language governing permissions and limitations
 under the License.

 Open MCT Web includes source code licensed under additional open source
 licenses. See the Open Source Licenses file (LICENSES.md) included with
 this source code distribution or the Licensing information page available
 at runtime from the About dialog for additional information.
-->
<span class="l-inspect" ng-controller="ObjectInspectorController as controller">
    <div ng-controller="PaneController as modelPaneEdit">
        <mct-split-pane class='abs contents split-layout' anchor='bottom'>
            <div class="split-pane-component pane top">
                <div class="abs holder holder-inspector l-flex-col">
                    <div class="pane-header flex-elem">Inspection</div>
                    <ul class="flex-elem grows vscroll">
                        <li>
                            <em>Properties</em>
                            <div class="inspector-properties"
                                 ng-repeat="data in metadata"
                                 ng-class="{ first:$index === 0 }">
                                <div class="label">{{ data.name }}</div>
                                <div class="value">{{ data.value }}</div>
                            </div>
                        </li>
                        <li ng-if="contextutalParents.length > 0">
                            <em title="The location of this linked object.">Location</em>
                            <span class="inspector-location"
                                  ng-repeat="parent in contextutalParents"
                                  ng-class="{ last:($index + 1) === contextualParents.length }">
                                <mct-representation key="'label'"
                                                    mct-object="parent"
                                                    ng-model="ngModel"
                                                    ng-click="ngModel.selectedObject = parent"
                                                    class="location-item">
                                </mct-representation>
                            </span>
                        </li>
                        <li ng-if="primaryParents.length > 0">
                            <em title="The location of the original object that this was linked from.">Original Location</em>
                            <span class="inspector-location"
                                  ng-repeat="parent in primaryParents"
                                  ng-class="{ last:($index + 1) === primaryParents.length }">
                                <mct-representation key="'label'"
                                                    mct-object="parent"
                                                    ng-model="ngModel"
                                                    ng-click="ngModel.selectedObject = parent"
                                                    class="location-item">
                                </mct-representation>
                            </span>
                        </li>
                    </ul>
                </div><!--/ holder-inspector -->
            </div><!--/ split-pane-component -->
            <mct-splitter class="splitter-inspect-panel mobile-hide"></mct-splitter>
            <div class="split-pane-component pane bottom">
                <div class="abs holder holder-elements l-flex-col">
                    <em class="flex-elem">Elements</em>
                    <mct-representation
                            key="'edit-elements'"
                            mct-object="domainObject"
                            class="flex-elem holder grows vscroll current-elements">
                    </mct-representation>
                </div>
            </div>
<<<<<<< HEAD
        </mct-split-pane>
    </div><!--/ PaneController -->
=======
        </li>
        <li ng-if="contextutalParents.length > 0">
            <em title="The location of this linked object.">Location</em>
            <span class="inspector-location"
                  ng-repeat="parent in contextutalParents"
                  ng-class="{ last:($index + 1) === contextualParents.length }">
                <mct-representation key="'label'"
                                    mct-object="parent"
                                    ng-model="ngModel"
                                    ng-click="ngModel.selectedObject = parent"
                                    class="location-item rep-object-label">
                </mct-representation>
            </span>
        </li>
        <li ng-if="primaryParents.length > 0">
            <em title="The location of the original object that this was linked from.">Original Location</em>
            <span class="inspector-location"
                  ng-repeat="parent in primaryParents"
                  ng-class="{ last:($index + 1) === primaryParents.length }">
                <mct-representation key="'label'"
                                    mct-object="parent"
                                    ng-model="ngModel"
                                    ng-click="ngModel.selectedObject = parent"
                                    class="location-item rep-object-label">
                </mct-representation>
            </span>
        </li>
    </ul>
    </div>
>>>>>>> 9cc03123
</span><|MERGE_RESOLUTION|>--- conflicted
+++ resolved
@@ -20,65 +20,17 @@
  at runtime from the About dialog for additional information.
 -->
 <span class="l-inspect" ng-controller="ObjectInspectorController as controller">
-    <div ng-controller="PaneController as modelPaneEdit">
-        <mct-split-pane class='abs contents split-layout' anchor='bottom'>
-            <div class="split-pane-component pane top">
-                <div class="abs holder holder-inspector l-flex-col">
-                    <div class="pane-header flex-elem">Inspection</div>
-                    <ul class="flex-elem grows vscroll">
-                        <li>
-                            <em>Properties</em>
-                            <div class="inspector-properties"
-                                 ng-repeat="data in metadata"
-                                 ng-class="{ first:$index === 0 }">
-                                <div class="label">{{ data.name }}</div>
-                                <div class="value">{{ data.value }}</div>
-                            </div>
-                        </li>
-                        <li ng-if="contextutalParents.length > 0">
-                            <em title="The location of this linked object.">Location</em>
-                            <span class="inspector-location"
-                                  ng-repeat="parent in contextutalParents"
-                                  ng-class="{ last:($index + 1) === contextualParents.length }">
-                                <mct-representation key="'label'"
-                                                    mct-object="parent"
-                                                    ng-model="ngModel"
-                                                    ng-click="ngModel.selectedObject = parent"
-                                                    class="location-item">
-                                </mct-representation>
-                            </span>
-                        </li>
-                        <li ng-if="primaryParents.length > 0">
-                            <em title="The location of the original object that this was linked from.">Original Location</em>
-                            <span class="inspector-location"
-                                  ng-repeat="parent in primaryParents"
-                                  ng-class="{ last:($index + 1) === primaryParents.length }">
-                                <mct-representation key="'label'"
-                                                    mct-object="parent"
-                                                    ng-model="ngModel"
-                                                    ng-click="ngModel.selectedObject = parent"
-                                                    class="location-item">
-                                </mct-representation>
-                            </span>
-                        </li>
-                    </ul>
-                </div><!--/ holder-inspector -->
-            </div><!--/ split-pane-component -->
-            <mct-splitter class="splitter-inspect-panel mobile-hide"></mct-splitter>
-            <div class="split-pane-component pane bottom">
-                <div class="abs holder holder-elements l-flex-col">
-                    <em class="flex-elem">Elements</em>
-                    <mct-representation
-                            key="'edit-elements'"
-                            mct-object="domainObject"
-                            class="flex-elem holder grows vscroll current-elements">
-                    </mct-representation>
-                </div>
+    <div class="abs holder holder-inspector-elements l-flex-col">
+    <div class="pane-header flex-elem">Inspection</div>
+    <ul class="flex-elem grows vscroll">
+        <li>
+            <em>Properties</em>
+            <div class="inspector-properties"
+                 ng-repeat="data in metadata"
+                 ng-class="{ first:$index === 0 }">
+                <div class="label">{{ data.name }}</div>
+                <div class="value">{{ data.value }}</div>
             </div>
-<<<<<<< HEAD
-        </mct-split-pane>
-    </div><!--/ PaneController -->
-=======
         </li>
         <li ng-if="contextutalParents.length > 0">
             <em title="The location of this linked object.">Location</em>
@@ -108,5 +60,4 @@
         </li>
     </ul>
     </div>
->>>>>>> 9cc03123
 </span>
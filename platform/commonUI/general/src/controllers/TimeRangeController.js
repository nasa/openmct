/*****************************************************************************
 * Open MCT Web, Copyright (c) 2014-2015, United States Government
 * as represented by the Administrator of the National Aeronautics and Space
 * Administration. All rights reserved.
 *
 * Open MCT Web is licensed under the Apache License, Version 2.0 (the
 * "License"); you may not use this file except in compliance with the License.
 * You may obtain a copy of the License at
 * http://www.apache.org/licenses/LICENSE-2.0.
 *
 * Unless required by applicable law or agreed to in writing, software
 * distributed under the License is distributed on an "AS IS" BASIS, WITHOUT
 * WARRANTIES OR CONDITIONS OF ANY KIND, either express or implied. See the
 * License for the specific language governing permissions and limitations
 * under the License.
 *
 * Open MCT Web includes source code licensed under additional open source
 * licenses. See the Open Source Licenses file (LICENSES.md) included with
 * this source code distribution or the Licensing information page available
 * at runtime from the About dialog for additional information.
 *****************************************************************************/
<<<<<<< HEAD

define(
    [],
    function () {

        var TICK_SPACING_PX = 150;


        /**
         * Controller used by the `time-controller` template.
         * @memberof platform/commonUI/general
         * @constructor
         * @param $scope the Angular scope for this controller
         * @param {FormatService} formatService the service to user to format
         *        domain values
         * @param {string} defaultFormat the format to request when no
         *        format has been otherwise specified
         * @param {Function} now a function to return current system time
         */
        function TimeRangeController($scope, formatService, defaultFormat, now) {
            var tickCount = 2,
                innerMinimumSpan = 1000, // 1 second
                outerMinimumSpan = 1000, // 1 second
                initialDragValue,
                formatter = formatService.getFormat(defaultFormat);

            function formatTimestamp(ts) {
                return formatter.format(ts);
            }

            // From 0.0-1.0 to "0%"-"100%"
            function toPercent(p) {
                return (100 * p) + "%";
            }

            function updateTicks() {
                var i, p, ts, start, end, span;
                end = $scope.ngModel.outer.end;
                start = $scope.ngModel.outer.start;
                span = end - start;
                $scope.ticks = [];
                for (i = 0; i < tickCount; i += 1) {
                    p = i / (tickCount - 1);
                    ts = p * span + start;
                    $scope.ticks.push(formatTimestamp(ts));
                }
            }

            function updateSpanWidth(w) {
                tickCount = Math.max(Math.floor(w / TICK_SPACING_PX), 2);
                updateTicks();
            }

            function updateViewForInnerSpanFromModel(ngModel) {
                var span = ngModel.outer.end - ngModel.outer.start;

                // Expose readable dates for the knobs
                $scope.startInnerText = formatTimestamp(ngModel.inner.start);
                $scope.endInnerText = formatTimestamp(ngModel.inner.end);

                // And positions for the knobs
                $scope.startInnerPct =
                    toPercent((ngModel.inner.start - ngModel.outer.start) / span);
                $scope.endInnerPct =
                    toPercent((ngModel.outer.end - ngModel.inner.end) / span);
            }

            function defaultBounds() {
                var t = now();
                return {
                    start: t - 24 * 3600 * 1000, // One day
                    end: t
                };
            }

            function copyBounds(bounds) {
                return { start: bounds.start, end: bounds.end };
            }

            function updateViewFromModel(ngModel) {
                ngModel = ngModel || {};
                ngModel.outer = ngModel.outer || defaultBounds();
                ngModel.inner = ngModel.inner || copyBounds(ngModel.outer);

                // Stick it back is scope (in case we just set defaults)
                $scope.ngModel = ngModel;

                updateViewForInnerSpanFromModel(ngModel);
                updateTicks();
            }

            function startLeftDrag() {
                initialDragValue = $scope.ngModel.inner.start;
            }

            function startRightDrag() {
                initialDragValue = $scope.ngModel.inner.end;
            }

            function startMiddleDrag() {
                initialDragValue = {
                    start: $scope.ngModel.inner.start,
                    end: $scope.ngModel.inner.end
                };
            }

            function toMillis(pixels) {
                var span =
                    $scope.ngModel.outer.end - $scope.ngModel.outer.start;
                return (pixels / $scope.spanWidth) * span;
            }

            function clamp(value, low, high) {
                return Math.max(low, Math.min(high, value));
            }

            function leftDrag(pixels) {
                var delta = toMillis(pixels);
                $scope.ngModel.inner.start = clamp(
                    initialDragValue + delta,
                    $scope.ngModel.outer.start,
                    $scope.ngModel.inner.end - innerMinimumSpan
                );
                updateViewFromModel($scope.ngModel);
            }

            function rightDrag(pixels) {
                var delta = toMillis(pixels);
                $scope.ngModel.inner.end = clamp(
                    initialDragValue + delta,
                    $scope.ngModel.inner.start + innerMinimumSpan,
                    $scope.ngModel.outer.end
                );
                updateViewFromModel($scope.ngModel);
            }

            function middleDrag(pixels) {
                var delta = toMillis(pixels),
                    edge = delta < 0 ? 'start' : 'end',
                    opposite = delta < 0 ? 'end' : 'start';

                // Adjust the position of the edge in the direction of drag
                $scope.ngModel.inner[edge] = clamp(
                    initialDragValue[edge] + delta,
                    $scope.ngModel.outer.start,
                    $scope.ngModel.outer.end
                );
                // Adjust opposite knob to maintain span
                $scope.ngModel.inner[opposite] = $scope.ngModel.inner[edge] +
                    initialDragValue[opposite] - initialDragValue[edge];

                updateViewFromModel($scope.ngModel);
            }

            function updateFormModel() {
                $scope.formModel = {
                    start: (($scope.ngModel || {}).outer || {}).start,
                    end: (($scope.ngModel || {}).outer || {}).end
                };
            }

            function updateOuterStart() {
                var ngModel = $scope.ngModel;

                ngModel.inner.start =
                    Math.max(ngModel.outer.start, ngModel.inner.start);
                ngModel.inner.end = Math.max(
                    ngModel.inner.start + innerMinimumSpan,
                    ngModel.inner.end
                );

                updateFormModel();
                updateViewForInnerSpanFromModel(ngModel);
                updateTicks();
            }

            function updateOuterEnd() {
                var ngModel = $scope.ngModel;

                ngModel.inner.end =
                    Math.min(ngModel.outer.end, ngModel.inner.end);
                ngModel.inner.start = Math.min(
                    ngModel.inner.end - innerMinimumSpan,
                    ngModel.inner.start
                );

                updateFormModel();
                updateViewForInnerSpanFromModel(ngModel);
                updateTicks();
            }

            function updateFormat(key) {
                formatter = formatService.getFormat(key || defaultFormat);
                updateViewForInnerSpanFromModel($scope.ngModel);
                updateTicks();
            }

            function updateBoundsFromForm() {
                var start = $scope.formModel.start,
                    end = $scope.formModel.end;
                if (end >= start + outerMinimumSpan) {
                    $scope.ngModel = $scope.ngModel || {};
                    $scope.ngModel.outer = { start: start, end: end };
                }
            }

            function validateStart(startValue) {
                return startValue <= $scope.formModel.end - outerMinimumSpan;
            }

            function validateEnd(endValue) {
                return endValue >= $scope.formModel.start + outerMinimumSpan;
            }

            $scope.startLeftDrag = startLeftDrag;
            $scope.startRightDrag = startRightDrag;
            $scope.startMiddleDrag = startMiddleDrag;
            $scope.leftDrag = leftDrag;
            $scope.rightDrag = rightDrag;
            $scope.middleDrag = middleDrag;

            $scope.updateBoundsFromForm = updateBoundsFromForm;

            $scope.validateStart = validateStart;
            $scope.validateEnd = validateEnd;

            $scope.ticks = [];

            // Initialize scope to defaults
            updateViewFromModel($scope.ngModel);
            updateFormModel();

            $scope.$watchCollection("ngModel", updateViewFromModel);
            $scope.$watch("spanWidth", updateSpanWidth);
            $scope.$watch("ngModel.outer.start", updateOuterStart);
            $scope.$watch("ngModel.outer.end", updateOuterEnd);
            $scope.$watch("parameters.format", updateFormat);
        }
=======
/*global define*/

define([

], function () {
    "use strict";

    var TICK_SPACING_PX = 150;

    /* format number as percent; 0.0-1.0 to "0%"-"100%" */
    function toPercent(p) {
        return (100 * p) + "%";
    }

    function clamp(value, low, high) {
        return Math.max(low, Math.min(high, value));
    }

    function copyBounds(bounds) {
        return {
            start: bounds.start,
            end: bounds.end
        };
    }
>>>>>>> d6aa31e4

    /**
     * Controller used by the `time-controller` template.
     * @memberof platform/commonUI/general
     * @constructor
     * @param $scope the Angular scope for this controller
     * @param {FormatService} formatService the service to user to format
     *        domain values
     * @param {string} defaultFormat the format to request when no
     *        format has been otherwise specified
     * @param {Function} now a function to return current system time
     */
    function TimeRangeController($scope, formatService, defaultFormat, now) {
        this.$scope = $scope;
        this.formatService = formatService;
        this.defaultFormat = defaultFormat;
        this.now = now;

        this.tickCount = 2;
        this.innerMinimumSpan = 1000; // 1 second
        this.outerMinimumSpan = 1000; // 1 second
        this.initialDragValue = undefined;
        this.formatter = formatService.getFormat(defaultFormat);
        this.formStartChanged = false;
        this.formEndChanged = false;

        this.$scope.ticks = [];

        this.updateViewFromModel(this.$scope.ngModel);
        this.updateFormModel();

        [
            'updateViewFromModel',
            'updateSpanWidth',
            'updateOuterStart',
            'updateOuterEnd',
            'updateFormat',
            'validateStart',
            'validateEnd',
            'onFormStartChange',
            'onFormEndChange'
        ].forEach(function (boundFn) {
            this[boundFn] = this[boundFn].bind(this);
        }, this);

        this.$scope.$watchCollection("ngModel", this.updateViewFromModel);
        this.$scope.$watch("spanWidth", this.updateSpanWidth);
        this.$scope.$watch("ngModel.outer.start", this.updateOuterStart);
        this.$scope.$watch("ngModel.outer.end", this.updateOuterEnd);
        this.$scope.$watch("parameters.format", this.updateFormat);
        this.$scope.$watch("formModel.start", this.onFormStartChange);
        this.$scope.$watch("formModel.end", this.onFormEndChange);
    }

    TimeRangeController.prototype.formatTimestamp = function (ts) {
        return this.formatter.format(ts);
    };

    TimeRangeController.prototype.updateTicks = function () {
        var i, p, ts, start, end, span;
        end = this.$scope.ngModel.outer.end;
        start = this.$scope.ngModel.outer.start;
        span = end - start;
        this.$scope.ticks = [];
        for (i = 0; i < this.tickCount; i += 1) {
            p = i / (this.tickCount - 1);
            ts = p * span + start;
            this.$scope.ticks.push(this.formatTimestamp(ts));
        }
    };

    TimeRangeController.prototype.updateSpanWidth = function (w) {
        this.tickCount = Math.max(Math.floor(w / TICK_SPACING_PX), 2);
        this.updateTicks();
    };

    TimeRangeController.prototype.updateViewForInnerSpanFromModel = function (
        ngModel
    ) {
        var span = ngModel.outer.end - ngModel.outer.start;

        // Expose readable dates for the knobs
        this.$scope.startInnerText = this.formatTimestamp(ngModel.inner.start);
        this.$scope.endInnerText = this.formatTimestamp(ngModel.inner.end);

        // And positions for the knobs
        this.$scope.startInnerPct =
            toPercent((ngModel.inner.start - ngModel.outer.start) / span);
        this.$scope.endInnerPct =
            toPercent((ngModel.outer.end - ngModel.inner.end) / span);
    };

    TimeRangeController.prototype.defaultBounds = function () {
        var t = this.now();
        return {
            start: t - 24 * 3600 * 1000, // One day
            end: t
        };
    };


    TimeRangeController.prototype.updateViewFromModel = function (ngModel) {
        ngModel = ngModel || {};
        ngModel.outer = ngModel.outer || this.defaultBounds();
        ngModel.inner = ngModel.inner || copyBounds(ngModel.outer);

        // Stick it back is scope (in case we just set defaults)
        this.$scope.ngModel = ngModel;

        this.updateViewForInnerSpanFromModel(ngModel);
        this.updateTicks();
    };

    TimeRangeController.prototype.startLeftDrag = function () {
        this.initialDragValue = this.$scope.ngModel.inner.start;
    };

    TimeRangeController.prototype.startRightDrag = function () {
        this.initialDragValue = this.$scope.ngModel.inner.end;
    };

    TimeRangeController.prototype.startMiddleDrag = function () {
        this.initialDragValue = {
            start: this.$scope.ngModel.inner.start,
            end: this.$scope.ngModel.inner.end
        };
    };

    TimeRangeController.prototype.toMillis = function (pixels) {
        var span =
            this.$scope.ngModel.outer.end - this.$scope.ngModel.outer.start;
        return (pixels / this.$scope.spanWidth) * span;
    };

    TimeRangeController.prototype.leftDrag = function (pixels) {
        var delta = this.toMillis(pixels);
        this.$scope.ngModel.inner.start = clamp(
            this.initialDragValue + delta,
            this.$scope.ngModel.outer.start,
            this.$scope.ngModel.inner.end - this.innerMinimumSpan
        );
        this.updateViewFromModel(this.$scope.ngModel);
    };

    TimeRangeController.prototype.rightDrag = function (pixels) {
        var delta = this.toMillis(pixels);
        this.$scope.ngModel.inner.end = clamp(
            this.initialDragValue + delta,
            this.$scope.ngModel.inner.start + this.innerMinimumSpan,
            this.$scope.ngModel.outer.end
        );
        this.updateViewFromModel(this.$scope.ngModel);
    };

    TimeRangeController.prototype.middleDrag = function (pixels) {
        var delta = this.toMillis(pixels),
            edge = delta < 0 ? 'start' : 'end',
            opposite = delta < 0 ? 'end' : 'start';

        // Adjust the position of the edge in the direction of drag
        this.$scope.ngModel.inner[edge] = clamp(
            this.initialDragValue[edge] + delta,
            this.$scope.ngModel.outer.start,
            this.$scope.ngModel.outer.end
        );
        // Adjust opposite knob to maintain span
        this.$scope.ngModel.inner[opposite] =
            this.$scope.ngModel.inner[edge] +
            this.initialDragValue[opposite] -
            this.initialDragValue[edge];

        this.updateViewFromModel(this.$scope.ngModel);
    };

    TimeRangeController.prototype.updateFormModel = function () {
        this.$scope.formModel = {
            start: ((this.$scope.ngModel || {}).outer || {}).start,
            end: ((this.$scope.ngModel || {}).outer || {}).end
        };
    };

    TimeRangeController.prototype.updateOuterStart = function () {
        var ngModel = this.$scope.ngModel;

        ngModel.inner.start =
            Math.max(ngModel.outer.start, ngModel.inner.start);
        ngModel.inner.end = Math.max(
            ngModel.inner.start + this.innerMinimumSpan,
            ngModel.inner.end
        );

        this.updateFormModel();
        this.updateViewForInnerSpanFromModel(ngModel);
        this.updateTicks();
    };

    TimeRangeController.prototype.updateOuterEnd = function () {
        var ngModel = this.$scope.ngModel;

        ngModel.inner.end =
            Math.min(ngModel.outer.end, ngModel.inner.end);
        ngModel.inner.start = Math.min(
            ngModel.inner.end - this.innerMinimumSpan,
            ngModel.inner.start
        );

        this.updateFormModel();
        this.updateViewForInnerSpanFromModel(ngModel);
        this.updateTicks();
    };

    TimeRangeController.prototype.updateFormat = function (key) {
        this.formatter = this.formatService.getFormat(key || this.defaultFormat);
        this.updateViewForInnerSpanFromModel(this.$scope.ngModel);
        this.updateTicks();
    };

    TimeRangeController.prototype.updateBoundsFromForm = function () {
        if (this.formStartChanged) {
            this.$scope.ngModel.outer.start =
                this.$scope.ngModel.inner.start =
                this.$scope.formModel.start;
            this.formStartChanged = false;
        }
        if (this.formEndChanged) {
            this.$scope.ngModel.outer.end =
                this.$scope.ngModel.inner.end =
                this.$scope.formModel.end;
            this.formEndChanged = false;
        }
    };

    TimeRangeController.prototype.onFormStartChange = function (
        newValue,
        oldValue
    ) {
        if (!this.formStartChanged && newValue !== oldValue) {
            this.formStartChanged = true;
        }
    };

    TimeRangeController.prototype.onFormEndChange = function (
        newValue,
        oldValue
    ) {
        if (!this.formEndChanged && newValue !== oldValue) {
            this.formEndChanged = true;
        }
    };

    TimeRangeController.prototype.validateStart = function (startValue) {
        return startValue <=
            this.$scope.formModel.end - this.outerMinimumSpan;
    };

    TimeRangeController.prototype.validateEnd = function (endValue) {
        return endValue >=
            this.$scope.formModel.start + this.outerMinimumSpan;
    };

    return TimeRangeController;
});<|MERGE_RESOLUTION|>--- conflicted
+++ resolved
@@ -19,252 +19,10 @@
  * this source code distribution or the Licensing information page available
  * at runtime from the About dialog for additional information.
  *****************************************************************************/
-<<<<<<< HEAD
-
-define(
-    [],
-    function () {
-
-        var TICK_SPACING_PX = 150;
-
-
-        /**
-         * Controller used by the `time-controller` template.
-         * @memberof platform/commonUI/general
-         * @constructor
-         * @param $scope the Angular scope for this controller
-         * @param {FormatService} formatService the service to user to format
-         *        domain values
-         * @param {string} defaultFormat the format to request when no
-         *        format has been otherwise specified
-         * @param {Function} now a function to return current system time
-         */
-        function TimeRangeController($scope, formatService, defaultFormat, now) {
-            var tickCount = 2,
-                innerMinimumSpan = 1000, // 1 second
-                outerMinimumSpan = 1000, // 1 second
-                initialDragValue,
-                formatter = formatService.getFormat(defaultFormat);
-
-            function formatTimestamp(ts) {
-                return formatter.format(ts);
-            }
-
-            // From 0.0-1.0 to "0%"-"100%"
-            function toPercent(p) {
-                return (100 * p) + "%";
-            }
-
-            function updateTicks() {
-                var i, p, ts, start, end, span;
-                end = $scope.ngModel.outer.end;
-                start = $scope.ngModel.outer.start;
-                span = end - start;
-                $scope.ticks = [];
-                for (i = 0; i < tickCount; i += 1) {
-                    p = i / (tickCount - 1);
-                    ts = p * span + start;
-                    $scope.ticks.push(formatTimestamp(ts));
-                }
-            }
-
-            function updateSpanWidth(w) {
-                tickCount = Math.max(Math.floor(w / TICK_SPACING_PX), 2);
-                updateTicks();
-            }
-
-            function updateViewForInnerSpanFromModel(ngModel) {
-                var span = ngModel.outer.end - ngModel.outer.start;
-
-                // Expose readable dates for the knobs
-                $scope.startInnerText = formatTimestamp(ngModel.inner.start);
-                $scope.endInnerText = formatTimestamp(ngModel.inner.end);
-
-                // And positions for the knobs
-                $scope.startInnerPct =
-                    toPercent((ngModel.inner.start - ngModel.outer.start) / span);
-                $scope.endInnerPct =
-                    toPercent((ngModel.outer.end - ngModel.inner.end) / span);
-            }
-
-            function defaultBounds() {
-                var t = now();
-                return {
-                    start: t - 24 * 3600 * 1000, // One day
-                    end: t
-                };
-            }
-
-            function copyBounds(bounds) {
-                return { start: bounds.start, end: bounds.end };
-            }
-
-            function updateViewFromModel(ngModel) {
-                ngModel = ngModel || {};
-                ngModel.outer = ngModel.outer || defaultBounds();
-                ngModel.inner = ngModel.inner || copyBounds(ngModel.outer);
-
-                // Stick it back is scope (in case we just set defaults)
-                $scope.ngModel = ngModel;
-
-                updateViewForInnerSpanFromModel(ngModel);
-                updateTicks();
-            }
-
-            function startLeftDrag() {
-                initialDragValue = $scope.ngModel.inner.start;
-            }
-
-            function startRightDrag() {
-                initialDragValue = $scope.ngModel.inner.end;
-            }
-
-            function startMiddleDrag() {
-                initialDragValue = {
-                    start: $scope.ngModel.inner.start,
-                    end: $scope.ngModel.inner.end
-                };
-            }
-
-            function toMillis(pixels) {
-                var span =
-                    $scope.ngModel.outer.end - $scope.ngModel.outer.start;
-                return (pixels / $scope.spanWidth) * span;
-            }
-
-            function clamp(value, low, high) {
-                return Math.max(low, Math.min(high, value));
-            }
-
-            function leftDrag(pixels) {
-                var delta = toMillis(pixels);
-                $scope.ngModel.inner.start = clamp(
-                    initialDragValue + delta,
-                    $scope.ngModel.outer.start,
-                    $scope.ngModel.inner.end - innerMinimumSpan
-                );
-                updateViewFromModel($scope.ngModel);
-            }
-
-            function rightDrag(pixels) {
-                var delta = toMillis(pixels);
-                $scope.ngModel.inner.end = clamp(
-                    initialDragValue + delta,
-                    $scope.ngModel.inner.start + innerMinimumSpan,
-                    $scope.ngModel.outer.end
-                );
-                updateViewFromModel($scope.ngModel);
-            }
-
-            function middleDrag(pixels) {
-                var delta = toMillis(pixels),
-                    edge = delta < 0 ? 'start' : 'end',
-                    opposite = delta < 0 ? 'end' : 'start';
-
-                // Adjust the position of the edge in the direction of drag
-                $scope.ngModel.inner[edge] = clamp(
-                    initialDragValue[edge] + delta,
-                    $scope.ngModel.outer.start,
-                    $scope.ngModel.outer.end
-                );
-                // Adjust opposite knob to maintain span
-                $scope.ngModel.inner[opposite] = $scope.ngModel.inner[edge] +
-                    initialDragValue[opposite] - initialDragValue[edge];
-
-                updateViewFromModel($scope.ngModel);
-            }
-
-            function updateFormModel() {
-                $scope.formModel = {
-                    start: (($scope.ngModel || {}).outer || {}).start,
-                    end: (($scope.ngModel || {}).outer || {}).end
-                };
-            }
-
-            function updateOuterStart() {
-                var ngModel = $scope.ngModel;
-
-                ngModel.inner.start =
-                    Math.max(ngModel.outer.start, ngModel.inner.start);
-                ngModel.inner.end = Math.max(
-                    ngModel.inner.start + innerMinimumSpan,
-                    ngModel.inner.end
-                );
-
-                updateFormModel();
-                updateViewForInnerSpanFromModel(ngModel);
-                updateTicks();
-            }
-
-            function updateOuterEnd() {
-                var ngModel = $scope.ngModel;
-
-                ngModel.inner.end =
-                    Math.min(ngModel.outer.end, ngModel.inner.end);
-                ngModel.inner.start = Math.min(
-                    ngModel.inner.end - innerMinimumSpan,
-                    ngModel.inner.start
-                );
-
-                updateFormModel();
-                updateViewForInnerSpanFromModel(ngModel);
-                updateTicks();
-            }
-
-            function updateFormat(key) {
-                formatter = formatService.getFormat(key || defaultFormat);
-                updateViewForInnerSpanFromModel($scope.ngModel);
-                updateTicks();
-            }
-
-            function updateBoundsFromForm() {
-                var start = $scope.formModel.start,
-                    end = $scope.formModel.end;
-                if (end >= start + outerMinimumSpan) {
-                    $scope.ngModel = $scope.ngModel || {};
-                    $scope.ngModel.outer = { start: start, end: end };
-                }
-            }
-
-            function validateStart(startValue) {
-                return startValue <= $scope.formModel.end - outerMinimumSpan;
-            }
-
-            function validateEnd(endValue) {
-                return endValue >= $scope.formModel.start + outerMinimumSpan;
-            }
-
-            $scope.startLeftDrag = startLeftDrag;
-            $scope.startRightDrag = startRightDrag;
-            $scope.startMiddleDrag = startMiddleDrag;
-            $scope.leftDrag = leftDrag;
-            $scope.rightDrag = rightDrag;
-            $scope.middleDrag = middleDrag;
-
-            $scope.updateBoundsFromForm = updateBoundsFromForm;
-
-            $scope.validateStart = validateStart;
-            $scope.validateEnd = validateEnd;
-
-            $scope.ticks = [];
-
-            // Initialize scope to defaults
-            updateViewFromModel($scope.ngModel);
-            updateFormModel();
-
-            $scope.$watchCollection("ngModel", updateViewFromModel);
-            $scope.$watch("spanWidth", updateSpanWidth);
-            $scope.$watch("ngModel.outer.start", updateOuterStart);
-            $scope.$watch("ngModel.outer.end", updateOuterEnd);
-            $scope.$watch("parameters.format", updateFormat);
-        }
-=======
-/*global define*/
 
 define([
 
 ], function () {
-    "use strict";
 
     var TICK_SPACING_PX = 150;
 
@@ -283,7 +41,6 @@
             end: bounds.end
         };
     }
->>>>>>> d6aa31e4
 
     /**
      * Controller used by the `time-controller` template.

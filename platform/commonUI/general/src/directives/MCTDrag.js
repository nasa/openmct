/*****************************************************************************
 * Open MCT, Copyright (c) 2014-2018, United States Government
 * as represented by the Administrator of the National Aeronautics and Space
 * Administration. All rights reserved.
 *
 * Open MCT is licensed under the Apache License, Version 2.0 (the
 * "License"); you may not use this file except in compliance with the License.
 * You may obtain a copy of the License at
 * http://www.apache.org/licenses/LICENSE-2.0.
 *
 * Unless required by applicable law or agreed to in writing, software
 * distributed under the License is distributed on an "AS IS" BASIS, WITHOUT
 * WARRANTIES OR CONDITIONS OF ANY KIND, either express or implied. See the
 * License for the specific language governing permissions and limitations
 * under the License.
 *
 * Open MCT includes source code licensed under additional open source
 * licenses. See the Open Source Licenses file (LICENSES.md) included with
 * this source code distribution or the Licensing information page available
 * at runtime from the About dialog for additional information.
 *****************************************************************************/

define(
    [],
    function () {

        /**
         * The mct-drag directive allows drag functionality
         * (in the mousedown-mousemove-mouseup sense, as opposed to
         * the drag-and-drop sense) to be attached to specific
         * elements. This takes the form of three attributes:
         *
         * * `mct-drag`: An Angular expression to evaluate during
         *   drag movement.
         * * `mct-drag-down`: An Angular expression to evaluate
         *   when the drag begins.
         * * `mct-drag-up`: An Angular expression to evaluate when
         *   dragging ends.
         *
         * In each case, a variable `delta` will be provided to the
         * expression; this is a two-element array or the horizontal
         * and vertical pixel offset of the current mouse position
         * relative to the mouse position where dragging began.
         *
         * @memberof platform/commonUI/general
         * @constructor
         *
         */
        function MCTDrag($document, agentService) {

            // Link; install event handlers.
            function link(scope, element, attrs) {
                // Keep a reference to the body, to attach/detach
                // mouse event handlers; mousedown and mouseup cannot
                // only be attached to the element being linked, as the
                // mouse may leave this element during the drag.
                var body = $document.find('body'),
                    isMobile = agentService.isMobile(),
                    touchEvents,
                    initialPosition,
                    $event,
                    delta;

<<<<<<< HEAD
                touchEvents = isMobile ?
                {
                    start: 'touchstart',
                    end: 'touchend',
                    move: 'touchmove'
                }
                :
                {
                    start: 'mousedown',
                    end: "mouseup",
                    move: "mousemove"
                };
=======
                if (isMobile) {
                    touchEvents = {
                        start: 'touchstart',
                        end: 'touchend',
                        move: 'touchmove'
                    };
                } else {
                    touchEvents = {
                        start: 'mousedown',
                        end: "mouseup",
                        move: "mousemove"
                    };
                }
>>>>>>> c909831d

                // Utility function to cause evaluation of mctDrag,
                // mctDragUp, etc
                function fireListener(name) {
                    // Evaluate the expression, with current delta
                    scope.$eval(attrs[name], {
                        delta: delta,
                        $event: $event
                    });

                    // Trigger prompt digestion
                    scope.$apply();
                }

                // Update positions (both actual and relative)
                // based on a new mouse event object.
                function updatePosition(event) {
                    // Get the current position, as an array
                    var currentPosition = [event.pageX, event.pageY];

                    // Track the initial position, if one hasn't been observed
                    initialPosition = initialPosition || currentPosition;

                    // Compute relative position
                    delta = currentPosition.map(function (v, i) {
                        return v - initialPosition[i];
                    });

                    // Also track the plain event for firing listeners
                    $event = event;
                }

                // Called during a drag, on mousemove
                function continueDrag(event) {
                    updatePosition(event);
                    fireListener("mctDrag");

                    // Don't show selection highlights, etc
                    event.preventDefault();
                    return false;
                }

                // Called only when the drag ends (on mouseup)
                function endDrag(event) {
                    // Detach event handlers
                    body.off(touchEvents.end, endDrag);
                    body.off(touchEvents.move, continueDrag);

                    // Also call continueDrag, to fire mctDrag
                    // and do its usual position update
                    continueDrag(event);

                    fireListener("mctDragUp");

                    // Clear out start-of-drag position, target
                    initialPosition = undefined;

                    // Don't show selection highlights, etc
                    event.preventDefault();
                    return false;
                }

                // Called on mousedown on the element
                function startDrag(event) {
                    // Listen for mouse events at the body level,
                    // since the mouse may leave the element during
                    // the drag.
                    body.on(touchEvents.end, endDrag);
                    body.on(touchEvents.move, continueDrag);

                    // Set an initial position
                    updatePosition(event);

                    // Fire listeners, including mctDrag
                    fireListener("mctDragDown");
                    fireListener("mctDrag");

                    // Don't show selection highlights, etc
                    event.preventDefault();

                    return false;
                }

                // Listen for start event on the element
                element.on(touchEvents.start, startDrag);
            }

            return {
                // mct-drag only makes sense as an attribute
                restrict: "A",
                // Link function, to install event handlers
                link: link
            };
        }

        return MCTDrag;
    }
);
<|MERGE_RESOLUTION|>--- conflicted
+++ resolved
@@ -61,20 +61,6 @@
                     $event,
                     delta;
 
-<<<<<<< HEAD
-                touchEvents = isMobile ?
-                {
-                    start: 'touchstart',
-                    end: 'touchend',
-                    move: 'touchmove'
-                }
-                :
-                {
-                    start: 'mousedown',
-                    end: "mouseup",
-                    move: "mousemove"
-                };
-=======
                 if (isMobile) {
                     touchEvents = {
                         start: 'touchstart',
@@ -88,7 +74,6 @@
                         move: "mousemove"
                     };
                 }
->>>>>>> c909831d
 
                 // Utility function to cause evaluation of mctDrag,
                 // mctDragUp, etc

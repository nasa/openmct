--- conflicted
+++ resolved
@@ -102,35 +102,20 @@
             var parentModel = parent.getModel();
             var newObj;
 
-<<<<<<< HEAD
-            seen.push(this.getKeyString(parent.getId()));
-            parentModel.composition.forEach(function (childId, index) {
-                var childIdString = this.getKeyString(childId);
-                if (!tree[childIdString] || seen.includes(childIdString)) {
-=======
             seen.push(parent.getId());
 
             parentModel.composition.forEach(function (childId) {
                 let keystring = this.openmct.objects.makeKeyString(childId);
 
                 if (!tree[keystring] || seen.includes(keystring)) {
->>>>>>> 28d2194d
                     return;
                 }
                 let newModel = tree[keystring];
                 delete newModel.persisted;
 
-<<<<<<< HEAD
-                newObj = this.instantiate(tree[childIdString], childIdString);
-                // New object has not been persisted yet so clear persisted
-                // timestamp from copied model.
-                delete newObj.getModel().persisted;
-                newObj.getCapability('persistence').persist();
-=======
                 newObj = this.instantiate(newModel, keystring);
                 newObj.getCapability("location")
                     .setPrimaryLocation(tree[keystring].location);
->>>>>>> 28d2194d
                 this.deepInstantiate(newObj, tree, seen);
             }, this);
         }

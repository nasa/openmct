/*****************************************************************************
 * Open MCT Web, Copyright (c) 2014-2015, United States Government
 * as represented by the Administrator of the National Aeronautics and Space
 * Administration. All rights reserved.
 *
 * Open MCT Web is licensed under the Apache License, Version 2.0 (the
 * "License"); you may not use this file except in compliance with the License.
 * You may obtain a copy of the License at
 * http://www.apache.org/licenses/LICENSE-2.0.
 *
 * Unless required by applicable law or agreed to in writing, software
 * distributed under the License is distributed on an "AS IS" BASIS, WITHOUT
 * WARRANTIES OR CONDITIONS OF ANY KIND, either express or implied. See the
 * License for the specific language governing permissions and limitations
 * under the License.
 *
 * Open MCT Web includes source code licensed under additional open source
 * licenses. See the Open Source Licenses file (LICENSES.md) included with
 * this source code distribution or the Licensing information page available
 * at runtime from the About dialog for additional information.
 *****************************************************************************/

define(
    function () {

        /**
         * Defines the `persistence` capability, used to trigger the
         * writing of changes to a domain object to an underlying
         * persistence store.
         *
         * @param {PersistenceService} persistenceService the underlying
         *        provider of persistence capabilities.
         * @param {string} space the name of the persistence space to
         *        use (this is an arbitrary string, useful in principle
         *        for distinguishing different persistence stores from
         *        one another.)
         * @param {DomainObject} the domain object which shall expose
         *        this capability
         *
         * @memberof platform/core
         * @constructor
         * @implements {Capability}
         */
        function PersistenceCapability(
            cacheService,
            persistenceService,
            identifierService,
            notificationService,
            $q,
            domainObject
        ) {
            // Cache modified timestamp
            this.modified = domainObject.getModel().modified;

            this.domainObject = domainObject;
            this.cacheService = cacheService;
            this.identifierService = identifierService;
            this.persistenceService = persistenceService;
            this.notificationService = notificationService;
            this.$q = $q;
        }

        function getKey(id) {
            var parts = id.split(":");
            return parts.length > 1 ? parts.slice(1).join(":") : id;
        }

        /**
         * Checks if the value returned is falsey, and if so returns a
         * rejected promise
         */
        function rejectIfFalsey(value, $q){
            if (!value){
                return $q.reject("Error persisting object");
            } else {
                return value;
            }
        }

        function formatError(error){
            if (error && error.message) {
                return error.message;
            } else if (error && typeof error === "string"){
                return error;
            } else {
                return "unknown error";
            }
        }

        /**
         * Display a notification message if an error has occurred during
         * persistence.
         */
        function notifyOnError(error, domainObject, notificationService, $q){
            var errorMessage = "Unable to persist " + domainObject.getModel().name;
            if (error) {
                errorMessage += ": " + formatError(error);
            }

            notificationService.error({
                title: "Error persisting " + domainObject.getModel().name,
                hint: errorMessage,
                dismissable: true
            });

            return $q.reject(error);
        }

        /**
         * Persist any changes which have been made to this
         * domain object's model.
         * @returns {Promise} a promise which will be resolved
         *          if persistence is successful, and rejected
         *          if not.
         */
        PersistenceCapability.prototype.persist = function () {
            var self = this,
                domainObject = this.domainObject,
                model = domainObject.getModel(),
                modified = model.modified,
<<<<<<< HEAD
                persisted = model.persisted,
                cacheService = this.cacheService,
=======
>>>>>>> 5b4952d4
                persistenceService = this.persistenceService,
                persistenceFn = model.persisted !== undefined ?
                    this.persistenceService.updateObject :
                    this.persistenceService.createObject;

            if (persisted !== undefined && persisted === modified) {
                return this.$q.when(true);
            }

            // Update persistence timestamp...
            domainObject.useCapability("mutation", function (model) {
                model.persisted = modified;
            }, modified);

            // ...and persist
            return persistenceFn.apply(persistenceService, [
                this.getSpace(),
                getKey(domainObject.getId()),
                domainObject.getModel()
            ]).then(function(result){
                return rejectIfFalsey(result, self.$q);
            }).catch(function(error){
                return notifyOnError(error, domainObject, self.notificationService, self.$q);
            });
        };

        /**
         * Update this domain object to match the latest from
         * persistence.
         * @returns {Promise} a promise which will be resolved
         *          when the update is complete
         */
        PersistenceCapability.prototype.refresh = function () {
            var domainObject = this.domainObject;

            // Update a domain object's model upon refresh
            function updateModel(model) {
                var modified = model.modified;
                return domainObject.useCapability("mutation", function () {
                    return model;
                }, modified);
            }

            return this.persistenceService.readObject(
                    this.getSpace(),
                    this.domainObject.getId()
                ).then(updateModel);
        };

        /**
         * Get the space in which this domain object is persisted;
         * this is useful when, for example, decided which space a
         * newly-created domain object should be persisted to (by
         * default, this should be the space of its containing
         * object.)
         *
         * @returns {string} the name of the space which should
         *          be used to persist this object
         */
        PersistenceCapability.prototype.getSpace = function () {
            var id = this.domainObject.getId();
            return this.identifierService.parse(id).getSpace();
        };

        /**
         * Check if this domain object has been persisted at some
         * point.
         * @returns {boolean} true if the object has been persisted
         */
        PersistenceCapability.prototype.persisted = function () {
            return this.domainObject.getModel().persisted !== undefined;
        };

        return PersistenceCapability;
    }
);<|MERGE_RESOLUTION|>--- conflicted
+++ resolved
@@ -118,13 +118,9 @@
                 domainObject = this.domainObject,
                 model = domainObject.getModel(),
                 modified = model.modified,
-<<<<<<< HEAD
                 persisted = model.persisted,
-                cacheService = this.cacheService,
-=======
->>>>>>> 5b4952d4
                 persistenceService = this.persistenceService,
-                persistenceFn = model.persisted !== undefined ?
+                persistenceFn = persisted !== undefined ?
                     this.persistenceService.updateObject :
                     this.persistenceService.createObject;
 

/*****************************************************************************
 * Open MCT, Copyright (c) 2014-2017, United States Government
 * as represented by the Administrator of the National Aeronautics and Space
 * Administration. All rights reserved.
 *
 * Open MCT is licensed under the Apache License, Version 2.0 (the
 * "License"); you may not use this file except in compliance with the License.
 * You may obtain a copy of the License at
 * http://www.apache.org/licenses/LICENSE-2.0.
 *
 * Unless required by applicable law or agreed to in writing, software
 * distributed under the License is distributed on an "AS IS" BASIS, WITHOUT
 * WARRANTIES OR CONDITIONS OF ANY KIND, either express or implied. See the
 * License for the specific language governing permissions and limitations
 * under the License.
 *
 * Open MCT includes source code licensed under additional open source
 * licenses. See the Open Source Licenses file (LICENSES.md) included with
 * this source code distribution or the Licensing information page available
 * at runtime from the About dialog for additional information.
 *****************************************************************************/

/**
 * This bundle implements object types and associated views for
 * display-building.
 * @namespace platform/features/layout
 */
define(
    ['./LayoutDrag'],
    function (LayoutDrag) {

        var DEFAULT_DIMENSIONS = [12, 8],
            DEFAULT_GRID_SIZE = [32, 32],
            MINIMUM_FRAME_SIZE = [320, 180];

        // Method names to expose from this controller
        var HIDE = 'hideFrame', SHOW = 'showFrame';

        /**
         * The LayoutController is responsible for supporting the
         * Layout view. It arranges frames according to saved configuration
         * and provides methods for updating these based on mouse
         * movement.
         * @memberof platform/features/layout
         * @constructor
         * @param {Scope} $scope the controller's Angular scope
         */
        function LayoutController($scope) {
            var self = this,
                callbackCount = 0;

            // Update grid size when it changed
            function updateGridSize(layoutGrid) {
                var oldSize = self.gridSize;

                self.gridSize = layoutGrid || DEFAULT_GRID_SIZE;

                // Only update panel positions if this actually changed things
                if (self.gridSize[0] !== oldSize[0] ||
                        self.gridSize[1] !== oldSize[1]) {
                    self.layoutPanels(Object.keys(self.positions));
                }
            }

            // Position a panel after a drop event
            function handleDrop(e, id, position) {
                if (e.defaultPrevented) {
                     return;
                }

                // Ensure that configuration field is populated
                $scope.configuration = $scope.configuration || {};
                // Make sure there is a "panels" field in the
                // view configuration.
                $scope.configuration.panels =
                    $scope.configuration.panels || {};
                // Store the position of this panel.
                $scope.configuration.panels[id] = {
                    position: [
                        Math.floor(position.x / self.gridSize[0]),
                        Math.floor(position.y / self.gridSize[1])
                    ],
                    dimensions: self.defaultDimensions(),
                    hasFrame: true
                };

                // TODO:
                // Select the newly-added object
                //self.select(null, );

                // Mark change as persistable
                if ($scope.commit) {
                    $scope.commit("Dropped a frame.");
                }
                // Populate template-facing position for this id
                self.rawPositions[id] =
                    $scope.configuration.panels[id];
                self.populatePosition(id);
                // Layout may contain embedded views which will
                // listen for drops, so call preventDefault() so
                // that they can recognize that this event is handled.
                e.preventDefault();
            }

            //Will fetch fully contextualized composed objects, and populate
            // scope with them.
            function refreshComposition() {
                //Keep a track of how many composition callbacks have been made
                var thisCount = ++callbackCount;

                $scope.domainObject.useCapability('composition').then(function (composition) {
                    var ids;

                    //Is this callback for the most recent composition
                    // request? If not, discard it. Prevents race condition
                    if (thisCount === callbackCount) {
                        ids = composition.map(function (object) {
                                return object.getId();
                            }) || [];

                        $scope.composition = composition;
                        self.layoutPanels(ids);
                    }
                });
            }

            // End drag; we don't want to put $scope into this
            // because it triggers "cpws" (copy window or scope)
            // errors in Angular.
            this.endDragInScope = function () {
                // Write to configuration; this is watched and
                // saved by the EditRepresenter.
                $scope.configuration =
                    $scope.configuration || {};

                // Make sure there is a "panels" field in the
                // view configuration.
                $scope.configuration.panels =
                    $scope.configuration.panels || {};
                
                // Store the position and dimensions of this panel.
                $scope.configuration.panels[self.activeDragId].position =
                    self.rawPositions[self.activeDragId].position;
                $scope.configuration.panels[self.activeDragId].dimensions =
                    self.rawPositions[self.activeDragId].dimensions;

                // Mark this object as dirty to encourage persistence
                if ($scope.commit) {
                    $scope.commit("Moved frame.");
                }
            };

            this.positions = {};
            this.rawPositions = {};
            this.gridSize = DEFAULT_GRID_SIZE;
            this.$scope = $scope;

            $scope.$watch("selection", function(selection) {
                this.selection = selection;
            }.bind(this));

            // Watch for changes to the grid size in the model
            $scope.$watch("model.layoutGrid", updateGridSize);

            // Update composed objects on screen, and position panes
            $scope.$watchCollection("model.composition", refreshComposition);

            // Position panes where they are dropped
            $scope.$on("mctDrop", handleDrop);
        }

        // Convert from { positions: ..., dimensions: ... } to an
        // appropriate ng-style argument, to position frames.
        LayoutController.prototype.convertPosition = function (raw) {
            var gridSize = this.gridSize;
            // Multiply position/dimensions by grid size
            return {
                left: (gridSize[0] * raw.position[0]) + 'px',
                top: (gridSize[1] * raw.position[1]) + 'px',
                width: (gridSize[0] * raw.dimensions[0]) + 'px',
                height: (gridSize[1] * raw.dimensions[1]) + 'px'
            };
        };

        // Generate default positions for a new panel
        LayoutController.prototype.defaultDimensions = function () {
            var gridSize = this.gridSize;
            return MINIMUM_FRAME_SIZE.map(function (min, i) {
                return Math.max(
                    Math.ceil(min / gridSize[i]),
                    DEFAULT_DIMENSIONS[i]
                );
            });
        };

        // Generate a default position (in its raw format) for a frame.
        // Use an index to ensure that default positions are unique.
        LayoutController.prototype.defaultPosition = function (index) {
            return {
                position: [index, index],
                dimensions: this.defaultDimensions()
            };
        };

        // Store a computed position for a contained frame by its
        // domain object id. Called in a forEach loop, so arguments
        // are as expected there.
        LayoutController.prototype.populatePosition = function (id, index) {
            this.rawPositions[id] =
                this.rawPositions[id] || this.defaultPosition(index || 0);
            this.positions[id] =
                this.convertPosition(this.rawPositions[id]);
        };

        /**
         * Get a style object for a frame with the specified domain
         * object identifier, suitable for use in an `ng-style`
         * directive to position a frame as configured for this layout.
         * @param {string} id the object identifier
         * @returns {Object.<string, string>} an object with
         *          appropriate left, width, etc fields for positioning
         */
        LayoutController.prototype.getFrameStyle = function (id) {
            // Called in a loop, so just look up; the "positions"
            // object is kept up to date by a watch.
            return this.positions[id];
        };

        /**
         * Start a drag gesture to move/resize a frame.
         *
         * The provided position and dimensions factors will determine
         * whether this is a move or a resize, and what type it
         * will be. For instance, a position factor of [1, 1]
         * will move a frame along with the mouse as the drag
         * proceeds, while a dimension factor of [0, 0] will leave
         * dimensions unchanged. Combining these in different
         * ways results in different handles; a position factor of
         * [1, 0] and a dimensions factor of [-1, 0] will implement
         * a left-edge resize, as the horizontal position will move
         * with the mouse while the horizontal dimensions shrink in
         * kind (and vertical properties remain unmodified.)
         *
         * @param {string} id the identifier of the domain object
         *        in the frame being manipulated
         * @param {number[]} posFactor the position factor
         * @param {number[]} dimFactor the dimensions factor
         */
        LayoutController.prototype.startDrag = function (id, posFactor, dimFactor) {
            this.activeDragId = id;
            this.activeDrag = new LayoutDrag(
                this.rawPositions[id],
                posFactor,
                dimFactor,
                this.gridSize
            );
        };
        /**
         * Continue an active drag gesture.
         * @param {number[]} delta the offset, in pixels,
         *        of the current pointer position, relative
         *        to its position when the drag started
         */
        LayoutController.prototype.continueDrag = function (delta) {
            if (this.activeDrag) {
                this.rawPositions[this.activeDragId] =
                    this.activeDrag.getAdjustedPosition(delta);
                this.populatePosition(this.activeDragId);
            }
        };

        // Utility function to copy raw positions from configuration,
        // without writing directly to configuration (to avoid triggering
        // persistence from watchers during drags).
        function shallowCopy(obj, keys) {
            var copy = {};
            keys.forEach(function (k) {
                copy[k] = obj[k];
            });
            return copy;
        }

        /**
         * Compute panel positions based on the layout's object model.
         * Defined as member function to facilitate testing.
         * @private
         */
        LayoutController.prototype.layoutPanels = function (ids) {
            var configuration = this.$scope.configuration || {},
                self = this;

            // Pull panel positions from configuration
            this.rawPositions =
                shallowCopy(configuration.panels || {}, ids);

            // Clear prior computed positions
            this.positions = {};

            // Update width/height that we are tracking
            this.gridSize =
                (this.$scope.model || {}).layoutGrid || DEFAULT_GRID_SIZE;

            // Compute positions and add defaults where needed
            ids.forEach(function (id, index) {
                self.populatePosition(id, index);
            });
        };

        /**
         * End the active drag gesture. This will update the
         * view configuration.
         */
        LayoutController.prototype.endDrag = function () {
            this.endDragInScope();
        };

        /**
         * Check if the object is currently selected, or (if no
         * argument is supplied) get the currently selected object.
         *
         * @param {string} obj the object to select
         * @returns {boolean} true if selected
         */
        LayoutController.prototype.selected = function (obj) {
            return this.selectedId && this.selectedId === obj.getId();
        };

        /**
         * Set the active user selection in this view.
         *
         * @param event the mouse event
         * @param {string} obj the object to select
         */
        LayoutController.prototype.select = function select(event, obj) {            
            event.stopPropagation();

            var self = this;
            var selectedObj = {};
            var id = this.selectedId = obj.getId();
            var configuration = this.$scope.configuration

            // Toggle the visibility of the object frame
<<<<<<< HEAD
            function toggle() {                            
                var id = obj.getId();
                var configuration = self.$scope.configuration;

                configuration.panels[id].hasFrame = 
                    !configuration.panels[id].hasFrame;              
                   
                // Change which method is exposed, to influence
                // which button is shown in the toolbar
                delete obj[SHOW];
                delete obj[HIDE];
                obj[configuration.panels[id].hasFrame ? HIDE : SHOW] = toggle;                
             }
                
            // Expose initial toggle
            obj[this.$scope.configuration.panels[obj.getId()].hasFrame ? HIDE : SHOW] = toggle;            

            if (this.selection) {                
                // Update selection...                
                this.selection.select(obj);
=======
            function toggle() {
                // create new selection object so toolbar updates.
                selectedObj = {};

                configuration.panels[id].hasFrame =
                    !configuration.panels[id].hasFrame;

                // Change which method is exposed, to influence
                // which button is shown in the toolbar
                selectedObj[configuration.panels[id].hasFrame ? HIDE : SHOW] = toggle;
                self.selection.deselect();
                self.selection.select(selectedObj);
>>>>>>> df016469
            }

<<<<<<< HEAD
=======
            // Expose initial toggle
            selectedObj[configuration.panels[id].hasFrame ? HIDE : SHOW] = toggle;

            if (this.selection) {
                this.selection.select(selectedObj);
            }
        };

>>>>>>> df016469
        /**
         * Clear the current user selection.
         */
        LayoutController.prototype.clearSelection = function (event) {
            if (this.selection) {
                this.selection.deselect();
                delete this.selectedId;
            }
        };

        /**
         * Check if the object has frame.
         */
        LayoutController.prototype.hasFrame = function(obj) {
            return this.$scope.configuration.panels[obj.getId()].hasFrame;
        }

        return LayoutController;
    }
);
<|MERGE_RESOLUTION|>--- conflicted
+++ resolved
@@ -340,28 +340,6 @@
             var configuration = this.$scope.configuration
 
             // Toggle the visibility of the object frame
-<<<<<<< HEAD
-            function toggle() {                            
-                var id = obj.getId();
-                var configuration = self.$scope.configuration;
-
-                configuration.panels[id].hasFrame = 
-                    !configuration.panels[id].hasFrame;              
-                   
-                // Change which method is exposed, to influence
-                // which button is shown in the toolbar
-                delete obj[SHOW];
-                delete obj[HIDE];
-                obj[configuration.panels[id].hasFrame ? HIDE : SHOW] = toggle;                
-             }
-                
-            // Expose initial toggle
-            obj[this.$scope.configuration.panels[obj.getId()].hasFrame ? HIDE : SHOW] = toggle;            
-
-            if (this.selection) {                
-                // Update selection...                
-                this.selection.select(obj);
-=======
             function toggle() {
                 // create new selection object so toolbar updates.
                 selectedObj = {};
@@ -374,11 +352,8 @@
                 selectedObj[configuration.panels[id].hasFrame ? HIDE : SHOW] = toggle;
                 self.selection.deselect();
                 self.selection.select(selectedObj);
->>>>>>> df016469
-            }
-
-<<<<<<< HEAD
-=======
+            }
+
             // Expose initial toggle
             selectedObj[configuration.panels[id].hasFrame ? HIDE : SHOW] = toggle;
 
@@ -387,7 +362,6 @@
             }
         };
 
->>>>>>> df016469
         /**
          * Clear the current user selection.
          */

--- conflicted
+++ resolved
@@ -48,272 +48,25 @@
         "description": "Create and save timestamped notes with embedded object snapshots.",
         "extensions":
         {
-<<<<<<< HEAD
-        //     "types": [
-        //     {
-        //         "key": "notebook",
-        //         "name": "Notebook",
-        //         "cssClass": "icon-notebook",
-        //         "description": "Create and save timestamped notes with embedded object snapshots.",
-        //         "features": ["creation"],
-        //         "model": {
-        //               "entries": [],
-        //               "composition": [],
-        //               "entryTypes": [],
-        //               "defaultSort": "-createdOn"
-        //           },
-        //         "properties": [
-        //             {
-        //                 "key": "defaultSort",
-        //                 "name": "Default Sort",
-        //                 "control": "select",
-        //                 "options": [
-        //                         {
-        //                             "name": "Newest First",
-        //                             "value": "-createdOn"
-        //                         },
-        //                         {
-        //                             "name": "Oldest First",
-        //                             "value": "createdOn"
-        //                         }
-        //                     ],
-        //                 "cssClass": "l-inline"
-        //             }
-        //         ]
-        //     }
-        //   ],
-        //     "views": [
-        //     {
-        //         "key": "notebook.view",
-        //         "type": "notebook",
-        //         "cssClass": "icon-notebook",
-        //         "name": "notebook",
-        //         "template": notebookTemplate,
-        //         "editable": false,
-        //         "uses": [
-        //               "composition",
-        //               "action"
-        //           ],
-        //         "gestures": [
-        //             "drop"
-        //         ]
-        //     }
-        //   ],
-        //     "controllers": [
-        //      {
-        //          "key": "NotebookController",
-        //          "implementation": NotebookController,
-        //          "depends": [
-        //                         "$scope",
-        //                         "dialogService",
-        //                         "popupService",
-        //                         "agentService",
-        //                         "objectService",
-        //                         "navigationService",
-        //                         "now",
-        //                         "actionService",
-        //                         "$timeout",
-        //                         "$element",
-        //                         "$sce"
-        //                     ]
-        //      },
-        //      {
-        //          "key": "NewEntryController",
-        //          "implementation": NewEntryController,
-        //          "depends": ["$scope",
-        //                       "$rootScope"
-        //                      ]
-        //      },
-        //      {
-        //          "key": "selectSnapshotController",
-        //          "implementation": SelectSnapshotController,
-        //          "depends": ["$scope",
-        //                       "$rootScope"
-        //                      ]
-        //      },
-        //      {
-        //          "key": "LayoutNotebookController",
-        //          "implementation": LayoutNotebookController,
-        //          "depends": ["$scope"]
-        //      }
-        //    ],
-        //     "representations": [
-        //         {
-        //             "key": "draggedEntry",
-        //             "template": entryTemplate
-        //         },
-        //         {
-        //             "key": "frameLayoutNotebook",
-        //             "template": frameTemplate
-        //         }
-        //     ],
-        //     "templates": [
-        //         {
-        //             "key": "annotate-snapshot",
-        //             "template": annotationTemplate
-        //         },
-        //         {
-        //             "key": "notificationTemplate",
-        //             "template": notificationsTemplate
-        //         }
-        //     ],
-        //     "directives": [
-        //         {
-        //             "key": "mctSnapshot",
-        //             "implementation": MCTSnapshot,
-        //             "depends": [
-        //                 "$rootScope",
-        //                 "$document",
-        //                 "exportImageService",
-        //                 "dialogService",
-        //                 "notificationService"
-        //             ]
-        //         },
-        //         {
-        //             "key": "mctEntryDnd",
-        //             "implementation": MCTEntryDnd,
-        //             "depends": [
-        //                 "$rootScope",
-        //                 "$compile",
-        //                 "dndService",
-        //                 "typeService",
-        //                 "notificationService"
-        //             ]
-        //         }
-        //     ],
-        //     "actions": [
-        //         {
-        //             "key": "view-snapshot",
-        //             "implementation": ViewSnapshotAction,
-        //             "name": "View Snapshot",
-        //             "description": "View the large image in a modal",
-        //             "category": "embed",
-        //             "depends": [
-        //               "$compile"
-        //             ]
-        //         },
-        //         {
-        //             "key": "annotate-snapshot",
-        //             "implementation": AnnotateSnapshotAction,
-        //             "name": "Annotate Snapshot",
-        //             "cssClass": "icon-pencil labeled",
-        //             "description": "Annotate embed's snapshot",
-        //             "category": "embed",
-        //             "depends": [
-        //               "dialogService",
-        //               "dndService",
-        //               "$rootScope"
-        //             ]
-        //         },
-
-        //         {
-        //             "key": "remove-embed",
-        //             "implementation": RemoveEmbedAction,
-        //             "name": "Remove...",
-        //             "cssClass": "icon-trash labeled",
-        //             "description": "Remove this embed",
-        //             "category": [
-        //                 "embed",
-        //                 "embed-no-snap"
-        //             ],
-        //             "depends": [
-        //               "dialogService"
-        //             ]
-        //         },
-        //         {
-        //             "key": "remove-snapshot",
-        //             "implementation": RemoveSnapshotAction,
-        //             "name": "Remove Snapshot",
-        //             "cssClass": "icon-trash labeled",
-        //             "description": "Remove Snapshot of the embed",
-        //             "category": "embed",
-        //             "depends": [
-        //               "dialogService"
-        //             ]
-        //         },
-        //         {
-        //             "key": "notebook-new-entry",
-        //             "implementation": newEntryAction,
-        //             "name": "New Notebook Entry",
-        //             "cssClass": "icon-notebook labeled",
-        //             "description": "Add a new Notebook entry",
-        //             "category": [
-        //                  "view-control"
-        //             ],
-        //             "depends": [
-        //               "$compile",
-        //               "$rootScope",
-        //               "dialogService",
-        //               "notificationService",
-        //               "linkService"
-        //             ],
-        //             "priority": "preferred"
-        //         }
-        //     ],
-        //     "licenses": [
-        //         {
-        //             "name": "painterro",
-        //             "version": "0.2.65",
-        //             "author": "Ivan Borshchov",
-        //             "description": "Painterro is JavaScript paint widget which allows editing images directly in a browser.",
-        //             "website": "https://github.com/ivictbor/painterro",
-        //             "copyright": "Copyright 2017 Ivan Borshchov",
-        //             "license": "MIT",
-        //             "link": "https://github.com/ivictbor/painterro/blob/master/LICENSE"
-        //         }
-        //     ],
-        //     "capabilities": [
-        //         {
-        //             "key": "notebook",
-        //             "name": "Notebook Capability",
-        //             "description": "Provides a capability for looking for a notebook domain object",
-        //             "implementation": NotebookCapability,
-        //             "depends": [
-        //                 "typeService"
-        //             ]
-        //         }
-        //     ],
-        //     "policies": [
-        //         {
-        //             "category": "composition",
-        //             "implementation": CompositionPolicy,
-        //             "message": "Objects of this type cannot contain objects of that type."
-        //         }
-        //     ],
-        //     "controls": [
-        //       {
-        //           "key": "embed-control",
-        //           "template": embedControlTemplate
-        //       },
-        //        {
-        //           "key": "snapshot-select",
-        //           "template":  snapSelectTemplate
-        //       }
-        //     ],
-            "stylesheets": [
-                {
-                    "stylesheetUrl": "css/notebook.css"
-                },
-=======
             "types": [
-                {
-                    "key": "notebook",
-                    "name": "Notebook",
-                    "cssClass": "icon-notebook",
-                    "description": "Create and save timestamped notes with embedded object snapshots.",
-                    "features": ["creation"],
-                    "model": {
-                        "entries": [],
-                        "composition": [],
-                        "entryTypes": [],
-                        "defaultSort": "-createdOn"
-                    },
-                    "properties": [
-                        {
-                            "key": "defaultSort",
-                            "name": "Default Sort",
-                            "control": "select",
-                            "options": [
+            {
+                "key": "notebook",
+                "name": "Notebook",
+                "cssClass": "icon-notebook",
+                "description": "Create and save timestamped notes with embedded object snapshots.",
+                "features": ["creation"],
+                "model": {
+                      "entries": [],
+                      "composition": [],
+                      "entryTypes": [],
+                      "defaultSort": "-createdOn"
+                  },
+                "properties": [
+                    {
+                        "key": "defaultSort",
+                        "name": "Default Sort",
+                        "control": "select",
+                        "options": [
                                 {
                                     "name": "Newest First",
                                     "value": "-createdOn"
@@ -323,66 +76,66 @@
                                     "value": "createdOn"
                                 }
                             ],
-                            "cssClass": "l-inline"
-                        }
-                    ]
-                }
-            ],
+                        "cssClass": "l-inline"
+                    }
+                ]
+            }
+          ],
             "views": [
-                {
-                    "key": "notebook.view",
-                    "type": "notebook",
-                    "cssClass": "icon-notebook",
-                    "name": "notebook",
-                    "template": notebookTemplate,
-                    "editable": false,
-                    "uses": [
-                        "composition",
-                        "action"
-                    ],
-                    "gestures": [
-                        "drop"
-                    ]
-                }
-            ],
+            {
+                "key": "notebook.view",
+                "type": "notebook",
+                "cssClass": "icon-notebook",
+                "name": "notebook",
+                "template": notebookTemplate,
+                "editable": false,
+                "uses": [
+                      "composition",
+                      "action"
+                  ],
+                "gestures": [
+                    "drop"
+                ]
+            }
+          ],
             "controllers": [
-                {
-                    "key": "NotebookController",
-                    "implementation": NotebookController,
-                    "depends": [
-                        "$scope",
-                        "dialogService",
-                        "popupService",
-                        "agentService",
-                        "objectService",
-                        "navigationService",
-                        "now",
-                        "actionService",
-                        "$timeout",
-                        "$element",
-                        "$sce"
-                    ]
-                },
-                {
-                    "key": "NewEntryController",
-                    "implementation": NewEntryController,
-                    "depends": ["$scope",
-                        "$rootScope"
-                    ]
-                },
-                {
-                    "key": "selectSnapshotController",
-                    "implementation": SelectSnapshotController,
-                    "depends": ["$scope",
-                        "$rootScope"
-                    ]
-                },
-                {
-                    "key": "LayoutNotebookController",
-                    "implementation": LayoutNotebookController,
-                    "depends": ["$scope"]
-                }
-            ],
+             {
+                 "key": "NotebookController",
+                 "implementation": NotebookController,
+                 "depends": [
+                                "$scope",
+                                "dialogService",
+                                "popupService",
+                                "agentService",
+                                "objectService",
+                                "navigationService",
+                                "now",
+                                "actionService",
+                                "$timeout",
+                                "$element",
+                                "$sce"
+                            ]
+             },
+             {
+                 "key": "NewEntryController",
+                 "implementation": NewEntryController,
+                 "depends": ["$scope",
+                              "$rootScope"
+                             ]
+             },
+             {
+                 "key": "selectSnapshotController",
+                 "implementation": SelectSnapshotController,
+                 "depends": ["$scope",
+                              "$rootScope"
+                             ]
+             },
+             {
+                 "key": "LayoutNotebookController",
+                 "implementation": LayoutNotebookController,
+                 "depends": ["$scope"]
+             }
+           ],
             "representations": [
                 {
                     "key": "draggedEntry",
@@ -435,7 +188,7 @@
                     "description": "View the large image in a modal",
                     "category": "embed",
                     "depends": [
-                        "$compile"
+                      "$compile"
                     ]
                 },
                 {
@@ -446,9 +199,9 @@
                     "description": "Annotate embed's snapshot",
                     "category": "embed",
                     "depends": [
-                        "dialogService",
-                        "dndService",
-                        "$rootScope"
+                      "dialogService",
+                      "dndService",
+                      "$rootScope"
                     ]
                 },
 
@@ -463,7 +216,7 @@
                         "embed-no-snap"
                     ],
                     "depends": [
-                        "dialogService"
+                      "dialogService"
                     ]
                 },
                 {
@@ -474,7 +227,7 @@
                     "description": "Remove Snapshot of the embed",
                     "category": "embed",
                     "depends": [
-                        "dialogService"
+                      "dialogService"
                     ]
                 },
                 {
@@ -484,14 +237,14 @@
                     "cssClass": "icon-notebook labeled",
                     "description": "Add a new Notebook entry",
                     "category": [
-                        "view-control"
+                         "view-control"
                     ],
                     "depends": [
-                        "$compile",
-                        "$rootScope",
-                        "dialogService",
-                        "notificationService",
-                        "linkService"
+                      "$compile",
+                      "$rootScope",
+                      "dialogService",
+                      "notificationService",
+                      "linkService"
                     ],
                     "priority": "preferred"
                 }
@@ -527,7 +280,19 @@
                 }
             ],
             "controls": [
->>>>>>> 0301d880
+              {
+                  "key": "embed-control",
+                  "template": embedControlTemplate
+              },
+               {
+                  "key": "snapshot-select",
+                  "template":  snapSelectTemplate
+              }
+            ],
+            "stylesheets": [
+                {
+                    "stylesheetUrl": "css/notebook.css"
+                },
                 {
                     "key": "embed-control",
                     "template": embedControlTemplate

/*****************************************************************************
 * Open MCT, Copyright (c) 2014-2016, United States Government
 * as represented by the Administrator of the National Aeronautics and Space
 * Administration. All rights reserved.
 *
 * Open MCT is licensed under the Apache License, Version 2.0 (the
 * "License"); you may not use this file except in compliance with the License.
 * You may obtain a copy of the License at
 * http://www.apache.org/licenses/LICENSE-2.0.
 *
 * Unless required by applicable law or agreed to in writing, software
 * distributed under the License is distributed on an "AS IS" BASIS, WITHOUT
 * WARRANTIES OR CONDITIONS OF ANY KIND, either express or implied. See the
 * License for the specific language governing permissions and limitations
 * under the License.
 *
 * Open MCT includes source code licensed under additional open source
 * licenses. See the Open Source Licenses file (LICENSES.md) included with
 * this source code distribution or the Licensing information page available
 * at runtime from the About dialog for additional information.
 *****************************************************************************/

define([
    "./src/actions/ExportTimelineAsCSVAction",
    "./src/controllers/TimelineController",
    "./src/controllers/TimelineGraphController",
    "./src/controllers/TimelineDateTimeController",
    "./src/controllers/TimelineZoomController",
    "./src/controllers/TimelineTickController",
    "./src/controllers/TimelineTableController",
    "./src/controllers/TimelineGanttController",
    "./src/controllers/ActivityModeValuesController",
    "./src/capabilities/ActivityTimespanCapability",
    "./src/capabilities/TimelineTimespanCapability",
    "./src/capabilities/UtilizationCapability",
    "./src/capabilities/GraphCapability",
    "./src/capabilities/CostCapability",
    "./src/directives/MCTSwimlaneDrop",
    "./src/directives/MCTSwimlaneDrag",
    "./src/directives/MCTResourceGraphDrop",
    "./src/services/ObjectLoader",
    "./src/chart/MCTTimelineChart",
    "text!./res/templates/values.html",
    "text!./res/templates/timeline.html",
    "text!./res/templates/activity-gantt.html",
    "text!./res/templates/tabular-swimlane-cols-tree.html",
    "text!./res/templates/tabular-swimlane-cols-data.html",
    "text!./res/templates/resource-graphs.html",
    "text!./res/templates/resource-graph-labels.html",
    "text!./res/templates/legend-item.html",
    "text!./res/templates/ticks.html",
    "text!./res/templates/controls/datetime.html",
    'legacyRegistry'
], function (
    ExportTimelineAsCSVAction,
    TimelineController,
    TimelineGraphController,
    TimelineDateTimeController,
    TimelineZoomController,
    TimelineTickController,
    TimelineTableController,
    TimelineGanttController,
    ActivityModeValuesController,
    ActivityTimespanCapability,
    TimelineTimespanCapability,
    UtilizationCapability,
    GraphCapability,
    CostCapability,
    MCTSwimlaneDrop,
    MCTSwimlaneDrag,
    MCTResourceGraphDrop,
    ObjectLoader,
    MCTTimelineChart,
    valuesTemplate,
    timelineTemplate,
    activityGanttTemplate,
    tabularSwimlaneColsTreeTemplate,
    tabularSwimlaneColsDataTemplate,
    resourceGraphsTemplate,
    resourceGraphLabelsTemplate,
    legendItemTemplate,
    ticksTemplate,
    datetimeTemplate,
    legacyRegistry
) {

    legacyRegistry.register("platform/features/timeline", {
        "name": "Timelines",
        "description": "Resources, templates, CSS, and code for Timelines.",
        "resources": "res",
        "extensions": {
            "actions": [
                {
                    "key": "timeline.export",
                    "name": "Export Timeline as CSV",
                    "category": "contextual",
                    "implementation": ExportTimelineAsCSVAction,
                    "depends": [
                        "$log",
                        "exportService",
                        "notificationService",
                        "resources[]"
                    ]
                }
            ],
            "constants": [
                {
                    "key": "TIMELINE_MINIMUM_DURATION",
                    "description": "The minimum duration to display in a timeline view (one hour.)",
                    "value": 3600000
                },
                {
                    "key": "TIMELINE_MAXIMUM_OFFSCREEN",
                    "description": "Maximum amount, in pixels, of a Gantt bar which may go off screen.",
                    "value": 1000
                },
                {
                    "key": "TIMELINE_ZOOM_CONFIGURATION",
                    "description": "Describes major tick sizes in milliseconds, and width in pixels.",
                    "value": {
                        "levels": [
                            1000,
                            2000,
                            5000,
                            10000,
                            20000,
                            30000,
                            60000,
                            120000,
                            300000,
                            600000,
                            1200000,
                            1800000,
                            3600000,
                            7200000,
                            14400000,
                            28800000,
                            43200000,
                            86400000,
                            86400000 * 2,
                            86400000 * 5,
                            86400000 * 10,
                            86400000 * 20,
                            86400000 * 30,
                            86400000 * 60,
                            86400000 * 120,
                            86400000 * 240,
                            86400000 * 365
                        ],
                        "width": 200
                    }
                }
            ],
            "types": [
                {
                    "key": "timeline",
                    "name": "Timeline",
                    "cssClass": "icon-timeline",
                    "description": "A time-oriented container that lets you enclose and organize other Timelines and Activities. The Timeline view provides both tabular and Gantt views as well as resource utilization graphing of Activities.",
                    "priority": 502,
                    "features": [
                        "creation"
                    ],
                    "contains": [
                        "timeline",
                        "activity"
                    ],
                    "properties": [
                        {
                            "name": "Start date/time",
                            "control": "timeline-datetime",
                            "required": true,
                            "property": [
                                "start"
                            ],
                            "options": [
                                "SET"
                            ]
                        },
                        {
                            "name": "Battery capacity (Watt-hours)",
                            "control": "textfield",
                            "required": false,
                            "conversion": "number",
                            "property": [
                                "capacity"
                            ],
                            "pattern": "^-?\\d+(\\.\\d*)?$"
                        },
                        {
                            "name": "Battery starting SOC (%)",
                            "control": "textfield",
                            "required": false,
                            "conversion": "number",
                            "property": [
                                "startingSOC"
                            ],
                            "pattern": "^([0-9](\\.\\d*)?|[1-9][0-9](\\.\\d*)?|100)%?$"
                        }
                    ],
                    "model": {
                        "composition": [],
                        "start": {
                            "timestamp": 0
                        }
                    }
                },
                {
                    "key": "activity",
                    "name": "Activity",
                    "cssClass": "icon-activity",
                    "features": [
                        "creation"
                    ],
                    "contains": [
                        "activity"
                    ],
                    "description": "An event or process that starts and ends at a discrete datetime. Activities can be nested in other Activities, and can be added to Timelines. Activity Modes can be added to an Activity to define its resource utilization over time.",
                    "priority": 501,
                    "properties": [
                        {
                            "name": "Start date/time",
                            "control": "timeline-datetime",
                            "required": true,
                            "property": [
                                "start"
                            ],
                            "options": [
                                "SET"
                            ]
                        },
                        {
                            "name": "Duration",
                            "control": "duration",
                            "required": true,
                            "property": [
                                "duration"
                            ]
                        }
                    ],
                    "model": {
                        "composition": [],
                        "relationships": {
                            "modes": []
                        },
                        "start": {
                            "timestamp": 0
                        },
                        "duration": {
                            "timestamp": 0
                        }
                    }
                },
                {
                    "key": "mode",
                    "name": "Activity Mode",
                    "cssClass": "icon-activity-mode",
                    "features": [
                        "creation"
                    ],
                    "description": "When a sub-system utilizes Power or Communications resources over time, you can define those values in an Activity Mode. Activity Modes can then be linked to Activities to allow resource utilization graphing and estimating in a Timeline.",
                    "priority": 500,
                    "model": {
                        "resources": {
                            "comms": 0,
                            "power": 0
                        }
                    },
                    "properties": [
                        {
                            "name": "Comms (Kbps)",
                            "control": "textfield",
                            "conversion": "number",
                            "pattern": "^-?\\d+(\\.\\d*)?$",
                            "property": [
                                "resources",
                                "comms"
                            ]
                        },
                        {
                            "name": "Power (watts)",
                            "control": "textfield",
                            "conversion": "number",
                            "pattern": "^-?\\d+(\\.\\d*)?$",
                            "property": [
                                "resources",
                                "power"
                            ]
                        }
                    ]
                }
            ],
            "views": [
                {
                    "key": "values",
                    "name": "Values",
                    "cssClass": "icon-activity-mode",
                    "template": valuesTemplate,
                    "type": "mode",
                    "uses": [
                        "cost"
                    ],
                    "editable": false
                },
                {
                    "key": "timeline",
                    "name": "Timeline",
                    "cssClass": "icon-timeline",
                    "type": "timeline",
                    "description": "A time-oriented container that lets you enclose and organize other Timelines and Activities. The Timeline view provides both tabular and Gantt views as well as resource utilization graphing of Activities.",
                    "template": timelineTemplate,
                    "editable": true,
                    "toolbar": {
                        "sections": [
                            {
                                "items": [
                                    {
                                        "method": "add",
                                        "control": "menu-button",
                                        "text": "Add",
                                        "options": [
                                            {
                                                "name": "Timeline",
                                                "cssClass": "icon-timeline",
                                                "key": "timeline"
                                            },
                                            {
                                                "name": "Activity",
                                                "cssClass": "icon-activity",
                                                "key": "activity"
                                            }
                                        ]
                                    }
                                ]
                            },
                            {
                                "items": [
                                    {
                                        "cssClass": "icon-plot-resource",
                                        "description": "Graph Resource Utilization",
                                        "control": "button",
                                        "method": "toggleGraph"
                                    },
                                    {
                                        "cssClass": "icon-activity-mode",
                                        "control": "dialog-button",
                                        "description": "Apply Activity Modes...",
                                        "title": "Apply Activity Modes",
                                        "dialog": {
                                            "control": "selector",
                                            "name": "Modes",
                                            "type": "mode",
                                            "layout": "controls-under"
                                        },
                                        "property": "modes"
                                    },
                                    {
                                        "cssClass": "icon-chain-links",
                                        "description": "Edit Activity Link",
                                        "title": "Activity Link",
                                        "control": "dialog-button",
                                        "dialog": {
                                            "control": "textfield",
                                            "name": "Link",
                                            "pattern": "^(ftp|https?)\\:\\/\\/\\w+(\\.\\w+)*(\\:\\d+)?(\\/\\S*)*$",
                                            "cssClass": "l-input-lg"
                                        },
                                        "property": "link"
                                    },
                                    {
                                        "cssClass": "icon-gear",
                                        "description": "Edit Properties...",
                                        "control": "button",
                                        "method": "properties"
                                    }
                                ]
                            },
                            {
                                "items": [
                                    {
                                        "method": "remove",
                                        "description": "Remove Item",
                                        "control": "button",
                                        "cssClass": "icon-trash"
                                    }
                                ]
                            }
                        ]
                    }
                }
            ],
            "stylesheets": [
                {
                    "stylesheetUrl": "css/timeline.css"
                },
                {
                    "stylesheetUrl": "css/timeline-espresso.css",
                    "theme": "espresso"
                },
                {
                    "stylesheetUrl": "css/timeline-snow.css",
                    "theme": "snow"
                }
            ],
            "representations": [
                {
                    "key": "gantt",
                    "template": activityGanttTemplate,
                    "uses": [
                        "timespan",
                        "type"
                    ]
                }
            ],
            "templates": [
                {
                    "key": "timeline-tabular-swimlane-cols-tree",
                    "priority": "mandatory",
                    "template": tabularSwimlaneColsTreeTemplate
                },
                {
                    "key": "timeline-tabular-swimlane-cols-data",
                    "priority": "mandatory",
                    "template": tabularSwimlaneColsDataTemplate
                },
                {
                    "key": "timeline-resource-graphs",
                    "priority": "mandatory",
                    "template": resourceGraphsTemplate
                },
                {
                    "key": "timeline-resource-graph-labels",
                    "priority": "mandatory",
                    "template": resourceGraphLabelsTemplate
                },
                {
                    "key": "timeline-legend-item",
                    "priority": "mandatory",
                    "template": legendItemTemplate
                },
                {
                    "key": "timeline-ticks",
                    "priority": "mandatory",
                    "template": ticksTemplate
                }
            ],
            "controls": [
                {
                    "key": "timeline-datetime",
                    "template": datetimeTemplate
                },
                {
                    "key": "duration",
                    "template": datetimeTemplate
                }
            ],
            "controllers": [
                {
                    "key": "TimelineController",
                    "implementation": TimelineController,
                    "depends": [
                        "$scope",
                        "$q",
                        "objectLoader",
                        "TIMELINE_MINIMUM_DURATION"
                    ]
                },
                {
                    "key": "TimelineGraphController",
                    "implementation": TimelineGraphController,
                    "depends": [
                        "$scope",
                        "resources[]"
                    ]
                },
                {
                    "key": "TimelineDateTimeController",
                    "implementation": TimelineDateTimeController,
                    "depends": [
                        "$scope"
                    ]
                },
                {
                    "key": "TimelineZoomController",
                    "implementation": TimelineZoomController,
                    "depends": [
                        "$scope",
                        "$window",
                        "TIMELINE_ZOOM_CONFIGURATION"
                    ]
                },
                {
                    "key": "TimelineTickController",
                    "implementation": TimelineTickController
                },
                {
                    "key": "TimelineTableController",
                    "implementation": TimelineTableController
                },
                {
                    "key": "TimelineGanttController",
                    "implementation": TimelineGanttController,
                    "depends": [
                        "TIMELINE_MAXIMUM_OFFSCREEN"
                    ]
                },
                {
                    "key": "ActivityModeValuesController",
                    "implementation": ActivityModeValuesController,
                    "depends": [
                        "resources[]"
                    ]
                }
            ],
            "capabilities": [
                {
                    "key": "timespan",
                    "implementation": ActivityTimespanCapability,
                    "depends": [
                        "$q"
                    ]
                },
                {
                    "key": "timespan",
                    "implementation": TimelineTimespanCapability,
                    "depends": [
                        "$q"
                    ]
                },
                {
                    "key": "utilization",
                    "implementation": UtilizationCapability,
                    "depends": [
                        "$q"
                    ]
                },
                {
                    "key": "graph",
                    "implementation": GraphCapability,
                    "depends": [
                        "$q"
                    ]
                },
                {
                    "key": "cost",
                    "implementation": CostCapability
                }
            ],
            "directives": [
                {
                    "key": "mctSwimlaneDrop",
                    "implementation": MCTSwimlaneDrop,
                    "depends": [
                        "dndService"
                    ]
                },
                {
                    "key": "mctSwimlaneDrag",
                    "implementation": MCTSwimlaneDrag,
                    "depends": [
                        "dndService"
                    ]
                },
                {
<<<<<<< HEAD
                    "key": "mctResourceGraphDrop",
                    "implementation": MCTResourceGraphDrop,
                    "depends": [
                        "dndService"
=======
                    "key": "mctTimelineChart",
                    "implementation": MCTTimelineChart,
                    "depends": [
                        "$interval",
                        "$log"
>>>>>>> 7c780331
                    ]
                }
            ],
            "services": [
                {
                    "key": "objectLoader",
                    "implementation": ObjectLoader,
                    "depends": [
                        "$q"
                    ]
                }
            ],
            "resources": [
                {
                    "key": "power",
                    "name": "Power",
                    "units": "watts"
                },
                {
                    "key": "comms",
                    "name": "Comms",
                    "units": "Kbps"
                },
                {
                    "key": "battery",
                    "name": "Battery State-of-Charge",
                    "units": "%"
                }
            ]
        }
    });
});<|MERGE_RESOLUTION|>--- conflicted
+++ resolved
@@ -562,18 +562,18 @@
                     ]
                 },
                 {
-<<<<<<< HEAD
                     "key": "mctResourceGraphDrop",
                     "implementation": MCTResourceGraphDrop,
                     "depends": [
                         "dndService"
-=======
+                    ]
+                },
+                {
                     "key": "mctTimelineChart",
                     "implementation": MCTTimelineChart,
                     "depends": [
                         "$interval",
                         "$log"
->>>>>>> 7c780331
                     ]
                 }
             ],

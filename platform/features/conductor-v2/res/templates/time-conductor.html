--- conflicted
+++ resolved
@@ -1,16 +1,37 @@
+<style>
+    .time-system .menu{
+        bottom: 10px;
+    }
+    .l-data-availability {
+        width: 100%;
+        height: 20px;
+        background-color: #3b3b3b
+    }
+
+    .l-time-range-inputs-elem {
+        width: 100%;
+    }
+
+    .l-time-range-inputs-elem.l-flex-row {
+        justify-content: space-between;
+    }
+    .l-axis-holder {
+        height: 30px;
+        width: 100%;
+    }
+
+    .l-axis-holder svg, .l-axis-holder svg path,
+    .l-axis-holder svg line  {
+        stroke: #A0A0A0;
+    }
+
+</style>
 <!-- Parent holder for time conductor. follow-mode | fixed-mode -->
 <div ng-controller="TimeConductorController as tcController"
-<<<<<<< HEAD
-     class="l-flex-col {{modeModel.selected}}-mode">
-    <!-- Holds date selectors and ticks -->
-    <div class="l-conductor-dates">
-        <form class="l-time-range-inputs-holder l-flex-row flex-elem"
-=======
-     class="l-time-conductor l-flex-col" ng-class="{'follow-mode': followMode}">
+     class="l-time-conductor l-flex-col {{modeModel.selected}}-mode">
     <!-- Holds inputs and ticks -->
     <div class="l-time-conductor-ticks l-row-elem l-flex-row flex-elem no-margin">
         <form class="abs l-time-conductor-inputs-holder"
->>>>>>> 788483ec
               ng-submit="tcController.updateBoundsFromForm(formModel)">
         <span class="l-time-range-input-w start-date">
             <mct-control key="'datetime-field'"

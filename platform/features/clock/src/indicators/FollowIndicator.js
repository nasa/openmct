--- conflicted
+++ resolved
@@ -22,30 +22,6 @@
 
 define([], function () {
 
-<<<<<<< HEAD
-        /**
-         * Indicator that displays the active timer, as well as its
-         * current state.
-         * @implements {Indicator}
-         * @memberof platform/features/clock
-         */
-        function FollowIndicator(timerService) {
-            this.timerService = timerService;
-        }
-
-        FollowIndicator.prototype.getGlyphClass = function () {
-            return (this.timerService.getTimer()) ? "ok" : "none";
-        };
-
-        FollowIndicator.prototype.getCssClass = function () {
-            return "icon-timer";
-        };
-
-        FollowIndicator.prototype.getText = function () {
-            var timer = this.timerService.getTimer();
-            return timer ? ('Following timer ' + timer.name) : NO_TIMER;
-        };
-=======
     /**
      * Indicator that displays the active timer, as well as its
      * current state.
@@ -67,7 +43,6 @@
                 indicator.text('No timer being followed');
             }
         }
->>>>>>> b35be0c5
 
         timerService.on('change', setIndicatorStatus);
 

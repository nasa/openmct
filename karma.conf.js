/*****************************************************************************
 * Open MCT, Copyright (c) 2014-2021, United States Government
 * as represented by the Administrator of the National Aeronautics and Space
 * Administration. All rights reserved.
 *
 * Open MCT is licensed under the Apache License, Version 2.0 (the
 * "License"); you may not use this file except in compliance with the License.
 * You may obtain a copy of the License at
 * http://www.apache.org/licenses/LICENSE-2.0.
 *
 * Unless required by applicable law or agreed to in writing, software
 * distributed under the License is distributed on an "AS IS" BASIS, WITHOUT
 * WARRANTIES OR CONDITIONS OF ANY KIND, either express or implied. See the
 * License for the specific language governing permissions and limitations
 * under the License.
 *
 * Open MCT includes source code licensed under additional open source
 * licenses. See the Open Source Licenses file (LICENSES.md) included with
 * this source code distribution or the Licensing information page available
 * at runtime from the About dialog for additional information.
 *****************************************************************************/

/*global module,process*/

const devMode = process.env.NODE_ENV !== 'production';
const browsers = [process.env.NODE_ENV === 'debug' ? 'ChromeDebugging' : 'ChromeHeadless'];
const coverageEnabled = process.env.COVERAGE === 'true';
const reporters = ['spec', 'junit'];

if (coverageEnabled) {
    reporters.push('coverage-istanbul');
}

module.exports = (config) => {
    const webpackConfig = require('./webpack.config.js');
    delete webpackConfig.output;

    if (!devMode || coverageEnabled) {
        webpackConfig.module.rules.push({
            test: /\.js$/,
            exclude: /node_modules|example|lib|dist/,
            use: {
                loader: 'istanbul-instrumenter-loader',
                options: {
                    esModules: true
                }
            }
        });
    }

    config.set({
        basePath: '',
        frameworks: ['jasmine'],
        files: [
            'indexTest.js',
            {
<<<<<<< HEAD
                pattern: 'dist/inMemorySearchWorker.js',
=======
                pattern: 'dist/couchDBChangesFeed.js',
>>>>>>> e1e2cf9b
                included: false
            }
        ],
        port: 9876,
        reporters: reporters,
        browsers: browsers,
        client: {
            jasmine: {
                random: false,
                timeoutInterval: 5000
            }
        },
        customLaunchers: {
            ChromeDebugging: {
                base: 'Chrome',
                flags: ['--remote-debugging-port=9222'],
                debug: true
            },
            FirefoxESR: {
                base: 'FirefoxHeadless',
                name: 'FirefoxESR'
            }
        },
        colors: true,
        logLevel: config.LOG_INFO,
        autoWatch: true,
        // HTML test reporting.
        // htmlReporter: {
        //    outputDir: "dist/reports/tests",
        //    preserveDescribeNesting: true,
        //    foldAll: false
        // },
        junitReporter: {
            outputDir: "dist/reports/tests",
            outputFile: "test-results.xml",
            useBrowserName: false
        },
        coverageIstanbulReporter: {
            fixWebpackSourcePaths: true,
            dir: process.env.CIRCLE_ARTIFACTS
                ? process.env.CIRCLE_ARTIFACTS + '/coverage'
                : "dist/reports/coverage",
            reports: ['lcovonly', 'text-summary'],
            thresholds: {
                global: {
                    lines: 66
                }
            }
        },
        specReporter: {
            maxLogLines: 5,
            suppressErrorSummary: true,
            suppressFailed: false,
            suppressPassed: false,
            suppressSkipped: true,
            showSpecTiming: true,
            failFast: false
        },
        preprocessors: {
            'indexTest.js': ['webpack', 'sourcemap']
        },
        webpack: webpackConfig,
        webpackMiddleware: {
            stats: 'errors-only',
            logLevel: 'warn'
        },
        concurrency: 1,
        singleRun: true,
        browserNoActivityTimeout: 400000
    });
};<|MERGE_RESOLUTION|>--- conflicted
+++ resolved
@@ -54,11 +54,11 @@
         files: [
             'indexTest.js',
             {
-<<<<<<< HEAD
+                pattern: 'dist/couchDBChangesFeed.js',
+                included: false
+            },
+            {
                 pattern: 'dist/inMemorySearchWorker.js',
-=======
-                pattern: 'dist/couchDBChangesFeed.js',
->>>>>>> e1e2cf9b
                 included: false
             }
         ],

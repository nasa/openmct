*.scssc
*.zip
*.gzip
*.tgz
*.DS_Store
*.swp

# Compiled CSS, unless directly added
*.sass-cache
*COMPILE.css
*.css
*.css.map

# Intellij project configuration files
*.idea
*.iml

# External dependencies

# Build output
target
dist

# Mac OS X Finder
.DS_Store

# Closed source libraries
closed-lib

# Node, Bower dependencies
node_modules
bower_components

# Protractor logs
protractor/logs

# npm-debug log
npm-debug.log

# karma reports
report.*.json

# Lighthouse reports
.lighthouseci

<<<<<<< HEAD
# e2e test artifacts
test-results

package-lock.json
=======
package-lock.json

#codecov artifacts
codecov
>>>>>>> d10561fc
<|MERGE_RESOLUTION|>--- conflicted
+++ resolved
@@ -43,14 +43,10 @@
 # Lighthouse reports
 .lighthouseci
 
-<<<<<<< HEAD
 # e2e test artifacts
 test-results
 
 package-lock.json
-=======
-package-lock.json
 
 #codecov artifacts
-codecov
->>>>>>> d10561fc
+codecov
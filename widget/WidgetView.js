--- conflicted
+++ resolved
@@ -1,500 +1,481 @@
-define(
-    [
-        'text!./widgetTemplate.html',
-        'text!./ruleTemplate.html',
-        'lodash'
-    ], function (
-        widgetTemplate,
-        ruleTemplate,
-        _
-    ) {
-
-    //default css configuration for new rules
-    var DEFAULT_PROPS = {
-        color: '#000000',
-        background_color: '#00ff00',
-        border_color: '#666666'
-    }
-
-    //selects that most be populated dynamically
-    var CONDITION_CONFIG_IDS = [
-        'object',
-        'key',
-        'operation'
-    ];
-
-    // example rules for the rule evalutor
-    var TEST_RULES = [{
-        object: undefined,
-        property: undefined,
-        operation: 'greaterThan',
-        values: [8]
-    },
-    {
-        object: undefined,
-        property: undefined,
-        operation: 'lessThan',
-        values: [10]
-    }]
-
-    // parameters
-    // domainObject: the domain object represented by this view
-    // openmct: an MCT instance
-    // evaluator: a RuleEvaluator instance for evaluating rulesets
-    function WidgetView(domainObject, openmct, evaluator) {
-        this.domainObject = domainObject;
-        this.openmct = openmct;
-        this.evaluator = evaluator;
-
-        this.domainObject.configuration = this.domainObject.configuration || {};
-        this.domainObject.configuration.rulesById = this.domainObject.configuration.rulesById || {};
-        this.domainObject.configuration.ruleStylesById = this.domainObject.configuration.ruleStylesById || {};
-        this.domainObject.configuration.ruleOrder = this.domainObject.configuration.ruleOrder || ['default'];
-
-        var self = this;
-
-        // Stand-in rules for testing
-        //Object.keys(this.getConfigProp('rulesById')).forEach( function (ruleKey) {
-        //    self.setConfigProp('rulesById.' + ruleKey + '.rules', TEST_RULES);
-        //});
-
-        this.telemetryMetadataByObject = {};
-        this.compositionObjs = {};
-        this.compositionCollection = this.openmct.composition.get(this.domainObject);
-        this.compositionCollection.on('add', this.onCompositionAdd, this);
-        this.compositionCollection.load();
-
-        //ensure 'this' points to an instance of this object when its methods
-        //are called from a different scope
-        this.show = this.show.bind(this);
-        this.destroy = this.destroy.bind(this);
-        this.populateSelect = this.populateSelect.bind(this);
-        this.onCompositionAdd = this.onCompositionAdd.bind(this);
-    }
-
-    WidgetView.prototype.show = function (container) {
-          var self = this;
-
-          self.setup(container);
-
-          $(container).on('click', '.t-color-palette', function () {
-              $('.l-color-palette', container)
-                  .not('#' + this.id +' .l-color-palette')
-                  .hide(); //close any open palettes except this one
-              $('.l-color-palette', this).toggle(); //toggle this palette
-          });
-
-          $(container).on('click', '.s-palette-item', function () {
-              var elem = this,
-                  col = $(elem).css('background-color'),
-                  ruleId = elem.dataset.ruleId,
-                  thumbnail = $('#' + ruleId + ' .t-widget-thumb'),
-                  propertyKey = elem.dataset.propertyKey,
-                  styleObj;
-
-              self.setConfigProp('ruleStylesById.' + ruleId + '.'+ propertyKey, col);
-              styleObj = self.getConfigProp('ruleStylesById.' + ruleId);
-              self.applyStyle(thumbnail, styleObj);
-              self.updateWidget();
-              $('.color-swatch', '#' + ruleId + ' #' + propertyKey)
-                  .css('background-color', col); //update color indicator on palette
-              $('.l-color-palette', '#' + ruleId).hide(); //close palette
-          })
-
-          $('#addRule', container).on('click', function () {
-              var ruleCount = 0,
-                  ruleId,
-                  ruleOrder = self.getConfigProp('ruleOrder');
-
-              //create a unique identifier
-              while (Object.keys(self.getConfigProp('rulesById')).includes('rule' + ruleCount)) {
-                  ruleCount = ++ruleCount;
-              }
-              //add rule to config
-              ruleId = 'rule' + ruleCount;
-              ruleOrder.push(ruleId);
-              self.setConfigProp('ruleOrder', ruleOrder);
-              self.makeRule(ruleId, 'Rule', container);
-          });
-
-          $(container).on('click','.duplicate', function () {
-              var elem = this;
-              debugger;
-              self.duplicateRule(elem.dataset.ruleId, container);
-          });
-
-          $(container).on('input','#ruleName', function () {
-              self.setConfigProp('rulesById.' + this.dataset.ruleId + '.name', this.value);
-              $('#' + this.dataset.ruleId + ' .rule-title').html(this.value);
-          });
-
-<<<<<<< HEAD
-          $(container).on('input','#ruleLabel', function () {
-              self.setConfigProp('rulesById.' + this.dataset.ruleId + '.label', this.value);
-              self.updateWidget();
-          });
-
-          $(container).on('input','#ruleMessage', function () {
-              self.setConfigProp('rulesById.' + this.dataset.ruleId + '.message', this.value);
-          })
-
-          $(container).on('click','.delete', function() {
-=======
-          $(container).on('click','.t-delete', function() {
->>>>>>> d15446ac
-              var elem = this,
-                  ruleId = elem.dataset.ruleId,
-                  ruleOrder = self.getConfigProp('ruleOrder')
-
-              self.removeConfigProp('rulesById.' + ruleId);
-              self.removeConfigProp('ruleStylesById.' + ruleId);
-              _.remove(ruleOrder, function (value) {
-                  return value === ruleId;
-              });
-              self.setConfigProp('ruleOrder', ruleOrder);
-              self.refreshRules(container);
-          })
-
-          // populate a select with most recent composition before it opens
-          $(container).on('mousedown', 'select', this.populateSelect);
-
-          // update data model when a select element is modified
-          $(container).on('change','select', function () {
-              var elem = this,
-                  index = $(elem).prop('selectedIndex'),
-                  selectedId = $(elem).prop('options')[index].value,
-                  ruleId = elem.dataset.ruleId;
-
-              this.dataset.selectedId = selectedId;
-          });
-    }
-
-    WidgetView.prototype.destroy = function (container) {
-
-    }
-
-    WidgetView.prototype.setup = function (container) {
-        var self = this;
-        $(container).append(widgetTemplate);
-        self.makeRule('default', 'Default', container);
-        self.refreshRules(container);
-        self.updateWidget();
-    }
-
-    WidgetView.prototype.onCompositionAdd = function (newObj) {
-        var self = this,
-            telemetryAPI = self.openmct.telemetry,
-            telemetryMetadata;
-
-        self.compositionObjs = self.compositionObjs || {};
-        self.telemetryMetadataByObject = self.telemetryMetadataByObject || {};
-
-        var telemetryMetadata;
-        if (telemetryAPI.canProvideTelemetry(newObj)) {
-            telemetryAPI.subscribe(newObj, self.subscriptionCallback, {});
-            telemetryMetadata = telemetryAPI.getMetadata(newObj).values();
-            self.compositionObjs[newObj.identifier.key] = newObj;
-            self.telemetryMetadataByObject[newObj.identifier.key] = {};
-            telemetryMetadata.forEach( function (metaDatum) {
-                self.telemetryMetadataByObject[newObj.identifier.key][metaDatum.key] = metaDatum;
-            });
-            telemetryAPI.request(newObj, {}).then( function (telemetry) {
-                Object.entries(telemetry[0]).forEach( function(telem) {
-                    self.telemetryMetadataByObject[newObj.identifier.key][telem[0]]['type'] = typeof telem[1];
-                });
-            });
-        }
-    }
-
-    WidgetView.prototype.refreshRules = function (container) {
-        var self = this;
-        $('#ruleArea').html('');
-        self.getConfigProp('ruleOrder').forEach( function(ruleId) {
-            self.makeRule(ruleId, self.getConfigProp('rulesById.' + ruleId + '.name'), container);
-        })
-    }
-
-    WidgetView.prototype.makeRule = function (ruleId, ruleName, container) {
-        //create a DOM element from HTML template and access its components
-        var newRule = $(ruleTemplate),
-            thumbnail = $('.t-widget-thumb', newRule),
-            title = $('.rule-title' , newRule),
-            description = $('.rule-description', newRule),
-            nameInput = $('#ruleName', newRule),
-            styleObj = {},
-            ruleLabel,
-            ruleDescription,
-            ruleMessage;
-
-        Object.assign(styleObj, DEFAULT_PROPS)
-        if (!this.hasConfigProp('ruleStylesById.' + ruleId)) {
-            this.setConfigProp('ruleStylesById.' + ruleId, styleObj);
-        } else {
-            styleObj = this.getConfigProp('ruleStylesById.' + ruleId);
-        }
-        if (!this.hasConfigProp('rulesById.' + ruleId)) {
-            this.setConfigProp('rulesById.' + ruleId, {
-                name: ruleName,
-                label: this.domainObject.name,
-                message: '',
-                id: ruleId,
-                description: ruleId === 'default' ? 'Default appearance for the widget' : 'A new rule',
-                conditions: [],
-                trigger: ''
-              });
-        }
-
-        ruleDescription = this.getConfigProp('rulesById.' + ruleId + '.description');
-        ruleLabel = this.getConfigProp('rulesById.' + ruleId + '.label');
-        ruleMessage = this.getConfigProp('rulesById.' + ruleId + '.message');
-
-        //append it to the document
-        $('#ruleArea', container).append(newRule);
-
-        //configure new rule's default properties
-        this.setConfigProp('ruleStylesById.' + ruleId, styleObj);
-        newRule.prop('id', ruleId);
-        title.html(ruleName);
-        description.html(ruleDescription);
-        this.applyStyle(thumbnail, styleObj);
-
-        //configure color inputs
-        this.initColorPalette( $('.t-color-palette', newRule) );
-        $('.l-color-palette', newRule).hide();
-        $('.t-color-palette', newRule).each( function () {
-            var propertyKey = this.dataset.propertyKey;
-            $('.color-swatch', this).css('background-color', styleObj[propertyKey])
-            $('.s-palette-item', this).each( function() {
+define(
+    [
+        'text!./widgetTemplate.html',
+        'text!./ruleTemplate.html',
+        'lodash'
+    ], function (
+        widgetTemplate,
+        ruleTemplate,
+        _
+    ) {
+
+    //default css configuration for new rules
+    var DEFAULT_PROPS = {
+        color: '#000000',
+        background_color: '#00ff00',
+        border_color: '#666666'
+    }
+
+    //selects that most be populated dynamically
+    var CONDITION_CONFIG_IDS = [
+        'object',
+        'key',
+        'operation'
+    ];
+
+    // example rules for the rule evalutor
+    var TEST_RULES = [{
+        object: undefined,
+        property: undefined,
+        operation: 'greaterThan',
+        values: [8]
+    },
+    {
+        object: undefined,
+        property: undefined,
+        operation: 'lessThan',
+        values: [10]
+    }]
+
+    // parameters
+    // domainObject: the domain object represented by this view
+    // openmct: an MCT instance
+    // evaluator: a RuleEvaluator instance for evaluating rulesets
+    function WidgetView(domainObject, openmct, evaluator) {
+        this.domainObject = domainObject;
+        this.openmct = openmct;
+        this.evaluator = evaluator;
+
+        this.domainObject.configuration = this.domainObject.configuration || {};
+        this.domainObject.configuration.rulesById = this.domainObject.configuration.rulesById || {};
+        this.domainObject.configuration.ruleStylesById = this.domainObject.configuration.ruleStylesById || {};
+        this.domainObject.configuration.ruleOrder = this.domainObject.configuration.ruleOrder || ['default'];
+
+        var self = this;
+
+        this.telemetryMetadataByObject = {};
+        this.compositionObjs = {};
+        this.compositionCollection = this.openmct.composition.get(this.domainObject);
+        this.compositionCollection.on('add', this.onCompositionAdd, this);
+        this.compositionCollection.load();
+
+        //ensure 'this' points to an instance of this object when its methods
+        //are called from a different scope
+        this.show = this.show.bind(this);
+        this.destroy = this.destroy.bind(this);
+        this.populateSelect = this.populateSelect.bind(this);
+        this.onCompositionAdd = this.onCompositionAdd.bind(this);
+    }
+
+    WidgetView.prototype.show = function (container) {
+          var self = this;
+
+          self.setup(container);
+
+          $(container).on('click', '.t-color-palette', function () {
+              $('.l-color-palette', container)
+                  .not('#' + this.id +' .l-color-palette')
+                  .hide(); //close any open palettes except this one
+              $('.l-color-palette', this).toggle(); //toggle this palette
+          });
+
+          $(container).on('click', '.s-palette-item', function () {
+              var elem = this,
+                  col = $(elem).css('background-color'),
+                  ruleId = elem.dataset.ruleId,
+                  thumbnail = $('#' + ruleId + ' .t-widget-thumb'),
+                  propertyKey = elem.dataset.propertyKey,
+                  styleObj;
+
+              self.setConfigProp('ruleStylesById.' + ruleId + '.'+ propertyKey, col);
+              styleObj = self.getConfigProp('ruleStylesById.' + ruleId);
+              self.applyStyle(thumbnail, styleObj);
+              self.updateWidget();
+              $('.color-swatch', '#' + ruleId + ' #' + propertyKey)
+                  .css('background-color', col); //update color indicator on palette
+              $('.l-color-palette', '#' + ruleId).hide(); //close palette
+          })
+
+          $('#addRule', container).on('click', function () {
+              var ruleCount = 0,
+                  ruleId,
+                  ruleOrder = self.getConfigProp('ruleOrder');
+
+              //create a unique identifier
+              while (Object.keys(self.getConfigProp('rulesById')).includes('rule' + ruleCount)) {
+                  ruleCount = ++ruleCount;
+              }
+              //add rule to config
+              ruleId = 'rule' + ruleCount;
+              ruleOrder.push(ruleId);
+              self.setConfigProp('ruleOrder', ruleOrder);
+              self.makeRule(ruleId, 'Rule', container);
+          });
+
+          $(container).on('click','.t-duplicate', function () {
+              var elem = this;
+              debugger;
+              self.duplicateRule(elem.dataset.ruleId, container);
+          });
+
+          $(container).on('input','#ruleName', function () {
+              self.setConfigProp('rulesById.' + this.dataset.ruleId + '.name', this.value);
+              $('#' + this.dataset.ruleId + ' .rule-title').html(this.value);
+          });
+
+          $(container).on('click','.t-delete', function() {
+              var elem = this,
+                  ruleId = elem.dataset.ruleId,
+                  ruleOrder = self.getConfigProp('ruleOrder')
+
+              self.removeConfigProp('rulesById.' + ruleId);
+              self.removeConfigProp('ruleStylesById.' + ruleId);
+              _.remove(ruleOrder, function (value) {
+                  return value === ruleId;
+              });
+              self.setConfigProp('ruleOrder', ruleOrder);
+              self.refreshRules(container);
+          })
+
+          // populate a select with most recent composition before it opens
+          $(container).on('mousedown', 'select', this.populateSelect);
+
+          // update data model when a select element is modified
+          $(container).on('change','select', function () {
+              var elem = this,
+                  index = $(elem).prop('selectedIndex'),
+                  selectedId = $(elem).prop('options')[index].value,
+                  ruleId = elem.dataset.ruleId;
+
+              this.dataset.selectedId = selectedId;
+          });
+    }
+
+    WidgetView.prototype.destroy = function (container) {
+
+    }
+
+    WidgetView.prototype.setup = function (container) {
+        var self = this;
+        $(container).append(widgetTemplate);
+        self.makeRule('default', 'Default', container);
+        self.refreshRules(container);
+        self.updateWidget();
+    }
+
+    WidgetView.prototype.onCompositionAdd = function (newObj) {
+        var self = this,
+            telemetryAPI = self.openmct.telemetry,
+            telemetryMetadata;
+
+        self.compositionObjs = self.compositionObjs || {};
+        self.telemetryMetadataByObject = self.telemetryMetadataByObject || {};
+
+        var telemetryMetadata;
+        if (telemetryAPI.canProvideTelemetry(newObj)) {
+            telemetryAPI.subscribe(newObj, self.subscriptionCallback, {});
+            telemetryMetadata = telemetryAPI.getMetadata(newObj).values();
+            self.compositionObjs[newObj.identifier.key] = newObj;
+            self.telemetryMetadataByObject[newObj.identifier.key] = {};
+            telemetryMetadata.forEach( function (metaDatum) {
+                self.telemetryMetadataByObject[newObj.identifier.key][metaDatum.key] = metaDatum;
+            });
+            telemetryAPI.request(newObj, {}).then( function (telemetry) {
+                Object.entries(telemetry[0]).forEach( function(telem) {
+                    self.telemetryMetadataByObject[newObj.identifier.key][telem[0]]['type'] = typeof telem[1];
+                });
+            });
+        }
+    }
+
+    WidgetView.prototype.refreshRules = function (container) {
+        var self = this;
+        $('#ruleArea').html('');
+        self.getConfigProp('ruleOrder').forEach( function(ruleId) {
+            self.makeRule(ruleId, self.getConfigProp('rulesById.' + ruleId + '.name'), container);
+        })
+    }
+
+    WidgetView.prototype.makeRule = function (ruleId, ruleName, container) {
+        //create a DOM element from HTML template and access its components
+        var newRule = $(ruleTemplate),
+            thumbnail = $('.t-widget-thumb', newRule),
+            title = $('.rule-title' , newRule),
+            description = $('.rule-description', newRule),
+            nameInput = $('#ruleName', newRule),
+            styleObj = {},
+            ruleLabel,
+            ruleDescription,
+            ruleMessage;
+
+        Object.assign(styleObj, DEFAULT_PROPS)
+        if (!this.hasConfigProp('ruleStylesById.' + ruleId)) {
+            this.setConfigProp('ruleStylesById.' + ruleId, styleObj);
+        } else {
+            styleObj = this.getConfigProp('ruleStylesById.' + ruleId);
+        }
+        if (!this.hasConfigProp('rulesById.' + ruleId)) {
+            this.setConfigProp('rulesById.' + ruleId, {
+                name: ruleName,
+                label: this.domainObject.name,
+                message: '',
+                id: ruleId,
+                description: ruleId === 'default' ? 'Default appearance for the widget' : 'A new rule',
+                conditions: [],
+                trigger: ''
+              });
+        }
+
+        ruleDescription = this.getConfigProp('rulesById.' + ruleId + '.description');
+        ruleLabel = this.getConfigProp('rulesById.' + ruleId + '.label');
+        ruleMessage = this.getConfigProp('rulesById.' + ruleId + '.message');
+
+        //append it to the document
+        $('#ruleArea', container).append(newRule);
+
+        //configure new rule's default properties
+        this.setConfigProp('ruleStylesById.' + ruleId, styleObj);
+        newRule.prop('id', ruleId);
+        title.html(ruleName);
+        description.html(ruleDescription);
+        this.applyStyle(thumbnail, styleObj);
+
+        //configure color inputs
+        this.initColorPalette( $('.t-color-palette', newRule) );
+        $('.l-color-palette', newRule).hide();
+        $('.t-color-palette', newRule).each( function () {
+            var propertyKey = this.dataset.propertyKey;
+            $('.color-swatch', this).css('background-color', styleObj[propertyKey])
+            $('.s-palette-item', this).each( function() {
+                this.dataset.ruleId = ruleId;
+                this.dataset.propertyKey = propertyKey;
+            });
+        });
+
+        //configure text inputs
+        $(nameInput).get(0).dataset.ruleId = ruleId;
+        $(nameInput).prop('value', ruleName);
+        $('#ruleLabel', newRule).get(0).dataset.ruleId = ruleId;
+        $('#ruleLabel', newRule).prop('value', ruleLabel);
+        $('#ruleMessage', newRule).get(0).dataset.ruleId = ruleId;
+        $('#ruleMessage', newRule).prop('value', ruleMessage);
+
+        //configure select inputs
+        $('select', newRule).each( function () {
+            if (CONDITION_CONFIG_IDS.includes($(this).prop('id'))) {
                 this.dataset.ruleId = ruleId;
-                this.dataset.propertyKey = propertyKey;
-            });
-        });
-
-        //configure text inputs
-        $(nameInput).get(0).dataset.ruleId = ruleId;
-        $(nameInput).prop('value', ruleName);
-        $('#ruleLabel', newRule).get(0).dataset.ruleId = ruleId;
-        $('#ruleLabel', newRule).prop('value', ruleLabel);
-        $('#ruleMessage', newRule).get(0).dataset.ruleId = ruleId;
-        $('#ruleMessage', newRule).prop('value', ruleMessage);
-
-        //configure select inputs
-        $('select', newRule).each( function () {
-            if (CONDITION_CONFIG_IDS.includes($(this).prop('id'))) {
-                this.dataset.ruleId = ruleId;
-                $(this).append('<option value = "">' +
-                  '--' + _.capitalize($(this).prop('id')) + '--' +'</option>');
-            }
-        });
-
-        //configure delete
-        $('.t-delete', newRule).get(0).dataset.ruleId = ruleId;
-
-<<<<<<< HEAD
-        //configure duplicate
-        $('.duplicate', newRule).get(0).dataset.ruleId = ruleId;
-
-        //hide rule form areas that don't apply to default
-=======
-        //hide elements that don't apply to default
->>>>>>> d15446ac
-        if (ruleId === 'default') {
-            $('.t-delete', ruleArea).hide();
-            $('.t-widget-rule-config').hide();
-            $('.t-grippy').hide();
-        }
-    }
-
-    //Convert object property id to css property name
-    WidgetView.prototype.getPropName = function (propString) {
-        return propString.replace('_', '-');
-    }
-
-    // Apply a list of css properties to an element
-    // Arguments:
-    // elem: the DOM element to which the rules will be applied
-    // style: an object representing the style
-    WidgetView.prototype.applyStyle = function(elem, style) {
-        var self = this;
-        Object.keys(style).forEach( function (propId) {
-            elem.css(self.getPropName(propId), style[propId])
-        });
-    }
-
-    WidgetView.prototype.updateWidget = function() {
-        var self = this;
-            rules = Object.entries(self.getConfigProp('rulesById'));
-            showRuleId = 'default';
-
-        rules.forEach( function (rule) {
-            if(self.evaluator.execute(rule[1].conditions)) {
-                showRuleId = rule[0];
-            }
-        });
-
-        this.applyStyle( $('#widget'), this.getConfigProp('ruleStylesById.' + showRuleId));
-        $('#widgetName').html(this.getConfigProp('rulesById.' + showRuleId + '.label'));
-    }
-
-    WidgetView.prototype.subscriptionCallback = function(datum) {
-        //do some telemetry stuff
-    }
-
-    WidgetView.prototype.initColorPalette = function(elem) {
-        var paletteTemplate = `
-            <span class="l-click-area"></span>
-            <span class="color-swatch"></span>
-            <div class="menu l-color-palette">
-                <div class="l-palette-row l-option-row">
-                    <div class="l-palette-item s-palette-item"></div>
-                    <span class="l-palette-item-label">None</span>
-                </div>
-            </div>
-        `,
-        colors = [
-            '#ff0000',
-            '#00ff00',
-            '#0000ff',
-            '#ffff00',
-            '#ff00ff',
-            '#00ffff',
-            '#000000',
-            '#333333',
-            '#666666',
-            '#999999',
-            '#cccccc',
-            '#ffffff'
-        ],
-        maxItems = 10,
-        itemCount = 1;
-
-        elem.html(paletteTemplate);
-
-        colors.forEach(function (color) {
-            if (itemCount === 1) {
-                $('.menu', elem).append(
-                    '<div class = "l-palette-row"> </div>'
-                )
-            }
-            $('.l-palette-row:last-of-type', elem).append(
-              '<div class = "l-palette-item s-palette-item" style="background-color:' + color + '"> </div>'
-            )
-            itemCount = itemCount < maxItems ? ++itemCount : 1;
-        });
-    }
-
-    WidgetView.prototype.duplicateRule = function (sourceRuleId, container) {
-      var self = this,
-          ruleCount = 0,
-          ruleId,
-          ruleOrder = self.getConfigProp('ruleOrder'),
-          sourceRule = {},
-          sourceStyle = {};
-
-      // copy source object configuration by value
-      Object.assign(sourceRule, self.getConfigProp('rulesById.' + sourceRuleId));
-      Object.assign(sourceStyle, self.getConfigProp('ruleStylesById.' + sourceRuleId));
-
-      //create a unique identifier
-      while (Object.keys(self.getConfigProp('rulesById')).includes('rule' + ruleCount)) {
-          ruleCount = ++ruleCount;
-      }
-
-      //add rule to config
-      ruleId = 'rule' + ruleCount;
-      sourceRule.id = ruleId;
-      sourceRule.name += ' Copy'
-      ruleOrder.splice(ruleOrder.indexOf(sourceRuleId)+1, 0, ruleId);
-      self.setConfigProp('ruleOrder', ruleOrder);
-      self.setConfigProp('rulesById.' + ruleId, sourceRule);
-      self.setConfigProp('ruleStylesById.' + ruleId, sourceStyle)
-      self.makeRule(ruleId, sourceRule.name, container);
-      self.refreshRules(container);
-    }
-
-    WidgetView.prototype.populateSelect = function (elem) {
-        var elem = elem.toElement,
-            id = $(elem).prop('id');
-
-        if (CONDITION_CONFIG_IDS.includes(id)) {
-                var self = this,
-                ruleId = elem.dataset.ruleId,
-                selectedId,
-                selectedStr,
-                objInput = $('#object', '#'+ruleId),
-                objId = objInput.get(0).dataset.selectedId || '',
-                keyInput = $('#key', '#'+ruleId),
-                keyId = keyInput.get(0).dataset.selectedId || '';
-
-            $('option', elem).each( function () {
-                if ($(this).prop('selected')) {
-                    selectedId = $(this).prop('value')
-                }
-            });
-
-
-            $(elem).html('');
-            $(elem).append('<option value = "">' +  '--'+ _.capitalize($(elem).prop('id')) + '--' +'</option>');
-
-
-            if (id === 'object') {
-                $(elem).append('<option value = "any"' + (selectedId === 'any' ? 'selected' : '') + '> Any Telemetry Item </option>' +
-                             '<option value = "all"' + (selectedId === 'all' ? 'selected' : '') +'> All Telemetry Items </option>');
-                Object.values(self.compositionObjs).forEach( function (obj) {
-                    selectedStr = (obj.identifier.key === selectedId) ? 'selected' : '';
-                    $(elem).append(
-                        '<option value = ' + obj.identifier.key + ' ' + selectedStr + '>'
-                        + obj.name + '</option>'
-                    );
-                });
-            } else if (id === 'key') {
-                var metaData;
-                if (objId && objId !== '') {
-                    metaData = Object.values(self.telemetryMetadataByObject[objId]);
-                    metaData.forEach( function (metaDatum) {
-                        selectedStr = (metaDatum.key === selectedId) ? 'selected' : '';
-                        $(elem).append(
-                            '<option value = ' + metaDatum.key + ' ' + selectedStr + '>'
-                            + metaDatum.name + '</option>'
-                        )
-                    });
-                }
-            } else if (id === 'operation') {
-                if (objId && objId != '' && keyId && keyId !== '') {
-                    var type = self.telemetryMetadataByObject[objId][keyId]['type']
-                        operationKeys = self.evaluator.getOperationKeys().filter( function (opKey) {
-                            return (self.evaluator.operationAppliesTo(opKey, type));
-                        })
-                    operationKeys.forEach( function (key) {
-                        var selectedStr = (key === selectedId) ? 'selected' : '';
-                        $(elem).append(
-                            '<option value = ' + key + ' ' + selectedStr + '>'
-                            + self.evaluator.getOperationText(key) + '</option>'
-                        );
-                    });
-                }
-            }
-        }
-    }
-
-    WidgetView.prototype.getConfigProp = function (path) {
-        return _.get(this.domainObject.configuration, path);
-    }
-
-    WidgetView.prototype.setConfigProp = function(path, value) {
-        this.openmct.objects.mutate(this.domainObject, 'configuration.' + path, value);
-        return this.getConfigProp(path);
-    }
-
-    WidgetView.prototype.hasConfigProp = function (path) {
-        return _.has(this.domainObject.configuration, path)
-    }
-
-    WidgetView.prototype.removeConfigProp = function(path) {
-        var config = this.domainObject.configuration;
-        _.set(config, path, undefined);
-        this.openmct.objects.mutate(this.domainObject, 'configuration', config)
-    }
-
-    return WidgetView;
-});
+                $(this).append('<option value = "">' +
+                  '--' + _.capitalize($(this).prop('id')) + '--' +'</option>');
+            }
+        });
+
+        //configure delete
+        $('.t-delete', newRule).get(0).dataset.ruleId = ruleId;
+
+        $('.t-duplicate', newRule).get(0).dataset.ruleId = ruleId;
+
+        //hide elements that don't apply to default
+        if (ruleId === 'default') {
+            $('.t-delete', ruleArea).hide();
+            $('.t-widget-rule-config').hide();
+            $('.t-grippy').hide();
+        }
+    }
+
+    //Convert object property id to css property name
+    WidgetView.prototype.getPropName = function (propString) {
+        return propString.replace('_', '-');
+    }
+
+    // Apply a list of css properties to an element
+    // Arguments:
+    // elem: the DOM element to which the rules will be applied
+    // style: an object representing the style
+    WidgetView.prototype.applyStyle = function(elem, style) {
+        var self = this;
+        Object.keys(style).forEach( function (propId) {
+            elem.css(self.getPropName(propId), style[propId])
+        });
+    }
+
+    WidgetView.prototype.updateWidget = function() {
+        var self = this;
+            rules = Object.entries(self.getConfigProp('rulesById'));
+            showRuleId = 'default';
+
+        rules = rules.filter( function (rule) {
+            return (self.getConfigProp('ruleOrder').includes(rule.id))
+        });
+
+        rules.forEach( function (rule) {
+            if(self.evaluator.execute(rule[1].conditions)) {
+                showRuleId = rule[0];
+            }
+        });
+
+        this.applyStyle( $('#widget'), this.getConfigProp('ruleStylesById.' + showRuleId));
+        $('#widgetName').html(this.getConfigProp('rulesById.' + showRuleId + '.label'));
+    }
+
+    WidgetView.prototype.subscriptionCallback = function(datum) {
+        //do some telemetry stuff
+    }
+
+    WidgetView.prototype.initColorPalette = function(elem) {
+        var paletteTemplate = `
+            <span class="l-click-area"></span>
+            <span class="color-swatch"></span>
+            <div class="menu l-color-palette">
+                <div class="l-palette-row l-option-row">
+                    <div class="l-palette-item s-palette-item"></div>
+                    <span class="l-palette-item-label">None</span>
+                </div>
+            </div>
+        `,
+        colors = [
+            '#ff0000',
+            '#00ff00',
+            '#0000ff',
+            '#ffff00',
+            '#ff00ff',
+            '#00ffff',
+            '#000000',
+            '#333333',
+            '#666666',
+            '#999999',
+            '#cccccc',
+            '#ffffff'
+        ],
+        maxItems = 10,
+        itemCount = 1;
+
+        elem.html(paletteTemplate);
+
+        colors.forEach(function (color) {
+            if (itemCount === 1) {
+                $('.menu', elem).append(
+                    '<div class = "l-palette-row"> </div>'
+                )
+            }
+            $('.l-palette-row:last-of-type', elem).append(
+              '<div class = "l-palette-item s-palette-item" style="background-color:' + color + '"> </div>'
+            )
+            itemCount = itemCount < maxItems ? ++itemCount : 1;
+        });
+    }
+
+    WidgetView.prototype.duplicateRule = function (sourceRuleId, container) {
+      var self = this,
+          ruleCount = 0,
+          ruleId,
+          ruleOrder = self.getConfigProp('ruleOrder'),
+          sourceRule = {},
+          sourceStyle = {};
+
+      // copy source object configuration by value
+      Object.assign(sourceRule, self.getConfigProp('rulesById.' + sourceRuleId));
+      Object.assign(sourceStyle, self.getConfigProp('ruleStylesById.' + sourceRuleId));
+
+      //create a unique identifier
+      while (Object.keys(self.getConfigProp('rulesById')).includes('rule' + ruleCount)) {
+          ruleCount = ++ruleCount;
+      }
+
+      //add rule to config
+      ruleId = 'rule' + ruleCount;
+      sourceRule.id = ruleId;
+      sourceRule.name += ' Copy'
+      ruleOrder.splice(ruleOrder.indexOf(sourceRuleId)+1, 0, ruleId);
+      self.setConfigProp('ruleOrder', ruleOrder);
+      self.setConfigProp('rulesById.' + ruleId, sourceRule);
+      self.setConfigProp('ruleStylesById.' + ruleId, sourceStyle)
+      self.makeRule(ruleId, sourceRule.name, container);
+      self.refreshRules(container);
+    }
+
+    WidgetView.prototype.populateSelect = function (elem) {
+        var elem = elem.toElement,
+            id = $(elem).prop('id');
+
+        if (CONDITION_CONFIG_IDS.includes(id)) {
+                var self = this,
+                ruleId = elem.dataset.ruleId,
+                selectedId,
+                selectedStr,
+                objInput = $('#object', '#'+ruleId),
+                objId = objInput.get(0).dataset.selectedId || '',
+                keyInput = $('#key', '#'+ruleId),
+                keyId = keyInput.get(0).dataset.selectedId || '';
+
+            $('option', elem).each( function () {
+                if ($(this).prop('selected')) {
+                    selectedId = $(this).prop('value')
+                }
+            });
+
+
+            $(elem).html('');
+            $(elem).append('<option value = "">' +  '--'+ _.capitalize($(elem).prop('id')) + '--' +'</option>');
+
+
+            if (id === 'object') {
+                $(elem).append('<option value = "any"' + (selectedId === 'any' ? 'selected' : '') + '> Any Telemetry Item </option>' +
+                             '<option value = "all"' + (selectedId === 'all' ? 'selected' : '') +'> All Telemetry Items </option>');
+                Object.values(self.compositionObjs).forEach( function (obj) {
+                    selectedStr = (obj.identifier.key === selectedId) ? 'selected' : '';
+                    $(elem).append(
+                        '<option value = ' + obj.identifier.key + ' ' + selectedStr + '>'
+                        + obj.name + '</option>'
+                    );
+                });
+            } else if (id === 'key') {
+                var metaData;
+                if (objId && objId !== '') {
+                    metaData = Object.values(self.telemetryMetadataByObject[objId]);
+                    metaData.forEach( function (metaDatum) {
+                        selectedStr = (metaDatum.key === selectedId) ? 'selected' : '';
+                        $(elem).append(
+                            '<option value = ' + metaDatum.key + ' ' + selectedStr + '>'
+                            + metaDatum.name + '</option>'
+                        )
+                    });
+                }
+            } else if (id === 'operation') {
+                if (objId && objId != '' && keyId && keyId !== '') {
+                    var type = self.telemetryMetadataByObject[objId][keyId]['type']
+                        operationKeys = self.evaluator.getOperationKeys().filter( function (opKey) {
+                            return (self.evaluator.operationAppliesTo(opKey, type));
+                        })
+                    operationKeys.forEach( function (key) {
+                        var selectedStr = (key === selectedId) ? 'selected' : '';
+                        $(elem).append(
+                            '<option value = ' + key + ' ' + selectedStr + '>'
+                            + self.evaluator.getOperationText(key) + '</option>'
+                        );
+                    });
+                }
+            }
+        }
+    }
+
+    WidgetView.prototype.getConfigProp = function (path) {
+        return _.get(this.domainObject.configuration, path);
+    }
+
+    WidgetView.prototype.setConfigProp = function(path, value) {
+        this.openmct.objects.mutate(this.domainObject, 'configuration.' + path, value);
+        return this.getConfigProp(path);
+    }
+
+    WidgetView.prototype.hasConfigProp = function (path) {
+        return _.has(this.domainObject.configuration, path)
+    }
+
+    WidgetView.prototype.removeConfigProp = function(path) {
+        var config = this.domainObject.configuration;
+        _.set(config, path, undefined);
+        this.openmct.objects.mutate(this.domainObject, 'configuration', config)
+    }
+
+    return WidgetView;
+});
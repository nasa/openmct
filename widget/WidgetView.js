define(
    [
        'text!./widgetTemplate.html',
        'text!./ruleTemplate.html',
        'lodash'
    ], function (
        widgetTemplate,
        ruleTemplate,
        _
    ) {

    //default css configuration for new rules
    var DEFAULT_PROPS = {
        color: '#000000',
        background_color: '#00ff00',
        border_color: '#666666'
    }

    // example rules for the rule evalutor
    var TEST_RULES = [{
        object: undefined,
        property: undefined,
        operation: 'greaterThan',
        values: [8]
    },
    {
        object: undefined,
        property: undefined,
        operation: 'lessThan',
        values: [10]
    }]

    // parameters
    // domainObject: the domain object represented by this view
    // openmct: an MCT instance
    // evaluator: a RuleEvaluator instance for evaluating rulesets
    function WidgetView(domainObject, openmct, evaluator) {
        this.domainObject = domainObject;
        this.openmct = openmct;
        this.evaluator = evaluator;

        this.domainObject.configuration = this.domainObject.configuration || {};
        this.domainObject.configuration.rulesById = this.domainObject.configuration.rulesById || {};
        this.domainObject.configuration.ruleStylesById = this.domainObject.configuration.ruleStylesById || {};
        this.domainObject.configuration.ruleOrder = this.domainObject.configuration.ruleOrder || ['default'];

        var self = this;

        Object.keys(this.getConfigProp('rulesById')).forEach( function (ruleKey) {
            self.setConfigProp('rulesById.' + ruleKey + '.rules', TEST_RULES);
        });

        this.telemetryMetadataByObject = {};
        this.compositionObjs = {};
        this.compositionCollection = this.openmct.composition.get(this.domainObject);
        this.compositionCollection.on('add', this.onCompositionAdd, this);
        this.compositionCollection.load();

        //ensure 'this' points to an instance of this object when its methods
        //are called from a different scope
        this.show = this.show.bind(this);
        this.destroy = this.destroy.bind(this);
        this.populateSelect = this.populateSelect.bind(this);
        this.onCompositionAdd = this.onCompositionAdd.bind(this);
    }

    WidgetView.prototype.show = function (container) {
          var self = this;

          self.setup(container);

          //register event listeners

            /* TO-DO: change the next function to look for a click on .widget-rule-header .view-control
            * Apply toggleClass('expanded') to both .view-control and .widget-rule-content elems
            */
          $(container).on('click', '.rule-header', function () {
              $('.rule-content', $(this).parent()).toggle();
          });

          $(container).on('click', '.t-color-palette', function () {
              $('.l-color-palette', container)
                  .not('#' + this.id +' .l-color-palette')
                  .hide(); //close any open palettes except this one
              $('.l-color-palette', this).toggle(); //toggle this palette
          });

          $(container).on('click', '.s-palette-item', function () {
              var elem = this,
                  col = $(elem).css('background-color'),
                  ruleId = elem.dataset.ruleId,
                  thumbnail = $('#' + ruleId + ' .t-widget-thumb'),
                  propertyKey = elem.dataset.propertyKey,
                  styleObj;

              self.setConfigProp('ruleStylesById.' + ruleId + '.'+ propertyKey, col);
              styleObj = self.getConfigProp('ruleStylesById.' + ruleId);
              self.applyStyle(thumbnail, styleObj);
              self.updateWidget();
              $('.color-swatch', '#' + ruleId + ' #' + propertyKey)
                  .css('background-color', col); //update color indicator on palette
              $('.l-color-palette', '#' + ruleId).hide(); //close palette
          })

          $('#addRule', container).on('click', function () {
              var ruleCount = 0,
                  ruleId,
                  ruleOrder = self.getConfigProp('ruleOrder');

              //create a unique identifier
              while (Object.keys(self.getConfigProp('rulesById')).includes('rule' + ruleCount)) {
                  ruleCount = ++ruleCount;
              }
              //add rule to config
              ruleId = 'rule' + ruleCount;
              ruleOrder.push(ruleId);
              self.setConfigProp('ruleOrder', ruleOrder);
              self.makeRule(ruleId, 'Rule', container);
          });

          $(container).on('input','#ruleName', function() {
<<<<<<< HEAD
              self.setConfigProp('rulesById.'+ this.dataset.ruleId + '.name', this.value);
              $('#' + this.dataset.ruleId + ' .rule-title').html(this.value);
=======
              self.setConfigProp('rulesById.' + this.dataset.ruleId + '.name', this.value);
              $('#' + this.dataset.ruleId + ' .title').html(this.value);
>>>>>>> e68e0c38
          });

          $(container).on('click','.delete', function() {
              var elem = this,
                  ruleId = elem.dataset.ruleId,
                  ruleOrder = self.getConfigProp('ruleOrder')

              self.removeConfigProp('rulesById.' + ruleId);
              self.removeConfigProp('ruleStylesById.' + ruleId);
              _.remove(ruleOrder, function (value) {
                  return value === ruleId;
              });
              self.setConfigProp('ruleOrder', ruleOrder);
              self.refreshRules(container);
          })

          // populate a select with most recent composition before it opens
          $(container).on('mousedown','select', this.populateSelect);

          // update data model when a select element is modified
          $(container).on('change','select', function () {
              var index = $(this).prop('selectedIndex'),
                  selectedId = $(this).prop('options')[index].value;

              this.dataset.selectedId = selectedId;
          });
    }

    WidgetView.prototype.destroy = function (container) {

    }

    WidgetView.prototype.setup = function (container) {
        var self = this;
        $(container).append(widgetTemplate);
        self.makeRule('default', 'Default', container);
        self.applyStyle( $('#widget'), self.getConfigProp('ruleStylesById.default'));
        $('#widgetName').html(self.domainObject.name);
        self.refreshRules(container);
    }

    WidgetView.prototype.onCompositionAdd = function (newObj) {
        var self = this,
            telemetryAPI = self.openmct.telemetry,
            telemetryMetadata;

        self.compositionObjs = self.compositionObjs || {};
        self.telemetryMetadataByObject = self.telemetryMetadataByObject || {};

        var telemetryMetadata;
        if (telemetryAPI.canProvideTelemetry(newObj)) {
            telemetryAPI.subscribe(newObj, self.subscriptionCallback, {});
            telemetryMetadata = telemetryAPI.getMetadata(newObj).values();
            self.compositionObjs[newObj.identifier.key] = newObj;
            self.telemetryMetadataByObject[newObj.identifier.key] = {};
            telemetryMetadata.forEach( function (metaDatum) {
                self.telemetryMetadataByObject[newObj.identifier.key][metaDatum.key] = metaDatum;
            });
            telemetryAPI.request(newObj, {}).then( function (telemetry) {
                Object.entries(telemetry[0]).forEach( function(telem) {
                    self.telemetryMetadataByObject[newObj.identifier.key][telem[0]]['type'] = typeof telem[1];
                });
            });
        }
    }

    WidgetView.prototype.refreshRules = function (container) {
        var self = this;
        $('#ruleArea').html('');
        self.getConfigProp('ruleOrder').forEach( function(ruleId) {
            self.makeRule(ruleId, self.getConfigProp('rulesById.' + ruleId + '.name'), container);
        })
    }

    WidgetView.prototype.makeRule = function (ruleId, ruleName, container) {
        //create a DOM element from HTML template and access its components
        var newRule = $(ruleTemplate),
            thumbnail = $('.widget-rule-header .t-widget-thumb', newRule),
            title = $('.widget-rule-header .rule-title' , newRule),
            nameInput = $('#ruleName', newRule),
            styleObj = {};

        Object.assign(styleObj, DEFAULT_PROPS)
        if (!this.hasConfigProp('ruleStylesById.' + ruleId)) {
            this.setConfigProp('ruleStylesById.' + ruleId, styleObj);
        } else {
            styleObj = this.getConfigProp('ruleStylesById.' + ruleId);
        }
        if (!this.hasConfigProp('rulesById.' + ruleId)) {
            this.setConfigProp('rulesById.' + ruleId, {id: ruleId, name: ruleName});
        }
        //append it to the document
        $('#ruleArea', container).append(newRule);

        //configure new rule's default properties
        this.setConfigProp('ruleStylesById.'+ ruleId, styleObj);
        newRule.prop('id', ruleId);
        title.html(ruleName);
        this.applyStyle(thumbnail, styleObj);

        //configure color inputs
        this.initColorPalette( $('.t-color-palette', newRule) );
        $('.l-color-palette', newRule).hide();
        $('.t-color-palette', newRule).each( function () {
            var propertyKey = this.dataset.propertyKey;
            $('.color-swatch', this).css('background-color', styleObj[propertyKey])
            $('.s-palette-item', this).each( function() {
                this.dataset.ruleId = ruleId;
                this.dataset.propertyKey = propertyKey;
            });
        });

        //configure text inputs
        $(nameInput).get(0).dataset.ruleId = ruleId;
        $(nameInput).prop('value', ruleName);

        //configure select inputs
        $('select', newRule).each( function () {
            this.dataset.ruleId = ruleId;
            $(this).append('<option value = "">' +
              '--' + _.capitalize($(this).prop('id')) + '--' +'</option>');
        });

        //configure delete
        $('.delete', newRule).get(0).dataset.ruleId = ruleId;

        //hide rule form areas that don't apply to default
        if (ruleId === 'default') {
            $('.delete', ruleArea).hide();
            $('.rule-config').hide();
        }
    }

    //Convert object property id to css property name
    WidgetView.prototype.getPropName = function (propString) {
        return propString.replace('_', '-');
    }

    // Apply a list of css properties to an element
    // Arguments:
    // elem: the DOM element to which the rules will be applied
    // style: an object representing the style
    WidgetView.prototype.applyStyle = function(elem, style) {
        var self = this;
        Object.keys(style).forEach( function (propId) {
            elem.css(self.getPropName(propId), style[propId])
        });
    }

    WidgetView.prototype.updateWidget = function() {
        var rules = Object.values(this.getConfigProp('rulesById')),
            showRuleId = this.evaluator.execute(rules);

        this.applyStyle( $('#widget'), this.getConfigProp('ruleStylesById.'+showRuleId));
    }

    WidgetView.prototype.subscriptionCallback = function(datum) {
        //do some telemetry stuff
    }

    WidgetView.prototype.initColorPalette = function(elem) {
        var paletteTemplate = `
            <span class="l-click-area"></span>
            <span class="color-swatch" style="background: rgb(255, 0, 0);"></span>
            <div class="menu l-color-palette">
                <div class="l-palette-row l-option-row">
                    <div class="l-palette-item s-palette-item"></div>
                    <span class="l-palette-item-label">None</span>
                </div>
            </div>
        `,
        colors = [
            '#ff0000',
            '#00ff00',
            '#0000ff',
            '#ffff00',
            '#ff00ff',
            '#00ffff',
            '#000000',
            '#333333',
            '#666666',
            '#999999',
            '#cccccc',
            '#ffffff'
        ],
        maxItems = 10,
        itemCount = 1;

        elem.html(paletteTemplate);

        colors.forEach(function (color) {
            if (itemCount === 1) {
                $('.menu', elem).append(
                    '<div class = "l-palette-row"> </div>'
                )
            }
            $('.l-palette-row:last-of-type', elem).append(
              '<div class = "l-palette-item s-palette-item" style="background-color:' + color + '"> </div>'
            )
            itemCount = itemCount < maxItems ? ++itemCount : 1;
        });
    }

    WidgetView.prototype.populateSelect = function (elem) {
        var elem = elem.toElement,
            self = this,
            id = $(elem).prop('id'),
            ruleId = elem.dataset.ruleId,
            selectedId,
            selectedStr,
            objInput = $('#object', '#'+ruleId),
            objId = objInput.get(0).dataset.selectedId || '',
            keyInput = $('#key', '#'+ruleId),
            keyId = keyInput.get(0).dataset.selectedId || '';

        $('option', elem).each( function () {
            if ($(this).prop('selected')) {
                selectedId = $(this).prop('value')
            }
        });

        $(elem).html('');

        $(elem).append('<option value = "">' +  '--'+ _.capitalize($(elem).prop('id')) + '--' +'</option>');

        if (id === 'object') {
            $(elem).append('<option value = "any"' + (selectedId === 'any' ? 'selected' : '') + '> Any Telemetry Item </option>' +
                         '<option value = "all"' + (selectedId === 'all' ? 'selected' : '') +'> All Telemetry Items </option>');
            Object.values(self.compositionObjs).forEach( function (obj) {
                selectedStr = (obj.identifier.key === selectedId) ? 'selected' : '';
                $(elem).append(
                    '<option value = ' + obj.identifier.key + ' ' + selectedStr + '>'
                    + obj.name + '</option>'
                );
            });
        } else if (id === 'key') {
            var metaData;
                if (objId && objId !== '') {
                    metaData = Object.values(self.telemetryMetadataByObject[objId]);
                    metaData.forEach( function (metaDatum) {
                        selectedStr = (metaDatum.key === selectedId) ? 'selected' : '';
                        $(elem).append(
                            '<option value = ' + metaDatum.key + ' ' + selectedStr + '>'
                            + metaDatum.name + '</option>'
                        )
                    });
                }
        } else if (id === 'operation') {
            if (objId && objId != '' && keyId && keyId !== '')
                var type = self.telemetryMetadataByObject[objId][keyId]['type']
                    operationKeys = self.evaluator.getOperationKeys().filter( function (opKey) {
                        return (self.evaluator.operationAppliesTo(opKey, type));
                    })
                operationKeys.forEach( function (key) {
                    var selectedStr = (key === selectedId) ? 'selected' : '';
                    $(elem).append(
                        '<option value = ' + key + ' ' + selectedStr + '>'
                        + self.evaluator.getOperationText(key) + '</option>'
                    );
                });
        }
    }

    WidgetView.prototype.getConfigProp = function (path) {
        return _.get(this.domainObject.configuration, path);
    }

    WidgetView.prototype.setConfigProp = function(path, value) {
        this.openmct.objects.mutate(this.domainObject, 'configuration.' + path, value);
        return this.getConfigProp(path);
    }

    WidgetView.prototype.hasConfigProp = function (path) {
        return _.has(this.domainObject.configuration, path)
    }

    WidgetView.prototype.removeConfigProp = function(path) {
        var config = this.domainObject.configuration;
        _.set(config, path, undefined);
        this.openmct.objects.mutate(this.domainObject, 'configuration', config)
    }

    return WidgetView;
});
<|MERGE_RESOLUTION|>--- conflicted
+++ resolved
@@ -1,412 +1,407 @@
-define(
-    [
-        'text!./widgetTemplate.html',
-        'text!./ruleTemplate.html',
-        'lodash'
-    ], function (
-        widgetTemplate,
-        ruleTemplate,
-        _
-    ) {
-
-    //default css configuration for new rules
-    var DEFAULT_PROPS = {
-        color: '#000000',
-        background_color: '#00ff00',
-        border_color: '#666666'
-    }
-
-    // example rules for the rule evalutor
-    var TEST_RULES = [{
-        object: undefined,
-        property: undefined,
-        operation: 'greaterThan',
-        values: [8]
-    },
-    {
-        object: undefined,
-        property: undefined,
-        operation: 'lessThan',
-        values: [10]
-    }]
-
-    // parameters
-    // domainObject: the domain object represented by this view
-    // openmct: an MCT instance
-    // evaluator: a RuleEvaluator instance for evaluating rulesets
-    function WidgetView(domainObject, openmct, evaluator) {
-        this.domainObject = domainObject;
-        this.openmct = openmct;
-        this.evaluator = evaluator;
-
-        this.domainObject.configuration = this.domainObject.configuration || {};
-        this.domainObject.configuration.rulesById = this.domainObject.configuration.rulesById || {};
-        this.domainObject.configuration.ruleStylesById = this.domainObject.configuration.ruleStylesById || {};
-        this.domainObject.configuration.ruleOrder = this.domainObject.configuration.ruleOrder || ['default'];
-
-        var self = this;
-
-        Object.keys(this.getConfigProp('rulesById')).forEach( function (ruleKey) {
-            self.setConfigProp('rulesById.' + ruleKey + '.rules', TEST_RULES);
-        });
-
-        this.telemetryMetadataByObject = {};
-        this.compositionObjs = {};
-        this.compositionCollection = this.openmct.composition.get(this.domainObject);
-        this.compositionCollection.on('add', this.onCompositionAdd, this);
-        this.compositionCollection.load();
-
-        //ensure 'this' points to an instance of this object when its methods
-        //are called from a different scope
-        this.show = this.show.bind(this);
-        this.destroy = this.destroy.bind(this);
-        this.populateSelect = this.populateSelect.bind(this);
-        this.onCompositionAdd = this.onCompositionAdd.bind(this);
-    }
-
-    WidgetView.prototype.show = function (container) {
-          var self = this;
-
-          self.setup(container);
-
-          //register event listeners
-
-            /* TO-DO: change the next function to look for a click on .widget-rule-header .view-control
-            * Apply toggleClass('expanded') to both .view-control and .widget-rule-content elems
-            */
-          $(container).on('click', '.rule-header', function () {
-              $('.rule-content', $(this).parent()).toggle();
-          });
-
-          $(container).on('click', '.t-color-palette', function () {
-              $('.l-color-palette', container)
-                  .not('#' + this.id +' .l-color-palette')
-                  .hide(); //close any open palettes except this one
-              $('.l-color-palette', this).toggle(); //toggle this palette
-          });
-
-          $(container).on('click', '.s-palette-item', function () {
-              var elem = this,
-                  col = $(elem).css('background-color'),
-                  ruleId = elem.dataset.ruleId,
-                  thumbnail = $('#' + ruleId + ' .t-widget-thumb'),
-                  propertyKey = elem.dataset.propertyKey,
-                  styleObj;
-
-              self.setConfigProp('ruleStylesById.' + ruleId + '.'+ propertyKey, col);
-              styleObj = self.getConfigProp('ruleStylesById.' + ruleId);
-              self.applyStyle(thumbnail, styleObj);
-              self.updateWidget();
-              $('.color-swatch', '#' + ruleId + ' #' + propertyKey)
-                  .css('background-color', col); //update color indicator on palette
-              $('.l-color-palette', '#' + ruleId).hide(); //close palette
-          })
-
-          $('#addRule', container).on('click', function () {
-              var ruleCount = 0,
-                  ruleId,
-                  ruleOrder = self.getConfigProp('ruleOrder');
-
-              //create a unique identifier
-              while (Object.keys(self.getConfigProp('rulesById')).includes('rule' + ruleCount)) {
-                  ruleCount = ++ruleCount;
-              }
-              //add rule to config
-              ruleId = 'rule' + ruleCount;
-              ruleOrder.push(ruleId);
-              self.setConfigProp('ruleOrder', ruleOrder);
-              self.makeRule(ruleId, 'Rule', container);
-          });
-
-          $(container).on('input','#ruleName', function() {
-<<<<<<< HEAD
-              self.setConfigProp('rulesById.'+ this.dataset.ruleId + '.name', this.value);
-              $('#' + this.dataset.ruleId + ' .rule-title').html(this.value);
-=======
-              self.setConfigProp('rulesById.' + this.dataset.ruleId + '.name', this.value);
-              $('#' + this.dataset.ruleId + ' .title').html(this.value);
->>>>>>> e68e0c38
-          });
-
-          $(container).on('click','.delete', function() {
-              var elem = this,
-                  ruleId = elem.dataset.ruleId,
-                  ruleOrder = self.getConfigProp('ruleOrder')
-
-              self.removeConfigProp('rulesById.' + ruleId);
-              self.removeConfigProp('ruleStylesById.' + ruleId);
-              _.remove(ruleOrder, function (value) {
-                  return value === ruleId;
-              });
-              self.setConfigProp('ruleOrder', ruleOrder);
-              self.refreshRules(container);
-          })
-
-          // populate a select with most recent composition before it opens
-          $(container).on('mousedown','select', this.populateSelect);
-
-          // update data model when a select element is modified
-          $(container).on('change','select', function () {
-              var index = $(this).prop('selectedIndex'),
-                  selectedId = $(this).prop('options')[index].value;
-
-              this.dataset.selectedId = selectedId;
-          });
-    }
-
-    WidgetView.prototype.destroy = function (container) {
-
-    }
-
-    WidgetView.prototype.setup = function (container) {
-        var self = this;
-        $(container).append(widgetTemplate);
-        self.makeRule('default', 'Default', container);
-        self.applyStyle( $('#widget'), self.getConfigProp('ruleStylesById.default'));
-        $('#widgetName').html(self.domainObject.name);
-        self.refreshRules(container);
-    }
-
-    WidgetView.prototype.onCompositionAdd = function (newObj) {
-        var self = this,
-            telemetryAPI = self.openmct.telemetry,
-            telemetryMetadata;
-
-        self.compositionObjs = self.compositionObjs || {};
-        self.telemetryMetadataByObject = self.telemetryMetadataByObject || {};
-
-        var telemetryMetadata;
-        if (telemetryAPI.canProvideTelemetry(newObj)) {
-            telemetryAPI.subscribe(newObj, self.subscriptionCallback, {});
-            telemetryMetadata = telemetryAPI.getMetadata(newObj).values();
-            self.compositionObjs[newObj.identifier.key] = newObj;
-            self.telemetryMetadataByObject[newObj.identifier.key] = {};
-            telemetryMetadata.forEach( function (metaDatum) {
-                self.telemetryMetadataByObject[newObj.identifier.key][metaDatum.key] = metaDatum;
-            });
-            telemetryAPI.request(newObj, {}).then( function (telemetry) {
-                Object.entries(telemetry[0]).forEach( function(telem) {
-                    self.telemetryMetadataByObject[newObj.identifier.key][telem[0]]['type'] = typeof telem[1];
-                });
-            });
-        }
-    }
-
-    WidgetView.prototype.refreshRules = function (container) {
-        var self = this;
-        $('#ruleArea').html('');
-        self.getConfigProp('ruleOrder').forEach( function(ruleId) {
-            self.makeRule(ruleId, self.getConfigProp('rulesById.' + ruleId + '.name'), container);
-        })
-    }
-
-    WidgetView.prototype.makeRule = function (ruleId, ruleName, container) {
-        //create a DOM element from HTML template and access its components
-        var newRule = $(ruleTemplate),
-            thumbnail = $('.widget-rule-header .t-widget-thumb', newRule),
-            title = $('.widget-rule-header .rule-title' , newRule),
-            nameInput = $('#ruleName', newRule),
-            styleObj = {};
-
-        Object.assign(styleObj, DEFAULT_PROPS)
-        if (!this.hasConfigProp('ruleStylesById.' + ruleId)) {
-            this.setConfigProp('ruleStylesById.' + ruleId, styleObj);
-        } else {
-            styleObj = this.getConfigProp('ruleStylesById.' + ruleId);
-        }
-        if (!this.hasConfigProp('rulesById.' + ruleId)) {
-            this.setConfigProp('rulesById.' + ruleId, {id: ruleId, name: ruleName});
-        }
-        //append it to the document
-        $('#ruleArea', container).append(newRule);
-
-        //configure new rule's default properties
-        this.setConfigProp('ruleStylesById.'+ ruleId, styleObj);
-        newRule.prop('id', ruleId);
-        title.html(ruleName);
-        this.applyStyle(thumbnail, styleObj);
-
-        //configure color inputs
-        this.initColorPalette( $('.t-color-palette', newRule) );
-        $('.l-color-palette', newRule).hide();
-        $('.t-color-palette', newRule).each( function () {
-            var propertyKey = this.dataset.propertyKey;
-            $('.color-swatch', this).css('background-color', styleObj[propertyKey])
-            $('.s-palette-item', this).each( function() {
-                this.dataset.ruleId = ruleId;
-                this.dataset.propertyKey = propertyKey;
-            });
-        });
-
-        //configure text inputs
-        $(nameInput).get(0).dataset.ruleId = ruleId;
-        $(nameInput).prop('value', ruleName);
-
-        //configure select inputs
-        $('select', newRule).each( function () {
-            this.dataset.ruleId = ruleId;
-            $(this).append('<option value = "">' +
-              '--' + _.capitalize($(this).prop('id')) + '--' +'</option>');
-        });
-
-        //configure delete
-        $('.delete', newRule).get(0).dataset.ruleId = ruleId;
-
-        //hide rule form areas that don't apply to default
-        if (ruleId === 'default') {
-            $('.delete', ruleArea).hide();
-            $('.rule-config').hide();
-        }
-    }
-
-    //Convert object property id to css property name
-    WidgetView.prototype.getPropName = function (propString) {
-        return propString.replace('_', '-');
-    }
-
-    // Apply a list of css properties to an element
-    // Arguments:
-    // elem: the DOM element to which the rules will be applied
-    // style: an object representing the style
-    WidgetView.prototype.applyStyle = function(elem, style) {
-        var self = this;
-        Object.keys(style).forEach( function (propId) {
-            elem.css(self.getPropName(propId), style[propId])
-        });
-    }
-
-    WidgetView.prototype.updateWidget = function() {
-        var rules = Object.values(this.getConfigProp('rulesById')),
-            showRuleId = this.evaluator.execute(rules);
-
-        this.applyStyle( $('#widget'), this.getConfigProp('ruleStylesById.'+showRuleId));
-    }
-
-    WidgetView.prototype.subscriptionCallback = function(datum) {
-        //do some telemetry stuff
-    }
-
-    WidgetView.prototype.initColorPalette = function(elem) {
-        var paletteTemplate = `
-            <span class="l-click-area"></span>
-            <span class="color-swatch" style="background: rgb(255, 0, 0);"></span>
-            <div class="menu l-color-palette">
-                <div class="l-palette-row l-option-row">
-                    <div class="l-palette-item s-palette-item"></div>
-                    <span class="l-palette-item-label">None</span>
-                </div>
-            </div>
-        `,
-        colors = [
-            '#ff0000',
-            '#00ff00',
-            '#0000ff',
-            '#ffff00',
-            '#ff00ff',
-            '#00ffff',
-            '#000000',
-            '#333333',
-            '#666666',
-            '#999999',
-            '#cccccc',
-            '#ffffff'
-        ],
-        maxItems = 10,
-        itemCount = 1;
-
-        elem.html(paletteTemplate);
-
-        colors.forEach(function (color) {
-            if (itemCount === 1) {
-                $('.menu', elem).append(
-                    '<div class = "l-palette-row"> </div>'
-                )
-            }
-            $('.l-palette-row:last-of-type', elem).append(
-              '<div class = "l-palette-item s-palette-item" style="background-color:' + color + '"> </div>'
-            )
-            itemCount = itemCount < maxItems ? ++itemCount : 1;
-        });
-    }
-
-    WidgetView.prototype.populateSelect = function (elem) {
-        var elem = elem.toElement,
-            self = this,
-            id = $(elem).prop('id'),
-            ruleId = elem.dataset.ruleId,
-            selectedId,
-            selectedStr,
-            objInput = $('#object', '#'+ruleId),
-            objId = objInput.get(0).dataset.selectedId || '',
-            keyInput = $('#key', '#'+ruleId),
-            keyId = keyInput.get(0).dataset.selectedId || '';
-
-        $('option', elem).each( function () {
-            if ($(this).prop('selected')) {
-                selectedId = $(this).prop('value')
-            }
-        });
-
-        $(elem).html('');
-
-        $(elem).append('<option value = "">' +  '--'+ _.capitalize($(elem).prop('id')) + '--' +'</option>');
-
-        if (id === 'object') {
-            $(elem).append('<option value = "any"' + (selectedId === 'any' ? 'selected' : '') + '> Any Telemetry Item </option>' +
-                         '<option value = "all"' + (selectedId === 'all' ? 'selected' : '') +'> All Telemetry Items </option>');
-            Object.values(self.compositionObjs).forEach( function (obj) {
-                selectedStr = (obj.identifier.key === selectedId) ? 'selected' : '';
-                $(elem).append(
-                    '<option value = ' + obj.identifier.key + ' ' + selectedStr + '>'
-                    + obj.name + '</option>'
-                );
-            });
-        } else if (id === 'key') {
-            var metaData;
-                if (objId && objId !== '') {
-                    metaData = Object.values(self.telemetryMetadataByObject[objId]);
-                    metaData.forEach( function (metaDatum) {
-                        selectedStr = (metaDatum.key === selectedId) ? 'selected' : '';
-                        $(elem).append(
-                            '<option value = ' + metaDatum.key + ' ' + selectedStr + '>'
-                            + metaDatum.name + '</option>'
-                        )
-                    });
-                }
-        } else if (id === 'operation') {
-            if (objId && objId != '' && keyId && keyId !== '')
-                var type = self.telemetryMetadataByObject[objId][keyId]['type']
-                    operationKeys = self.evaluator.getOperationKeys().filter( function (opKey) {
-                        return (self.evaluator.operationAppliesTo(opKey, type));
-                    })
-                operationKeys.forEach( function (key) {
-                    var selectedStr = (key === selectedId) ? 'selected' : '';
-                    $(elem).append(
-                        '<option value = ' + key + ' ' + selectedStr + '>'
-                        + self.evaluator.getOperationText(key) + '</option>'
-                    );
-                });
-        }
-    }
-
-    WidgetView.prototype.getConfigProp = function (path) {
-        return _.get(this.domainObject.configuration, path);
-    }
-
-    WidgetView.prototype.setConfigProp = function(path, value) {
-        this.openmct.objects.mutate(this.domainObject, 'configuration.' + path, value);
-        return this.getConfigProp(path);
-    }
-
-    WidgetView.prototype.hasConfigProp = function (path) {
-        return _.has(this.domainObject.configuration, path)
-    }
-
-    WidgetView.prototype.removeConfigProp = function(path) {
-        var config = this.domainObject.configuration;
-        _.set(config, path, undefined);
-        this.openmct.objects.mutate(this.domainObject, 'configuration', config)
-    }
-
-    return WidgetView;
-});
+define(
+    [
+        'text!./widgetTemplate.html',
+        'text!./ruleTemplate.html',
+        'lodash'
+    ], function (
+        widgetTemplate,
+        ruleTemplate,
+        _
+    ) {
+
+    //default css configuration for new rules
+    var DEFAULT_PROPS = {
+        color: '#000000',
+        background_color: '#00ff00',
+        border_color: '#666666'
+    }
+
+    // example rules for the rule evalutor
+    var TEST_RULES = [{
+        object: undefined,
+        property: undefined,
+        operation: 'greaterThan',
+        values: [8]
+    },
+    {
+        object: undefined,
+        property: undefined,
+        operation: 'lessThan',
+        values: [10]
+    }]
+
+    // parameters
+    // domainObject: the domain object represented by this view
+    // openmct: an MCT instance
+    // evaluator: a RuleEvaluator instance for evaluating rulesets
+    function WidgetView(domainObject, openmct, evaluator) {
+        this.domainObject = domainObject;
+        this.openmct = openmct;
+        this.evaluator = evaluator;
+
+        this.domainObject.configuration = this.domainObject.configuration || {};
+        this.domainObject.configuration.rulesById = this.domainObject.configuration.rulesById || {};
+        this.domainObject.configuration.ruleStylesById = this.domainObject.configuration.ruleStylesById || {};
+        this.domainObject.configuration.ruleOrder = this.domainObject.configuration.ruleOrder || ['default'];
+
+        var self = this;
+
+        Object.keys(this.getConfigProp('rulesById')).forEach( function (ruleKey) {
+            self.setConfigProp('rulesById.' + ruleKey + '.rules', TEST_RULES);
+        });
+
+        this.telemetryMetadataByObject = {};
+        this.compositionObjs = {};
+        this.compositionCollection = this.openmct.composition.get(this.domainObject);
+        this.compositionCollection.on('add', this.onCompositionAdd, this);
+        this.compositionCollection.load();
+
+        //ensure 'this' points to an instance of this object when its methods
+        //are called from a different scope
+        this.show = this.show.bind(this);
+        this.destroy = this.destroy.bind(this);
+        this.populateSelect = this.populateSelect.bind(this);
+        this.onCompositionAdd = this.onCompositionAdd.bind(this);
+    }
+
+    WidgetView.prototype.show = function (container) {
+          var self = this;
+
+          self.setup(container);
+
+          //register event listeners
+
+            /* TO-DO: change the next function to look for a click on .widget-rule-header .view-control
+            * Apply toggleClass('expanded') to both .view-control and .widget-rule-content elems
+            */
+          $(container).on('click', '.rule-header', function () {
+              $('.rule-content', $(this).parent()).toggle();
+          });
+
+          $(container).on('click', '.t-color-palette', function () {
+              $('.l-color-palette', container)
+                  .not('#' + this.id +' .l-color-palette')
+                  .hide(); //close any open palettes except this one
+              $('.l-color-palette', this).toggle(); //toggle this palette
+          });
+
+          $(container).on('click', '.s-palette-item', function () {
+              var elem = this,
+                  col = $(elem).css('background-color'),
+                  ruleId = elem.dataset.ruleId,
+                  thumbnail = $('#' + ruleId + ' .t-widget-thumb'),
+                  propertyKey = elem.dataset.propertyKey,
+                  styleObj;
+
+              self.setConfigProp('ruleStylesById.' + ruleId + '.'+ propertyKey, col);
+              styleObj = self.getConfigProp('ruleStylesById.' + ruleId);
+              self.applyStyle(thumbnail, styleObj);
+              self.updateWidget();
+              $('.color-swatch', '#' + ruleId + ' #' + propertyKey)
+                  .css('background-color', col); //update color indicator on palette
+              $('.l-color-palette', '#' + ruleId).hide(); //close palette
+          })
+
+          $('#addRule', container).on('click', function () {
+              var ruleCount = 0,
+                  ruleId,
+                  ruleOrder = self.getConfigProp('ruleOrder');
+
+              //create a unique identifier
+              while (Object.keys(self.getConfigProp('rulesById')).includes('rule' + ruleCount)) {
+                  ruleCount = ++ruleCount;
+              }
+              //add rule to config
+              ruleId = 'rule' + ruleCount;
+              ruleOrder.push(ruleId);
+              self.setConfigProp('ruleOrder', ruleOrder);
+              self.makeRule(ruleId, 'Rule', container);
+          });
+
+          $(container).on('input','#ruleName', function() {
+              self.setConfigProp('rulesById.' + this.dataset.ruleId + '.name', this.value);
+              $('#' + this.dataset.ruleId + ' .rule-title').html(this.value);
+          });
+
+          $(container).on('click','.delete', function() {
+              var elem = this,
+                  ruleId = elem.dataset.ruleId,
+                  ruleOrder = self.getConfigProp('ruleOrder')
+
+              self.removeConfigProp('rulesById.' + ruleId);
+              self.removeConfigProp('ruleStylesById.' + ruleId);
+              _.remove(ruleOrder, function (value) {
+                  return value === ruleId;
+              });
+              self.setConfigProp('ruleOrder', ruleOrder);
+              self.refreshRules(container);
+          })
+
+          // populate a select with most recent composition before it opens
+          $(container).on('mousedown','select', this.populateSelect);
+
+          // update data model when a select element is modified
+          $(container).on('change','select', function () {
+              var index = $(this).prop('selectedIndex'),
+                  selectedId = $(this).prop('options')[index].value;
+
+              this.dataset.selectedId = selectedId;
+          });
+    }
+
+    WidgetView.prototype.destroy = function (container) {
+
+    }
+
+    WidgetView.prototype.setup = function (container) {
+        var self = this;
+        $(container).append(widgetTemplate);
+        self.makeRule('default', 'Default', container);
+        self.applyStyle( $('#widget'), self.getConfigProp('ruleStylesById.default'));
+        $('#widgetName').html(self.domainObject.name);
+        self.refreshRules(container);
+    }
+
+    WidgetView.prototype.onCompositionAdd = function (newObj) {
+        var self = this,
+            telemetryAPI = self.openmct.telemetry,
+            telemetryMetadata;
+
+        self.compositionObjs = self.compositionObjs || {};
+        self.telemetryMetadataByObject = self.telemetryMetadataByObject || {};
+
+        var telemetryMetadata;
+        if (telemetryAPI.canProvideTelemetry(newObj)) {
+            telemetryAPI.subscribe(newObj, self.subscriptionCallback, {});
+            telemetryMetadata = telemetryAPI.getMetadata(newObj).values();
+            self.compositionObjs[newObj.identifier.key] = newObj;
+            self.telemetryMetadataByObject[newObj.identifier.key] = {};
+            telemetryMetadata.forEach( function (metaDatum) {
+                self.telemetryMetadataByObject[newObj.identifier.key][metaDatum.key] = metaDatum;
+            });
+            telemetryAPI.request(newObj, {}).then( function (telemetry) {
+                Object.entries(telemetry[0]).forEach( function(telem) {
+                    self.telemetryMetadataByObject[newObj.identifier.key][telem[0]]['type'] = typeof telem[1];
+                });
+            });
+        }
+    }
+
+    WidgetView.prototype.refreshRules = function (container) {
+        var self = this;
+        $('#ruleArea').html('');
+        self.getConfigProp('ruleOrder').forEach( function(ruleId) {
+            self.makeRule(ruleId, self.getConfigProp('rulesById.' + ruleId + '.name'), container);
+        })
+    }
+
+    WidgetView.prototype.makeRule = function (ruleId, ruleName, container) {
+        //create a DOM element from HTML template and access its components
+        var newRule = $(ruleTemplate),
+            thumbnail = $('.widget-rule-header .t-widget-thumb', newRule),
+            title = $('.widget-rule-header .rule-title' , newRule),
+            nameInput = $('#ruleName', newRule),
+            styleObj = {};
+
+        Object.assign(styleObj, DEFAULT_PROPS)
+        if (!this.hasConfigProp('ruleStylesById.' + ruleId)) {
+            this.setConfigProp('ruleStylesById.' + ruleId, styleObj);
+        } else {
+            styleObj = this.getConfigProp('ruleStylesById.' + ruleId);
+        }
+        if (!this.hasConfigProp('rulesById.' + ruleId)) {
+            this.setConfigProp('rulesById.' + ruleId, {id: ruleId, name: ruleName});
+        }
+        //append it to the document
+        $('#ruleArea', container).append(newRule);
+
+        //configure new rule's default properties
+        this.setConfigProp('ruleStylesById.'+ ruleId, styleObj);
+        newRule.prop('id', ruleId);
+        title.html(ruleName);
+        this.applyStyle(thumbnail, styleObj);
+
+        //configure color inputs
+        this.initColorPalette( $('.t-color-palette', newRule) );
+        $('.l-color-palette', newRule).hide();
+        $('.t-color-palette', newRule).each( function () {
+            var propertyKey = this.dataset.propertyKey;
+            $('.color-swatch', this).css('background-color', styleObj[propertyKey])
+            $('.s-palette-item', this).each( function() {
+                this.dataset.ruleId = ruleId;
+                this.dataset.propertyKey = propertyKey;
+            });
+        });
+
+        //configure text inputs
+        $(nameInput).get(0).dataset.ruleId = ruleId;
+        $(nameInput).prop('value', ruleName);
+
+        //configure select inputs
+        $('select', newRule).each( function () {
+            this.dataset.ruleId = ruleId;
+            $(this).append('<option value = "">' +
+              '--' + _.capitalize($(this).prop('id')) + '--' +'</option>');
+        });
+
+        //configure delete
+        $('.delete', newRule).get(0).dataset.ruleId = ruleId;
+
+        //hide rule form areas that don't apply to default
+        if (ruleId === 'default') {
+            $('.delete', ruleArea).hide();
+            $('.rule-config').hide();
+        }
+    }
+
+    //Convert object property id to css property name
+    WidgetView.prototype.getPropName = function (propString) {
+        return propString.replace('_', '-');
+    }
+
+    // Apply a list of css properties to an element
+    // Arguments:
+    // elem: the DOM element to which the rules will be applied
+    // style: an object representing the style
+    WidgetView.prototype.applyStyle = function(elem, style) {
+        var self = this;
+        Object.keys(style).forEach( function (propId) {
+            elem.css(self.getPropName(propId), style[propId])
+        });
+    }
+
+    WidgetView.prototype.updateWidget = function() {
+        var rules = Object.values(this.getConfigProp('rulesById')),
+            showRuleId = this.evaluator.execute(rules);
+
+        this.applyStyle( $('#widget'), this.getConfigProp('ruleStylesById.'+showRuleId));
+    }
+
+    WidgetView.prototype.subscriptionCallback = function(datum) {
+        //do some telemetry stuff
+    }
+
+    WidgetView.prototype.initColorPalette = function(elem) {
+        var paletteTemplate = `
+            <span class="l-click-area"></span>
+            <span class="color-swatch" style="background: rgb(255, 0, 0);"></span>
+            <div class="menu l-color-palette">
+                <div class="l-palette-row l-option-row">
+                    <div class="l-palette-item s-palette-item"></div>
+                    <span class="l-palette-item-label">None</span>
+                </div>
+            </div>
+        `,
+        colors = [
+            '#ff0000',
+            '#00ff00',
+            '#0000ff',
+            '#ffff00',
+            '#ff00ff',
+            '#00ffff',
+            '#000000',
+            '#333333',
+            '#666666',
+            '#999999',
+            '#cccccc',
+            '#ffffff'
+        ],
+        maxItems = 10,
+        itemCount = 1;
+
+        elem.html(paletteTemplate);
+
+        colors.forEach(function (color) {
+            if (itemCount === 1) {
+                $('.menu', elem).append(
+                    '<div class = "l-palette-row"> </div>'
+                )
+            }
+            $('.l-palette-row:last-of-type', elem).append(
+              '<div class = "l-palette-item s-palette-item" style="background-color:' + color + '"> </div>'
+            )
+            itemCount = itemCount < maxItems ? ++itemCount : 1;
+        });
+    }
+
+    WidgetView.prototype.populateSelect = function (elem) {
+        var elem = elem.toElement,
+            self = this,
+            id = $(elem).prop('id'),
+            ruleId = elem.dataset.ruleId,
+            selectedId,
+            selectedStr,
+            objInput = $('#object', '#'+ruleId),
+            objId = objInput.get(0).dataset.selectedId || '',
+            keyInput = $('#key', '#'+ruleId),
+            keyId = keyInput.get(0).dataset.selectedId || '';
+
+        $('option', elem).each( function () {
+            if ($(this).prop('selected')) {
+                selectedId = $(this).prop('value')
+            }
+        });
+
+        $(elem).html('');
+
+        $(elem).append('<option value = "">' +  '--'+ _.capitalize($(elem).prop('id')) + '--' +'</option>');
+
+        if (id === 'object') {
+            $(elem).append('<option value = "any"' + (selectedId === 'any' ? 'selected' : '') + '> Any Telemetry Item </option>' +
+                         '<option value = "all"' + (selectedId === 'all' ? 'selected' : '') +'> All Telemetry Items </option>');
+            Object.values(self.compositionObjs).forEach( function (obj) {
+                selectedStr = (obj.identifier.key === selectedId) ? 'selected' : '';
+                $(elem).append(
+                    '<option value = ' + obj.identifier.key + ' ' + selectedStr + '>'
+                    + obj.name + '</option>'
+                );
+            });
+        } else if (id === 'key') {
+            var metaData;
+                if (objId && objId !== '') {
+                    metaData = Object.values(self.telemetryMetadataByObject[objId]);
+                    metaData.forEach( function (metaDatum) {
+                        selectedStr = (metaDatum.key === selectedId) ? 'selected' : '';
+                        $(elem).append(
+                            '<option value = ' + metaDatum.key + ' ' + selectedStr + '>'
+                            + metaDatum.name + '</option>'
+                        )
+                    });
+                }
+        } else if (id === 'operation') {
+            if (objId && objId != '' && keyId && keyId !== '')
+                var type = self.telemetryMetadataByObject[objId][keyId]['type']
+                    operationKeys = self.evaluator.getOperationKeys().filter( function (opKey) {
+                        return (self.evaluator.operationAppliesTo(opKey, type));
+                    })
+                operationKeys.forEach( function (key) {
+                    var selectedStr = (key === selectedId) ? 'selected' : '';
+                    $(elem).append(
+                        '<option value = ' + key + ' ' + selectedStr + '>'
+                        + self.evaluator.getOperationText(key) + '</option>'
+                    );
+                });
+        }
+    }
+
+    WidgetView.prototype.getConfigProp = function (path) {
+        return _.get(this.domainObject.configuration, path);
+    }
+
+    WidgetView.prototype.setConfigProp = function(path, value) {
+        this.openmct.objects.mutate(this.domainObject, 'configuration.' + path, value);
+        return this.getConfigProp(path);
+    }
+
+    WidgetView.prototype.hasConfigProp = function (path) {
+        return _.has(this.domainObject.configuration, path)
+    }
+
+    WidgetView.prototype.removeConfigProp = function(path) {
+        var config = this.domainObject.configuration;
+        _.set(config, path, undefined);
+        this.openmct.objects.mutate(this.domainObject, 'configuration', config)
+    }
+
+    return WidgetView;
+});
<div class="l-widget-rule s-widget-rule l-compact-form">
    <div class="widget-rule-header">
        <span class="flex-elem l-widget-thumb-wrapper">
            <span class="grippy-holder">
                <span class="t-grippy grippy"></span>
            </span>
            <span class="view-control expanded"></span>
            <span class="t-widget-thumb widget-thumb">ABC</span>
        </span>
        <span class="flex-elem rule-title">Default Title</span>
        <span class="flex-elem rule-description grows">Rule description goes here,lorem ipsum dolor sit amet nomummy lorem ipsum dolor sit amet nomummy </span>
        <span class="flex-elem l-rule-action-buttons-wrapper">
<<<<<<< HEAD
            <a class="s-icon-button icon-duplicate duplicate"></a>
            <a class="s-icon-button icon-trash delete"></a> <!-- TO-DO: hide this when this rule is the default -->
=======
            <a class="s-icon-button icon-duplicate"></a>
            <a class="s-icon-button icon-trash t-delete"></a>
>>>>>>> d15446ac
        </span>
    </div>
    <div class="widget-rule-content expanded">
        <ul>
            <li>
                <label>Rule Name:</label>
                <span class="controls">
                    <input id ="ruleName" type="text" />
                </span>
            </li>
            <li class="connects-to-previous">
                <label>Label:</label>
                <span class="controls">
                    <a class="e-control s-button s-menu-button menu-element t-icon-palette icon-alert-triangle"
                       id="label_icon" data-property-key="label_icon">
                    </a>
                    <input class="e-control" id="ruleLabel" type="text" />
                </span>
            </li>
            <li class="connects-to-previous">
                <label>Message:</label>
                <span class="controls">
                    <input id ="ruleMessage" type="text" class="lg s" />
                </span>
            </li>
            <li class="connects-to-previous">
                <label>Style:</label>
                <span class="controls">
                    <a class="e-control s-button s-menu-button menu-element t-color-palette icon-paint-bucket"
                       id="background_color" data-property-key="background_color">
                    </a>
                    <a class="e-control s-button s-menu-button menu-element t-color-palette icon-line-horz"
                       id="border_color" data-property-key="border_color">
                    </a>
                    <a class="e-control s-button s-menu-button menu-element t-color-palette icon-T"
                       id="color" data-property-key="color">
                    </a>
                </span>
            </li>
        </ul>
        <ul class="t-widget-rule-config">
            <li>
                <label>Trigger when</label>
                <span class="controls">
                    <div class="e-control select">
                        <select id="trigger">
                            <option>any condition is met</option>
                            <option>all conditions are met</option>
                        </select>
                     </div>
                </span>
                <span class="flex-elem l-condition-action-buttons-wrapper"><!-- TO-DO: hide this when only one condition exists -->
                    <a class="s-icon-button icon-duplicate"></a>
                    <a class="s-icon-button icon-trash t-delete"></a>
                </span>
            </li>
            <li>
                <label>when</label>
                <span class="controls">
                    <div class="e-control select">
                        <select id = "object">
                        </select>
                     </div>
                    <div class="e-control select">
                        <select id = "key">
                        </select>
                     </div>
                    <div class="e-control select">
                        <select id = "operation">
                        </select>
                    </div>
                </span>
            </li>
            <li>
                <label></label>
                <span class="controls">
                    <a class="e-control s-button labeled add-condition icon-plus">Add Condition</a>
                </span>
            </li>
        </ul>
    </div>
</div><|MERGE_RESOLUTION|>--- conflicted
+++ resolved
@@ -10,13 +10,8 @@
         <span class="flex-elem rule-title">Default Title</span>
         <span class="flex-elem rule-description grows">Rule description goes here,lorem ipsum dolor sit amet nomummy lorem ipsum dolor sit amet nomummy </span>
         <span class="flex-elem l-rule-action-buttons-wrapper">
-<<<<<<< HEAD
-            <a class="s-icon-button icon-duplicate duplicate"></a>
-            <a class="s-icon-button icon-trash delete"></a> <!-- TO-DO: hide this when this rule is the default -->
-=======
-            <a class="s-icon-button icon-duplicate"></a>
+            <a class="s-icon-button icon-duplicate t-duplicate"></a>
             <a class="s-icon-button icon-trash t-delete"></a>
->>>>>>> d15446ac
         </span>
     </div>
     <div class="widget-rule-content expanded">

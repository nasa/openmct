<<<<<<< HEAD
<div class="l-widget-rule s-widget-rule l-compact-form">
    <div class="widget-rule-header">
        <span class="flex-elem l-widget-thumb-wrapper">
            <span class="grippy"></span> <!-- TO-DO: hide this when this rule is the default -->
            <span class="view-control expanded"></span>
            <span class="t-widget-thumb widget-thumb">ABC</span>
        </span>
        <span class="flex-elem rule-title">Default Title</span>
        <span class="flex-elem rule-description grows">Rule description goes here,lorem ipsum dolor sit amet nomummy lorem ipsum dolor sit amet nomummy </span>
        <span class="flex-elem l-rule-action-buttons-wrapper">
            <a class="s-icon-button icon-duplicate"></a>
            <a class="s-icon-button icon-trash"></a> <!-- TO-DO: hide this when this rule is the default -->
        </span>
    </div>
    <div class="widget-rule-content expanded">
        <ul>
            <li>
                <label>Rule Name:</label>
                <span class="controls">
                    <input id ="ruleName" type="text" />
                </span>
            </li>
            <li class="connects-to-previous">
                <label>Label:</label>
                <span class="controls">
                    <input id ="ruleLabel" type="text" />
                </span>
            </li>
            <li class="connects-to-previous">
                <label>Message:</label>
                <span class="controls">
                    <input id ="ruleMessage" type="text" class="lg s" />
                </span>
            </li>
            <li class="connects-to-previous">
                <label>Style:</label>
                <span class="controls">
                    <a class="e-control s-button s-menu-button menu-element t-color-palette icon-paint-bucket"
                       id="background_color" data-property-key="background_color">
                    </a>
                    <a class="e-control s-button s-menu-button menu-element t-color-palette icon-line-horz"
                       id="border_color" data-property-key="border_color">
                    </a>
                    <a class="e-control s-button s-menu-button menu-element t-color-palette icon-T"
                       id="color" data-property-key="color">
                    </a>
                </span>
            </li>
        </ul>
        <ul> <!-- TO-DO: hide this when this rule is the default -->
            <li>
                <label>Trigger when</label>
                <span class="controls">
                    <div class="e-control select">
                        <select id="trigger">
                            <option>any condition is met</option>
                            <option>all conditions are met</option>
                        </select>
                     </div>
                </span>
            </li>
            <li>
                <label>when</label>
                <span class="controls">
                    <div class="e-control select">
                        <select id = "object">
                        </select>
                     </div>
                    <div class="e-control select">
                        <select id = "key">
                        </select>
                     </div>
                    <div class="e-control select">
                        <select id = "operation">
                        </select>
                    </div>
                </span>
            </li>
            <li>
                <label></label>
                <span class="controls">
                    <a class="e-control s-button labeled add-condition icon-plus">Add Condition</a>
                </span>
            </li>
        </ul>
=======
<div>
    <div class='rule-header'>
        <strong class='title'> Default Title </strong>
        <span class='thumbnail'> Sample </span>
        <a class='s-icon-button icon-trash delete'> </a>
    </div>
    <div class='rule-content'>
        <div class='rule-form-area'>
            <text> Rule Name: </text>
            <input id ='ruleName' type='text' class='s'></input>
        </div>
        <div class='rule-form-area'>
            <text> Style: </text>
            <div class="s-button s-menu-button menu-element t-color-palette icon-paint-bucket"
                 id='background_color' data-property-key='background_color'>
            </div>
            <div class="s-button s-menu-button menu-element t-color-palette icon-line-horz"
                 id='border_color' data-property-key='border_color'>
            </div>
            <div class="s-button s-menu-button menu-element t-color-palette icon-T"
                 id='color' data-property-key='color'>
            </div>
        </div>
        <div class = 'rule-form-area rule-config'>
            <text> Rule Configuration: </text>
            <div class='select'>
                <select id = 'object'>
                </select>
             </div>
            <div class='select'>
                <select id = 'key'>
                </select>
             </div>
            <div class='select'>
                <select id = 'operation'>
                </select>
            </div>
>>>>>>> e68e0c38
    </div>
</div><|MERGE_RESOLUTION|>--- conflicted
+++ resolved
@@ -1,4 +1,3 @@
-<<<<<<< HEAD
 <div class="l-widget-rule s-widget-rule l-compact-form">
     <div class="widget-rule-header">
         <span class="flex-elem l-widget-thumb-wrapper">
@@ -10,7 +9,7 @@
         <span class="flex-elem rule-description grows">Rule description goes here,lorem ipsum dolor sit amet nomummy lorem ipsum dolor sit amet nomummy </span>
         <span class="flex-elem l-rule-action-buttons-wrapper">
             <a class="s-icon-button icon-duplicate"></a>
-            <a class="s-icon-button icon-trash"></a> <!-- TO-DO: hide this when this rule is the default -->
+            <a class="s-icon-button icon-trash delete"></a> <!-- TO-DO: hide this when this rule is the default -->
         </span>
     </div>
     <div class="widget-rule-content expanded">
@@ -84,44 +83,5 @@
                 </span>
             </li>
         </ul>
-=======
-<div>
-    <div class='rule-header'>
-        <strong class='title'> Default Title </strong>
-        <span class='thumbnail'> Sample </span>
-        <a class='s-icon-button icon-trash delete'> </a>
-    </div>
-    <div class='rule-content'>
-        <div class='rule-form-area'>
-            <text> Rule Name: </text>
-            <input id ='ruleName' type='text' class='s'></input>
-        </div>
-        <div class='rule-form-area'>
-            <text> Style: </text>
-            <div class="s-button s-menu-button menu-element t-color-palette icon-paint-bucket"
-                 id='background_color' data-property-key='background_color'>
-            </div>
-            <div class="s-button s-menu-button menu-element t-color-palette icon-line-horz"
-                 id='border_color' data-property-key='border_color'>
-            </div>
-            <div class="s-button s-menu-button menu-element t-color-palette icon-T"
-                 id='color' data-property-key='color'>
-            </div>
-        </div>
-        <div class = 'rule-form-area rule-config'>
-            <text> Rule Configuration: </text>
-            <div class='select'>
-                <select id = 'object'>
-                </select>
-             </div>
-            <div class='select'>
-                <select id = 'key'>
-                </select>
-             </div>
-            <div class='select'>
-                <select id = 'operation'>
-                </select>
-            </div>
->>>>>>> e68e0c38
     </div>
 </div>
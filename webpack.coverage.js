// This file extends the webpack.dev.js config to add istanbul coverage
// instrumentation using babel-plugin-istanbul (see babel.coverage.js)

const config = require('./webpack.dev');
const path = require('path');
<<<<<<< HEAD

=======
>>>>>>> 0e1cc5dc
const vueLoaderRule = config.module.rules.find(r => r.use === 'vue-loader');
// eslint-disable-next-line no-undef
const CI = process.env.CI === 'true';

config.devtool = CI ? false : undefined;

vueLoaderRule.use = {
    loader: 'vue-loader'
    // Attempt to use Babel with babel-plugin-istanbul

    // TODO The purpose of this was to try to add coverage to JS expressions
    // inside `<template>` markup, but it seems to add only coverage inside
    // `<script>` tags.
    // Issue: https://github.com/nasa/openmct/issues/4973
    //
    // options: {
    //     compiler: require('vue-template-babel-compiler'),
    //     compilerOptions: {
    //         babelOptions: require('./babel.coverage')
    //     }
    // }
};

config.module.rules.push({
    test: /\.js$/,
    // test: /(\.js$)|(\?vue&type=template)/,
    // exclude: /node_modules(?!.*\.vue)/,
    exclude: /(Spec\.js$)|(node_modules)/,
    use: {
        loader: 'babel-loader',
        options: {
            // eslint-disable-next-line no-undef
            configFile: path.resolve(process.cwd(), 'babel.coverage.js')
        }
    }
});

module.exports = config;<|MERGE_RESOLUTION|>--- conflicted
+++ resolved
@@ -3,10 +3,6 @@
 
 const config = require('./webpack.dev');
 const path = require('path');
-<<<<<<< HEAD
-
-=======
->>>>>>> 0e1cc5dc
 const vueLoaderRule = config.module.rules.find(r => r.use === 'vue-loader');
 // eslint-disable-next-line no-undef
 const CI = process.env.CI === 'true';

--- conflicted
+++ resolved
@@ -58,13 +58,8 @@
     "moment-timezone": "0.5.28",
     "node-bourbon": "^4.2.3",
     "node-sass": "^4.9.2",
-<<<<<<< HEAD
     "painterro": "^1.0.35",
-=======
-    "painterro": "^0.2.65",
-    "plotly.js-basic-dist-min": "^1.54.6",
     "plotly.js-gl2d-dist-min": "^1.54.5",
->>>>>>> 352fe8ea
     "printj": "^1.2.1",
     "raw-loader": "^0.5.1",
     "request": "^2.69.0",

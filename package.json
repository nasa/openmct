{
  "name": "openmct",
  "version": "1.7.7-SNAPSHOT",
  "description": "The Open MCT core platform",
  "dependencies": {},
  "devDependencies": {
    "@playwright/test": "^1.14.0",
    "angular": ">=1.8.0",
    "angular-route": "1.4.14",
    "babel-eslint": "10.0.3",
    "comma-separated-values": "^3.6.4",
    "concurrently": "^3.6.1",
    "copy-webpack-plugin": "^4.5.2",
    "cross-env": "^6.0.3",
    "css-loader": "^1.0.0",
    "d3-array": "1.2.x",
    "d3-axis": "1.0.x",
    "d3-collection": "1.0.x",
    "d3-color": "1.0.x",
    "d3-format": "1.2.x",
    "d3-interpolate": "1.1.x",
    "d3-scale": "1.0.x",
    "d3-selection": "1.3.x",
    "d3-time": "1.0.x",
    "d3-time-format": "2.1.x",
    "eslint": "7.0.0",
    "eslint-plugin-vue": "^7.5.0",
    "eslint-plugin-you-dont-need-lodash-underscore": "^6.10.0",
    "eventemitter3": "^1.2.0",
    "exports-loader": "^0.7.0",
    "express": "^4.13.1",
    "fast-sass-loader": "1.4.6",
    "file-loader": "^1.1.11",
    "file-saver": "^1.3.8",
    "git-rev-sync": "^1.4.0",
    "glob": ">= 3.0.0",
    "html-loader": "^0.5.5",
    "html2canvas": "^1.0.0-rc.7",
    "imports-loader": "^0.8.0",
    "istanbul-instrumenter-loader": "^3.0.1",
    "jasmine-core": "^3.7.1",
    "jsdoc": "^3.3.2",
    "karma": "6.3.4",
    "karma-chrome-launcher": "3.1.0",
<<<<<<< HEAD
=======
    "karma-firefox-launcher": "2.1.1",
>>>>>>> f2b2953a
    "karma-cli": "2.0.0",
    "karma-coverage": "2.0.3",
    "karma-coverage-istanbul-reporter": "3.0.3",
    "karma-firefox-launcher": "2.1.0",
    "karma-html-reporter": "0.2.7",
    "karma-jasmine": "4.0.1",
    "karma-junit-reporter": "2.0.1",
    "karma-sourcemap-loader": "0.3.8",
    "karma-webpack": "4.0.2",
    "location-bar": "^3.0.1",
    "lodash": "^4.17.12",
    "markdown-toc": "^0.11.7",
    "marked": "^0.3.5",
    "mini-css-extract-plugin": "^0.4.1",
    "minimist": "^1.2.5",
    "moment": "2.25.3",
    "moment-duration-format": "^2.2.2",
    "moment-timezone": "0.5.28",
    "node-bourbon": "^4.2.3",
    "node-sass": "^4.14.1",
    "painterro": "^1.2.56",
    "playwright": "^1.14.0",
    "printj": "^1.2.1",
    "raw-loader": "^0.5.1",
    "request": "^2.69.0",
    "split": "^1.0.0",
    "style-loader": "^1.0.1",
    "uuid": "^3.3.3",
    "v8-compile-cache": "^1.1.0",
    "vue": "2.5.6",
    "vue-loader": "^15.2.6",
    "vue-template-compiler": "2.5.6",
    "webpack": "^4.16.2",
    "webpack-cli": "^3.1.0",
    "webpack-dev-middleware": "^3.1.3",
    "webpack-hot-middleware": "^2.22.3",
    "zepto": "^1.2.0"
  },
  "scripts": {
    "clean": "rm -rf ./dist /node_modules; rm package-lock.json",
    "clean-test-lint": "npm run clean; npm install ; npm run test; npm run lint",
    "start": "node app.js",
    "lint": "eslint platform example src --ext .js,.vue openmct.js",
    "lint:fix": "eslint platform example src --ext .js,.vue openmct.js --fix",
    "build:prod": "cross-env NODE_ENV=production webpack",
    "build:dev": "webpack",
    "build:watch": "webpack --watch",
    "test": "cross-env NODE_OPTIONS=\"--max_old_space_size=4096\" karma start --single-run",
    "test:debug": "cross-env NODE_ENV=debug karma start --no-single-run",
    "test:coverage": "cross-env NODE_OPTIONS=\"--max_old_space_size=4096\" COVERAGE=true karma start --single-run",
    "test:coverage:firefox": "cross-env NODE_OPTIONS=\"--max_old_space_size=4096\" karma start --single-run --browsers=FirefoxHeadless",
    "test:e2e": "npx playwright test --config=e2e/playwright.config.js",
    "test:watch": "cross-env NODE_OPTIONS=\"--max_old_space_size=4096\" karma start --no-single-run",
    "verify": "concurrently 'npm:test' 'npm:lint'",
    "jsdoc": "jsdoc -c jsdoc.json -R API.md -r -d dist/docs/api",
    "otherdoc": "node docs/gendocs.js --in docs/src --out dist/docs --suppress-toc 'docs/src/index.md|docs/src/process/index.md'",
    "docs": "npm run jsdoc ; npm run otherdoc",
    "prepare": "npm run build:prod"
  },
  "repository": {
    "type": "git",
    "url": "https://github.com/nasa/openmct.git"
  },
  "engines": {
    "node": ">=10.10.2 <16.0.0"
  },
  "author": "",
  "license": "Apache-2.0",
  "private": true
}<|MERGE_RESOLUTION|>--- conflicted
+++ resolved
@@ -42,10 +42,7 @@
     "jsdoc": "^3.3.2",
     "karma": "6.3.4",
     "karma-chrome-launcher": "3.1.0",
-<<<<<<< HEAD
-=======
     "karma-firefox-launcher": "2.1.1",
->>>>>>> f2b2953a
     "karma-cli": "2.0.0",
     "karma-coverage": "2.0.3",
     "karma-coverage-istanbul-reporter": "3.0.3",

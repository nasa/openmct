--- conflicted
+++ resolved
@@ -1,17 +1,13 @@
 {
   "name": "openmct",
-<<<<<<< HEAD
-  "version": "2.1.0-SNAPSHOT",
-=======
   "version": "2.1.0",
->>>>>>> f8b9d927
   "description": "The Open MCT core platform",
   "devDependencies": {
     "@babel/eslint-parser": "7.18.9",
     "@braintree/sanitize-url": "6.0.0",
     "@percy/cli": "1.7.2",
     "@percy/playwright": "1.0.4",
-    "@playwright/test": "1.25.2",
+    "@playwright/test": "1.25.0",
     "@types/eventemitter3": "^1.0.0",
     "@types/jasmine": "^4.0.1",
     "@types/karma": "^6.3.2",

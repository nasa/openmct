--- conflicted
+++ resolved
@@ -1,10 +1,6 @@
 {
   "name": "openmct",
-<<<<<<< HEAD
-  "version": "2.1.3",
-=======
   "version": "2.1.4-SNAPSHOT",
->>>>>>> be73b015
   "description": "The Open MCT core platform",
   "devDependencies": {
     "@babel/eslint-parser": "7.18.9",

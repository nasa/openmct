--- conflicted
+++ resolved
@@ -10,12 +10,7 @@
     "@percy/playwright": "1.0.4",
     "@playwright/test": "1.36.2",
     "@types/eventemitter3": "1.2.0",
-<<<<<<< HEAD
-    "@types/jasmine": "4.3.1",
-    "@types/sinonjs__fake-timers": "8.1.2",
-=======
     "@types/jasmine": "4.3.4",
->>>>>>> 10f3e13e
     "@types/lodash": "4.14.192",
     "@vue/compat": "^3.1.0",
     "@vue/compiler-sfc": "^3.1.0",

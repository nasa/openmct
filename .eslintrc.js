const LEGACY_FILES = ["platform/**", "example/**"];
module.exports = {
    "env": {
        "browser": true,
        "es6": true,
        "jasmine": true,
        "amd": true
    },
    "globals": {
        "_": "readonly"
    },
    "extends": [
        "eslint:recommended",
        "plugin:vue/recommended",
        "plugin:you-dont-need-lodash-underscore/compatible"
    ],
    "parser": "vue-eslint-parser",
    "parserOptions": {
        "parser": "babel-eslint",
        "allowImportExportEverywhere": true,
        "ecmaVersion": 2015,
        "ecmaFeatures": {
            "impliedStrict": true
        }
    },
    "rules": {
        "you-dont-need-lodash-underscore/omit": "off",
        "you-dont-need-lodash-underscore/throttle": "off",
        "you-dont-need-lodash-underscore/flatten": "off",
        "no-bitwise": "error",
        "curly": "error",
        "eqeqeq": "error",
        "guard-for-in": "error",
        "no-extend-native": "error",
        "no-inner-declarations": "off",
        "no-use-before-define": ["error", "nofunc"],
        "no-caller": "error",
        "no-sequences": "error",
        "no-irregular-whitespace": "error",
        "no-new": "error",
        "no-shadow": "error",
        "no-undef": "error",
        "no-unused-vars": [
            "error",
            {
                "vars": "all",
                "args": "none"
            }
        ],
        "no-console": "off",
        "no-trailing-spaces": "error",
        "space-before-function-paren": [
            "error",
            {
                "anonymous": "always",
                "asyncArrow": "always",
                "named": "never",
            }
        ],
        "array-bracket-spacing": "error",
        "space-in-parens": "error",
        "space-before-blocks": "error",
        "comma-dangle": "error",
        "eol-last": "error",
        "new-cap": [
            "error",
            {
                "capIsNew": false,
                "properties": false
            }
        ],
        "dot-notation": "error",
        "indent": ["error", 4],

        // https://eslint.org/docs/rules/no-case-declarations
        "no-case-declarations": "error",
        // https://eslint.org/docs/rules/max-classes-per-file
        "max-classes-per-file": ["error", 1],
        // https://eslint.org/docs/rules/no-eq-null
        "no-eq-null": "error",
        // https://eslint.org/docs/rules/no-eval
        "no-eval": "error",
        // https://eslint.org/docs/rules/no-floating-decimal
        "no-floating-decimal": "error",
        // https://eslint.org/docs/rules/no-implicit-globals
        "no-implicit-globals": "error",
        // https://eslint.org/docs/rules/no-implied-eval
        "no-implied-eval": "error",
        // https://eslint.org/docs/rules/no-lone-blocks
        "no-lone-blocks": "error",
        // https://eslint.org/docs/rules/no-loop-func
        "no-loop-func": "error",
        // https://eslint.org/docs/rules/no-new-func
        "no-new-func": "error",
        // https://eslint.org/docs/rules/no-new-wrappers
        "no-new-wrappers": "error",
        // https://eslint.org/docs/rules/no-octal-escape
        "no-octal-escape": "error",
        // https://eslint.org/docs/rules/no-proto
        "no-proto": "error",
        // https://eslint.org/docs/rules/no-return-await
        "no-return-await": "error",
        // https://eslint.org/docs/rules/no-script-url
        "no-script-url": "error",
        // https://eslint.org/docs/rules/no-self-compare
        "no-self-compare": "error",
        // https://eslint.org/docs/rules/no-sequences
        "no-sequences": "error",
        // https://eslint.org/docs/rules/no-unmodified-loop-condition
        "no-unmodified-loop-condition": "error",
        // https://eslint.org/docs/rules/no-useless-call
        "no-useless-call": "error",
        // https://eslint.org/docs/rules/wrap-iife
        "wrap-iife": "error",
        // https://eslint.org/docs/rules/no-nested-ternary
        "no-nested-ternary": "error",
        // https://eslint.org/docs/rules/switch-colon-spacing
        "switch-colon-spacing": "error",
        // https://eslint.org/docs/rules/no-useless-computed-key
        "no-useless-computed-key": "error",
        // https://eslint.org/docs/rules/rest-spread-spacing
        "rest-spread-spacing": ["error"],
<<<<<<< HEAD
        // https://eslint.org/docs/rules/array-callback-return
        "array-callback-return": "error",
        // https://eslint.org/docs/rules/no-invalid-this
        "no-invalid-this": "error", // Believe this one actually surfaces some bugs
=======
        // https://eslint.org/docs/rules/func-style
        "func-style": ["error", "declaration"],
>>>>>>> db0d5bd9

        "vue/html-indent": [
            "error",
            4,
            {
                "attribute": 1,
                "baseIndent": 0,
                "closeBracket": 0,
                "alignAttributesVertically": true,
                "ignores": []
            }
        ],
        "vue/html-self-closing": ["error",
            {
                "html": {
                    "void": "never",
                    "normal": "never",
                    "component": "always"
                },
                "svg": "always",
                "math": "always"
            }
        ],
        "vue/max-attributes-per-line": ["error", {
            "singleline": 1,
            "multiline": {
                "max": 1,
                "allowFirstLine": true
            }
        }],
        "vue/multiline-html-element-content-newline": "off",
        "vue/singleline-html-element-content-newline": "off"
    },
    "overrides": [
        {
            "files": ["*Spec.js"],
            "rules": {
                "no-unused-vars": [
                    "warn",
                    {
                        "vars": "all",
                        "args": "none",
                        "varsIgnorePattern": "controller",

                    }
                ]
            }
        }, {
            "files": LEGACY_FILES,
            "rules": {
                // https://eslint.org/docs/rules/no-nested-ternary
                "no-nested-ternary": "off",
                "no-var": "off"
            }
        }
    ]
};<|MERGE_RESOLUTION|>--- conflicted
+++ resolved
@@ -120,15 +120,12 @@
         "no-useless-computed-key": "error",
         // https://eslint.org/docs/rules/rest-spread-spacing
         "rest-spread-spacing": ["error"],
-<<<<<<< HEAD
         // https://eslint.org/docs/rules/array-callback-return
         "array-callback-return": "error",
         // https://eslint.org/docs/rules/no-invalid-this
         "no-invalid-this": "error", // Believe this one actually surfaces some bugs
-=======
         // https://eslint.org/docs/rules/func-style
         "func-style": ["error", "declaration"],
->>>>>>> db0d5bd9
 
         "vue/html-indent": [
             "error",

const LEGACY_FILES = ["platform/**", "example/**"];
module.exports = {
    "env": {
        "browser": true,
        "es6": true,
        "jasmine": true,
        "amd": true
    },
    "globals": {
        "_": "readonly"
    },
    "extends": [
        "eslint:recommended",
        "plugin:vue/recommended",
        "plugin:you-dont-need-lodash-underscore/compatible"
    ],
    "parser": "vue-eslint-parser",
    "parserOptions": {
        "parser": "babel-eslint",
        "allowImportExportEverywhere": true,
        "ecmaVersion": 2015,
        "ecmaFeatures": {
            "impliedStrict": true
        }
    },
    "rules": {
        "you-dont-need-lodash-underscore/omit": "off",
        "you-dont-need-lodash-underscore/throttle": "off",
        "you-dont-need-lodash-underscore/flatten": "off",
        "no-bitwise": "error",
        "curly": "error",
        "eqeqeq": "error",
        "guard-for-in": "error",
        "no-extend-native": "error",
        "no-inner-declarations": "off",
        "no-use-before-define": ["error", "nofunc"],
        "no-caller": "error",
        "no-sequences": "error",
        "no-irregular-whitespace": "error",
        "no-new": "error",
        "no-shadow": "error",
        "no-undef": "error",
        "no-unused-vars": [
            "error",
            {
                "vars": "all",
                "args": "none"
            }
        ],
        "no-console": "off",
        "no-trailing-spaces": "error",
        "space-before-function-paren": [
            "error",
            {
                "anonymous": "always",
                "asyncArrow": "always",
                "named": "never",
            }
        ],
        "array-bracket-spacing": "error",
        "space-in-parens": "error",
        "space-before-blocks": "error",
        "comma-dangle": "error",
        "eol-last": "error",
        "new-cap": [
            "error",
            {
                "capIsNew": false,
                "properties": false
            }
        ],
        "dot-notation": "error",
        "indent": ["error", 4],

        // https://eslint.org/docs/rules/no-case-declarations
        "no-case-declarations": "error",
        // https://eslint.org/docs/rules/max-classes-per-file
        "max-classes-per-file": ["error", 1],
        // https://eslint.org/docs/rules/no-eq-null
        "no-eq-null": "error",
        // https://eslint.org/docs/rules/no-eval
        "no-eval": "error",
        // https://eslint.org/docs/rules/no-floating-decimal
        "no-floating-decimal": "error",
        // https://eslint.org/docs/rules/no-implicit-globals
        "no-implicit-globals": "error",
        // https://eslint.org/docs/rules/no-implied-eval
        "no-implied-eval": "error",
        // https://eslint.org/docs/rules/no-lone-blocks
        "no-lone-blocks": "error",
        // https://eslint.org/docs/rules/no-loop-func
        "no-loop-func": "error",
        // https://eslint.org/docs/rules/no-new-func
        "no-new-func": "error",
        // https://eslint.org/docs/rules/no-new-wrappers
        "no-new-wrappers": "error",
        // https://eslint.org/docs/rules/no-octal-escape
        "no-octal-escape": "error",
        // https://eslint.org/docs/rules/no-proto
        "no-proto": "error",
        // https://eslint.org/docs/rules/no-return-await
        "no-return-await": "error",
        // https://eslint.org/docs/rules/no-script-url
        "no-script-url": "error",
        // https://eslint.org/docs/rules/no-self-compare
        "no-self-compare": "error",
        // https://eslint.org/docs/rules/no-sequences
        "no-sequences": "error",
        // https://eslint.org/docs/rules/no-unmodified-loop-condition
        "no-unmodified-loop-condition": "error",
        // https://eslint.org/docs/rules/no-useless-call
        "no-useless-call": "error",
        // https://eslint.org/docs/rules/wrap-iife
        "wrap-iife": "error",
        // https://eslint.org/docs/rules/no-nested-ternary
        "no-nested-ternary": "error",
        // https://eslint.org/docs/rules/switch-colon-spacing
        "switch-colon-spacing": "error",
        // https://eslint.org/docs/rules/no-useless-computed-key
        "no-useless-computed-key": "error",
        // https://eslint.org/docs/rules/rest-spread-spacing
        "rest-spread-spacing": ["error"],
<<<<<<< HEAD
        // https://eslint.org/docs/rules/no-var
        "no-var": "error",
        // https://eslint.org/docs/rules/one-var
        "one-var": ["error", "never"],
=======
        // https://eslint.org/docs/rules/default-case-last
        "default-case-last": "error",
        // https://eslint.org/docs/rules/default-param-last
        "default-param-last": "error",
        // https://eslint.org/docs/rules/grouped-accessor-pairs
        "grouped-accessor-pairs": "error",
        // https://eslint.org/docs/rules/no-constructor-return
        "no-constructor-return": "error",
        // https://eslint.org/docs/rules/array-callback-return
        "array-callback-return": "error",
        // https://eslint.org/docs/rules/no-invalid-this
        "no-invalid-this": "error", // Believe this one actually surfaces some bugs
        // https://eslint.org/docs/rules/func-style
        "func-style": ["error", "declaration"],
        // https://eslint.org/docs/rules/no-unused-expressions
        "no-unused-expressions": "error",
        // https://eslint.org/docs/rules/no-useless-concat
        "no-useless-concat": "error",
        // https://eslint.org/docs/rules/radix
        "radix": "error",
        // https://eslint.org/docs/rules/require-await
        "require-await": "error",
        // https://eslint.org/docs/rules/no-alert
        "no-alert": "error",
        // https://eslint.org/docs/rules/no-useless-constructor
        "no-useless-constructor": "error",
        // https://eslint.org/docs/rules/no-duplicate-imports
        "no-duplicate-imports": "error",
>>>>>>> 4d560086

        // https://eslint.org/docs/rules/no-implicit-coercion
        "no-implicit-coercion": "error",
        //https://eslint.org/docs/rules/no-unneeded-ternary
        "no-unneeded-ternary": "error",
        // https://eslint.org/docs/rules/semi
        "semi": ["error", "always"],
        // https://eslint.org/docs/rules/no-multi-spaces
        "no-multi-spaces": "error",
        // https://eslint.org/docs/rules/key-spacing
        "key-spacing": ["error", {
            "afterColon": true
        }],
        // https://eslint.org/docs/rules/keyword-spacing
        "keyword-spacing": ["error", {
            "before": true,
            "after": true
        }],
        // https://eslint.org/docs/rules/comma-spacing
        // Also requires one line code fix
        "comma-spacing": ["error", {
            "after": true
        }],
        //https://eslint.org/docs/rules/no-whitespace-before-property
        "no-whitespace-before-property": "error",
        // https://eslint.org/docs/rules/object-curly-newline
        "object-curly-newline": ["error", {"consistent": true, "multiline": true}],
        // https://eslint.org/docs/rules/object-property-newline
        "object-property-newline": "error",
        // https://eslint.org/docs/rules/brace-style
        "brace-style": "error",
        // https://eslint.org/docs/rules/no-multiple-empty-lines
        "no-multiple-empty-lines": ["error", {"max": 1}],
        // https://eslint.org/docs/rules/operator-linebreak
        "operator-linebreak": ["error", "before", {"overrides": {"=": "after"}}],
        // https://eslint.org/docs/rules/padding-line-between-statements
        "padding-line-between-statements":["error", {
            "blankLine": "always",
            "prev": "multiline-block-like",
            "next": "*"
        }, {
            "blankLine": "always",
            "prev": "*",
            "next": "return"
        }],
        // https://eslint.org/docs/rules/space-infix-ops
        "space-infix-ops": "error",
        // https://eslint.org/docs/rules/space-unary-ops
        "space-unary-ops": ["error", {"words": true, "nonwords": false}],
        // https://eslint.org/docs/rules/arrow-spacing
        "arrow-spacing": "error",
        // https://eslint.org/docs/rules/semi-spacing
        "semi-spacing": ["error", {"before": false, "after": true}],

        "vue/html-indent": [
            "error",
            4,
            {
                "attribute": 1,
                "baseIndent": 0,
                "closeBracket": 0,
                "alignAttributesVertically": true,
                "ignores": []
            }
        ],
        "vue/html-self-closing": ["error",
            {
                "html": {
                    "void": "never",
                    "normal": "never",
                    "component": "always"
                },
                "svg": "always",
                "math": "always"
            }
        ],
        "vue/max-attributes-per-line": ["error", {
            "singleline": 1,
            "multiline": {
                "max": 1,
                "allowFirstLine": true
            }
        }],
        "vue/multiline-html-element-content-newline": "off",
        "vue/singleline-html-element-content-newline": "off",

    },
    "overrides": [
        {
            "files": LEGACY_FILES,
            "rules": {
                "no-unused-vars": [
                    "warn",
                    {
                        "vars": "all",
                        "args": "none",
                        "varsIgnorePattern": "controller"
                    }
                ],
                "no-nested-ternary": "off",
                "no-var": "off",
                "one-var": "off"
            }
        }
    ]
};<|MERGE_RESOLUTION|>--- conflicted
+++ resolved
@@ -120,12 +120,10 @@
         "no-useless-computed-key": "error",
         // https://eslint.org/docs/rules/rest-spread-spacing
         "rest-spread-spacing": ["error"],
-<<<<<<< HEAD
         // https://eslint.org/docs/rules/no-var
         "no-var": "error",
         // https://eslint.org/docs/rules/one-var
         "one-var": ["error", "never"],
-=======
         // https://eslint.org/docs/rules/default-case-last
         "default-case-last": "error",
         // https://eslint.org/docs/rules/default-param-last
@@ -154,7 +152,6 @@
         "no-useless-constructor": "error",
         // https://eslint.org/docs/rules/no-duplicate-imports
         "no-duplicate-imports": "error",
->>>>>>> 4d560086
 
         // https://eslint.org/docs/rules/no-implicit-coercion
         "no-implicit-coercion": "error",

--- conflicted
+++ resolved
@@ -120,7 +120,6 @@
         "no-useless-computed-key": "error",
         // https://eslint.org/docs/rules/rest-spread-spacing
         "rest-spread-spacing": ["error"],
-<<<<<<< HEAD
         // https://eslint.org/docs/rules/no-unused-expressions
         "no-unused-expressions": "error",
         // https://eslint.org/docs/rules/no-useless-concat
@@ -135,7 +134,6 @@
         "no-useless-constructor": "error",
         // https://eslint.org/docs/rules/no-duplicate-imports
         "no-duplicate-imports": "error",
-=======
 
         // https://eslint.org/docs/rules/no-implicit-coercion
         "no-implicit-coercion": "error",
@@ -190,7 +188,6 @@
         // https://eslint.org/docs/rules/semi-spacing
         "semi-spacing": ["error", {"before": false, "after": true}],
 
->>>>>>> b76d4b76
         "vue/html-indent": [
             "error",
             4,

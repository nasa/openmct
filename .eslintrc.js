const LEGACY_FILES = ['example/**'];
module.exports = {
  env: {
    browser: true,
    es6: true,
    jasmine: true,
    amd: true
  },
  globals: {
    _: 'readonly'
  },
  plugins: ['prettier', 'simple-import-sort'],
  extends: [
    'eslint:recommended',
    'plugin:compat/recommended',
    'plugin:vue/vue3-recommended',
    'plugin:you-dont-need-lodash-underscore/compatible',
    'plugin:prettier/recommended'
  ],
  parser: 'vue-eslint-parser',
  parserOptions: {
    parser: '@babel/eslint-parser',
    requireConfigFile: false,
    allowImportExportEverywhere: true,
    ecmaVersion: 2015,
    ecmaFeatures: {
      impliedStrict: true
    }
  },
  rules: {
<<<<<<< HEAD
    'simple-import-sort/imports': 'warn',
    'simple-import-sort/exports': 'warn',
=======
    'vue/no-deprecated-dollar-listeners-api': 'warn',
    'vue/no-deprecated-events-api': 'warn',
>>>>>>> c53073b3
    'vue/no-v-for-template-key': 'off',
    'vue/no-v-for-template-key-on-child': 'error',
    'prettier/prettier': 'error',
    'you-dont-need-lodash-underscore/omit': 'off',
    'you-dont-need-lodash-underscore/throttle': 'off',
    'you-dont-need-lodash-underscore/flatten': 'off',
    'you-dont-need-lodash-underscore/get': 'off',
    'no-bitwise': 'error',
    curly: 'error',
    eqeqeq: 'error',
    'guard-for-in': 'error',
    'no-extend-native': 'error',
    'no-inner-declarations': 'off',
    'no-use-before-define': ['error', 'nofunc'],
    'no-caller': 'error',
    'no-irregular-whitespace': 'error',
    'no-new': 'error',
    'no-shadow': 'error',
    'no-undef': 'error',
    'no-unused-vars': [
      'error',
      {
        vars: 'all',
        args: 'none'
      }
    ],
    'no-console': 'off',
    'new-cap': [
      'error',
      {
        capIsNew: false,
        properties: false
      }
    ],
    'dot-notation': 'error',

    // https://eslint.org/docs/rules/no-case-declarations
    'no-case-declarations': 'error',
    // https://eslint.org/docs/rules/max-classes-per-file
    'max-classes-per-file': ['error', 1],
    // https://eslint.org/docs/rules/no-eq-null
    'no-eq-null': 'error',
    // https://eslint.org/docs/rules/no-eval
    'no-eval': 'error',
    // https://eslint.org/docs/rules/no-implicit-globals
    'no-implicit-globals': 'error',
    // https://eslint.org/docs/rules/no-implied-eval
    'no-implied-eval': 'error',
    // https://eslint.org/docs/rules/no-lone-blocks
    'no-lone-blocks': 'error',
    // https://eslint.org/docs/rules/no-loop-func
    'no-loop-func': 'error',
    // https://eslint.org/docs/rules/no-new-func
    'no-new-func': 'error',
    // https://eslint.org/docs/rules/no-new-wrappers
    'no-new-wrappers': 'error',
    // https://eslint.org/docs/rules/no-octal-escape
    'no-octal-escape': 'error',
    // https://eslint.org/docs/rules/no-proto
    'no-proto': 'error',
    // https://eslint.org/docs/rules/no-return-await
    'no-return-await': 'error',
    // https://eslint.org/docs/rules/no-script-url
    'no-script-url': 'error',
    // https://eslint.org/docs/rules/no-self-compare
    'no-self-compare': 'error',
    // https://eslint.org/docs/rules/no-sequences
    'no-sequences': 'error',
    // https://eslint.org/docs/rules/no-unmodified-loop-condition
    'no-unmodified-loop-condition': 'error',
    // https://eslint.org/docs/rules/no-useless-call
    'no-useless-call': 'error',
    // https://eslint.org/docs/rules/no-nested-ternary
    'no-nested-ternary': 'error',
    // https://eslint.org/docs/rules/no-useless-computed-key
    'no-useless-computed-key': 'error',
    // https://eslint.org/docs/rules/no-var
    'no-var': 'error',
    // https://eslint.org/docs/rules/one-var
    'one-var': ['error', 'never'],
    // https://eslint.org/docs/rules/default-case-last
    'default-case-last': 'error',
    // https://eslint.org/docs/rules/default-param-last
    'default-param-last': 'error',
    // https://eslint.org/docs/rules/grouped-accessor-pairs
    'grouped-accessor-pairs': 'error',
    // https://eslint.org/docs/rules/no-constructor-return
    'no-constructor-return': 'error',
    // https://eslint.org/docs/rules/array-callback-return
    'array-callback-return': 'error',
    // https://eslint.org/docs/rules/no-invalid-this
    'no-invalid-this': 'error', // Believe this one actually surfaces some bugs
    // https://eslint.org/docs/rules/func-style
    'func-style': ['error', 'declaration'],
    // https://eslint.org/docs/rules/no-unused-expressions
    'no-unused-expressions': 'error',
    // https://eslint.org/docs/rules/no-useless-concat
    'no-useless-concat': 'error',
    // https://eslint.org/docs/rules/radix
    radix: 'error',
    // https://eslint.org/docs/rules/require-await
    'require-await': 'error',
    // https://eslint.org/docs/rules/no-alert
    'no-alert': 'error',
    // https://eslint.org/docs/rules/no-useless-constructor
    'no-useless-constructor': 'error',
    // https://eslint.org/docs/rules/no-duplicate-imports
    'no-duplicate-imports': 'error',

    // https://eslint.org/docs/rules/no-implicit-coercion
    'no-implicit-coercion': 'error',
    //https://eslint.org/docs/rules/no-unneeded-ternary
    'no-unneeded-ternary': 'error',
    'vue/first-attribute-linebreak': 'error',
    'vue/multiline-html-element-content-newline': 'off',
    'vue/singleline-html-element-content-newline': 'off',
    'vue/multi-word-component-names': 'off', // TODO enable, align with conventions
    'vue/no-mutating-props': 'off'
  },
  overrides: [
    {
      files: LEGACY_FILES,
      rules: {
        'no-unused-vars': [
          'warn',
          {
            vars: 'all',
            args: 'none',
            varsIgnorePattern: 'controller'
          }
        ],
        'no-nested-ternary': 'off',
        'no-var': 'off',
        'one-var': 'off'
      }
    }
  ]
};<|MERGE_RESOLUTION|>--- conflicted
+++ resolved
@@ -28,13 +28,10 @@
     }
   },
   rules: {
-<<<<<<< HEAD
     'simple-import-sort/imports': 'warn',
     'simple-import-sort/exports': 'warn',
-=======
     'vue/no-deprecated-dollar-listeners-api': 'warn',
     'vue/no-deprecated-events-api': 'warn',
->>>>>>> c53073b3
     'vue/no-v-for-template-key': 'off',
     'vue/no-v-for-template-key-on-child': 'error',
     'prettier/prettier': 'error',

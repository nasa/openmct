--- conflicted
+++ resolved
@@ -9,11 +9,7 @@
   globals: {
     _: 'readonly'
   },
-<<<<<<< HEAD
-  plugins: ['prettier', 'unicorn'],
-=======
-  plugins: ['prettier', 'simple-import-sort'],
->>>>>>> 95ac919d
+  plugins: ['prettier', 'unicorn', 'simple-import-sort'],
   extends: [
     'eslint:recommended',
     'plugin:compat/recommended',

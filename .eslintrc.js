const LEGACY_FILES = ['example/**'];
module.exports = {
  env: {
    browser: true,
    es6: true,
    jasmine: true,
    amd: true
  },
  globals: {
    _: 'readonly'
  },
<<<<<<< HEAD
  plugins: ['prettier', 'unicorn', 'simple-import-sort'],
=======
  plugins: ['prettier', 'unicorn'],
>>>>>>> cf099ede
  extends: [
    'eslint:recommended',
    'plugin:compat/recommended',
    'plugin:vue/vue3-recommended',
    'plugin:you-dont-need-lodash-underscore/compatible',
    'plugin:prettier/recommended'
  ],
  parser: 'vue-eslint-parser',
  parserOptions: {
    parser: '@babel/eslint-parser',
    requireConfigFile: false,
    allowImportExportEverywhere: true,
    ecmaVersion: 2015,
    ecmaFeatures: {
      impliedStrict: true
    }
  },
  rules: {
<<<<<<< HEAD
    'simple-import-sort/imports': 'warn',
    'simple-import-sort/exports': 'warn',
    'vue/no-deprecated-dollar-listeners-api': 'warn',
    'vue/no-deprecated-events-api': 'warn',
=======
    'vue/no-deprecated-dollar-listeners-api': 'error',
    'vue/no-deprecated-events-api': 'error',
>>>>>>> cf099ede
    'vue/no-v-for-template-key': 'off',
    'vue/no-v-for-template-key-on-child': 'error',
    'prettier/prettier': 'error',
    'you-dont-need-lodash-underscore/omit': 'off',
    'you-dont-need-lodash-underscore/throttle': 'off',
    'you-dont-need-lodash-underscore/flatten': 'off',
    'you-dont-need-lodash-underscore/get': 'off',
    'no-bitwise': 'error',
    curly: 'error',
    eqeqeq: 'error',
    'guard-for-in': 'error',
    'no-extend-native': 'error',
    'no-inner-declarations': 'off',
    'no-use-before-define': ['error', 'nofunc'],
    'no-caller': 'error',
    'no-irregular-whitespace': 'error',
    'no-new': 'error',
    'no-shadow': 'error',
    'no-undef': 'error',
    'no-unused-vars': [
      'error',
      {
        vars: 'all',
        args: 'none'
      }
    ],
    'no-console': 'off',
    'new-cap': [
      'error',
      {
        capIsNew: false,
        properties: false
      }
    ],
    'dot-notation': 'error',

    // https://eslint.org/docs/rules/no-case-declarations
    'no-case-declarations': 'error',
    // https://eslint.org/docs/rules/max-classes-per-file
    'max-classes-per-file': ['error', 1],
    // https://eslint.org/docs/rules/no-eq-null
    'no-eq-null': 'error',
    // https://eslint.org/docs/rules/no-eval
    'no-eval': 'error',
    // https://eslint.org/docs/rules/no-implicit-globals
    'no-implicit-globals': 'error',
    // https://eslint.org/docs/rules/no-implied-eval
    'no-implied-eval': 'error',
    // https://eslint.org/docs/rules/no-lone-blocks
    'no-lone-blocks': 'error',
    // https://eslint.org/docs/rules/no-loop-func
    'no-loop-func': 'error',
    // https://eslint.org/docs/rules/no-new-func
    'no-new-func': 'error',
    // https://eslint.org/docs/rules/no-new-wrappers
    'no-new-wrappers': 'error',
    // https://eslint.org/docs/rules/no-octal-escape
    'no-octal-escape': 'error',
    // https://eslint.org/docs/rules/no-proto
    'no-proto': 'error',
    // https://eslint.org/docs/rules/no-return-await
    'no-return-await': 'error',
    // https://eslint.org/docs/rules/no-script-url
    'no-script-url': 'error',
    // https://eslint.org/docs/rules/no-self-compare
    'no-self-compare': 'error',
    // https://eslint.org/docs/rules/no-sequences
    'no-sequences': 'error',
    // https://eslint.org/docs/rules/no-unmodified-loop-condition
    'no-unmodified-loop-condition': 'error',
    // https://eslint.org/docs/rules/no-useless-call
    'no-useless-call': 'error',
    // https://eslint.org/docs/rules/no-nested-ternary
    'no-nested-ternary': 'error',
    // https://eslint.org/docs/rules/no-useless-computed-key
    'no-useless-computed-key': 'error',
    // https://eslint.org/docs/rules/no-var
    'no-var': 'error',
    // https://eslint.org/docs/rules/one-var
    'one-var': ['error', 'never'],
    // https://eslint.org/docs/rules/default-case-last
    'default-case-last': 'error',
    // https://eslint.org/docs/rules/default-param-last
    'default-param-last': 'error',
    // https://eslint.org/docs/rules/grouped-accessor-pairs
    'grouped-accessor-pairs': 'error',
    // https://eslint.org/docs/rules/no-constructor-return
    'no-constructor-return': 'error',
    // https://eslint.org/docs/rules/array-callback-return
    'array-callback-return': 'error',
    // https://eslint.org/docs/rules/no-invalid-this
    'no-invalid-this': 'error', // Believe this one actually surfaces some bugs
    // https://eslint.org/docs/rules/func-style
    'func-style': ['error', 'declaration'],
    // https://eslint.org/docs/rules/no-unused-expressions
    'no-unused-expressions': 'error',
    // https://eslint.org/docs/rules/no-useless-concat
    'no-useless-concat': 'error',
    // https://eslint.org/docs/rules/radix
    radix: 'error',
    // https://eslint.org/docs/rules/require-await
    'require-await': 'error',
    // https://eslint.org/docs/rules/no-alert
    'no-alert': 'error',
    // https://eslint.org/docs/rules/no-useless-constructor
    'no-useless-constructor': 'error',
    // https://eslint.org/docs/rules/no-duplicate-imports
    'no-duplicate-imports': 'error',

    // https://eslint.org/docs/rules/no-implicit-coercion
    'no-implicit-coercion': 'error',
    //https://eslint.org/docs/rules/no-unneeded-ternary
    'no-unneeded-ternary': 'error',
    "unicorn/filename-case": [
      "error",
      {
        "cases": {
          "pascalCase": true
        },
        "ignore": [
          "^.*\\.js$"
        ]
      }
    ],
    'vue/first-attribute-linebreak': 'error',
    'vue/multiline-html-element-content-newline': 'off',
    'vue/singleline-html-element-content-newline': 'off',
    'vue/multi-word-component-names': 'error', // TODO enable, align with conventions
    'vue/no-mutating-props': 'off',
    'vue/require-explicit-emits': 'error'
  },
  overrides: [
    {
      files: LEGACY_FILES,
      rules: {
        'no-unused-vars': [
          'error',
          {
            vars: 'all',
            args: 'none',
            varsIgnorePattern: 'controller'
          }
        ],
        'no-nested-ternary': 'off',
        'no-var': 'off',
        'one-var': 'off'
      }
    }
  ]
};<|MERGE_RESOLUTION|>--- conflicted
+++ resolved
@@ -9,11 +9,7 @@
   globals: {
     _: 'readonly'
   },
-<<<<<<< HEAD
   plugins: ['prettier', 'unicorn', 'simple-import-sort'],
-=======
-  plugins: ['prettier', 'unicorn'],
->>>>>>> cf099ede
   extends: [
     'eslint:recommended',
     'plugin:compat/recommended',
@@ -32,15 +28,10 @@
     }
   },
   rules: {
-<<<<<<< HEAD
     'simple-import-sort/imports': 'warn',
     'simple-import-sort/exports': 'warn',
     'vue/no-deprecated-dollar-listeners-api': 'warn',
     'vue/no-deprecated-events-api': 'warn',
-=======
-    'vue/no-deprecated-dollar-listeners-api': 'error',
-    'vue/no-deprecated-events-api': 'error',
->>>>>>> cf099ede
     'vue/no-v-for-template-key': 'off',
     'vue/no-v-for-template-key-on-child': 'error',
     'prettier/prettier': 'error',

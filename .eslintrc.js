const LEGACY_FILES = ["platform/**", "example/**"];
module.exports = {
    "env": {
        "browser": true,
        "es6": true,
        "jasmine": true,
        "amd": true
    },
    "globals": {
        "_": "readonly"
    },
    "extends": [
        "eslint:recommended",
        "plugin:vue/recommended",
        "plugin:you-dont-need-lodash-underscore/compatible"
    ],
    "parser": "vue-eslint-parser",
    "parserOptions": {
        "parser": "babel-eslint",
        "allowImportExportEverywhere": true,
        "ecmaVersion": 2015,
        "ecmaFeatures": {
            "impliedStrict": true
        }
    },
    "rules": {
        "you-dont-need-lodash-underscore/omit": "off",
        "you-dont-need-lodash-underscore/throttle": "off",
        "you-dont-need-lodash-underscore/flatten": "off",
        "no-bitwise": "error",
        "curly": "error",
        "eqeqeq": "error",
        "guard-for-in": "error",
        "no-extend-native": "error",
        "no-inner-declarations": "off",
        "no-use-before-define": ["error", "nofunc"],
        "no-caller": "error",
        "no-sequences": "error",
        "no-irregular-whitespace": "error",
        "no-new": "error",
        "no-shadow": "error",
        "no-undef": "error",
        "no-unused-vars": [
            "error",
            {
                "vars": "all",
                "args": "none"
            }
        ],
        "no-console": "off",
        "no-trailing-spaces": "error",
        "space-before-function-paren": [
            "error",
            {
                "anonymous": "always",
                "asyncArrow": "always",
                "named": "never",
            }
        ],
        "array-bracket-spacing": "error",
        "space-in-parens": "error",
        "space-before-blocks": "error",
        "comma-dangle": "error",
        "eol-last": "error",
        "new-cap": [
            "error",
            {
                "capIsNew": false,
                "properties": false
            }
        ],
        "dot-notation": "error",
        "indent": ["error", 4],

        // https://eslint.org/docs/rules/no-case-declarations
        "no-case-declarations": "error",
        // https://eslint.org/docs/rules/max-classes-per-file
        "max-classes-per-file": ["error", 1],
        // https://eslint.org/docs/rules/no-eq-null
        "no-eq-null": "error",
        // https://eslint.org/docs/rules/no-eval
        "no-eval": "error",
        // https://eslint.org/docs/rules/no-floating-decimal
        "no-floating-decimal": "error",
        // https://eslint.org/docs/rules/no-implicit-globals
        "no-implicit-globals": "error",
        // https://eslint.org/docs/rules/no-implied-eval
        "no-implied-eval": "error",
        // https://eslint.org/docs/rules/no-lone-blocks
        "no-lone-blocks": "error",
        // https://eslint.org/docs/rules/no-loop-func
        "no-loop-func": "error",
        // https://eslint.org/docs/rules/no-new-func
        "no-new-func": "error",
        // https://eslint.org/docs/rules/no-new-wrappers
        "no-new-wrappers": "error",
        // https://eslint.org/docs/rules/no-octal-escape
        "no-octal-escape": "error",
        // https://eslint.org/docs/rules/no-proto
        "no-proto": "error",
        // https://eslint.org/docs/rules/no-return-await
        "no-return-await": "error",
        // https://eslint.org/docs/rules/no-script-url
        "no-script-url": "error",
        // https://eslint.org/docs/rules/no-self-compare
        "no-self-compare": "error",
        // https://eslint.org/docs/rules/no-sequences
        "no-sequences": "error",
        // https://eslint.org/docs/rules/no-unmodified-loop-condition
        "no-unmodified-loop-condition": "error",
        // https://eslint.org/docs/rules/no-useless-call
        "no-useless-call": "error",
        // https://eslint.org/docs/rules/wrap-iife
        "wrap-iife": "error",
        // https://eslint.org/docs/rules/no-nested-ternary
        "no-nested-ternary": "error",
        // https://eslint.org/docs/rules/switch-colon-spacing
        "switch-colon-spacing": "error",
        // https://eslint.org/docs/rules/no-useless-computed-key
        "no-useless-computed-key": "error",
        // https://eslint.org/docs/rules/rest-spread-spacing
        "rest-spread-spacing": ["error"],
<<<<<<< HEAD
        // https://eslint.org/docs/rules/default-case-last
        "default-case-last": "error",
        // https://eslint.org/docs/rules/default-param-last
        "default-param-last": "error",
        // https://eslint.org/docs/rules/grouped-accessor-pairs
        "grouped-accessor-pairs": "error",
        // https://eslint.org/docs/rules/no-constructor-return
        "no-constructor-return": "error",
=======
        // https://eslint.org/docs/rules/array-callback-return
        "array-callback-return": "error",
        // https://eslint.org/docs/rules/no-invalid-this
        "no-invalid-this": "error", // Believe this one actually surfaces some bugs
        // https://eslint.org/docs/rules/func-style
        "func-style": ["error", "declaration"],
        // https://eslint.org/docs/rules/no-unused-expressions
        "no-unused-expressions": "error",
        // https://eslint.org/docs/rules/no-useless-concat
        "no-useless-concat": "error",
        // https://eslint.org/docs/rules/radix
        "radix": "error",
        // https://eslint.org/docs/rules/require-await
        "require-await": "error",
        // https://eslint.org/docs/rules/no-alert
        "no-alert": "error",
        // https://eslint.org/docs/rules/no-useless-constructor
        "no-useless-constructor": "error",
        // https://eslint.org/docs/rules/no-duplicate-imports
        "no-duplicate-imports": "error",
>>>>>>> ef965ebd

        // https://eslint.org/docs/rules/no-implicit-coercion
        "no-implicit-coercion": "error",
        //https://eslint.org/docs/rules/no-unneeded-ternary
        "no-unneeded-ternary": "error",
        // https://eslint.org/docs/rules/semi
        "semi": ["error", "always"],
        // https://eslint.org/docs/rules/no-multi-spaces
        "no-multi-spaces": "error",
        // https://eslint.org/docs/rules/key-spacing
        "key-spacing": ["error", {
            "afterColon": true
        }],
        // https://eslint.org/docs/rules/keyword-spacing
        "keyword-spacing": ["error", {
            "before": true,
            "after": true
        }],
        // https://eslint.org/docs/rules/comma-spacing
        // Also requires one line code fix
        "comma-spacing": ["error", {
            "after": true
        }],
        //https://eslint.org/docs/rules/no-whitespace-before-property
        "no-whitespace-before-property": "error",
        // https://eslint.org/docs/rules/object-curly-newline
        "object-curly-newline": ["error", {"consistent": true, "multiline": true}],
        // https://eslint.org/docs/rules/object-property-newline
        "object-property-newline": "error",
        // https://eslint.org/docs/rules/brace-style
        "brace-style": "error",
        // https://eslint.org/docs/rules/no-multiple-empty-lines
        "no-multiple-empty-lines": ["error", {"max": 1}],
        // https://eslint.org/docs/rules/operator-linebreak
        "operator-linebreak": ["error", "before", {"overrides": {"=": "after"}}],
        // https://eslint.org/docs/rules/padding-line-between-statements
        "padding-line-between-statements":["error", {
            "blankLine": "always",
            "prev": "multiline-block-like",
            "next": "*"
        }, {
            "blankLine": "always",
            "prev": "*",
            "next": "return"
        }],
        // https://eslint.org/docs/rules/space-infix-ops
        "space-infix-ops": "error",
        // https://eslint.org/docs/rules/space-unary-ops
        "space-unary-ops": ["error", {"words": true, "nonwords": false}],
        // https://eslint.org/docs/rules/arrow-spacing
        "arrow-spacing": "error",
        // https://eslint.org/docs/rules/semi-spacing
        "semi-spacing": ["error", {"before": false, "after": true}],

        "vue/html-indent": [
            "error",
            4,
            {
                "attribute": 1,
                "baseIndent": 0,
                "closeBracket": 0,
                "alignAttributesVertically": true,
                "ignores": []
            }
        ],
        "vue/html-self-closing": ["error",
            {
                "html": {
                    "void": "never",
                    "normal": "never",
                    "component": "always"
                },
                "svg": "always",
                "math": "always"
            }
        ],
        "vue/max-attributes-per-line": ["error", {
            "singleline": 1,
            "multiline": {
                "max": 1,
                "allowFirstLine": true
            }
        }],
        "vue/multiline-html-element-content-newline": "off",
        "vue/singleline-html-element-content-newline": "off",

    },
    "overrides": [
        {
            "files": LEGACY_FILES,
            "rules": {
                "no-unused-vars": [
                    "warn",
                    {
                        "vars": "all",
                        "args": "none",
                        "varsIgnorePattern": "controller"
                    }
                ],
                "no-nested-ternary": "off",
                "no-var": "off"
            }
        }
    ]
};<|MERGE_RESOLUTION|>--- conflicted
+++ resolved
@@ -120,7 +120,6 @@
         "no-useless-computed-key": "error",
         // https://eslint.org/docs/rules/rest-spread-spacing
         "rest-spread-spacing": ["error"],
-<<<<<<< HEAD
         // https://eslint.org/docs/rules/default-case-last
         "default-case-last": "error",
         // https://eslint.org/docs/rules/default-param-last
@@ -129,7 +128,6 @@
         "grouped-accessor-pairs": "error",
         // https://eslint.org/docs/rules/no-constructor-return
         "no-constructor-return": "error",
-=======
         // https://eslint.org/docs/rules/array-callback-return
         "array-callback-return": "error",
         // https://eslint.org/docs/rules/no-invalid-this
@@ -150,7 +148,6 @@
         "no-useless-constructor": "error",
         // https://eslint.org/docs/rules/no-duplicate-imports
         "no-duplicate-imports": "error",
->>>>>>> ef965ebd
 
         // https://eslint.org/docs/rules/no-implicit-coercion
         "no-implicit-coercion": "error",

--- conflicted
+++ resolved
@@ -14,37 +14,9 @@
 const fs = require('fs');
 const request = require('request');
 
-<<<<<<< HEAD
-    // Defaults
-    options.port = options.port || options.p || 8080;
-    options.host = options.host || 'localhost'
-    options.directory = options.directory || options.D || '.';
-    ['include', 'exclude', 'i', 'x'].forEach(function (opt) {
-        options[opt] = options[opt] || [];
-        // Make sure includes/excludes always end up as arrays
-        options[opt] = Array.isArray(options[opt]) ?
-                options[opt] : [options[opt]];
-    });
-    options.include = options.include.concat(options.i);
-    options.exclude = options.exclude.concat(options.x);
-
-    // Show command line options
-    if (options.help || options.h) {
-        console.log("\nUsage: node app.js [options]\n");
-        console.log("Options:");
-        console.log("  --help, -h                 Show this message.");
-        console.log("  --port, -p <number>        Specify port.");
-        console.log("  --host <host>              Specify host to listen on.");
-        console.log("  --include, -i <bundle>     Include the specified bundle.");
-        console.log("  --exclude, -x <bundle>     Exclude the specified bundle.");
-        console.log("  --directory, -D <bundle>   Serve files from specified directory.");
-        console.log("");
-        process.exit(0);
-    }
-=======
 // Defaults
 options.port = options.port || options.p || 8080;
-options.host = options.host || options.h || 'localhost';
+options.host = options.host || 'localhost';
 options.directory = options.directory || options.D || '.';
 
 // Show command line options
@@ -59,7 +31,6 @@
 }
 
 app.disable('x-powered-by');
->>>>>>> 28d2194d
 
 app.use('/proxyUrl', function proxyRequest(req, res, next) {
     console.log('Proxying request to: ', req.query.url);

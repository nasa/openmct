/*****************************************************************************
 * Open MCT, Copyright (c) 2014-2017, United States Government
 * as represented by the Administrator of the National Aeronautics and Space
 * Administration. All rights reserved.
 *
 * Open MCT is licensed under the Apache License, Version 2.0 (the
 * "License"); you may not use this file except in compliance with the License.
 * You may obtain a copy of the License at
 * http://www.apache.org/licenses/LICENSE-2.0.
 *
 * Unless required by applicable law or agreed to in writing, software
 * distributed under the License is distributed on an "AS IS" BASIS, WITHOUT
 * WARRANTIES OR CONDITIONS OF ANY KIND, either express or implied. See the
 * License for the specific language governing permissions and limitations
 * under the License.
 *
 * Open MCT includes source code licensed under additional open source
 * licenses. See the Open Source Licenses file (LICENSES.md) included with
 * this source code distribution or the Licensing information page available
 * at runtime from the About dialog for additional information.
 *****************************************************************************/
/*global requirejs,BUILD_CONSTANTS*/

requirejs.config({
    "paths": {
        "legacyRegistry": "src/legacyRegistry",
        "angular": "bower_components/angular/angular.min",
        "angular-route": "bower_components/angular-route/angular-route.min",
        "csv": "bower_components/comma-separated-values/csv.min",
        "EventEmitter": "bower_components/eventemitter3/index",
        "es6-promise": "bower_components/es6-promise/es6-promise.min",
        "html2canvas": "bower_components/html2canvas/build/html2canvas.min",
        "moment": "bower_components/moment/moment",
        "moment-duration-format": "bower_components/moment-duration-format/lib/moment-duration-format",
        "moment-timezone": "bower_components/moment-timezone/builds/moment-timezone-with-data",
        "saveAs": "bower_components/file-saver/FileSaver.min",
        "screenfull": "bower_components/screenfull/dist/screenfull.min",
        "text": "bower_components/text/text",
        "uuid": "bower_components/node-uuid/uuid",
        "vue": "node_modules/vue/dist/vue.min",
        "zepto": "bower_components/zepto/zepto.min",
        "lodash": "bower_components/lodash/lodash",
        "d3-selection": "node_modules/d3-selection/build/d3-selection.min",
        "d3-scale": "node_modules/d3-scale/build/d3-scale.min",
        "d3-axis": "node_modules/d3-axis/build/d3-axis.min",
        "d3-array": "node_modules/d3-array/build/d3-array.min",
        "d3-collection": "node_modules/d3-collection/build/d3-collection.min",
        "d3-color": "node_modules/d3-color/build/d3-color.min",
        "d3-format": "node_modules/d3-format/build/d3-format.min",
        "d3-interpolate": "node_modules/d3-interpolate/build/d3-interpolate.min",
        "d3-time": "node_modules/d3-time/build/d3-time.min",
        "d3-time-format": "node_modules/d3-time-format/build/d3-time-format.min",
        "painterro": "node_modules/@cristian77/painterro/build/painterro.min"
    },
    "shim": {
        "angular": {
            "exports": "angular"
        },
        "angular-route": {
            "deps": ["angular"]
        },
        "EventEmitter": {
            "exports": "EventEmitter"
        },
        "html2canvas": {
            "exports": "html2canvas"
        },
        "moment-duration-format": {
            "deps": ["moment"]
        },
<<<<<<< HEAD
        "painterro": {
            "exports": "painterro"
=======
        "saveAs": {
            "exports": "saveAs"
>>>>>>> c1b2db84
        },
        "screenfull": {
            "exports": "screenfull"
        },
        "zepto": {
            "exports": "Zepto"
        },
        "lodash": {
            "exports": "lodash"
        },
        "d3-selection": {
            "exports": "d3-selection"
        },
        "d3-scale": {
            "deps": ["d3-array", "d3-collection", "d3-color", "d3-format", "d3-interpolate", "d3-time", "d3-time-format"],
            "exports": "d3-scale"
        },
        "d3-axis": {
            "exports": "d3-axis"
        }
    }
});

define([
    './platform/framework/src/Main',
    './src/defaultRegistry',
    './src/MCT',
    './src/plugins/buildInfo/plugin'
], function (Main, defaultRegistry, MCT, buildInfo) {
    var openmct = new MCT();

    openmct.legacyRegistry = defaultRegistry;

    if (typeof BUILD_CONSTANTS !== 'undefined') {
        openmct.install(buildInfo(BUILD_CONSTANTS));
    }

    openmct.on('start', function () {
        return new Main().run(defaultRegistry);
    });

    return openmct;
});<|MERGE_RESOLUTION|>--- conflicted
+++ resolved
@@ -68,13 +68,11 @@
         "moment-duration-format": {
             "deps": ["moment"]
         },
-<<<<<<< HEAD
         "painterro": {
             "exports": "painterro"
-=======
+        },
         "saveAs": {
             "exports": "saveAs"
->>>>>>> c1b2db84
         },
         "screenfull": {
             "exports": "screenfull"

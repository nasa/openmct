--- conflicted
+++ resolved
@@ -44,13 +44,6 @@
         "d3-axis": "node_modules/d3-axis/dist/d3-axis.min",
         "d3-array": "node_modules/d3-array/dist/d3-array.min",
         "d3-collection": "node_modules/d3-collection/dist/d3-collection.min",
-<<<<<<< HEAD
-        "d3-color": "node_modules/d3-color/dist/d3-color.min",
-        "d3-format": "node_modules/d3-format/dist/d3-format.min",
-        "d3-interpolate": "node_modules/d3-interpolate/dist/d3-interpolate.min",
-        "d3-time": "node_modules/d3-time/dist/d3-time.min",
-        "d3-time-format": "node_modules/d3-time-format/dist/d3-time-format.min"
-=======
         "d3-color": "node_modules/d3-color/build/d3-color.min",
         "d3-format": "node_modules/d3-format/build/d3-format.min",
         "d3-interpolate": "node_modules/d3-interpolate/build/d3-interpolate.min",
@@ -59,7 +52,6 @@
         "html2canvas": "node_modules/html2canvas/dist/html2canvas.min",
         "painterro": "node_modules/painterro/build/painterro.min",
         "printj": "node_modules/printj/dist/printj.min"
->>>>>>> 76e16347
     },
     "shim": {
         "angular": {

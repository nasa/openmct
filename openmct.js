/*****************************************************************************
 * Open MCT, Copyright (c) 2014-2017, United States Government
 * as represented by the Administrator of the National Aeronautics and Space
 * Administration. All rights reserved.
 *
 * Open MCT is licensed under the Apache License, Version 2.0 (the
 * "License"); you may not use this file except in compliance with the License.
 * You may obtain a copy of the License at
 * http://www.apache.org/licenses/LICENSE-2.0.
 *
 * Unless required by applicable law or agreed to in writing, software
 * distributed under the License is distributed on an "AS IS" BASIS, WITHOUT
 * WARRANTIES OR CONDITIONS OF ANY KIND, either express or implied. See the
 * License for the specific language governing permissions and limitations
 * under the License.
 *
 * Open MCT includes source code licensed under additional open source
 * licenses. See the Open Source Licenses file (LICENSES.md) included with
 * this source code distribution or the Licensing information page available
 * at runtime from the About dialog for additional information.
 *****************************************************************************/
/*global module*/

<<<<<<< HEAD
requirejs.config({
    "paths": {
        "legacyRegistry": "src/legacyRegistry",
        "angular": "bower_components/angular/angular.min",
        "angular-route": "bower_components/angular-route/angular-route.min",
        "csv": "bower_components/comma-separated-values/csv.min",
        "EventEmitter": "bower_components/eventemitter3/index",
        "es6-promise": "bower_components/es6-promise/es6-promise.min",
        "moment": "bower_components/moment/moment",
        "moment-duration-format": "bower_components/moment-duration-format/lib/moment-duration-format",
        "moment-timezone": "bower_components/moment-timezone/builds/moment-timezone-with-data",
        "saveAs": "bower_components/file-saver/FileSaver.min",
        "screenfull": "bower_components/screenfull/dist/screenfull.min",
        "text": "bower_components/text/text",
        "uuid": "bower_components/node-uuid/uuid",
        "vue": "node_modules/vue/dist/vue.min",
        "zepto": "bower_components/zepto/zepto.min",
        "lodash": "bower_components/lodash/lodash",
        "d3-selection": "node_modules/d3-selection/dist/d3-selection.min",
        "d3-scale": "node_modules/d3-scale/build/d3-scale.min",
        "d3-axis": "node_modules/d3-axis/dist/d3-axis.min",
        "d3-array": "node_modules/d3-array/dist/d3-array.min",
        "d3-collection": "node_modules/d3-collection/dist/d3-collection.min",
        "d3-color": "node_modules/d3-color/build/d3-color.min",
        "d3-format": "node_modules/d3-format/build/d3-format.min",
        "d3-interpolate": "node_modules/d3-interpolate/build/d3-interpolate.min",
        "d3-time": "node_modules/d3-time/dist/d3-time.min",
        "d3-time-format": "node_modules/d3-time-format/dist/d3-time-format.min",
        "html2canvas": "node_modules/html2canvas/dist/html2canvas.min",
        "painterro": "node_modules/painterro/build/painterro.min",
        "printj": "node_modules/printj/dist/printj.min"
    },
    "shim": {
        "angular": {
            "exports": "angular"
        },
        "angular-route": {
            "deps": ["angular"]
        },
        "EventEmitter": {
            "exports": "EventEmitter"
        },
        "moment-duration-format": {
            "deps": ["moment"]
        },
        "painterro": {
            "exports": "Painterro"
        },
        "saveAs": {
            "exports": "saveAs"
        },
        "screenfull": {
            "exports": "screenfull"
        },
        "zepto": {
            "exports": "Zepto"
        },
        "lodash": {
            "exports": "lodash"
        },
        "d3-selection": {
            "exports": "d3-selection"
        },
        "d3-scale": {
            "deps": ["d3-array", "d3-collection", "d3-color", "d3-format", "d3-interpolate", "d3-time", "d3-time-format"],
            "exports": "d3-scale"
        },
        "d3-axis": {
            "exports": "d3-axis"
        },
        "dom-to-image": {
            "exports": "domtoimage"
        }
=======
const matcher = /\/openmct.js$/;
if (document.currentScript) {
    let src = document.currentScript.src;
    if (src && matcher.test(src)) {
        // eslint-disable-next-line no-undef
        __webpack_public_path__ = src.replace(matcher, '') + '/';
>>>>>>> 28d2194d
    }
}

const MCT = require('./src/MCT');

var openmct = new MCT();

module.exports = openmct;<|MERGE_RESOLUTION|>--- conflicted
+++ resolved
@@ -21,88 +21,12 @@
  *****************************************************************************/
 /*global module*/
 
-<<<<<<< HEAD
-requirejs.config({
-    "paths": {
-        "legacyRegistry": "src/legacyRegistry",
-        "angular": "bower_components/angular/angular.min",
-        "angular-route": "bower_components/angular-route/angular-route.min",
-        "csv": "bower_components/comma-separated-values/csv.min",
-        "EventEmitter": "bower_components/eventemitter3/index",
-        "es6-promise": "bower_components/es6-promise/es6-promise.min",
-        "moment": "bower_components/moment/moment",
-        "moment-duration-format": "bower_components/moment-duration-format/lib/moment-duration-format",
-        "moment-timezone": "bower_components/moment-timezone/builds/moment-timezone-with-data",
-        "saveAs": "bower_components/file-saver/FileSaver.min",
-        "screenfull": "bower_components/screenfull/dist/screenfull.min",
-        "text": "bower_components/text/text",
-        "uuid": "bower_components/node-uuid/uuid",
-        "vue": "node_modules/vue/dist/vue.min",
-        "zepto": "bower_components/zepto/zepto.min",
-        "lodash": "bower_components/lodash/lodash",
-        "d3-selection": "node_modules/d3-selection/dist/d3-selection.min",
-        "d3-scale": "node_modules/d3-scale/build/d3-scale.min",
-        "d3-axis": "node_modules/d3-axis/dist/d3-axis.min",
-        "d3-array": "node_modules/d3-array/dist/d3-array.min",
-        "d3-collection": "node_modules/d3-collection/dist/d3-collection.min",
-        "d3-color": "node_modules/d3-color/build/d3-color.min",
-        "d3-format": "node_modules/d3-format/build/d3-format.min",
-        "d3-interpolate": "node_modules/d3-interpolate/build/d3-interpolate.min",
-        "d3-time": "node_modules/d3-time/dist/d3-time.min",
-        "d3-time-format": "node_modules/d3-time-format/dist/d3-time-format.min",
-        "html2canvas": "node_modules/html2canvas/dist/html2canvas.min",
-        "painterro": "node_modules/painterro/build/painterro.min",
-        "printj": "node_modules/printj/dist/printj.min"
-    },
-    "shim": {
-        "angular": {
-            "exports": "angular"
-        },
-        "angular-route": {
-            "deps": ["angular"]
-        },
-        "EventEmitter": {
-            "exports": "EventEmitter"
-        },
-        "moment-duration-format": {
-            "deps": ["moment"]
-        },
-        "painterro": {
-            "exports": "Painterro"
-        },
-        "saveAs": {
-            "exports": "saveAs"
-        },
-        "screenfull": {
-            "exports": "screenfull"
-        },
-        "zepto": {
-            "exports": "Zepto"
-        },
-        "lodash": {
-            "exports": "lodash"
-        },
-        "d3-selection": {
-            "exports": "d3-selection"
-        },
-        "d3-scale": {
-            "deps": ["d3-array", "d3-collection", "d3-color", "d3-format", "d3-interpolate", "d3-time", "d3-time-format"],
-            "exports": "d3-scale"
-        },
-        "d3-axis": {
-            "exports": "d3-axis"
-        },
-        "dom-to-image": {
-            "exports": "domtoimage"
-        }
-=======
 const matcher = /\/openmct.js$/;
 if (document.currentScript) {
     let src = document.currentScript.src;
     if (src && matcher.test(src)) {
         // eslint-disable-next-line no-undef
         __webpack_public_path__ = src.replace(matcher, '') + '/';
->>>>>>> 28d2194d
     }
 }
 

name: 'pr-platform'
on:
  workflow_dispatch:
  pull_request:
<<<<<<< HEAD
    types: [labeled]
=======
    types:
      - labeled
      - opened
>>>>>>> 3b0e05ed

jobs:
  pr-platform:
    if: github.event.label.name == 'pr:platform' || github.event.action == 'opened' && github.actor == 'dependabot[bot]'
    runs-on: ${{ matrix.os }}
    timeout-minutes: 60
    strategy:
      fail-fast: false
      matrix:
        os:
          - ubuntu-latest
          - macos-latest
          - windows-latest
        node_version:
          - lts/gallium
          - lts/hydrogen
        architecture:
          - x64
    
    name: Node ${{ matrix.node_version }} - ${{ matrix.architecture }} on ${{ matrix.os }}
    steps:
      - uses: actions/checkout@v3
      
      - name: Setup node
        uses: actions/setup-node@v3
        with:
          node-version: ${{ matrix.node_version }}
          architecture: ${{ matrix.architecture }}

      - name: Cache NPM dependencies
        uses: actions/cache@v3
        with:
          path: ~/.npm
          key: ${{ runner.os }}-${{ matrix.node_version }}-${{ hashFiles('**/package.json') }}
          restore-keys: |
            ${{ runner.os }}-${{ matrix.node_version }}-

      - run: npm install --cache ~/.npm --prefer-offline --no-audit --progress=false
      
      - run: npm test
      
      - run: npm run lint -- --quiet
      
      - name: Remove pr:platform label (if present)
        if: always()
        uses: actions/github-script@v6
        with:
          script: |
            const { owner, repo, number } = context.issue;
            const labelToRemove = 'pr:platform';
            try {
              await github.rest.issues.removeLabel({
                owner,
                repo,
                issue_number: number,
                name: labelToRemove
              });
            } catch (error) {
              core.warning(`Failed to remove ' + labelToRemove + ' label: ${error.message}`);
            }<|MERGE_RESOLUTION|>--- conflicted
+++ resolved
@@ -2,13 +2,9 @@
 on:
   workflow_dispatch:
   pull_request:
-<<<<<<< HEAD
-    types: [labeled]
-=======
     types:
       - labeled
       - opened
->>>>>>> 3b0e05ed
 
 jobs:
   pr-platform:

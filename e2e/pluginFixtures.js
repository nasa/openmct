--- conflicted
+++ resolved
@@ -26,13 +26,8 @@
  * and appActions. These fixtures should be generalized across all plugins.
  */
 
-<<<<<<< HEAD
-const { test, expect } = require('./baseFixtures');
-//const { createDomainObjectWithDefaults, getHashUrlToDomainObject } = require('./appActions');
-=======
 const { test, expect, request } = require('./baseFixtures');
 // const { createDomainObjectWithDefaults } = require('./appActions');
->>>>>>> 10f3e13e
 const path = require('path');
 
 /**
@@ -148,11 +143,7 @@
 });
 
 exports.expect = expect;
-<<<<<<< HEAD
-//exports.getOrCreateDomainObject = getOrCreateDomainObject;
-=======
 exports.request = request;
->>>>>>> 10f3e13e
 
 /**
  * Takes a readable stream and returns a string.

/*****************************************************************************
 * Open MCT, Copyright (c) 2014-2022, United States Government
 * as represented by the Administrator of the National Aeronautics and Space
 * Administration. All rights reserved.
 *
 * Open MCT is licensed under the Apache License, Version 2.0 (the
 * "License"); you may not use this file except in compliance with the License.
 * You may obtain a copy of the License at
 * http://www.apache.org/licenses/LICENSE-2.0.
 *
 * Unless required by applicable law or agreed to in writing, software
 * distributed under the License is distributed on an "AS IS" BASIS, WITHOUT
 * WARRANTIES OR CONDITIONS OF ANY KIND, either express or implied. See the
 * License for the specific language governing permissions and limitations
 * under the License.
 *
 * Open MCT includes source code licensed under additional open source
 * licenses. See the Open Source Licenses file (LICENSES.md) included with
 * this source code distribution or the Licensing information page available
 * at runtime from the About dialog for additional information.
 *****************************************************************************/

/**
 * The fixtures in this file are to be used to consolidate common actions performed by the
 * various test suites. The goal is only to avoid duplication of code across test suites and not to abstract
 * away the underlying functionality of the application. For more about the App Action pattern, see /e2e/README.md)
 *
 * For example, if two functions are nearly identical in
 * timer.e2e.spec.js and notebook.e2e.spec.js, that function should be generalized and moved into this file.
 */

/**
 * Defines parameters to be used in the creation of a domain object.
 * @typedef {Object} CreateObjectOptions
 * @property {string} type the type of domain object to create (e.g.: "Sine Wave Generator").
 * @property {string} [name] the desired name of the created domain object.
 * @property {string | import('../src/api/objects/ObjectAPI').Identifier} [parent] the Identifier or uuid of the parent object.
 */

/**
 * Contains information about the newly created domain object.
 * @typedef {Object} CreatedObjectInfo
 * @property {string} name the name of the created object
 * @property {string} uuid the uuid of the created object
 * @property {string} url the relative url to the object (for use with `page.goto()`)
 */

/**
 * This common function creates a domain object with the default options. It is the preferred way of creating objects
 * in the e2e suite when uninterested in properties of the objects themselves.
 *
 * @param {import('@playwright/test').Page} page
 * @param {CreateObjectOptions} options
 * @returns {Promise<CreatedObjectInfo>} An object containing information about the newly created domain object.
 */
<<<<<<< HEAD
async function createDomainObjectWithDefaults(page, type, name) {
    // Navigate to focus the 'My Items' folder, and hide the object tree
    // This is necessary so that subsequent objects can be created without a parent
    // TODO: Ideally this would navigate to a common `e2e` folder
    await page.goto('./#/browse/mine?hideTree=true');
    await page.waitForLoadState('networkidle');
=======
async function createDomainObjectWithDefaults(page, { type, name, parent = 'mine' }) {
    const parentUrl = await getHashUrlToDomainObject(page, parent);

    // Navigate to the parent object. This is necessary to create the object
    // in the correct location, such as a folder, layout, or plot.
    await page.goto(`${parentUrl}?hideTree=true`);
    await page.waitForLoadState('networkidle');

>>>>>>> ec8dadc3
    //Click the Create button
    await page.click('button:has-text("Create")');

    // Click the object specified by 'type'
    await page.click(`li:text("${type}")`);

    // Modify the name input field of the domain object to accept 'name'
    if (name) {
        const nameInput = page.locator('form[name="mctForm"] .first input[type="text"]');
        await nameInput.fill("");
        await nameInput.fill(name);
    }

    // Click OK button and wait for Navigate event
    await Promise.all([
        page.waitForLoadState(),
        page.click('[aria-label="Save"]'),
        // Wait for Save Banner to appear
        page.waitForSelector('.c-message-banner__message')
    ]);

<<<<<<< HEAD
    return name || `Unnamed ${type}`;
=======
    // Wait until the URL is updated
    await page.waitForURL(`**/${parent}/*`);
    const uuid = await getFocusedObjectUuid(page);
    const objectUrl = await getHashUrlToDomainObject(page, uuid);

    if (await _isInEditMode(page, uuid)) {
        // Save (exit edit mode)
        await page.locator('button[title="Save"]').click();
        await page.locator('li[title="Save and Finish Editing"]').click();
    }

    return {
        name: name || `Unnamed ${type}`,
        uuid: uuid,
        url: objectUrl
    };
>>>>>>> ec8dadc3
}

/**
* Open the given `domainObject`'s context menu from the object tree.
* Expands the 'My Items' folder if it is not already expanded.
*
* @param {import('@playwright/test').Page} page
* @param {string} myItemsFolderName the name of the "My Items" folder
* @param {string} domainObjectName the display name of the `domainObject`
*/
async function openObjectTreeContextMenu(page, myItemsFolderName, domainObjectName) {
    const myItemsFolder = page.locator(`text=Open MCT ${myItemsFolderName} >> span`).nth(3);
    const className = await myItemsFolder.getAttribute('class');
    if (!className.includes('c-disclosure-triangle--expanded')) {
        await myItemsFolder.click();
    }

    await page.locator(`a:has-text("${domainObjectName}")`).click({
        button: 'right'
    });
}

/**
 * Gets the UUID of the currently focused object by parsing the current URL
 * and returning the last UUID in the path.
 * @param {import('@playwright/test').Page} page
 * @returns {Promise<string>} the uuid of the focused object
 */
async function getFocusedObjectUuid(page) {
    const UUIDv4Regexp = /[0-9a-f]{8}-[0-9a-f]{4}-4[0-9a-f]{3}-[89ab][0-9a-f]{3}-[0-9a-f]{12}/gi;
    const focusedObjectUuid = await page.evaluate((regexp) => {
        return window.location.href.match(regexp).at(-1);
    }, UUIDv4Regexp);

    return focusedObjectUuid;
}

/**
 * Returns the hashUrl to the domainObject given its uuid.
 * Useful for directly navigating to the given domainObject.
 *
 * URLs returned will be of the form `'./browse/#/mine/<uuid0>/<uuid1>/...'`
 *
 * @param {import('@playwright/test').Page} page
 * @param {string} uuid the uuid of the object to get the url for
 * @returns {Promise<string>} the url of the object
 */
async function getHashUrlToDomainObject(page, uuid) {
    const hashUrl = await page.evaluate(async (objectUuid) => {
        const path = await window.openmct.objects.getOriginalPath(objectUuid);
        let url = './#/browse/' + [...path].reverse()
            .map((object) => window.openmct.objects.makeKeyString(object.identifier))
            .join('/');

        // Drop the vestigial '/ROOT' if it exists
        if (url.includes('/ROOT')) {
            url = url.split('/ROOT').join('');
        }

        return url;
    }, uuid);

    return hashUrl;
}

/**
 * Utilizes the OpenMCT API to detect if the given object has an active transaction (is in Edit mode).
 * @private
 * @param {import('@playwright/test').Page} page
 * @param {string | import('../src/api/objects/ObjectAPI').Identifier} identifier
 * @return {Promise<boolean>} true if the object has an active transaction, false otherwise
 */
async function _isInEditMode(page, identifier) {
    // eslint-disable-next-line no-return-await
    return await page.evaluate((objectIdentifier) => window.openmct.objects.isTransactionActive(objectIdentifier), identifier);
}

/**
 * Set the time conductor mode to either fixed timespan or realtime mode.
 * @param {import('@playwright/test').Page} page
 * @param {boolean} [isFixedTimespan=true] true for fixed timespan mode, false for realtime mode; default is true
 */
async function setTimeConductorMode(page, isFixedTimespan = true) {
    // Click 'mode' button
    await page.locator('.c-mode-button').click();

    // Switch time conductor mode
    if (isFixedTimespan) {
        await page.locator('data-testid=conductor-modeOption-fixed').click();
    } else {
        await page.locator('data-testid=conductor-modeOption-realtime').click();
    }
}

/**
 * Set the time conductor to fixed timespan mode
 * @param {import('@playwright/test').Page} page
 */
async function setFixedTimeMode(page) {
    await setTimeConductorMode(page, true);
}

/**
 * Set the time conductor to realtime mode
 * @param {import('@playwright/test').Page} page
 */
async function setRealTimeMode(page) {
    await setTimeConductorMode(page, false);
}

/**
 * @typedef {Object} OffsetValues
 * @property {string | undefined} hours
 * @property {string | undefined} mins
 * @property {string | undefined} secs
 */

/**
 * Set the values (hours, mins, secs) for the TimeConductor offsets when in realtime mode
 * @param {import('@playwright/test').Page} page
 * @param {OffsetValues} offset
 * @param {import('@playwright/test').Locator} offsetButton
 */
async function setTimeConductorOffset(page, {hours, mins, secs}, offsetButton) {
    await offsetButton.click();

    if (hours) {
        await page.fill('.pr-time-controls__hrs', hours);
    }

    if (mins) {
        await page.fill('.pr-time-controls__mins', mins);
    }

    if (secs) {
        await page.fill('.pr-time-controls__secs', secs);
    }

    // Click the check button
    await page.locator('.pr-time__buttons .icon-check').click();
}

/**
 * Set the values (hours, mins, secs) for the start time offset when in realtime mode
 * @param {import('@playwright/test').Page} page
 * @param {OffsetValues} offset
 */
async function setStartOffset(page, offset) {
    const startOffsetButton = page.locator('data-testid=conductor-start-offset-button');
    await setTimeConductorOffset(page, offset, startOffsetButton);
}

/**
 * Set the values (hours, mins, secs) for the end time offset when in realtime mode
 * @param {import('@playwright/test').Page} page
 * @param {OffsetValues} offset
 */
async function setEndOffset(page, offset) {
    const endOffsetButton = page.locator('data-testid=conductor-end-offset-button');
    await setTimeConductorOffset(page, offset, endOffsetButton);
}

// eslint-disable-next-line no-undef
module.exports = {
    createDomainObjectWithDefaults,
    openObjectTreeContextMenu,
    getHashUrlToDomainObject,
    getFocusedObjectUuid,
    setFixedTimeMode,
    setRealTimeMode,
    setStartOffset,
    setEndOffset
};<|MERGE_RESOLUTION|>--- conflicted
+++ resolved
@@ -53,14 +53,6 @@
  * @param {CreateObjectOptions} options
  * @returns {Promise<CreatedObjectInfo>} An object containing information about the newly created domain object.
  */
-<<<<<<< HEAD
-async function createDomainObjectWithDefaults(page, type, name) {
-    // Navigate to focus the 'My Items' folder, and hide the object tree
-    // This is necessary so that subsequent objects can be created without a parent
-    // TODO: Ideally this would navigate to a common `e2e` folder
-    await page.goto('./#/browse/mine?hideTree=true');
-    await page.waitForLoadState('networkidle');
-=======
 async function createDomainObjectWithDefaults(page, { type, name, parent = 'mine' }) {
     const parentUrl = await getHashUrlToDomainObject(page, parent);
 
@@ -69,7 +61,6 @@
     await page.goto(`${parentUrl}?hideTree=true`);
     await page.waitForLoadState('networkidle');
 
->>>>>>> ec8dadc3
     //Click the Create button
     await page.click('button:has-text("Create")');
 
@@ -91,9 +82,6 @@
         page.waitForSelector('.c-message-banner__message')
     ]);
 
-<<<<<<< HEAD
-    return name || `Unnamed ${type}`;
-=======
     // Wait until the URL is updated
     await page.waitForURL(`**/${parent}/*`);
     const uuid = await getFocusedObjectUuid(page);
@@ -110,7 +98,6 @@
         uuid: uuid,
         url: objectUrl
     };
->>>>>>> ec8dadc3
 }
 
 /**

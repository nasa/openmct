--- conflicted
+++ resolved
@@ -9,11 +9,7 @@
     timeout: 90 * 1000,
     workers: 1, // visual tests should never run in parallel due to test pollution
     webServer: {
-<<<<<<< HEAD
-        command: 'npm run start',
-=======
         command: 'cross-env NODE_ENV=test npm run start',
->>>>>>> 0e1cc5dc
         url: 'http://localhost:8080/#',
         timeout: 200 * 1000,
         reuseExistingServer: !process.env.CI

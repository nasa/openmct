--- conflicted
+++ resolved
@@ -31,10 +31,7 @@
 
 const backgroundImageSelector = '.c-imagery__main-image__background-image';
 
-<<<<<<< HEAD
 //The following block of tests verifies the basic functionality of example imagery and serves as a template for Imagery objects embedded in other objects.
-=======
->>>>>>> 43a4bf96
 test.describe('Example Imagery Object', () => {
 
     test.beforeEach(async ({ page }) => {
@@ -47,14 +44,7 @@
         // Click text=Example Imagery
         await page.click('text=Example Imagery');
 
-<<<<<<< HEAD
         // Click text=OK
-=======
-        // Click on My Items in Tree. Workaround for https://github.com/nasa/openmct/issues/5184
-        await page.click('form[name="mctForm"] a:has-text("My Items")');
-
-        // Click text=OK and wait for save banner to appear
->>>>>>> 43a4bf96
         await Promise.all([
             page.waitForNavigation({waitUntil: 'networkidle'}),
             page.click('text=OK'),
@@ -191,12 +181,8 @@
 
     });
 
-<<<<<<< HEAD
     test('Can use the reset button to reset the image', async ({ page }, testInfo) => {
         test.slow(testInfo.project === 'chrome-beta', "This test is slow in chrome-beta");
-=======
-    test('Can use the reset button to reset the image', async ({ page }) => {
->>>>>>> 43a4bf96
         // wait for zoom animation to finish
         await page.locator(backgroundImageSelector).hover({trial: true});
 
@@ -216,7 +202,6 @@
         expect.soft(zoomedInBoundingBox.width).toBeGreaterThan(initialBoundingBox.width);
 
         // wait for zoom animation to finish
-<<<<<<< HEAD
         // FIXME: The zoom is flakey, sometimes not returning to original dimensions
         // https://github.com/nasa/openmct/issues/5491
         await expect.poll(async () => {
@@ -227,16 +212,6 @@
         }, {
             timeout: 10 * 1000
         }).toEqual(initialBoundingBox);
-=======
-        await page.locator(backgroundImageSelector).hover({trial: true});
-
-        const resetBoundingBox = await page.locator(backgroundImageSelector).boundingBox();
-        expect.soft(resetBoundingBox.height).toBeLessThan(zoomedInBoundingBox.height);
-        expect.soft(resetBoundingBox.width).toBeLessThan(zoomedInBoundingBox.width);
-
-        expect.soft(resetBoundingBox.height).toEqual(initialBoundingBox.height);
-        expect(resetBoundingBox.width).toEqual(initialBoundingBox.width);
->>>>>>> 43a4bf96
     });
 
     test('Using the zoom features does not pause telemetry', async ({ page }) => {
@@ -341,7 +316,6 @@
     await page.locator('[data-testid=conductor-modeOption-realtime]').click();
 
     // Zoom in on next image
-<<<<<<< HEAD
     await page.locator(backgroundImageSelector).hover({trial: true});
     await page.mouse.wheel(0, deltaYStep * 2);
 
@@ -350,9 +324,6 @@
     const imageNextMouseZoomedIn = await page.locator(backgroundImageSelector).boundingBox();
     expect(imageNextMouseZoomedIn.height).toBeGreaterThan(originalImageDimensions.height);
     expect(imageNextMouseZoomedIn.width).toBeGreaterThan(originalImageDimensions.width);
-=======
-    await mouseZoomIn(page);
->>>>>>> 43a4bf96
 
     // Click previous image button
     await previousImageButton.click();
@@ -372,8 +343,6 @@
 
     // Verify selected image is still displayed
     await expect(selectedImage).toBeVisible();
-<<<<<<< HEAD
-=======
 
     // Unpause imagery
     await page.locator('.pause-play').click();
@@ -387,7 +356,6 @@
     // Drag the brightness and contrast sliders around and assert filter values
     await dragBrightnessSliderAndAssertFilterValues(page);
     await dragContrastSliderAndAssertFilterValues(page);
->>>>>>> 43a4bf96
 });
 
 test.describe('Example imagery thumbnails resize in display layouts', () => {
@@ -595,15 +563,9 @@
 
             return newImageCount;
         }, {
-<<<<<<< HEAD
             message: "verify that old images are discarded",
             timeout: 6 * 1000
         }).toBe(imageCount);
-=======
-            message: "verify that new images still stream in",
-            timeout: 6 * 1000
-        }).toBeGreaterThan(imageCount);
->>>>>>> 43a4bf96
 
         // Verify selected image is still displayed
         await expect(selectedImage).toBeVisible();
@@ -621,6 +583,16 @@
         await dragBrightnessSliderAndAssertFilterValues(page);
         await dragContrastSliderAndAssertFilterValues(page);
     });
+});
+
+test.describe('Example Imagery in Tabs view', () => {
+    test.fixme('Can use Mouse Wheel to zoom in and out of previous image');
+    test.fixme('Can use alt+drag to move around image once zoomed in');
+    test.fixme('Can zoom into the latest image and the real-time/fixed-time imagery will pause');
+    test.fixme('Can zoom into a previous image from thumbstrip in real-time or fixed-time');
+    test.fixme('Clicking on the left arrow should pause the imagery and go to previous image');
+    test.fixme('If the imagery view is in pause mode, it should not be updated when new images come in');
+    test.fixme('If the imagery view is not in pause mode, it should be updated when new images come in');
 });
 
 /**
@@ -689,21 +661,6 @@
     expect(actual).toBe(expected);
 }
 
-/**
- * Gets the filter:contrast value of the current background-image and
- * asserts against an expected value
- * @param {import('@playwright/test').Page} page
- * @param {String} expected The expected contrast value
- */
-async function assertBackgroundImageContrast(page, expected) {
-    const backgroundImage = page.locator('.c-imagery__main-image__background-image');
-
-    // Get the contrast filter value (i.e: filter: contrast(500%) => "500")
-    const actual = await backgroundImage.evaluate((el) => {
-        return el.style.filter.match(/contrast\((\d{1,3})%\)/)[1];
-    });
-    expect(actual).toBe(expected);
-}
 
 /**
  * @param {import('@playwright/test').Page} page
@@ -805,82 +762,6 @@
     expect(imageMouseZoomedIn.width).toBeGreaterThan(originalImageDimensions.width);
 }
 
-test.describe('Example Imagery in Tabs view', () => {
-    test.fixme('Can use Mouse Wheel to zoom in and out of previous image');
-    test.fixme('Can use alt+drag to move around image once zoomed in');
-    test.fixme('Can zoom into the latest image and the real-time/fixed-time imagery will pause');
-    test.fixme('Can zoom into a previous image from thumbstrip in real-time or fixed-time');
-    test.fixme('Clicking on the left arrow should pause the imagery and go to previous image');
-    test.fixme('If the imagery view is in pause mode, it should not be updated when new images come in');
-    test.fixme('If the imagery view is not in pause mode, it should be updated when new images come in');
-});
-
-/**
- * @param {import('@playwright/test').Page} page
- */
-async function saveTemplate(page) {
-    await page.locator('.c-button--menu.c-button--major.icon-save').click();
-    await page.locator('text=Save and Finish Editing').click();
-}
-
-/**
- * Drag the brightness slider to max, min, and midpoint and assert the filter values
- * @param {import('@playwright/test').Page} page
- */
-async function dragBrightnessSliderAndAssertFilterValues(page) {
-    const brightnessSlider = 'div.c-image-controls__slider-wrapper.icon-brightness > input';
-    const brightnessBoundingBox = await page.locator(brightnessSlider).boundingBox();
-    const brightnessMidX = brightnessBoundingBox.x + brightnessBoundingBox.width / 2;
-    const brightnessMidY = brightnessBoundingBox.y + brightnessBoundingBox.height / 2;
-
-    await page.locator(brightnessSlider).hover({trial: true});
-    await page.mouse.down();
-    await page.mouse.move(brightnessBoundingBox.x + brightnessBoundingBox.width, brightnessMidY);
-    await assertBackgroundImageBrightness(page, '500');
-    await page.mouse.move(brightnessBoundingBox.x, brightnessMidY);
-    await assertBackgroundImageBrightness(page, '0');
-    await page.mouse.move(brightnessMidX, brightnessMidY);
-    await assertBackgroundImageBrightness(page, '250');
-    await page.mouse.up();
-}
-
-/**
- * Drag the contrast slider to max, min, and midpoint and assert the filter values
- * @param {import('@playwright/test').Page} page
- */
-async function dragContrastSliderAndAssertFilterValues(page) {
-    const contrastSlider = 'div.c-image-controls__slider-wrapper.icon-contrast > input';
-    const contrastBoundingBox = await page.locator(contrastSlider).boundingBox();
-    const contrastMidX = contrastBoundingBox.x + contrastBoundingBox.width / 2;
-    const contrastMidY = contrastBoundingBox.y + contrastBoundingBox.height / 2;
-
-    await page.locator(contrastSlider).hover({trial: true});
-    await page.mouse.down();
-    await page.mouse.move(contrastBoundingBox.x + contrastBoundingBox.width, contrastMidY);
-    await assertBackgroundImageContrast(page, '500');
-    await page.mouse.move(contrastBoundingBox.x, contrastMidY);
-    await assertBackgroundImageContrast(page, '0');
-    await page.mouse.move(contrastMidX, contrastMidY);
-    await assertBackgroundImageContrast(page, '250');
-    await page.mouse.up();
-}
-
-/**
- * Gets the filter:brightness value of the current background-image and
- * asserts against an expected value
- * @param {import('@playwright/test').Page} page
- * @param {String} expected The expected brightness value
- */
-async function assertBackgroundImageBrightness(page, expected) {
-    const backgroundImage = page.locator('.c-imagery__main-image__background-image');
-
-    // Get the brightness filter value (i.e: filter: brightness(500%) => "500")
-    const actual = await backgroundImage.evaluate((el) => {
-        return el.style.filter.match(/brightness\((\d{1,3})%\)/)[1];
-    });
-    expect(actual).toBe(expected);
-}
-
 /**
  * Gets the filter:contrast value of the current background-image and
  * asserts against an expected value
@@ -896,103 +777,3 @@
     });
     expect(actual).toBe(expected);
 }
-
-/**
- * @param {import('@playwright/test').Page} page
- */
-async function assertBackgroundImageUrlFromBackgroundCss(page) {
-    const backgroundImage = page.locator('.c-imagery__main-image__background-image');
-    let backgroundImageUrl = await backgroundImage.evaluate((el) => {
-        return window.getComputedStyle(el).getPropertyValue('background-image').match(/url\(([^)]+)\)/)[1];
-    });
-    let backgroundImageUrl1 = backgroundImageUrl.slice(1, -1); //forgive me, padre
-    console.log('backgroundImageUrl1 ' + backgroundImageUrl1);
-
-    let backgroundImageUrl2;
-    await expect.poll(async () => {
-        // Verify next image has updated
-        let backgroundImageUrlNext = await backgroundImage.evaluate((el) => {
-            return window.getComputedStyle(el).getPropertyValue('background-image').match(/url\(([^)]+)\)/)[1];
-        });
-        backgroundImageUrl2 = backgroundImageUrlNext.slice(1, -1); //forgive me, padre
-
-        return backgroundImageUrl2;
-    }, {
-        message: "verify next image has updated",
-        timeout: 6 * 1000
-    }).not.toBe(backgroundImageUrl1);
-    console.log('backgroundImageUrl2 ' + backgroundImageUrl2);
-}
-
-/**
- * @param {import('@playwright/test').Page} page
- */
-async function panZoomAndAssertImageProperties(page) {
-    const panHotkey = process.platform === 'linux' ? ['Control', 'Alt'] : ['Alt'];
-    const expectedAltText = process.platform === 'linux' ? 'Ctrl+Alt drag to pan' : 'Alt drag to pan';
-    const imageryHintsText = await page.locator('.c-imagery__hints').innerText();
-    expect(expectedAltText).toEqual(imageryHintsText);
-    const zoomedBoundingBox = await page.locator(backgroundImageSelector).boundingBox();
-    const imageCenterX = zoomedBoundingBox.x + zoomedBoundingBox.width / 2;
-    const imageCenterY = zoomedBoundingBox.y + zoomedBoundingBox.height / 2;
-
-    // Pan right
-    await Promise.all(panHotkey.map(x => page.keyboard.down(x)));
-    await page.mouse.down();
-    await page.mouse.move(imageCenterX - 200, imageCenterY, 10);
-    await page.mouse.up();
-    await Promise.all(panHotkey.map(x => page.keyboard.up(x)));
-    const afterRightPanBoundingBox = await page.locator(backgroundImageSelector).boundingBox();
-    expect(zoomedBoundingBox.x).toBeGreaterThan(afterRightPanBoundingBox.x);
-
-    // Pan left
-    await Promise.all(panHotkey.map(x => page.keyboard.down(x)));
-    await page.mouse.down();
-    await page.mouse.move(imageCenterX, imageCenterY, 10);
-    await page.mouse.up();
-    await Promise.all(panHotkey.map(x => page.keyboard.up(x)));
-    const afterLeftPanBoundingBox = await page.locator(backgroundImageSelector).boundingBox();
-    expect(afterRightPanBoundingBox.x).toBeLessThan(afterLeftPanBoundingBox.x);
-
-    // Pan up
-    await page.mouse.move(imageCenterX, imageCenterY);
-    await Promise.all(panHotkey.map(x => page.keyboard.down(x)));
-    await page.mouse.down();
-    await page.mouse.move(imageCenterX, imageCenterY + 200, 10);
-    await page.mouse.up();
-    await Promise.all(panHotkey.map(x => page.keyboard.up(x)));
-    const afterUpPanBoundingBox = await page.locator(backgroundImageSelector).boundingBox();
-    expect(afterUpPanBoundingBox.y).toBeGreaterThanOrEqual(afterLeftPanBoundingBox.y);
-
-    // Pan down
-    await Promise.all(panHotkey.map(x => page.keyboard.down(x)));
-    await page.mouse.down();
-    await page.mouse.move(imageCenterX, imageCenterY - 200, 10);
-    await page.mouse.up();
-    await Promise.all(panHotkey.map(x => page.keyboard.up(x)));
-    const afterDownPanBoundingBox = await page.locator(backgroundImageSelector).boundingBox();
-    expect(afterDownPanBoundingBox.y).toBeLessThanOrEqual(afterUpPanBoundingBox.y);
-}
-
-/**
- * @param {import('@playwright/test').Page} page
-*/
-async function mouseZoomIn(page) {
-    // Zoom in
-    const originalImageDimensions = await page.locator(backgroundImageSelector).boundingBox();
-    await page.locator(backgroundImageSelector).hover({trial: true});
-    const deltaYStep = 100; // equivalent to 1x zoom
-    await page.mouse.wheel(0, deltaYStep * 2);
-    const zoomedBoundingBox = await page.locator(backgroundImageSelector).boundingBox();
-    const imageCenterX = zoomedBoundingBox.x + zoomedBoundingBox.width / 2;
-    const imageCenterY = zoomedBoundingBox.y + zoomedBoundingBox.height / 2;
-
-    // center the mouse pointer
-    await page.mouse.move(imageCenterX, imageCenterY);
-
-    // Wait for zoom animation to finish
-    await page.locator(backgroundImageSelector).hover({trial: true});
-    const imageMouseZoomedIn = await page.locator(backgroundImageSelector).boundingBox();
-    expect(imageMouseZoomedIn.height).toBeGreaterThan(originalImageDimensions.height);
-    expect(imageMouseZoomedIn.width).toBeGreaterThan(originalImageDimensions.width);
-}
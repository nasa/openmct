--- conflicted
+++ resolved
@@ -342,8 +342,6 @@
 
     // Expect backgroundImageUrl2 to be greater then backgroundImageUrl1
     expect(backgroundImageUrl2 >= backgroundImageUrl1);
-<<<<<<< HEAD
-=======
 });
 
 test.describe('Example imagery thumbnails resize in display layouts', () => {
@@ -432,10 +430,7 @@
 
         expect(thumbsWrapperLocator.isVisible()).toBeTruthy();
         await expect(thumbsWrapperLocator).not.toHaveClass(/is-small-thumbs/);
-
-    });
-
->>>>>>> 17c16eba
+    });
 });
 
 test.describe('Example Imagery in Flexible layout', () => {

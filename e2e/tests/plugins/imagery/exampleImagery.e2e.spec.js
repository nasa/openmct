--- conflicted
+++ resolved
@@ -181,12 +181,8 @@
 
     });
 
-<<<<<<< HEAD
-    test('Can use the reset button to reset the image', async ({ page }) => {
-=======
     test('Can use the reset button to reset the image', async ({ page }, testInfo) => {
         test.slow(testInfo.project === 'chrome-beta', "This test is slow in chrome-beta");
->>>>>>> 0e1cc5dc
         // wait for zoom animation to finish
         await page.locator(backgroundImageSelector).hover({trial: true});
 
@@ -206,16 +202,6 @@
         expect.soft(zoomedInBoundingBox.width).toBeGreaterThan(initialBoundingBox.width);
 
         // wait for zoom animation to finish
-<<<<<<< HEAD
-        await page.locator(backgroundImageSelector).hover({trial: true});
-
-        const resetBoundingBox = await page.locator(backgroundImageSelector).boundingBox();
-        expect.soft(resetBoundingBox.height).toBeLessThan(zoomedInBoundingBox.height);
-        expect.soft(resetBoundingBox.width).toBeLessThan(zoomedInBoundingBox.width);
-
-        expect.soft(resetBoundingBox.height).toEqual(initialBoundingBox.height);
-        expect(resetBoundingBox.width).toEqual(initialBoundingBox.width);
-=======
         // FIXME: The zoom is flakey, sometimes not returning to original dimensions
         // https://github.com/nasa/openmct/issues/5491
         await expect.poll(async () => {
@@ -226,7 +212,6 @@
         }, {
             timeout: 10 * 1000
         }).toEqual(initialBoundingBox);
->>>>>>> 0e1cc5dc
     });
 
     test('Using the zoom features does not pause telemetry', async ({ page }) => {
@@ -358,8 +343,6 @@
 
     // Verify selected image is still displayed
     await expect(selectedImage).toBeVisible();
-<<<<<<< HEAD
-=======
 
     // Unpause imagery
     await page.locator('.pause-play').click();
@@ -373,7 +356,6 @@
     // Drag the brightness and contrast sliders around and assert filter values
     await dragBrightnessSliderAndAssertFilterValues(page);
     await dragContrastSliderAndAssertFilterValues(page);
->>>>>>> 0e1cc5dc
 });
 
 test.describe('Example imagery thumbnails resize in display layouts', () => {
@@ -680,25 +662,6 @@
 }
 
 /**
-<<<<<<< HEAD
- * Gets the filter:contrast value of the current background-image and
- * asserts against an expected value
- * @param {import('@playwright/test').Page} page
- * @param {String} expected The expected contrast value
- */
-async function assertBackgroundImageContrast(page, expected) {
-    const backgroundImage = page.locator('.c-imagery__main-image__background-image');
-
-    // Get the contrast filter value (i.e: filter: contrast(500%) => "500")
-    const actual = await backgroundImage.evaluate((el) => {
-        return el.style.filter.match(/contrast\((\d{1,3})%\)/)[1];
-    });
-    expect(actual).toBe(expected);
-}
-
-/**
-=======
->>>>>>> 0e1cc5dc
  * @param {import('@playwright/test').Page} page
  */
 async function assertBackgroundImageUrlFromBackgroundCss(page) {
@@ -796,9 +759,6 @@
     const imageMouseZoomedIn = await page.locator(backgroundImageSelector).boundingBox();
     expect(imageMouseZoomedIn.height).toBeGreaterThan(originalImageDimensions.height);
     expect(imageMouseZoomedIn.width).toBeGreaterThan(originalImageDimensions.width);
-<<<<<<< HEAD
-}
-=======
 }
 
 /**
@@ -816,4 +776,3 @@
     });
     expect(actual).toBe(expected);
 }
->>>>>>> 0e1cc5dc

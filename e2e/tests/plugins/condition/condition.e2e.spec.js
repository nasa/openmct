/*****************************************************************************
 * Open MCT, Copyright (c) 2014-2022, United States Government
 * as represented by the Administrator of the National Aeronautics and Space
 * Administration. All rights reserved.
 *
 * Open MCT is licensed under the Apache License, Version 2.0 (the
 * "License"); you may not use this file except in compliance with the License.
 * You may obtain a copy of the License at
 * http://www.apache.org/licenses/LICENSE-2.0.
 *
 * Unless required by applicable law or agreed to in writing, software
 * distributed under the License is distributed on an "AS IS" BASIS, WITHOUT
 * WARRANTIES OR CONDITIONS OF ANY KIND, either express or implied. See the
 * License for the specific language governing permissions and limitations
 * under the License.
 *
 * Open MCT includes source code licensed under additional open source
 * licenses. See the Open Source Licenses file (LICENSES.md) included with
 * this source code distribution or the Licensing information page available
 * at runtime from the About dialog for additional information.
 *****************************************************************************/

/*
This test suite is dedicated to tests which verify the basic operations surrounding conditionSets. Note: this
suite is sharing state between tests which is considered an anti-pattern. Implimenting in this way to
demonstrate some playwright for test developers. This pattern should not be re-used in other CRUD suites.
*/

const { test } = require('../../../fixtures.js');
const { expect } = require('@playwright/test');

let conditionSetUrl;
let getConditionSetIdentifierFromUrl;

test.describe.serial('Condition Set CRUD Operations on @localStorage', () => {
    test.beforeAll(async ({ browser}) => {
        const context = await browser.newContext();
        const page = await context.newPage();
        //Go to baseURL
        await page.goto('/', { waitUntil: 'networkidle' });

        //Click the Create button
        await page.click('button:has-text("Create")');

        // Click text=Condition Set
        await page.locator('li:has-text("Condition Set")').click();

        // Click text=OK
        await Promise.all([
            page.waitForNavigation(),
            page.click('text=OK')
        ]);

<<<<<<< HEAD
        //Save localStorage for future test execution
        await context.storageState({ path: './e2e/test-data/recycled_local_storage.json' });
=======
        //Save localStorage for future test execution.
        await context.storageState({ path: './e2e/tests/recycled_storage.json' });
>>>>>>> 43a4bf96

        //Set object identifier from url
        conditionSetUrl = page.url();
        console.log('conditionSetUrl ' + conditionSetUrl);

        getConditionSetIdentifierFromUrl = conditionSetUrl.split('/').pop().split('?')[0];
        console.debug('getConditionSetIdentifierFromUrl ' + getConditionSetIdentifierFromUrl);
        await page.close();
    });

<<<<<<< HEAD
    //Load localStorage for subsequent tests
    test.use({ storageState: './e2e/test-data/recycled_local_storage.json' });
=======
    //Load localStorage for subsequent tests. Note: this requires a file already in place -- even if blank.
    test.use({ storageState: './e2e/tests/recycled_storage.json' });
>>>>>>> 43a4bf96
    //Begin suite of tests again localStorage
    test('Condition set object properties persist in main view and inspector @localStorage', async ({ page }) => {
        //Navigate to baseURL with injected localStorage
        await page.goto(conditionSetUrl, { waitUntil: 'networkidle' });

        //Assertions on loaded Condition Set in main view. This is a stateful transition step after page.goto()
        await expect.soft(page.locator('.l-browse-bar__object-name')).toContainText('Unnamed Condition Set');

        //Assertions on loaded Condition Set in Inspector
        expect.soft(page.locator('_vue=item.name=Unnamed Condition Set')).toBeTruthy();

        //Reload Page
        await Promise.all([
            page.reload(),
            page.waitForLoadState('networkidle')
        ]);

        //Re-verify after reload
        await expect.soft(page.locator('.l-browse-bar__object-name')).toContainText('Unnamed Condition Set');
        //Assertions on loaded Condition Set in Inspector
        expect.soft(page.locator('_vue=item.name=Unnamed Condition Set')).toBeTruthy();

    });
    test('condition set object can be modified on @localStorage', async ({ page }) => {
        await page.goto(conditionSetUrl, { waitUntil: 'networkidle' });

        //Assertions on loaded Condition Set in main view. This is a stateful transition step after page.goto()
        await expect.soft(page.locator('.l-browse-bar__object-name')).toContainText('Unnamed Condition Set');

        //Update the Condition Set properties
        // Click Edit Button
        await page.locator('text=Conditions View Snapshot >> button').nth(3).click();

        //Edit Condition Set Name from main view
        await page.locator('text=Unnamed Condition Set').first().fill('Renamed Condition Set');
        await page.locator('text=Renamed Condition Set').first().press('Enter');
        // Click Save Button
        await page.locator('text=Snapshot Save and Finish Editing Save and Continue Editing >> button').nth(1).click();
        // Click Save and Finish Editing Option
        await page.locator('text=Save and Finish Editing').click();

        //Verify Main section reflects updated Name Property
        await expect.soft(page.locator('.l-browse-bar__object-name')).toContainText('Renamed Condition Set');

        // Verify Inspector properties
        // Verify Inspector has updated Name property
        expect.soft(page.locator('text=Renamed Condition Set').nth(1)).toBeTruthy();
        // Verify Inspector Details has updated Name property
        expect.soft(page.locator('text=Renamed Condition Set').nth(2)).toBeTruthy();

        // Verify Tree reflects updated Name proprety
        // Expand Tree
        await page.locator('text=Open MCT My Items >> span >> nth=3').click();
        // Verify Condition Set Object is renamed in Tree
        expect(page.locator('a:has-text("Renamed Condition Set")')).toBeTruthy();
        // Verify Search Tree reflects renamed Name property
        await page.locator('[aria-label="OpenMCT Search"] input[type="search"]').fill('Renamed');
        expect(page.locator('a:has-text("Renamed Condition Set")')).toBeTruthy();

        //Reload Page
        await Promise.all([
            page.reload(),
            page.waitForLoadState('networkidle')
        ]);

        //Verify Main section reflects updated Name Property
        await expect.soft(page.locator('.l-browse-bar__object-name')).toContainText('Renamed Condition Set');

        // Verify Inspector properties
        // Verify Inspector has updated Name property
        expect.soft(page.locator('text=Renamed Condition Set').nth(1)).toBeTruthy();
        // Verify Inspector Details has updated Name property
        expect.soft(page.locator('text=Renamed Condition Set').nth(2)).toBeTruthy();

        // Verify Tree reflects updated Name proprety
        // Expand Tree
        await page.locator('text=Open MCT My Items >> span >> nth=3').click();
        // Verify Condition Set Object is renamed in Tree
        expect(page.locator('a:has-text("Renamed Condition Set")')).toBeTruthy();
        // Verify Search Tree reflects renamed Name property
        await page.locator('[aria-label="OpenMCT Search"] input[type="search"]').fill('Renamed');
        expect(page.locator('a:has-text("Renamed Condition Set")')).toBeTruthy();
    });
    test('condition set object can be deleted by Search Tree Actions menu on @localStorage', async ({ page }) => {
        //Navigate to baseURL
        await page.goto('/', { waitUntil: 'networkidle' });

        //Assertions on loaded Condition Set in main view. This is a stateful transition step after page.goto()
        await expect(page.locator('a:has-text("Unnamed Condition Set Condition Set") >> nth=0')).toBeVisible();

        const numberOfConditionSetsToStart = await page.locator('a:has-text("Unnamed Condition Set Condition Set")').count();

        // Search for Unnamed Condition Set
        await page.locator('[aria-label="OpenMCT Search"] input[type="search"]').fill('Unnamed Condition Set');
        // Click Search Result
        await page.locator('[aria-label="OpenMCT Search"] >> text=Unnamed Condition Set').first().click();
        // Click hamburger button
        await page.locator('[title="More options"]').click();

        // Click text=Remove
        await page.locator('text=Remove').click();
        await page.locator('text=OK').click();

        //Expect Unnamed Condition Set to be removed in Main View
        const numberOfConditionSetsAtEnd = await page.locator('a:has-text("Unnamed Condition Set Condition Set")').count();

        expect(numberOfConditionSetsAtEnd).toEqual(numberOfConditionSetsToStart - 1);

        //Feature?
        //Domain Object is still available by direct URL after delete
        await page.goto(conditionSetUrl, { waitUntil: 'networkidle' });
        await expect(page.locator('.l-browse-bar__object-name')).toContainText('Unnamed Condition Set');

    });
});<|MERGE_RESOLUTION|>--- conflicted
+++ resolved
@@ -51,13 +51,8 @@
             page.click('text=OK')
         ]);
 
-<<<<<<< HEAD
         //Save localStorage for future test execution
         await context.storageState({ path: './e2e/test-data/recycled_local_storage.json' });
-=======
-        //Save localStorage for future test execution.
-        await context.storageState({ path: './e2e/tests/recycled_storage.json' });
->>>>>>> 43a4bf96
 
         //Set object identifier from url
         conditionSetUrl = page.url();
@@ -68,13 +63,8 @@
         await page.close();
     });
 
-<<<<<<< HEAD
     //Load localStorage for subsequent tests
     test.use({ storageState: './e2e/test-data/recycled_local_storage.json' });
-=======
-    //Load localStorage for subsequent tests. Note: this requires a file already in place -- even if blank.
-    test.use({ storageState: './e2e/tests/recycled_storage.json' });
->>>>>>> 43a4bf96
     //Begin suite of tests again localStorage
     test('Condition set object properties persist in main view and inspector @localStorage', async ({ page }) => {
         //Navigate to baseURL with injected localStorage

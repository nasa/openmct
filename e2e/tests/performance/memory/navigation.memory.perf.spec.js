/*****************************************************************************
 * Open MCT, Copyright (c) 2014-2023, United States Government
 * as represented by the Administrator of the National Aeronautics and Space
 * Administration. All rights reserved.
 *
 * Open MCT is licensed under the Apache License, Version 2.0 (the
 * "License"); you may not use this file except in compliance with the License.
 * You may obtain a copy of the License at
 * http://www.apache.org/licenses/LICENSE-2.0.
 *
 * Unless required by applicable law or agreed to in writing, software
 * distributed under the License is distributed on an "AS IS" BASIS, WITHOUT
 * WARRANTIES OR CONDITIONS OF ANY KIND, either express or implied. See the
 * License for the specific language governing permissions and limitations
 * under the License.
 *
 * Open MCT includes source code licensed under additional open source
 * licenses. See the Open Source Licenses file (LICENSES.md) included with
 * this source code distribution or the Licensing information page available
 * at runtime from the About dialog for additional information.
 *****************************************************************************/

<<<<<<< HEAD
const { test, expect } = require('@playwright/test');
const path = require('path');
const { navigateToObjectAndDetectMemoryLeak } = require('../../../avpFixtures.js');
=======
import { expect, test } from '@playwright/test';
import { fileURLToPath } from 'url';
>>>>>>> 6f3bb5fc

const memoryLeakFilePath = fileURLToPath(
  new URL('../../../../e2e/test-data/memory-leak-detection.json', import.meta.url)
);

/**
 * Executes tests to verify that views are not leaking memory on navigation away. This sort of
 * memory leak is generally caused by a failure to clean up registered listeners.
 *
 * These tests are executed on a set of pre-built displays loaded from ../test-data/memory-leak-detection.json.
 *
 * In order to modify the test data set:
 * 1. Run Open MCT locally (npm start)
 * 2. Right click on a folder in the tree, and select "Import From JSON"
 * 3. In the subsequent dialog, select the file ../test-data/memory-leak-detection.json
 * 4. Click "OK"
 * 5. Modify test objects as desired
 * 6. Right click on the "Memory Leak Detection" folder, and select "Export to JSON"
 * 7. Copy the exported file to ../test-data/memory-leak-detection.json
 *
 */

test.describe.only('Navigation memory leak is not detected in', () => {
  test.beforeEach(async ({ page }) => {
    // Go to baseURL
    await page.goto('./', { waitUntil: 'domcontentloaded' });

    await page
      .getByRole('treeitem', {
        name: /My Items/
      })
      .click({
        button: 'right'
      });

    await page
      .getByRole('menuitem', {
        name: /Import from JSON/
      })
      .click();

    // Upload memory-leak-detection.json
    await page.setInputFiles('#fileElem', memoryLeakFilePath);

    await page
      .getByRole('button', {
        name: 'Save'
      })
      .click();

    await expect(page.locator('a:has-text("Memory Leak Detection")')).toBeVisible();
  });

  test('gauge', async ({ page }) => {
    const result = await navigateToObjectAndDetectMemoryLeak(page, 'gauge-single-1hz-swg');

    // If we got here without timing out, then the root view object was garbage collected and no memory leak was detected.
    expect(result).toBe(true);
  });

  test('plan', async ({ page }) => {
    const result = await navigateToObjectAndDetectMemoryLeak(page, 'plan-generated');

    // If we got here without timing out, then the root view object was garbage collected and no memory leak was detected.
    expect(result).toBe(true);
  });

  test('time list', async ({ page }) => {
    const result = await navigateToObjectAndDetectMemoryLeak(page, 'time-list');

    // If we got here without timing out, then the root view object was garbage collected and no memory leak was detected.
    expect(result).toBe(true);
  });

  test('scatter', async ({ page }) => {
    const result = await navigateToObjectAndDetectMemoryLeak(page, 'scatter-plot-single-1hz-swg');

    // If we got here without timing out, then the root view object was garbage collected and no memory leak was detected.
    expect(result).toBe(true);
  });

  test('graph', async ({ page }) => {
    const result = await navigateToObjectAndDetectMemoryLeak(page, 'graph-single-1hz-swg');

    // If we got here without timing out, then the root view object was garbage collected and no memory leak was detected.
    expect(result).toBe(true);
  });

  test('gantt chart', async ({ page }) => {
    const result = await navigateToObjectAndDetectMemoryLeak(page, 'gantt-chart');

    // If we got here without timing out, then the root view object was garbage collected and no memory leak was detected.
    expect(result).toBe(true);
  });

  test('clock', async ({ page }) => {
    const result = await navigateToObjectAndDetectMemoryLeak(page, 'clock');

    // If we got here without timing out, then the root view object was garbage collected and no memory leak was detected.
    expect(result).toBe(true);
  });

  test('timer', async ({ page }) => {
    const result = await navigateToObjectAndDetectMemoryLeak(page, 'timer-far-future');

    // If we got here without timing out, then the root view object was garbage collected and no memory leak was detected.
    expect(result).toBe(true);
  });

  test('web page (nasa.gov)', async ({ page }) => {
    const result = await navigateToObjectAndDetectMemoryLeak(page, 'web-page');

    // If we got here without timing out, then the root view object was garbage collected and no memory leak was detected.
    expect(result).toBe(true);
  });

  test('Complex Display Layout', async ({ page }) => {
    const result = await navigateToObjectAndDetectMemoryLeak(page, 'complex-display-layout');

    // If we got here without timing out, then the root view object was garbage collected and no memory leak was detected.
    expect(result).toBe(true);
  });

  test('plot view', async ({ page }) => {
    const result = await navigateToObjectAndDetectMemoryLeak(page, 'overlay-plot-single-1hz-swg');
    // If we got here without timing out, then the root view object was garbage collected and no memory leak was detected.
    expect(result).toBe(true);
  });

  test('stacked plot view', async ({ page }) => {
    const result = await navigateToObjectAndDetectMemoryLeak(page, 'stacked-plot-single-1hz-swg');
    // If we got here without timing out, then the root view object was garbage collected and no memory leak was detected.
    expect(result).toBe(true);
  });

  test('LAD table view', async ({ page }) => {
    const result = await navigateToObjectAndDetectMemoryLeak(page, 'lad-table-single-1hz-swg');
    // If we got here without timing out, then the root view object was garbage collected and no memory leak was detected.
    expect(result).toBe(true);
  });

  test('LAD table set', async ({ page }) => {
    const result = await navigateToObjectAndDetectMemoryLeak(page, 'lad-table-set-single-1hz-swg');
    // If we got here without timing out, then the root view object was garbage collected and no memory leak was detected.
    expect(result).toBe(true);
  });

  //TODO: Figure out why using the `table-row` component inside the `table` component leaks TelemetryTableRow objects
  test('telemetry table view', async ({ page }) => {
    const result = await navigateToObjectAndDetectMemoryLeak(
      page,
      'telemetry-table-single-1hz-swg'
    );

    // If we got here without timing out, then the root view object was garbage collected and no memory leak was detected.
    expect(result).toBe(true);
  });

  //TODO: Figure out why using the `SideBar` component inside the leaks Notebook objects
  test('notebook view', async ({ page }) => {
    const result = await navigateToObjectAndDetectMemoryLeak(
      page,
      'notebook-memory-leak-detection-test'
    );

    // If we got here without timing out, then the root view object was garbage collected and no memory leak was detected.
    expect(result).toBe(true);
  });

  test('display layout of a single SWG alphanumeric', async ({ page }) => {
    const result = await navigateToObjectAndDetectMemoryLeak(page, 'display-layout-single-1hz-swg');

    // If we got here without timing out, then the root view object was garbage collected and no memory leak was detected.
    expect(result).toBe(true);
  });

  test('display layout of a single SWG plot', async ({ page }) => {
    const result = await navigateToObjectAndDetectMemoryLeak(
      page,
      'display-layout-single-overlay-plot'
    );

    // If we got here without timing out, then the root view object was garbage collected and no memory leak was detected.
    expect(result).toBe(true);
  });

  //TODO: Figure out why `svg` in the CompassRose component leaks imagery
  test('example imagery view', async ({ page }) => {
    const result = await navigateToObjectAndDetectMemoryLeak(
      page,
      'example-imagery-memory-leak-test'
    );

    // If we got here without timing out, then the root view object was garbage collected and no memory leak was detected.
    expect(result).toBe(true);
  });

  test('display layout of example imagery views', async ({ page }) => {
    const result = await navigateToObjectAndDetectMemoryLeak(
      page,
      'display-layout-images-memory-leak-test'
    );

    // If we got here without timing out, then the root view object was garbage collected and no memory leak was detected.
    expect(result).toBe(true);
  });

  test('display layout with plots of swgs, alphanumerics, and condition sets, ', async ({
    page
  }) => {
    const result = await navigateToObjectAndDetectMemoryLeak(
      page,
      'display-layout-simple-telemetry'
    );

    // If we got here without timing out, then the root view object was garbage collected and no memory leak was detected.
    expect(result).toBe(true);
  });

  test('flexible layout with plots of swgs', async ({ page }) => {
    const result = await navigateToObjectAndDetectMemoryLeak(
      page,
      'flexible-layout-plots-memory-leak-test'
    );

    // If we got here without timing out, then the root view object was garbage collected and no memory leak was detected.
    expect(result).toBe(true);
  });

  test('flexible layout of example imagery views', async ({ page }) => {
    const result = await navigateToObjectAndDetectMemoryLeak(
      page,
      'flexible-layout-images-memory-leak-test'
    );

    // If we got here without timing out, then the root view object was garbage collected and no memory leak was detected.
    expect(result).toBe(true);
  });

  test('tabbed view of display layouts and time strips', async ({ page }) => {
    const result = await navigateToObjectAndDetectMemoryLeak(
      page,
      'tab-view-simple-memory-leak-test'
    );

    // If we got here without timing out, then the root view object was garbage collected and no memory leak was detected.
    expect(result).toBe(true);
  });

  test('time strip view of telemetry', async ({ page }) => {
    const result = await navigateToObjectAndDetectMemoryLeak(
      page,
      'time-strip-telemetry-memory-leak-test'
    );

    // If we got here without timing out, then the root view object was garbage collected and no memory leak was detected.
    expect(result).toBe(true);
  });
});<|MERGE_RESOLUTION|>--- conflicted
+++ resolved
@@ -20,14 +20,11 @@
  * at runtime from the About dialog for additional information.
  *****************************************************************************/
 
-<<<<<<< HEAD
-const { test, expect } = require('@playwright/test');
-const path = require('path');
-const { navigateToObjectAndDetectMemoryLeak } = require('../../../avpFixtures.js');
-=======
+import { fileURLToPath } from 'node:url';
+
 import { expect, test } from '@playwright/test';
-import { fileURLToPath } from 'url';
->>>>>>> 6f3bb5fc
+
+import { navigateToObjectAndDetectMemoryLeak } from '../../../avpFixtures.js';
 
 const memoryLeakFilePath = fileURLToPath(
   new URL('../../../../e2e/test-data/memory-leak-detection.json', import.meta.url)
@@ -50,7 +47,7 @@
  *
  */
 
-test.describe.only('Navigation memory leak is not detected in', () => {
+test.describe('Navigation memory leak is not detected in', () => {
   test.beforeEach(async ({ page }) => {
     // Go to baseURL
     await page.goto('./', { waitUntil: 'domcontentloaded' });

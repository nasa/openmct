/*****************************************************************************
 * Open MCT, Copyright (c) 2014-2023, United States Government
 * as represented by the Administrator of the National Aeronautics and Space
 * Administration. All rights reserved.
 *
 * Open MCT is licensed under the Apache License, Version 2.0 (the
 * "License"); you may not use this file except in compliance with the License.
 * You may obtain a copy of the License at
 * http://www.apache.org/licenses/LICENSE-2.0.
 *
 * Unless required by applicable law or agreed to in writing, software
 * distributed under the License is distributed on an "AS IS" BASIS, WITHOUT
 * WARRANTIES OR CONDITIONS OF ANY KIND, either express or implied. See the
 * License for the specific language governing permissions and limitations
 * under the License.
 *
 * Open MCT includes source code licensed under additional open source
 * licenses. See the Open Source Licenses file (LICENSES.md) included with
 * this source code distribution or the Licensing information page available
 * at runtime from the About dialog for additional information.
 *****************************************************************************/

const { test, expect } = require('@playwright/test');

const filePath = 'e2e/test-data/memory-leak-detection.json';
/**
 * Executes tests to verify that views are not leaking memory on navigation away. This sort of
 * memory leak is generally caused by a failure to clean up registered listeners.
 *
 * These tests are executed on a set of pre-built displays loaded from ../test-data/memory-leak-detection.json.
 *
 * In order to modify the test data set:
 * 1. Run Open MCT locally (npm start)
 * 2. Right click on a folder in the tree, and select "Import From JSON"
 * 3. In the subsequent dialog, select the file ../test-data/memory-leak-detection.json
 * 4. Click "OK"
 * 5. Modify test objects as desired
 * 6. Right click on the "Memory Leak Detection" folder, and select "Export to JSON"
 * 7. Copy the exported file to ../test-data/memory-leak-detection.json
 *
 */
test.describe('Navigation memory leak is not detected in', () => {
  test.beforeEach(async ({ page, browser }, testInfo) => {
    // Go to baseURL
    await page.goto('./', { waitUntil: 'networkidle' });

    // Click a:has-text("My Items")
    await page.locator('a:has-text("My Items")').click({
      button: 'right'
    });

    // Click text=Import from JSON
    await page.locator('text=Import from JSON').click();

    // Upload memory-leak-detection.json
    await page.setInputFiles('#fileElem', filePath);

    // Click text=OK
    await page.locator('text=OK').click();

    await expect(page.locator('a:has-text("Memory Leak Detection")')).toBeVisible();
  });

  test('plot view', async ({ page }) => {
    const result = await navigateToObjectAndDetectMemoryLeak(page, 'overlay-plot-single-1hz-swg');

    // If we got here without timing out, then the root view object was garbage collected and no memory leak was detected.
    expect(result).toBe(true);
  });

  test('stacked plot view', async ({ page }) => {
    const result = await navigateToObjectAndDetectMemoryLeak(page, 'stacked-plot-single-1hz-swg');

    // If we got here without timing out, then the root view object was garbage collected and no memory leak was detected.
    expect(result).toBe(true);
  });

  test('LAD table view', async ({ page }) => {
    const result = await navigateToObjectAndDetectMemoryLeak(page, 'lad-table-single-1hz-swg');

    // If we got here without timing out, then the root view object was garbage collected and no memory leak was detected.
    expect(result).toBe(true);
  });

  test('LAD table set', async ({ page }) => {
    const result = await navigateToObjectAndDetectMemoryLeak(page, 'lad-table-set-single-1hz-swg');

    // If we got here without timing out, then the root view object was garbage collected and no memory leak was detected.
    expect(result).toBe(true);
  });

  //TODO: Figure out why using the `table-row` component inside the `table` component leaks TelemetryTableRow objects
  test.fixme('telemetry table view', async ({ page }) => {
    const result = await navigateToObjectAndDetectMemoryLeak(
      page,
      'telemetry-table-single-1hz-swg'
    );

    // If we got here without timing out, then the root view object was garbage collected and no memory leak was detected.
    expect(result).toBe(true);
  });

  //TODO: Figure out why using the `SideBar` component inside the leaks Notebook objects
  test.fixme('notebook view', async ({ page }) => {
    const result = await navigateToObjectAndDetectMemoryLeak(
      page,
      'notebook-memory-leak-detection-test'
    );

    // If we got here without timing out, then the root view object was garbage collected and no memory leak was detected.
    expect(result).toBe(true);
  });

  test('display layout of a single SWG alphanumeric', async ({ page }) => {
    const result = await navigateToObjectAndDetectMemoryLeak(page, 'display-layout-single-1hz-swg');

    // If we got here without timing out, then the root view object was garbage collected and no memory leak was detected.
    expect(result).toBe(true);
  });

  test('display layout of a single SWG plot', async ({ page }) => {
    const result = await navigateToObjectAndDetectMemoryLeak(
      page,
      'display-layout-single-overlay-plot'
    );

    // If we got here without timing out, then the root view object was garbage collected and no memory leak was detected.
    expect(result).toBe(true);
  });

  //TODO: Figure out why `svg` in the CompassRose component leaks imagery
  test.fixme('example imagery view', async ({ page }) => {
    const result = await navigateToObjectAndDetectMemoryLeak(
      page,
      'example-imagery-memory-leak-test'
    );

    // If we got here without timing out, then the root view object was garbage collected and no memory leak was detected.
    expect(result).toBe(true);
  });

  test('display layout of example imagery views', async ({ page }) => {
    const result = await navigateToObjectAndDetectMemoryLeak(
      page,
      'display-layout-images-memory-leak-test'
    );

    // If we got here without timing out, then the root view object was garbage collected and no memory leak was detected.
    expect(result).toBe(true);
  });

  test.fixme(
    'display layout with plots of swgs, alphanumerics, and condition sets, ',
    async ({ page }) => {
      const result = await navigateToObjectAndDetectMemoryLeak(
        page,
        'display-layout-simple-telemetry'
      );

      // If we got here without timing out, then the root view object was garbage collected and no memory leak was detected.
      expect(result).toBe(true);
    }
  );

<<<<<<< HEAD
=======
  //TODO: Check why there is a leak only when limitLines are enabled
>>>>>>> b61984d1
  test('flexible layout with plots of swgs', async ({ page }) => {
    const result = await navigateToObjectAndDetectMemoryLeak(
      page,
      'flexible-layout-plots-memory-leak-test'
    );

    // If we got here without timing out, then the root view object was garbage collected and no memory leak was detected.
    expect(result).toBe(true);
  });

  test('flexible layout of example imagery views', async ({ page }) => {
    const result = await navigateToObjectAndDetectMemoryLeak(
      page,
      'flexible-layout-images-memory-leak-test'
    );

    // If we got here without timing out, then the root view object was garbage collected and no memory leak was detected.
    expect(result).toBe(true);
  });

  test.skip('tabbed view of display layouts and time strips', async ({ page }) => {
    const result = await navigateToObjectAndDetectMemoryLeak(
      page,
      'tab-view-simple-memory-leak-test'
    );

    // If we got here without timing out, then the root view object was garbage collected and no memory leak was detected.
    expect(result).toBe(true);
  });

  test.skip('time strip view of telemetry', async ({ page }) => {
    const result = await navigateToObjectAndDetectMemoryLeak(
      page,
      'time-strip-telemetry-memory-leak-test'
    );

    // If we got here without timing out, then the root view object was garbage collected and no memory leak was detected.
    expect(result).toBe(true);
  });

  async function navigateToObjectAndDetectMemoryLeak(page, objectName) {
    await page.locator('[aria-label="OpenMCT Search"] input[type="search"]').click();
    // Fill Search input
    await page.locator('[aria-label="OpenMCT Search"] input[type="search"]').fill(objectName);

    //Search Result Appears and is clicked
    await Promise.all([
      page.locator(`div.c-gsearch-result__title:has-text("${objectName}")`).first().click(),
      page.waitForNavigation()
    ]);

    // Register a finalization listener on the root node for the view. This tends to be the last thing to be
    // garbage collected since it has either direct or indirect references to all resources used by the view. Therefore it's a pretty good proxy
    // for detecting memory leaks.
    await page.evaluate(() => {
      window.gcPromise = new Promise((resolve) => {
        // eslint-disable-next-line no-undef
        window.fr = new FinalizationRegistry(resolve);
        window.fr.register(
          window.openmct.layout.$refs.browseObject.$refs.objectViewWrapper.firstChild,
          'navigatedObject',
          window.openmct.layout.$refs.browseObject.$refs.objectViewWrapper.firstChild
        );
      });
    });

    // Nav back to folder
    await page.goto('./#/browse/mine', { waitUntil: 'networkidle' });
    await page.waitForNavigation();

    // This next code block blocks until the finalization listener is called and the gcPromise resolved. This means that the root node for the view has been garbage collected.
    // In the event that the root node is not garbage collected, the gcPromise will never resolve and the test will time out.
    await page.evaluate(() => {
      const gcPromise = window.gcPromise;
      window.gcPromise = null;

      // Manually invoke the garbage collector once all references are removed.
      window.gc();

      return gcPromise;
    });

    // Clean up the finalization registry since we don't need it any more.
    await page.evaluate(() => {
      window.fr = null;
    });

    // If we get here without timing out, it means the garbage collection promise resolved and the test passed.
    return true;
  }
});<|MERGE_RESOLUTION|>--- conflicted
+++ resolved
@@ -149,23 +149,18 @@
     expect(result).toBe(true);
   });
 
-  test.fixme(
-    'display layout with plots of swgs, alphanumerics, and condition sets, ',
-    async ({ page }) => {
-      const result = await navigateToObjectAndDetectMemoryLeak(
-        page,
-        'display-layout-simple-telemetry'
-      );
-
-      // If we got here without timing out, then the root view object was garbage collected and no memory leak was detected.
-      expect(result).toBe(true);
-    }
-  );
-
-<<<<<<< HEAD
-=======
-  //TODO: Check why there is a leak only when limitLines are enabled
->>>>>>> b61984d1
+  test.skip('display layout with plots of swgs, alphanumerics, and condition sets, ', async ({
+    page
+  }) => {
+    const result = await navigateToObjectAndDetectMemoryLeak(
+      page,
+      'display-layout-simple-telemetry'
+    );
+
+    // If we got here without timing out, then the root view object was garbage collected and no memory leak was detected.
+    expect(result).toBe(true);
+  });
+
   test('flexible layout with plots of swgs', async ({ page }) => {
     const result = await navigateToObjectAndDetectMemoryLeak(
       page,

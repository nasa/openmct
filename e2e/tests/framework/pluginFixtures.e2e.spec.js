/*****************************************************************************
 * Open MCT, Copyright (c) 2014-2022, United States Government
 * as represented by the Administrator of the National Aeronautics and Space
 * Administration. All rights reserved.
 *
 * Open MCT is licensed under the Apache License, Version 2.0 (the
 * "License"); you may not use this file except in compliance with the License.
 * You may obtain a copy of the License at
 * http://www.apache.org/licenses/LICENSE-2.0.
 *
 * Unless required by applicable law or agreed to in writing, software
 * distributed under the License is distributed on an "AS IS" BASIS, WITHOUT
 * WARRANTIES OR CONDITIONS OF ANY KIND, either express or implied. See the
 * License for the specific language governing permissions and limitations
 * under the License.
 *
 * Open MCT includes source code licensed under additional open source
 * licenses. See the Open Source Licenses file (LICENSES.md) included with
 * this source code distribution or the Licensing information page available
 * at runtime from the About dialog for additional information.
 *****************************************************************************/

/*
This test suite is dedicated to testing our use of our custom fixtures to verify
that they are working as expected.
*/

const { test } = require('../../pluginFixtures.js');

// eslint-disable-next-line playwright/no-skipped-test
test.describe.skip('pluginFixtures tests', () => {
    // test.use({ domainObjectName: 'Timer' });
    // let timerUUID;

<<<<<<< HEAD
    test('Creates a timer object @unstable', ({ domainObject }) => {
        const { uuid } = domainObject;
        const uuidRegexp = /[0-9a-f]{8}-[0-9a-f]{4}-4[0-9a-f]{3}-[89ab][0-9a-f]{3}-[0-9a-f]{12}/;
        expect(uuid).toMatch(uuidRegexp);
        timerUUID = uuid;
    });

    test('Provides same uuid for subsequent uses of the same object', ({ domainObject }) => {
        const { uuid } = domainObject;
        expect(uuid).toEqual(timerUUID);
    });
=======
    // test('Creates a timer object @framework @unstable', ({ domainObject }) => {
    //     const { uuid } = domainObject;
    //     const uuidRegexp = /[0-9a-f]{8}-[0-9a-f]{4}-4[0-9a-f]{3}-[89ab][0-9a-f]{3}-[0-9a-f]{12}/;
    //     expect(uuid).toMatch(uuidRegexp);
    //     timerUUID = uuid;
    // });

    // test('Provides same uuid for subsequent uses of the same object @framework', ({ domainObject }) => {
    //     const { uuid } = domainObject;
    //     expect(uuid).toEqual(timerUUID);
    // });
>>>>>>> fc3614df
});<|MERGE_RESOLUTION|>--- conflicted
+++ resolved
@@ -32,19 +32,6 @@
     // test.use({ domainObjectName: 'Timer' });
     // let timerUUID;
 
-<<<<<<< HEAD
-    test('Creates a timer object @unstable', ({ domainObject }) => {
-        const { uuid } = domainObject;
-        const uuidRegexp = /[0-9a-f]{8}-[0-9a-f]{4}-4[0-9a-f]{3}-[89ab][0-9a-f]{3}-[0-9a-f]{12}/;
-        expect(uuid).toMatch(uuidRegexp);
-        timerUUID = uuid;
-    });
-
-    test('Provides same uuid for subsequent uses of the same object', ({ domainObject }) => {
-        const { uuid } = domainObject;
-        expect(uuid).toEqual(timerUUID);
-    });
-=======
     // test('Creates a timer object @framework @unstable', ({ domainObject }) => {
     //     const { uuid } = domainObject;
     //     const uuidRegexp = /[0-9a-f]{8}-[0-9a-f]{4}-4[0-9a-f]{3}-[89ab][0-9a-f]{3}-[0-9a-f]{12}/;
@@ -56,5 +43,4 @@
     //     const { uuid } = domainObject;
     //     expect(uuid).toEqual(timerUUID);
     // });
->>>>>>> fc3614df
 });
/*****************************************************************************
 * Open MCT, Copyright (c) 2014-2024, United States Government
 * as represented by the Administrator of the National Aeronautics and Space
 * Administration. All rights reserved.
 *
 * Open MCT is licensed under the Apache License, Version 2.0 (the
 * "License"); you may not use this file except in compliance with the License.
 * You may obtain a copy of the License at
 * http://www.apache.org/licenses/LICENSE-2.0.
 *
 * Unless required by applicable law or agreed to in writing, software
 * distributed under the License is distributed on an "AS IS" BASIS, WITHOUT
 * WARRANTIES OR CONDITIONS OF ANY KIND, either express or implied. See the
 * License for the specific language governing permissions and limitations
 * under the License.
 *
 * Open MCT includes source code licensed under additional open source
 * licenses. See the Open Source Licenses file (LICENSES.md) included with
 * this source code distribution or the Licensing information page available
 * at runtime from the About dialog for additional information.
 *****************************************************************************/
import fs from 'fs';

import { createDomainObjectWithDefaults, createPlanFromJSON } from '../../../appActions.js';
<<<<<<< HEAD
=======
import { getFirstActivity } from '../../../helper/planningUtils';
>>>>>>> 08dd7c1f
import { expect, test } from '../../../pluginFixtures.js';

const examplePlanSmall1 = JSON.parse(
  fs.readFileSync(
    new URL('../../../test-data/examplePlans/ExamplePlan_Small1.json', import.meta.url)
  )
);
<<<<<<< HEAD

=======
// eslint-disable-next-line no-unused-vars
const START_TIME_COLUMN = 0;
// eslint-disable-next-line no-unused-vars
const END_TIME_COLUMN = 1;
// eslint-disable-next-line no-unused-vars
const ACTIVITY_COLUMN = 3;
const FULL_CIRCLE_PATH =
  'M3.061616997868383e-15,-50A50,50,0,1,1,-3.061616997868383e-15,50A50,50,0,1,1,3.061616997868383e-15,-50Z';
>>>>>>> 08dd7c1f
test.describe('Time List', () => {
  test("Create a Time List, add a single Plan to it, verify all the activities are displayed with no milliseconds and selecting an activity shows it's properties", async ({
    page
  }) => {
    // Goto baseURL
    await page.goto('./', { waitUntil: 'domcontentloaded' });

    const timelist = await test.step('Create a Time List', async () => {
      const createdTimeList = await createDomainObjectWithDefaults(page, { type: 'Time List' });
      const objectName = await page.locator('.l-browse-bar__object-name').innerText();
      expect(objectName).toBe(createdTimeList.name);

      return createdTimeList;
    });

    await test.step('Create a Plan and add it to the timelist', async () => {
      await createPlanFromJSON(page, {
        name: 'Test Plan',
        json: examplePlanSmall1,
        parent: timelist.uuid
      });
      const groups = Object.keys(examplePlanSmall1);
      const firstGroupKey = groups[0];
      const firstGroupItems = examplePlanSmall1[firstGroupKey];
      const firstActivity = firstGroupItems[0];
      const lastActivity = firstGroupItems[firstGroupItems.length - 1];
      const startBound = firstActivity.start;
      const endBound = lastActivity.end;

      // Switch to fixed time mode with all plan events within the bounds
      await page.goto(
        `${timelist.url}?tc.mode=fixed&tc.startBound=${startBound}&tc.endBound=${endBound}&tc.timeSystem=utc&view=timelist.view`
      );

      // Verify all events are displayed
      const eventCount = await page.getByRole('row').count();
      // subtracting one for the header
      await expect(eventCount - 1).toEqual(firstGroupItems.length);
    });

    await test.step('Does not show milliseconds in times', async () => {
      // Get an activity
      const row = page.getByRole('row').nth(2);
      // Verify that none fo the times have milliseconds displayed.
      // Example: 2024-11-17T16:00:00Z is correct and 2024-11-17T16:00:00.000Z is wrong

      await expect(row.locator('.--start')).not.toContainText('.');
      await expect(row.locator('.--end')).not.toContainText('.');
      await expect(row.locator('.--duration')).not.toContainText('.');
    });

    await test.step('Shows activity properties when a row is selected', async () => {
      await page.getByRole('row').nth(2).click();

      // Find the activity state section in the inspector
      await page.getByRole('tab', { name: 'Activity' }).click();
      // Check that activity state label is displayed in the inspector.
      await expect(page.getByLabel('Activity Status').locator("[aria-selected='true']")).toHaveText(
        'Not started'
      );
    });
  });
});

test("View a timelist in expanded view, verify all the activities are displayed and selecting an activity shows it's properties", async ({
  page
}) => {
  // Goto baseURL
  await page.goto('./', { waitUntil: 'domcontentloaded' });

  const timelist = await test.step('Create a Time List', async () => {
    const createdTimeList = await createDomainObjectWithDefaults(page, { type: 'Time List' });
    const objectName = await page.locator('.l-browse-bar__object-name').innerText();
    expect(objectName).toBe(createdTimeList.name);

    return createdTimeList;
  });

  await test.step('Create a Plan and add it to the timelist', async () => {
    await createPlanFromJSON(page, {
      name: 'Test Plan',
      json: examplePlanSmall1,
      parent: timelist.uuid
    });

    // Ensure that all activities are shown in the expanded view
    const groups = Object.keys(examplePlanSmall1);
    const firstGroupKey = groups[0];
    const firstGroupItems = examplePlanSmall1[firstGroupKey];
    const firstActivity = firstGroupItems[0];
    const lastActivity = firstGroupItems[firstGroupItems.length - 1];
    const startBound = firstActivity.start;
    const endBound = lastActivity.end;

    // Switch to fixed time mode with all plan events within the bounds
    await page.goto(
      `${timelist.url}?tc.mode=fixed&tc.startBound=${startBound}&tc.endBound=${endBound}&tc.timeSystem=utc&view=timelist.view`
    );

    // Change the object to edit mode
    await page.getByRole('button', { name: 'Edit Object' }).click();

    // Find the display properties section in the inspector
    await page.getByRole('tab', { name: 'View Properties' }).click();
    // Switch to expanded view and save the setting
    await page.getByLabel('Display Style').selectOption({ label: 'Expanded' });

    // Click on the "Save" button
    await page.getByRole('button', { name: 'Save' }).click();
    await page.getByRole('listitem', { name: 'Save and Finish Editing' }).click();

    // Verify all events are displayed
    const eventCount = await page.getByRole('row').count();
    await expect(eventCount).toEqual(firstGroupItems.length);
  });

  await test.step('Shows activity properties when a row is selected in the expanded view', async () => {
    await page.getByRole('row').nth(2).click();

    // Find the activity state section in the inspector
    await page.getByRole('tab', { name: 'Activity' }).click();
    // Check that activity state label is displayed in the inspector.
    await expect(page.getByLabel('Activity Status').locator("[aria-selected='true']")).toHaveText(
      'Not started'
    );
  });

  await test.step("Verify absence of progress indication for an activity that's not in progress", async () => {
    // When an activity is not in progress, the progress pie is not visible
    const hidden = await page.getByRole('row').locator('path').nth(1).isHidden();
    await expect(hidden).toBe(true);
  });
});<|MERGE_RESOLUTION|>--- conflicted
+++ resolved
@@ -22,10 +22,7 @@
 import fs from 'fs';
 
 import { createDomainObjectWithDefaults, createPlanFromJSON } from '../../../appActions.js';
-<<<<<<< HEAD
-=======
-import { getFirstActivity } from '../../../helper/planningUtils';
->>>>>>> 08dd7c1f
+import { getEarliestStartTime, getFirstActivity } from '../../../helper/planningUtils';
 import { expect, test } from '../../../pluginFixtures.js';
 
 const examplePlanSmall1 = JSON.parse(
@@ -33,18 +30,17 @@
     new URL('../../../test-data/examplePlans/ExamplePlan_Small1.json', import.meta.url)
   )
 );
-<<<<<<< HEAD
-
-=======
 // eslint-disable-next-line no-unused-vars
 const START_TIME_COLUMN = 0;
 // eslint-disable-next-line no-unused-vars
 const END_TIME_COLUMN = 1;
+const TIME_TO_FROM_COLUMN = 2;
 // eslint-disable-next-line no-unused-vars
 const ACTIVITY_COLUMN = 3;
+const HEADER_ROW = 0;
+const NUM_COLUMNS = 5;
 const FULL_CIRCLE_PATH =
   'M3.061616997868383e-15,-50A50,50,0,1,1,-3.061616997868383e-15,50A50,50,0,1,1,3.061616997868383e-15,-50Z';
->>>>>>> 08dd7c1f
 test.describe('Time List', () => {
   test("Create a Time List, add a single Plan to it, verify all the activities are displayed with no milliseconds and selecting an activity shows it's properties", async ({
     page

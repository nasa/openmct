--- conflicted
+++ resolved
@@ -102,13 +102,9 @@
       // Find the activity state section in the inspector
       await page.getByRole('tab', { name: 'Activity' }).click();
       // Check that activity state label is displayed in the inspector.
-<<<<<<< HEAD
-      await expect(page.getByLabel('Activity Status Label')).toHaveText('Not started');
-=======
       await expect(page.getByLabel('Activity Status').locator("[aria-selected='true']")).toHaveText(
         'Not started'
       );
->>>>>>> 735c8236
     });
   });
 });
@@ -150,6 +146,11 @@
     const startBound = firstActivity.start;
     const endBound = lastActivity.end;
 
+    // Switch to fixed time mode with all plan events within the bounds
+    await page.goto(
+      `${timelist.url}?tc.mode=fixed&tc.startBound=${startBound}&tc.endBound=${endBound}&tc.timeSystem=utc&view=timelist.view`
+    );
+
     // Verify all events are displayed
     const eventCount = await page.getByRole('row').count();
     // subtracting one for the header
@@ -164,6 +165,7 @@
     // Check that activity state label is displayed in the inspector.
     await expect(page.getByLabel('Activity Status Label')).toHaveText('Not started');
   });
+});
 
 /**
  * The regular expression used to parse the countdown string.

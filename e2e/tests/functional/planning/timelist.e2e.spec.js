/*****************************************************************************
 * Open MCT, Copyright (c) 2014-2024, United States Government
 * as represented by the Administrator of the National Aeronautics and Space
 * Administration. All rights reserved.
 *
 * Open MCT is licensed under the Apache License, Version 2.0 (the
 * "License"); you may not use this file except in compliance with the License.
 * You may obtain a copy of the License at
 * http://www.apache.org/licenses/LICENSE-2.0.
 *
 * Unless required by applicable law or agreed to in writing, software
 * distributed under the License is distributed on an "AS IS" BASIS, WITHOUT
 * WARRANTIES OR CONDITIONS OF ANY KIND, either express or implied. See the
 * License for the specific language governing permissions and limitations
 * under the License.
 *
 * Open MCT includes source code licensed under additional open source
 * licenses. See the Open Source Licenses file (LICENSES.md) included with
 * this source code distribution or the Licensing information page available
 * at runtime from the About dialog for additional information.
 *****************************************************************************/
import fs from 'fs';

import { createDomainObjectWithDefaults, createPlanFromJSON } from '../../../appActions.js';
<<<<<<< HEAD
=======
import { getEarliestStartTime, getFirstActivity } from '../../../helper/planningUtils';
>>>>>>> 557f8f91
import { expect, test } from '../../../pluginFixtures.js';

const examplePlanSmall1 = JSON.parse(
  fs.readFileSync(
    new URL('../../../test-data/examplePlans/ExamplePlan_Small1.json', import.meta.url)
  )
);
<<<<<<< HEAD

=======
// eslint-disable-next-line no-unused-vars
const START_TIME_COLUMN = 0;
// eslint-disable-next-line no-unused-vars
const END_TIME_COLUMN = 1;
const TIME_TO_FROM_COLUMN = 2;
// eslint-disable-next-line no-unused-vars
const ACTIVITY_COLUMN = 3;
const HEADER_ROW = 0;
const NUM_COLUMNS = 5;
const FULL_CIRCLE_PATH =
  'M3.061616997868383e-15,-50A50,50,0,1,1,-3.061616997868383e-15,50A50,50,0,1,1,3.061616997868383e-15,-50Z';
>>>>>>> 557f8f91
test.describe('Time List', () => {
  test("Create a Time List, add a single Plan to it, verify all the activities are displayed with no milliseconds and selecting an activity shows it's properties", async ({
    page
  }) => {
    // Goto baseURL
    await page.goto('./', { waitUntil: 'domcontentloaded' });

    const timelist = await test.step('Create a Time List', async () => {
      const createdTimeList = await createDomainObjectWithDefaults(page, { type: 'Time List' });
      const objectName = await page.locator('.l-browse-bar__object-name').innerText();
      expect(objectName).toBe(createdTimeList.name);

      return createdTimeList;
    });

    await test.step('Create a Plan and add it to the timelist', async () => {
      await createPlanFromJSON(page, {
        name: 'Test Plan',
        json: examplePlanSmall1,
        parent: timelist.uuid
      });
      const groups = Object.keys(examplePlanSmall1);
      const firstGroupKey = groups[0];
      const firstGroupItems = examplePlanSmall1[firstGroupKey];
      const firstActivity = firstGroupItems[0];
      const lastActivity = firstGroupItems[firstGroupItems.length - 1];
      const startBound = firstActivity.start;
      const endBound = lastActivity.end;

      // Switch to fixed time mode with all plan events within the bounds
      await page.goto(
        `${timelist.url}?tc.mode=fixed&tc.startBound=${startBound}&tc.endBound=${endBound}&tc.timeSystem=utc&view=timelist.view`
      );

      // Verify all events are displayed
      const eventCount = await page.getByRole('row').count();
      // subtracting one for the header
      await expect(eventCount - 1).toEqual(firstGroupItems.length);
    });

    await test.step('Does not show milliseconds in times', async () => {
      // Get an activity
      const row = page.getByRole('row').nth(2);
      // Verify that none fo the times have milliseconds displayed.
      // Example: 2024-11-17T16:00:00Z is correct and 2024-11-17T16:00:00.000Z is wrong

      await expect(row.locator('.--start')).not.toContainText('.');
      await expect(row.locator('.--end')).not.toContainText('.');
      await expect(row.locator('.--duration')).not.toContainText('.');
    });

    await test.step('Shows activity properties when a row is selected', async () => {
      await page.getByRole('row').nth(2).click();

      // Find the activity state section in the inspector
      await page.getByRole('tab', { name: 'Activity' }).click();
      // Check that activity state label is displayed in the inspector.
      await expect(page.getByLabel('Activity Status').locator("[aria-selected='true']")).toHaveText(
        'Not started'
      );
    });
  });
});

test("View a timelist in expanded view, verify all the activities are displayed and selecting an activity shows it's properties", async ({
  page
}) => {
  // Goto baseURL
  await page.goto('./', { waitUntil: 'domcontentloaded' });

  const timelist = await test.step('Create a Time List', async () => {
    const createdTimeList = await createDomainObjectWithDefaults(page, { type: 'Time List' });
    const objectName = await page.locator('.l-browse-bar__object-name').innerText();
    expect(objectName).toBe(createdTimeList.name);

    return createdTimeList;
  });

  await test.step('Create a Plan and add it to the timelist', async () => {
    await createPlanFromJSON(page, {
      name: 'Test Plan',
      json: examplePlanSmall1,
      parent: timelist.uuid
    });

    // Ensure that all activities are shown in the expanded view
    const groups = Object.keys(examplePlanSmall1);
    const firstGroupKey = groups[0];
    const firstGroupItems = examplePlanSmall1[firstGroupKey];
    const firstActivity = firstGroupItems[0];
    const lastActivity = firstGroupItems[firstGroupItems.length - 1];
    const startBound = firstActivity.start;
    const endBound = lastActivity.end;

    // Switch to fixed time mode with all plan events within the bounds
    await page.goto(
      `${timelist.url}?tc.mode=fixed&tc.startBound=${startBound}&tc.endBound=${endBound}&tc.timeSystem=utc&view=timelist.view`
    );

    // Change the object to edit mode
    await page.getByRole('button', { name: 'Edit Object' }).click();

    // Find the display properties section in the inspector
    await page.getByRole('tab', { name: 'View Properties' }).click();
    // Switch to expanded view and save the setting
    await page.getByLabel('Display Style').selectOption({ label: 'Expanded' });

    // Click on the "Save" button
    await page.getByRole('button', { name: 'Save' }).click();
    await page.getByRole('listitem', { name: 'Save and Finish Editing' }).click();

    // Verify all events are displayed
    const eventCount = await page.getByRole('row').count();
    await expect(eventCount).toEqual(firstGroupItems.length);
  });

  await test.step('Shows activity properties when a row is selected in the expanded view', async () => {
    await page.getByRole('row').nth(2).click();

    // Find the activity state section in the inspector
    await page.getByRole('tab', { name: 'Activity' }).click();
    // Check that activity state label is displayed in the inspector.
    await expect(page.getByLabel('Activity Status').locator("[aria-selected='true']")).toHaveText(
      'Not started'
    );
  });
<<<<<<< HEAD
});
=======

  await test.step("Verify absence of progress indication for an activity that's not in progress", async () => {
    // When an activity is not in progress, the progress pie is not visible
    const hidden = await page.getByRole('row').locator('path').nth(1).isHidden();
    await expect(hidden).toBe(true);
  });
});

test.describe('Activity progress when activity is in the future', () => {
  const firstActivity = getFirstActivity(examplePlanSmall1);

  test.use({
    clockOptions: {
      now: firstActivity.start - 1,
      shouldAdvanceTime: true
    }
  });

  test.beforeEach(async ({ page }) => {
    await createTimelistWithPlanAndSetActivityInProgress(page);
  });

  test('progress pie is empty', async ({ page }) => {
    const anActivity = page.getByRole('row').nth(0);
    // Progress pie shows no progress when now is less than the start time
    await expect(anActivity.getByLabel('Activity in progress').locator('path')).not.toHaveAttribute(
      'd'
    );
  });
});

test.describe('Activity progress when now is between start and end of the activity', () => {
  const firstActivity = getFirstActivity(examplePlanSmall1);

  test.use({
    clockOptions: {
      now: firstActivity.start + 50000,
      shouldAdvanceTime: true
    }
  });

  test.beforeEach(async ({ page }) => {
    await createTimelistWithPlanAndSetActivityInProgress(page);
  });

  test('progress pie is partially filled', async ({ page }) => {
    const anActivity = page.getByRole('row').nth(0);
    const pathElement = anActivity.getByLabel('Activity in progress').locator('path');
    // Progress pie shows progress when now is greater than the start time
    await expect(pathElement).toHaveAttribute('d');
  });
});

test.describe('Activity progress when now is after end of the activity', () => {
  const firstActivity = getFirstActivity(examplePlanSmall1);

  test.use({
    clockOptions: {
      now: firstActivity.end + 10000,
      shouldAdvanceTime: true
    }
  });

  test.beforeEach(async ({ page }) => {
    await createTimelistWithPlanAndSetActivityInProgress(page);
  });

  test('progress pie is full', async ({ page }) => {
    const anActivity = page.getByRole('row').nth(0);
    // Progress pie is completely full and doesn't update if now is greater than the end time
    await expect(anActivity.getByLabel('Activity in progress').locator('path')).toHaveAttribute(
      'd',
      FULL_CIRCLE_PATH
    );
  });
});

/**
 * The regular expression used to parse the countdown string.
 * Some examples of valid Countdown strings:
 * ```
 * '35D 02:03:04'
 * '-1D 01:02:03'
 * '01:02:03'
 * '-05:06:07'
 * ```
 */
const COUNTDOWN_REGEXP = /(-)?(\d+D\s)?(\d{2}):(\d{2}):(\d{2})/;

/**
 * @typedef {Object} CountdownOrUpObject
 * @property {string} sign - The sign of the countdown ('-' if the countdown is negative, '+' otherwise).
 * @property {string} days - The number of days in the countdown (undefined if there are no days).
 * @property {string} hours - The number of hours in the countdown.
 * @property {string} minutes - The number of minutes in the countdown.
 * @property {string} seconds - The number of seconds in the countdown.
 * @property {string} toString - The countdown string.
 */

/**
 * Object representing the indices of the capture groups in a countdown regex match.
 *
 * @typedef {{ SIGN: number, DAYS: number, HOURS: number, MINUTES: number, SECONDS: number, REGEXP: RegExp }}
 * @property {number} SIGN - The index for the sign capture group (1 if a '-' sign is present, otherwise undefined).
 * @property {number} DAYS - The index for the days capture group (2 for the number of days, otherwise undefined).
 * @property {number} HOURS - The index for the hours capture group (3 for the hour part of the time).
 * @property {number} MINUTES - The index for the minutes capture group (4 for the minute part of the time).
 * @property {number} SECONDS - The index for the seconds capture group (5 for the second part of the time).
 */
const COUNTDOWN = Object.freeze({
  SIGN: 1,
  DAYS: 2,
  HOURS: 3,
  MINUTES: 4,
  SECONDS: 5
});

test.describe('Time List with controlled clock', () => {
  test.use({
    clockOptions: {
      now: getEarliestStartTime(examplePlanSmall3),
      shouldAdvanceTime: true
    }
  });
  test.beforeEach(async ({ page }) => {
    await page.goto('./', { waitUntil: 'domcontentloaded' });
  });
  test('Time List shows current events and counts down correctly in real-time mode', async ({
    page
  }) => {
    await test.step('Create a Time List, add a Plan to it, and switch to real-time mode', async () => {
      // Create Time List
      const timelist = await createDomainObjectWithDefaults(page, {
        type: 'Time List'
      });

      // Create a Plan with events that count down and up.
      // Add it as a child to the Time List.
      await createPlanFromJSON(page, {
        json: examplePlanSmall3,
        parent: timelist.uuid
      });

      // Navigate to the Time List in real-time mode
      await page.goto(
        `${timelist.url}?tc.mode=local&tc.startDelta=900000&tc.endDelta=1800000&tc.timeSystem=utc&view=grid`
      );
    });

    const countUpCells = [
      getCellByIndex(page, 1, TIME_TO_FROM_COLUMN),
      getCellByIndex(page, 2, TIME_TO_FROM_COLUMN)
    ];
    const countdownCells = [
      getCellByIndex(page, 3, TIME_TO_FROM_COLUMN),
      getCellByIndex(page, 4, TIME_TO_FROM_COLUMN)
    ];

    // Verify that the countdown cells are counting down
    for (let i = 0; i < countdownCells.length; i++) {
      await test.step(`Countdown cell ${i + 1} counts down`, async () => {
        const countdownCell = countdownCells[i];
        // Get the initial countdown timestamp object
        const beforeCountdown = await getAndAssertCountdownOrUpObject(page, i + 3);
        // should not have a '-' sign
        await expect(countdownCell).not.toHaveText('-');
        // Wait until it changes
        await expect(countdownCell).not.toHaveText(beforeCountdown.toString());
        // Get the new countdown timestamp object
        const afterCountdown = await getAndAssertCountdownOrUpObject(page, i + 3);
        // Verify that the new countdown timestamp object is less than the old one
        expect(Number(afterCountdown.seconds)).toBeLessThan(Number(beforeCountdown.seconds));
      });
    }

    // Verify that the count-up cells are counting up
    for (let i = 0; i < countUpCells.length; i++) {
      await test.step(`Count-up cell ${i + 1} counts up`, async () => {
        const countUpCell = countUpCells[i];
        // Get the initial count-up timestamp object
        const beforeCountUp = await getAndAssertCountdownOrUpObject(page, i + 1);
        // should not have a '+' sign
        await expect(countUpCell).not.toHaveText('+');
        // Wait until it changes
        await expect(countUpCell).not.toHaveText(beforeCountUp.toString());
        // Get the new count-up timestamp object
        const afterCountUp = await getAndAssertCountdownOrUpObject(page, i + 1);
        // Verify that the new count-up timestamp object is greater than the old one
        expect(Number(afterCountUp.seconds)).toBeGreaterThan(Number(beforeCountUp.seconds));
      });
    }
  });
});

/**
 * Get the cell at the given row and column indices.
 * @param {import('@playwright/test').Page} page
 * @param {number} rowIndex
 * @param {number} columnIndex
 * @returns {import('@playwright/test').Locator} cell
 */
function getCellByIndex(page, rowIndex, columnIndex) {
  return page.getByRole('cell').nth(rowIndex * NUM_COLUMNS + columnIndex);
}

/**
 * Return the innerText of the cell at the given row and column indices.
 * @param {import('@playwright/test').Page} page
 * @param {number} rowIndex
 * @param {number} columnIndex
 * @returns {Promise<string>} text
 */
async function getCellTextByIndex(page, rowIndex, columnIndex) {
  const text = await getCellByIndex(page, rowIndex, columnIndex).innerText();
  return text;
}

/**
 * Get the text from the countdown (or countup) cell in the given row, assert that it matches the countdown/countup
 * regex, and return an object representing the countdown.
 * @param {import('@playwright/test').Page} page
 * @param {number} rowIndex the row index
 * @returns {Promise<CountdownOrUpObject>} The countdown (or countup) object
 */
async function getAndAssertCountdownOrUpObject(page, rowIndex) {
  const timeToFrom = await getCellTextByIndex(page, HEADER_ROW + rowIndex, TIME_TO_FROM_COLUMN);

  expect(timeToFrom).toMatch(COUNTDOWN_REGEXP);
  const match = timeToFrom.match(COUNTDOWN_REGEXP);

  return {
    sign: match[COUNTDOWN.SIGN],
    days: match[COUNTDOWN.DAYS],
    hours: match[COUNTDOWN.HOURS],
    minutes: match[COUNTDOWN.MINUTES],
    seconds: match[COUNTDOWN.SECONDS],
    toString: () => timeToFrom
  };
}

async function createTimelistWithPlanAndSetActivityInProgress(page) {
  await page.goto('./', { waitUntil: 'domcontentloaded' });

  const timelist = await test.step('Create a Time List', async () => {
    const createdTimeList = await createDomainObjectWithDefaults(page, { type: 'Time List' });
    const objectName = await page.locator('.l-browse-bar__object-name').innerText();
    expect(objectName).toBe(createdTimeList.name);

    return createdTimeList;
  });

  await createPlanFromJSON(page, {
    name: 'Test Plan',
    json: examplePlanSmall1,
    parent: timelist.uuid
  });

  // Ensure that all activities are shown in the expanded view
  const groups = Object.keys(examplePlanSmall1);
  const firstGroupKey = groups[0];
  const firstGroupItems = examplePlanSmall1[firstGroupKey];
  const firstActivityForPlan = firstGroupItems[0];
  const lastActivity = firstGroupItems[firstGroupItems.length - 1];
  const startBound = firstActivityForPlan.start;
  const endBound = lastActivity.end;

  // Switch to fixed time mode with all plan events within the bounds
  await page.goto(
    `${timelist.url}?tc.mode=fixed&tc.startBound=${startBound}&tc.endBound=${endBound}&tc.timeSystem=utc&view=timelist.view`
  );

  // Change the object to edit mode
  await page.getByRole('button', { name: 'Edit Object' }).click();

  // Find the display properties section in the inspector
  await page.getByRole('tab', { name: 'View Properties' }).click();
  // Switch to expanded view and save the setting
  await page.getByLabel('Display Style').selectOption({ label: 'Expanded' });

  // Click on the "Save" button
  await page.getByRole('button', { name: 'Save' }).click();
  await page.getByRole('listitem', { name: 'Save and Finish Editing' }).click();

  const anActivity = page.getByRole('row').nth(0);

  // Set the activity to in progress
  await anActivity.click();
  await page.getByRole('tab', { name: 'Activity' }).click();
  await page.getByLabel('Activity Status', { exact: true }).selectOption({ label: 'In progress' });
}
>>>>>>> 557f8f91
<|MERGE_RESOLUTION|>--- conflicted
+++ resolved
@@ -22,10 +22,7 @@
 import fs from 'fs';
 
 import { createDomainObjectWithDefaults, createPlanFromJSON } from '../../../appActions.js';
-<<<<<<< HEAD
-=======
 import { getEarliestStartTime, getFirstActivity } from '../../../helper/planningUtils';
->>>>>>> 557f8f91
 import { expect, test } from '../../../pluginFixtures.js';
 
 const examplePlanSmall1 = JSON.parse(
@@ -33,9 +30,6 @@
     new URL('../../../test-data/examplePlans/ExamplePlan_Small1.json', import.meta.url)
   )
 );
-<<<<<<< HEAD
-
-=======
 // eslint-disable-next-line no-unused-vars
 const START_TIME_COLUMN = 0;
 // eslint-disable-next-line no-unused-vars
@@ -47,7 +41,6 @@
 const NUM_COLUMNS = 5;
 const FULL_CIRCLE_PATH =
   'M3.061616997868383e-15,-50A50,50,0,1,1,-3.061616997868383e-15,50A50,50,0,1,1,3.061616997868383e-15,-50Z';
->>>>>>> 557f8f91
 test.describe('Time List', () => {
   test("Create a Time List, add a single Plan to it, verify all the activities are displayed with no milliseconds and selecting an activity shows it's properties", async ({
     page
@@ -174,9 +167,6 @@
       'Not started'
     );
   });
-<<<<<<< HEAD
-});
-=======
 
   await test.step("Verify absence of progress indication for an activity that's not in progress", async () => {
     // When an activity is not in progress, the progress pie is not visible
@@ -253,169 +243,6 @@
     );
   });
 });
-
-/**
- * The regular expression used to parse the countdown string.
- * Some examples of valid Countdown strings:
- * ```
- * '35D 02:03:04'
- * '-1D 01:02:03'
- * '01:02:03'
- * '-05:06:07'
- * ```
- */
-const COUNTDOWN_REGEXP = /(-)?(\d+D\s)?(\d{2}):(\d{2}):(\d{2})/;
-
-/**
- * @typedef {Object} CountdownOrUpObject
- * @property {string} sign - The sign of the countdown ('-' if the countdown is negative, '+' otherwise).
- * @property {string} days - The number of days in the countdown (undefined if there are no days).
- * @property {string} hours - The number of hours in the countdown.
- * @property {string} minutes - The number of minutes in the countdown.
- * @property {string} seconds - The number of seconds in the countdown.
- * @property {string} toString - The countdown string.
- */
-
-/**
- * Object representing the indices of the capture groups in a countdown regex match.
- *
- * @typedef {{ SIGN: number, DAYS: number, HOURS: number, MINUTES: number, SECONDS: number, REGEXP: RegExp }}
- * @property {number} SIGN - The index for the sign capture group (1 if a '-' sign is present, otherwise undefined).
- * @property {number} DAYS - The index for the days capture group (2 for the number of days, otherwise undefined).
- * @property {number} HOURS - The index for the hours capture group (3 for the hour part of the time).
- * @property {number} MINUTES - The index for the minutes capture group (4 for the minute part of the time).
- * @property {number} SECONDS - The index for the seconds capture group (5 for the second part of the time).
- */
-const COUNTDOWN = Object.freeze({
-  SIGN: 1,
-  DAYS: 2,
-  HOURS: 3,
-  MINUTES: 4,
-  SECONDS: 5
-});
-
-test.describe('Time List with controlled clock', () => {
-  test.use({
-    clockOptions: {
-      now: getEarliestStartTime(examplePlanSmall3),
-      shouldAdvanceTime: true
-    }
-  });
-  test.beforeEach(async ({ page }) => {
-    await page.goto('./', { waitUntil: 'domcontentloaded' });
-  });
-  test('Time List shows current events and counts down correctly in real-time mode', async ({
-    page
-  }) => {
-    await test.step('Create a Time List, add a Plan to it, and switch to real-time mode', async () => {
-      // Create Time List
-      const timelist = await createDomainObjectWithDefaults(page, {
-        type: 'Time List'
-      });
-
-      // Create a Plan with events that count down and up.
-      // Add it as a child to the Time List.
-      await createPlanFromJSON(page, {
-        json: examplePlanSmall3,
-        parent: timelist.uuid
-      });
-
-      // Navigate to the Time List in real-time mode
-      await page.goto(
-        `${timelist.url}?tc.mode=local&tc.startDelta=900000&tc.endDelta=1800000&tc.timeSystem=utc&view=grid`
-      );
-    });
-
-    const countUpCells = [
-      getCellByIndex(page, 1, TIME_TO_FROM_COLUMN),
-      getCellByIndex(page, 2, TIME_TO_FROM_COLUMN)
-    ];
-    const countdownCells = [
-      getCellByIndex(page, 3, TIME_TO_FROM_COLUMN),
-      getCellByIndex(page, 4, TIME_TO_FROM_COLUMN)
-    ];
-
-    // Verify that the countdown cells are counting down
-    for (let i = 0; i < countdownCells.length; i++) {
-      await test.step(`Countdown cell ${i + 1} counts down`, async () => {
-        const countdownCell = countdownCells[i];
-        // Get the initial countdown timestamp object
-        const beforeCountdown = await getAndAssertCountdownOrUpObject(page, i + 3);
-        // should not have a '-' sign
-        await expect(countdownCell).not.toHaveText('-');
-        // Wait until it changes
-        await expect(countdownCell).not.toHaveText(beforeCountdown.toString());
-        // Get the new countdown timestamp object
-        const afterCountdown = await getAndAssertCountdownOrUpObject(page, i + 3);
-        // Verify that the new countdown timestamp object is less than the old one
-        expect(Number(afterCountdown.seconds)).toBeLessThan(Number(beforeCountdown.seconds));
-      });
-    }
-
-    // Verify that the count-up cells are counting up
-    for (let i = 0; i < countUpCells.length; i++) {
-      await test.step(`Count-up cell ${i + 1} counts up`, async () => {
-        const countUpCell = countUpCells[i];
-        // Get the initial count-up timestamp object
-        const beforeCountUp = await getAndAssertCountdownOrUpObject(page, i + 1);
-        // should not have a '+' sign
-        await expect(countUpCell).not.toHaveText('+');
-        // Wait until it changes
-        await expect(countUpCell).not.toHaveText(beforeCountUp.toString());
-        // Get the new count-up timestamp object
-        const afterCountUp = await getAndAssertCountdownOrUpObject(page, i + 1);
-        // Verify that the new count-up timestamp object is greater than the old one
-        expect(Number(afterCountUp.seconds)).toBeGreaterThan(Number(beforeCountUp.seconds));
-      });
-    }
-  });
-});
-
-/**
- * Get the cell at the given row and column indices.
- * @param {import('@playwright/test').Page} page
- * @param {number} rowIndex
- * @param {number} columnIndex
- * @returns {import('@playwright/test').Locator} cell
- */
-function getCellByIndex(page, rowIndex, columnIndex) {
-  return page.getByRole('cell').nth(rowIndex * NUM_COLUMNS + columnIndex);
-}
-
-/**
- * Return the innerText of the cell at the given row and column indices.
- * @param {import('@playwright/test').Page} page
- * @param {number} rowIndex
- * @param {number} columnIndex
- * @returns {Promise<string>} text
- */
-async function getCellTextByIndex(page, rowIndex, columnIndex) {
-  const text = await getCellByIndex(page, rowIndex, columnIndex).innerText();
-  return text;
-}
-
-/**
- * Get the text from the countdown (or countup) cell in the given row, assert that it matches the countdown/countup
- * regex, and return an object representing the countdown.
- * @param {import('@playwright/test').Page} page
- * @param {number} rowIndex the row index
- * @returns {Promise<CountdownOrUpObject>} The countdown (or countup) object
- */
-async function getAndAssertCountdownOrUpObject(page, rowIndex) {
-  const timeToFrom = await getCellTextByIndex(page, HEADER_ROW + rowIndex, TIME_TO_FROM_COLUMN);
-
-  expect(timeToFrom).toMatch(COUNTDOWN_REGEXP);
-  const match = timeToFrom.match(COUNTDOWN_REGEXP);
-
-  return {
-    sign: match[COUNTDOWN.SIGN],
-    days: match[COUNTDOWN.DAYS],
-    hours: match[COUNTDOWN.HOURS],
-    minutes: match[COUNTDOWN.MINUTES],
-    seconds: match[COUNTDOWN.SECONDS],
-    toString: () => timeToFrom
-  };
-}
 
 async function createTimelistWithPlanAndSetActivityInProgress(page) {
   await page.goto('./', { waitUntil: 'domcontentloaded' });
@@ -466,5 +293,4 @@
   await anActivity.click();
   await page.getByRole('tab', { name: 'Activity' }).click();
   await page.getByLabel('Activity Status', { exact: true }).selectOption({ label: 'In progress' });
-}
->>>>>>> 557f8f91
+}
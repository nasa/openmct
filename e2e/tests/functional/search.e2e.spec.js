/*****************************************************************************
 * Open MCT, Copyright (c) 2014-2022, United States Government
 * as represented by the Administrator of the National Aeronautics and Space
 * Administration. All rights reserved.
 *
 * Open MCT is licensed under the Apache License, Version 2.0 (the
 * "License"); you may not use this file except in compliance with the License.
 * You may obtain a copy of the License at
 * http://www.apache.org/licenses/LICENSE-2.0.
 *
 * Unless required by applicable law or agreed to in writing, software
 * distributed under the License is distributed on an "AS IS" BASIS, WITHOUT
 * WARRANTIES OR CONDITIONS OF ANY KIND, either express or implied. See the
 * License for the specific language governing permissions and limitations
 * under the License.
 *
 * Open MCT includes source code licensed under additional open source
 * licenses. See the Open Source Licenses file (LICENSES.md) included with
 * this source code distribution or the Licensing information page available
 * at runtime from the About dialog for additional information.
 *****************************************************************************/
/**
 * This test suite is dedicated to tests which verify search functionalities.
 */

const { test, expect } = require('../../pluginFixtures');
const { createDomainObjectWithDefaults } = require('../../appActions');
const { v4: uuid } = require('uuid');

test.describe('Grand Search', () => {
    const searchResultSelector = '.c-gsearch-result__title';
    const searchResultDropDownSelector = '.c-gsearch__results';

    test.beforeEach(async ({ page }) => {
        // Go to baseURL
        await page.goto("./", { waitUntil: "networkidle" });
    });

    test('Can search for objects, and subsequent search dropdown behaves properly', async ({ page, openmctConfig }) => {
        const { myItemsFolderName } = openmctConfig;

        const createdObjects = await createObjectsForSearch(page);

        // Click [aria-label="OpenMCT Search"] input[type="search"]
        await page.locator('[aria-label="OpenMCT Search"] input[type="search"]').click();
        // Fill [aria-label="OpenMCT Search"] input[type="search"]
        await page.locator('[aria-label="OpenMCT Search"] input[type="search"]').fill('Cl');
        await expect(page.locator('[aria-label="Search Result"] >> nth=0')).toContainText(`Clock A ${myItemsFolderName} Red Folder Blue Folder`);
        await expect(page.locator('[aria-label="Search Result"] >> nth=1')).toContainText(`Clock B ${myItemsFolderName} Red Folder Blue Folder`);
        await expect(page.locator('[aria-label="Search Result"] >> nth=2')).toContainText(`Clock C ${myItemsFolderName} Red Folder Blue Folder`);
        await expect(page.locator('[aria-label="Search Result"] >> nth=3')).toContainText(`Clock D ${myItemsFolderName} Red Folder Blue Folder`);
        // Click the Elements pool to dismiss the search menu
        await page.locator('.l-pane__label:has-text("Elements")').click();
        await expect(page.locator('[aria-label="Search Result"] >> nth=0')).toBeHidden();

        await page.locator('[aria-label="OpenMCT Search"] [aria-label="Search Input"]').click();
        await page.locator('[aria-label="Clock A clock result"] >> text=Clock A').click();
        await expect(page.locator('.js-preview-window')).toBeVisible();

        // Click [aria-label="Close"]
        await page.locator('[aria-label="Close"]').click();
        await expect(page.locator('[aria-label="Search Result"] >> nth=0')).toBeVisible();
        await expect(page.locator('[aria-label="Search Result"] >> nth=0')).toContainText(`Clock A ${myItemsFolderName} Red Folder Blue Folder`);

        // Click [aria-label="OpenMCT Search"] a >> nth=0
        await page.locator('[aria-label="OpenMCT Search"] a').first().click();
        await expect(page.locator('[aria-label="Search Result"] >> nth=0')).toBeHidden();

        // Fill [aria-label="OpenMCT Search"] input[type="search"]
        await page.locator('[aria-label="OpenMCT Search"] input[type="search"]').fill('foo');
        await expect(page.locator('[aria-label="Search Result"] >> nth=0')).toBeHidden();

        // Click text=Snapshot Save and Finish Editing Save and Continue Editing >> button >> nth=1
        await page.locator('text=Snapshot Save and Finish Editing Save and Continue Editing >> button').nth(1).click();
        // Click text=Save and Finish Editing
        await page.locator('text=Save and Finish Editing').click();
        // Click [aria-label="OpenMCT Search"] [aria-label="Search Input"]
        await page.locator('[aria-label="OpenMCT Search"] [aria-label="Search Input"]').click();
        // Fill [aria-label="OpenMCT Search"] [aria-label="Search Input"]
        await page.locator('[aria-label="OpenMCT Search"] [aria-label="Search Input"]').fill('Cl');
        await Promise.all([
            page.waitForNavigation(),
            page.locator('[aria-label="Clock A clock result"] >> text=Clock A').click()
        ]);
        await expect(page.locator('.is-object-type-clock')).toBeVisible();

        await page.locator('[aria-label="OpenMCT Search"] [aria-label="Search Input"]').fill('Disp');
        await expect(page.locator('[aria-label="Search Result"] >> nth=0')).toContainText(createdObjects.displayLayout.name);
        await expect(page.locator('[aria-label="Search Result"] >> nth=0')).not.toContainText('Folder');

        await page.locator('[aria-label="OpenMCT Search"] input[type="search"]').fill('Clock C');
        await expect(page.locator('[aria-label="Search Result"] >> nth=0')).toContainText(`Clock C ${myItemsFolderName} Red Folder Blue Folder`);

        await page.locator('[aria-label="OpenMCT Search"] input[type="search"]').fill('Cloc');
        await expect(page.locator('[aria-label="Search Result"] >> nth=0')).toContainText(`Clock A ${myItemsFolderName} Red Folder Blue Folder`);
        await expect(page.locator('[aria-label="Search Result"] >> nth=1')).toContainText(`Clock B ${myItemsFolderName} Red Folder Blue Folder`);
        await expect(page.locator('[aria-label="Search Result"] >> nth=2')).toContainText(`Clock C ${myItemsFolderName} Red Folder Blue Folder`);
        await expect(page.locator('[aria-label="Search Result"] >> nth=3')).toContainText(`Clock D ${myItemsFolderName} Red Folder Blue Folder`);
    });

    test('Validate empty search result', async ({ page }) => {
        // Invalid search for objects
        await page.type("input[type=search]", 'not found');

        // Wait for search to complete
        await waitForSearchCompletion(page);

        // Get the search results
        const searchResults = page.locator(searchResultSelector);

        // Verify that no results are found
        expect(await searchResults.count()).toBe(0);

        // Verify proper message appears
        await expect(page.locator('text=No results found')).toBeVisible();
    });

    test('Validate single object in search result @couchdb', async ({ page }) => {
        // Create a folder object
        const folderName = uuid();
        await createDomainObjectWithDefaults(page, {
            type: 'folder',
            name: folderName
        });

        // Full search for object
        await page.type("input[type=search]", folderName);

        // Wait for search to complete
        await waitForSearchCompletion(page);

        // Get the search results
        const searchResults = page.locator(searchResultSelector);

        // Verify that one result is found
        await expect(searchResults).toBeVisible();
        expect(await searchResults.count()).toBe(1);
        await expect(searchResults).toHaveText(folderName);
    });

    test('Search results are debounced @couchdb', async ({ page }) => {
        test.info().annotations.push({
            type: 'issue',
            description: 'https://github.com/nasa/openmct/issues/6179'
        });
        await createObjectsForSearch(page);

        let networkRequests = [];
        page.on('request', (request) => {
            const searchRequest = request.url().endsWith('_find');
            const fetchRequest = request.resourceType() === 'fetch';
            if (searchRequest && fetchRequest) {
                networkRequests.push(request);
            }
        });

        // Full search for object
        await page.type("input[type=search]", 'Clock', { delay: 100 });

        // Wait for search to finish
        await waitForSearchCompletion(page);

        // Network requests for the composite telemetry with multiple items should be:
        // 1.  batched request for latest telemetry using the bulk API
        expect(networkRequests.length).toBe(1);

        const searchResultDropDown = await page.locator(searchResultDropDownSelector);

        await expect(searchResultDropDown).toContainText('Clock A');
    });

    test("Validate multiple objects in search results return partial matches", async ({ page }) => {
        test.info().annotations.push({
            type: 'issue',
            description: 'https://github.com/nasa/openmct/issues/4667'
        });

        // Create folder objects
        const folderName1 = "e928a26e-e924-4ea0";
        const folderName2 = "e928a26e-e924-4001";

        await createDomainObjectWithDefaults(page, {
            type: 'Folder',
            name: folderName1
        });

        await createDomainObjectWithDefaults(page, {
            type: 'Folder',
            name: folderName2
        });

        // Partial search for objects
        await page.type("input[type=search]", 'e928a26e');

        // Wait for search to finish
        await waitForSearchCompletion(page);

<<<<<<< HEAD
        // Get the search results
        const searchResults = page.locator(searchResultSelector);
=======
        const searchResultDropDown = await page.locator(searchResultDropDownSelector);
>>>>>>> fa6cbb6f

        // Verify that the search result/s correctly match the search query
        await expect(searchResultDropDown).toContainText(folderName1);
        await expect(searchResultDropDown).toContainText(folderName2);

        // Get the search results
        const searchResults = page.locator(searchResultSelector);
        // Verify that two results are found
        expect(await searchResults.count()).toBe(2);
<<<<<<< HEAD
        await expect(searchResults.first()).toHaveText(folderName);
        await expect(searchResults.last()).toHaveText(folderName2);
=======
>>>>>>> fa6cbb6f
    });
});

async function waitForSearchCompletion(page) {
    // Wait loading spinner to disappear
    await page.waitForSelector('.search-finished');
}

/**
  * Creates some domain objects for searching
  * @param {import('@playwright/test').Page} page
  */
async function createObjectsForSearch(page) {
    const redFolder = await createDomainObjectWithDefaults(page, {
        type: 'Folder',
        name: 'Red Folder'
    });

    const blueFolder = await createDomainObjectWithDefaults(page, {
        type: 'Folder',
        name: 'Blue Folder',
        parent: redFolder.uuid
    });

    const clockA = await createDomainObjectWithDefaults(page, {
        type: 'Clock',
        name: 'Clock A',
        parent: blueFolder.uuid
    });
    const clockB = await createDomainObjectWithDefaults(page, {
        type: 'Clock',
        name: 'Clock B',
        parent: blueFolder.uuid
    });
    const clockC = await createDomainObjectWithDefaults(page, {
        type: 'Clock',
        name: 'Clock C',
        parent: blueFolder.uuid
    });
    const clockD = await createDomainObjectWithDefaults(page, {
        type: 'Clock',
        name: 'Clock D',
        parent: blueFolder.uuid
    });

    const displayLayout = await createDomainObjectWithDefaults(page, {
        type: 'Display Layout'
    });

    // Go back into edit mode for the display layout
    await page.locator('button[title="Edit"]').click();

    return {
        redFolder,
        blueFolder,
        clockA,
        clockB,
        clockC,
        clockD,
        displayLayout
    };
}<|MERGE_RESOLUTION|>--- conflicted
+++ resolved
@@ -195,12 +195,7 @@
         // Wait for search to finish
         await waitForSearchCompletion(page);
 
-<<<<<<< HEAD
-        // Get the search results
-        const searchResults = page.locator(searchResultSelector);
-=======
-        const searchResultDropDown = await page.locator(searchResultDropDownSelector);
->>>>>>> fa6cbb6f
+        const searchResultDropDown = page.locator(searchResultDropDownSelector);
 
         // Verify that the search result/s correctly match the search query
         await expect(searchResultDropDown).toContainText(folderName1);
@@ -210,11 +205,6 @@
         const searchResults = page.locator(searchResultSelector);
         // Verify that two results are found
         expect(await searchResults.count()).toBe(2);
-<<<<<<< HEAD
-        await expect(searchResults.first()).toHaveText(folderName);
-        await expect(searchResults.last()).toHaveText(folderName2);
-=======
->>>>>>> fa6cbb6f
     });
 });
 

/*****************************************************************************
 * Open MCT, Copyright (c) 2014-2022, United States Government
 * as represented by the Administrator of the National Aeronautics and Space
 * Administration. All rights reserved.
 *
 * Open MCT is licensed under the Apache License, Version 2.0 (the
 * "License"); you may not use this file except in compliance with the License.
 * You may obtain a copy of the License at
 * http://www.apache.org/licenses/LICENSE-2.0.
 *
 * Unless required by applicable law or agreed to in writing, software
 * distributed under the License is distributed on an "AS IS" BASIS, WITHOUT
 * WARRANTIES OR CONDITIONS OF ANY KIND, either express or implied. See the
 * License for the specific language governing permissions and limitations
 * under the License.
 *
 * Open MCT includes source code licensed under additional open source
 * licenses. See the Open Source Licenses file (LICENSES.md) included with
 * this source code distribution or the Licensing information page available
 * at runtime from the About dialog for additional information.
 *****************************************************************************/

/*
This test suite is dedicated to tests which verify the basic operations surrounding moving & linking objects.
*/

const { test, expect } = require('../../pluginFixtures');
const { createDomainObjectWithDefaults } = require('../../appActions');

test.describe('Move & link item tests', () => {
    test('Create a basic object and verify that it can be moved to another folder', async ({ page, openmctConfig }) => {
        const { myItemsFolderName } = openmctConfig;

        // Go to Open MCT
        await page.goto('./');

        const parentFolder = await createDomainObjectWithDefaults(page, {
            type: 'Folder',
            name: 'Parent Folder'
        });
        const childFolder = await createDomainObjectWithDefaults(page, {
            type: 'Folder',
            name: 'Child Folder',
            parent: parentFolder.uuid
        });
        const grandchildFolder = await createDomainObjectWithDefaults(page, {
            type: 'Folder',
            name: 'Grandchild Folder',
            parent: childFolder.uuid
        });

        // Attempt to move parent to its own grandparent
<<<<<<< HEAD
        await page.locator(`text=Open MCT ${myItemsFolderName} >> span`).nth(3).click();
        // await page.locator('.c-disclosure-triangle >> nth=0').click();
=======
        await page.locator('button[title="Show selected item in tree"]').click();
>>>>>>> 1b71a3bf

        const treePane = page.locator('#tree-pane');
        await treePane.getByRole('treeitem', {
            name: 'Parent Folder'
        }).click({
            button: 'right'
        });

        await page.getByRole('menuitem', {
            name: /Move/
        }).click();

        const locatorTree = page.locator('#locator-tree');
        const myItemsLocatorTreeItem = locatorTree.getByRole('treeitem', {
            name: myItemsFolderName
        });
        await myItemsLocatorTreeItem.locator('.c-disclosure-triangle').click();
        await myItemsLocatorTreeItem.click();

        const parentFolderLocatorTreeItem = locatorTree.getByRole('treeitem', {
            name: parentFolder.name
        });
        await parentFolderLocatorTreeItem.locator('.c-disclosure-triangle').click();
        await parentFolderLocatorTreeItem.click();
        await expect(page.locator('[aria-label="Save"]')).toBeDisabled();

        const childFolderLocatorTreeItem = locatorTree.getByRole('treeitem', {
            name: new RegExp(childFolder.name)
        });
        await childFolderLocatorTreeItem.locator('.c-disclosure-triangle').click();
        await childFolderLocatorTreeItem.click();
        await expect(page.locator('[aria-label="Save"]')).toBeDisabled();

        const grandchildFolderLocatorTreeItem = locatorTree.getByRole('treeitem', {
            name: grandchildFolder.name
        });
        await grandchildFolderLocatorTreeItem.locator('.c-disclosure-triangle').click();
        await grandchildFolderLocatorTreeItem.click();
        await expect(page.locator('[aria-label="Save"]')).toBeDisabled();

        await parentFolderLocatorTreeItem.click();
        await expect(page.locator('[aria-label="Save"]')).toBeDisabled();
        await page.locator('[aria-label="Cancel"]').click();

        // Move Child Folder from Parent Folder to My Items
<<<<<<< HEAD
        // await page.locator('.c-disclosure-triangle >> nth=0').click();
        await page.locator('.c-disclosure-triangle >> nth=1').click();

        await page.locator(`a:has-text("Child Folder") >> nth=0`).click({
=======
        await treePane.getByRole('treeitem', {
            name: new RegExp(childFolder.name)
        }).click({
>>>>>>> 1b71a3bf
            button: 'right'
        });
        await page.getByRole('menuitem', {
            name: /Move/
        }).click();
        await myItemsLocatorTreeItem.click();

        await page.locator('[aria-label="Save"]').click();
        const myItemsPaneTreeItem = treePane.getByRole('treeitem', {
            name: myItemsFolderName
        });

        // Expect that Child Folder is in My Items, the root folder
        expect(myItemsPaneTreeItem.locator('nth=0:has(text=Child Folder)')).toBeTruthy();
    });
    test('Create a basic object and verify that it cannot be moved to telemetry object without Composition Provider', async ({ page, openmctConfig }) => {
        const { myItemsFolderName } = openmctConfig;

        // Go to Open MCT
        await page.goto('./');

        // Create Telemetry Table
        let telemetryTable = 'Test Telemetry Table';
        await page.locator('button:has-text("Create")').click();
        await page.locator('li[role="menuitem"]:has-text("Telemetry Table")').click();
        await page.locator('text=Properties Title Notes >> input[type="text"]').click();
        await page.locator('text=Properties Title Notes >> input[type="text"]').fill(telemetryTable);

        await page.locator('button:has-text("OK")').click();

        // Finish editing and save Telemetry Table
        await page.locator('.c-button--menu.c-button--major.icon-save').click();
        await page.locator('text=Save and Finish Editing').click();

        // Create New Folder Basic Domain Object
        let folder = 'Test Folder';
        await page.locator('button:has-text("Create")').click();
        await page.locator('li[role="menuitem"]:has-text("Folder")').click();
        await page.locator('text=Properties Title Notes >> input[type="text"]').click();
        await page.locator('text=Properties Title Notes >> input[type="text"]').fill(folder);

        // See if it's possible to put the folder in the Telemetry object during creation (Soft Assert)
        await page.locator(`form[name="mctForm"] >> text=${telemetryTable}`).click();
        let okButton = page.locator('button.c-button.c-button--major:has-text("OK")');
        let okButtonStateDisabled = await okButton.isDisabled();
        expect.soft(okButtonStateDisabled).toBeTruthy();

        // Continue test regardless of assertion and create it in My Items
        await page.locator(`form[name="mctForm"] >> text=${myItemsFolderName}`).click();
        await page.locator('button:has-text("OK")').click();

        // Open My Items
        await page.locator(`text=Open MCT ${myItemsFolderName} >> span`).nth(3).click();

        // Select Folder Object and select Move from context menu
        await Promise.all([
            page.waitForNavigation(),
            page.locator(`a:has-text("${folder}")`).click()
        ]);
        await page.locator('.c-tree__item.is-navigated-object .c-tree__item__label .c-tree__item__type-icon').click({
            button: 'right'
        });
        await page.locator('li.icon-move').click();

        // See if it's possible to put the folder in the Telemetry object after creation
        await page.locator(`text=Location Open MCT ${myItemsFolderName} >> span`).nth(3).click();
        await page.locator(`form[name="mctForm"] >> text=${telemetryTable}`).click();
        let okButton2 = page.locator('button.c-button.c-button--major:has-text("OK")');
        let okButtonStateDisabled2 = await okButton2.isDisabled();
        expect(okButtonStateDisabled2).toBeTruthy();
    });

    test('Create a basic object and verify that it can be linked to another folder', async ({ page, openmctConfig }) => {
        const { myItemsFolderName } = openmctConfig;

        // Go to Open MCT
        await page.goto('./');

        const parentFolder = await createDomainObjectWithDefaults(page, {
            type: 'Folder',
            name: 'Parent Folder'
        });
        const childFolder = await createDomainObjectWithDefaults(page, {
            type: 'Folder',
            name: 'Child Folder',
            parent: parentFolder.uuid
        });
        const grandchildFolder = await createDomainObjectWithDefaults(page, {
            type: 'Folder',
            name: 'Grandchild Folder',
            parent: childFolder.uuid
        });

<<<<<<< HEAD
        // Attempt to link parent to its own grandparent
        await page.locator(`text=Open MCT ${myItemsFolderName} >> span`).nth(3).click();
        // await page.locator('.c-disclosure-triangle >> nth=0').click();
=======
        // Attempt to move parent to its own grandparent
        await page.locator('button[title="Show selected item in tree"]').click();
>>>>>>> 1b71a3bf

        const treePane = page.locator('#tree-pane');
        await treePane.getByRole('treeitem', {
            name: 'Parent Folder'
        }).click({
            button: 'right'
        });

        await page.getByRole('menuitem', {
            name: /Move/
        }).click();

        const locatorTree = page.locator('#locator-tree');
        const myItemsLocatorTreeItem = locatorTree.getByRole('treeitem', {
            name: myItemsFolderName
        });
        await myItemsLocatorTreeItem.locator('.c-disclosure-triangle').click();
        await myItemsLocatorTreeItem.click();

        const parentFolderLocatorTreeItem = locatorTree.getByRole('treeitem', {
            name: parentFolder.name
        });
        await parentFolderLocatorTreeItem.locator('.c-disclosure-triangle').click();
        await parentFolderLocatorTreeItem.click();
        await expect(page.locator('[aria-label="Save"]')).toBeDisabled();

        const childFolderLocatorTreeItem = locatorTree.getByRole('treeitem', {
            name: new RegExp(childFolder.name)
        });
        await childFolderLocatorTreeItem.locator('.c-disclosure-triangle').click();
        await childFolderLocatorTreeItem.click();
        await expect(page.locator('[aria-label="Save"]')).toBeDisabled();

        const grandchildFolderLocatorTreeItem = locatorTree.getByRole('treeitem', {
            name: grandchildFolder.name
        });
        await grandchildFolderLocatorTreeItem.locator('.c-disclosure-triangle').click();
        await grandchildFolderLocatorTreeItem.click();
        await expect(page.locator('[aria-label="Save"]')).toBeDisabled();

        await parentFolderLocatorTreeItem.click();
        await expect(page.locator('[aria-label="Save"]')).toBeDisabled();
        await page.locator('[aria-label="Cancel"]').click();

<<<<<<< HEAD
        // Link Child Folder from Parent Folder to My Items
        // await page.locator('.c-disclosure-triangle >> nth=0').click();
        await page.locator('.c-disclosure-triangle >> nth=1').click();

        await page.locator(`a:has-text("Child Folder") >> nth=0`).click({
=======
        // Move Child Folder from Parent Folder to My Items
        await treePane.getByRole('treeitem', {
            name: new RegExp(childFolder.name)
        }).click({
>>>>>>> 1b71a3bf
            button: 'right'
        });
        await page.getByRole('menuitem', {
            name: /Link/
        }).click();
        await myItemsLocatorTreeItem.click();

        await page.locator('[aria-label="Save"]').click();
        const myItemsPaneTreeItem = treePane.getByRole('treeitem', {
            name: myItemsFolderName
        });

        // Expect that Child Folder is in My Items, the root folder
        expect(myItemsPaneTreeItem.locator('nth=0:has(text=Child Folder)')).toBeTruthy();
    });
});

test.fixme('Cannot move a previously created domain object to non-peristable object in Move Modal', async ({ page }) => {
    //Create a domain object
    //Save Domain object
    //Move Object and verify that cannot select non-persistable object
    //Move Object to My Items
    //Verify successful move
});
<|MERGE_RESOLUTION|>--- conflicted
+++ resolved
@@ -1,294 +1,268 @@
-/*****************************************************************************
- * Open MCT, Copyright (c) 2014-2022, United States Government
- * as represented by the Administrator of the National Aeronautics and Space
- * Administration. All rights reserved.
- *
- * Open MCT is licensed under the Apache License, Version 2.0 (the
- * "License"); you may not use this file except in compliance with the License.
- * You may obtain a copy of the License at
- * http://www.apache.org/licenses/LICENSE-2.0.
- *
- * Unless required by applicable law or agreed to in writing, software
- * distributed under the License is distributed on an "AS IS" BASIS, WITHOUT
- * WARRANTIES OR CONDITIONS OF ANY KIND, either express or implied. See the
- * License for the specific language governing permissions and limitations
- * under the License.
- *
- * Open MCT includes source code licensed under additional open source
- * licenses. See the Open Source Licenses file (LICENSES.md) included with
- * this source code distribution or the Licensing information page available
- * at runtime from the About dialog for additional information.
- *****************************************************************************/
-
-/*
-This test suite is dedicated to tests which verify the basic operations surrounding moving & linking objects.
-*/
-
-const { test, expect } = require('../../pluginFixtures');
-const { createDomainObjectWithDefaults } = require('../../appActions');
-
-test.describe('Move & link item tests', () => {
-    test('Create a basic object and verify that it can be moved to another folder', async ({ page, openmctConfig }) => {
-        const { myItemsFolderName } = openmctConfig;
-
-        // Go to Open MCT
-        await page.goto('./');
-
-        const parentFolder = await createDomainObjectWithDefaults(page, {
-            type: 'Folder',
-            name: 'Parent Folder'
-        });
-        const childFolder = await createDomainObjectWithDefaults(page, {
-            type: 'Folder',
-            name: 'Child Folder',
-            parent: parentFolder.uuid
-        });
-        const grandchildFolder = await createDomainObjectWithDefaults(page, {
-            type: 'Folder',
-            name: 'Grandchild Folder',
-            parent: childFolder.uuid
-        });
-
-        // Attempt to move parent to its own grandparent
-<<<<<<< HEAD
-        await page.locator(`text=Open MCT ${myItemsFolderName} >> span`).nth(3).click();
-        // await page.locator('.c-disclosure-triangle >> nth=0').click();
-=======
-        await page.locator('button[title="Show selected item in tree"]').click();
->>>>>>> 1b71a3bf
-
-        const treePane = page.locator('#tree-pane');
-        await treePane.getByRole('treeitem', {
-            name: 'Parent Folder'
-        }).click({
-            button: 'right'
-        });
-
-        await page.getByRole('menuitem', {
-            name: /Move/
-        }).click();
-
-        const locatorTree = page.locator('#locator-tree');
-        const myItemsLocatorTreeItem = locatorTree.getByRole('treeitem', {
-            name: myItemsFolderName
-        });
-        await myItemsLocatorTreeItem.locator('.c-disclosure-triangle').click();
-        await myItemsLocatorTreeItem.click();
-
-        const parentFolderLocatorTreeItem = locatorTree.getByRole('treeitem', {
-            name: parentFolder.name
-        });
-        await parentFolderLocatorTreeItem.locator('.c-disclosure-triangle').click();
-        await parentFolderLocatorTreeItem.click();
-        await expect(page.locator('[aria-label="Save"]')).toBeDisabled();
-
-        const childFolderLocatorTreeItem = locatorTree.getByRole('treeitem', {
-            name: new RegExp(childFolder.name)
-        });
-        await childFolderLocatorTreeItem.locator('.c-disclosure-triangle').click();
-        await childFolderLocatorTreeItem.click();
-        await expect(page.locator('[aria-label="Save"]')).toBeDisabled();
-
-        const grandchildFolderLocatorTreeItem = locatorTree.getByRole('treeitem', {
-            name: grandchildFolder.name
-        });
-        await grandchildFolderLocatorTreeItem.locator('.c-disclosure-triangle').click();
-        await grandchildFolderLocatorTreeItem.click();
-        await expect(page.locator('[aria-label="Save"]')).toBeDisabled();
-
-        await parentFolderLocatorTreeItem.click();
-        await expect(page.locator('[aria-label="Save"]')).toBeDisabled();
-        await page.locator('[aria-label="Cancel"]').click();
-
-        // Move Child Folder from Parent Folder to My Items
-<<<<<<< HEAD
-        // await page.locator('.c-disclosure-triangle >> nth=0').click();
-        await page.locator('.c-disclosure-triangle >> nth=1').click();
-
-        await page.locator(`a:has-text("Child Folder") >> nth=0`).click({
-=======
-        await treePane.getByRole('treeitem', {
-            name: new RegExp(childFolder.name)
-        }).click({
->>>>>>> 1b71a3bf
-            button: 'right'
-        });
-        await page.getByRole('menuitem', {
-            name: /Move/
-        }).click();
-        await myItemsLocatorTreeItem.click();
-
-        await page.locator('[aria-label="Save"]').click();
-        const myItemsPaneTreeItem = treePane.getByRole('treeitem', {
-            name: myItemsFolderName
-        });
-
-        // Expect that Child Folder is in My Items, the root folder
-        expect(myItemsPaneTreeItem.locator('nth=0:has(text=Child Folder)')).toBeTruthy();
-    });
-    test('Create a basic object and verify that it cannot be moved to telemetry object without Composition Provider', async ({ page, openmctConfig }) => {
-        const { myItemsFolderName } = openmctConfig;
-
-        // Go to Open MCT
-        await page.goto('./');
-
-        // Create Telemetry Table
-        let telemetryTable = 'Test Telemetry Table';
-        await page.locator('button:has-text("Create")').click();
-        await page.locator('li[role="menuitem"]:has-text("Telemetry Table")').click();
-        await page.locator('text=Properties Title Notes >> input[type="text"]').click();
-        await page.locator('text=Properties Title Notes >> input[type="text"]').fill(telemetryTable);
-
-        await page.locator('button:has-text("OK")').click();
-
-        // Finish editing and save Telemetry Table
-        await page.locator('.c-button--menu.c-button--major.icon-save').click();
-        await page.locator('text=Save and Finish Editing').click();
-
-        // Create New Folder Basic Domain Object
-        let folder = 'Test Folder';
-        await page.locator('button:has-text("Create")').click();
-        await page.locator('li[role="menuitem"]:has-text("Folder")').click();
-        await page.locator('text=Properties Title Notes >> input[type="text"]').click();
-        await page.locator('text=Properties Title Notes >> input[type="text"]').fill(folder);
-
-        // See if it's possible to put the folder in the Telemetry object during creation (Soft Assert)
-        await page.locator(`form[name="mctForm"] >> text=${telemetryTable}`).click();
-        let okButton = page.locator('button.c-button.c-button--major:has-text("OK")');
-        let okButtonStateDisabled = await okButton.isDisabled();
-        expect.soft(okButtonStateDisabled).toBeTruthy();
-
-        // Continue test regardless of assertion and create it in My Items
-        await page.locator(`form[name="mctForm"] >> text=${myItemsFolderName}`).click();
-        await page.locator('button:has-text("OK")').click();
-
-        // Open My Items
-        await page.locator(`text=Open MCT ${myItemsFolderName} >> span`).nth(3).click();
-
-        // Select Folder Object and select Move from context menu
-        await Promise.all([
-            page.waitForNavigation(),
-            page.locator(`a:has-text("${folder}")`).click()
-        ]);
-        await page.locator('.c-tree__item.is-navigated-object .c-tree__item__label .c-tree__item__type-icon').click({
-            button: 'right'
-        });
-        await page.locator('li.icon-move').click();
-
-        // See if it's possible to put the folder in the Telemetry object after creation
-        await page.locator(`text=Location Open MCT ${myItemsFolderName} >> span`).nth(3).click();
-        await page.locator(`form[name="mctForm"] >> text=${telemetryTable}`).click();
-        let okButton2 = page.locator('button.c-button.c-button--major:has-text("OK")');
-        let okButtonStateDisabled2 = await okButton2.isDisabled();
-        expect(okButtonStateDisabled2).toBeTruthy();
-    });
-
-    test('Create a basic object and verify that it can be linked to another folder', async ({ page, openmctConfig }) => {
-        const { myItemsFolderName } = openmctConfig;
-
-        // Go to Open MCT
-        await page.goto('./');
-
-        const parentFolder = await createDomainObjectWithDefaults(page, {
-            type: 'Folder',
-            name: 'Parent Folder'
-        });
-        const childFolder = await createDomainObjectWithDefaults(page, {
-            type: 'Folder',
-            name: 'Child Folder',
-            parent: parentFolder.uuid
-        });
-        const grandchildFolder = await createDomainObjectWithDefaults(page, {
-            type: 'Folder',
-            name: 'Grandchild Folder',
-            parent: childFolder.uuid
-        });
-
-<<<<<<< HEAD
-        // Attempt to link parent to its own grandparent
-        await page.locator(`text=Open MCT ${myItemsFolderName} >> span`).nth(3).click();
-        // await page.locator('.c-disclosure-triangle >> nth=0').click();
-=======
-        // Attempt to move parent to its own grandparent
-        await page.locator('button[title="Show selected item in tree"]').click();
->>>>>>> 1b71a3bf
-
-        const treePane = page.locator('#tree-pane');
-        await treePane.getByRole('treeitem', {
-            name: 'Parent Folder'
-        }).click({
-            button: 'right'
-        });
-
-        await page.getByRole('menuitem', {
-            name: /Move/
-        }).click();
-
-        const locatorTree = page.locator('#locator-tree');
-        const myItemsLocatorTreeItem = locatorTree.getByRole('treeitem', {
-            name: myItemsFolderName
-        });
-        await myItemsLocatorTreeItem.locator('.c-disclosure-triangle').click();
-        await myItemsLocatorTreeItem.click();
-
-        const parentFolderLocatorTreeItem = locatorTree.getByRole('treeitem', {
-            name: parentFolder.name
-        });
-        await parentFolderLocatorTreeItem.locator('.c-disclosure-triangle').click();
-        await parentFolderLocatorTreeItem.click();
-        await expect(page.locator('[aria-label="Save"]')).toBeDisabled();
-
-        const childFolderLocatorTreeItem = locatorTree.getByRole('treeitem', {
-            name: new RegExp(childFolder.name)
-        });
-        await childFolderLocatorTreeItem.locator('.c-disclosure-triangle').click();
-        await childFolderLocatorTreeItem.click();
-        await expect(page.locator('[aria-label="Save"]')).toBeDisabled();
-
-        const grandchildFolderLocatorTreeItem = locatorTree.getByRole('treeitem', {
-            name: grandchildFolder.name
-        });
-        await grandchildFolderLocatorTreeItem.locator('.c-disclosure-triangle').click();
-        await grandchildFolderLocatorTreeItem.click();
-        await expect(page.locator('[aria-label="Save"]')).toBeDisabled();
-
-        await parentFolderLocatorTreeItem.click();
-        await expect(page.locator('[aria-label="Save"]')).toBeDisabled();
-        await page.locator('[aria-label="Cancel"]').click();
-
-<<<<<<< HEAD
-        // Link Child Folder from Parent Folder to My Items
-        // await page.locator('.c-disclosure-triangle >> nth=0').click();
-        await page.locator('.c-disclosure-triangle >> nth=1').click();
-
-        await page.locator(`a:has-text("Child Folder") >> nth=0`).click({
-=======
-        // Move Child Folder from Parent Folder to My Items
-        await treePane.getByRole('treeitem', {
-            name: new RegExp(childFolder.name)
-        }).click({
->>>>>>> 1b71a3bf
-            button: 'right'
-        });
-        await page.getByRole('menuitem', {
-            name: /Link/
-        }).click();
-        await myItemsLocatorTreeItem.click();
-
-        await page.locator('[aria-label="Save"]').click();
-        const myItemsPaneTreeItem = treePane.getByRole('treeitem', {
-            name: myItemsFolderName
-        });
-
-        // Expect that Child Folder is in My Items, the root folder
-        expect(myItemsPaneTreeItem.locator('nth=0:has(text=Child Folder)')).toBeTruthy();
-    });
-});
-
-test.fixme('Cannot move a previously created domain object to non-peristable object in Move Modal', async ({ page }) => {
-    //Create a domain object
-    //Save Domain object
-    //Move Object and verify that cannot select non-persistable object
-    //Move Object to My Items
-    //Verify successful move
-});
+/*****************************************************************************
+ * Open MCT, Copyright (c) 2014-2022, United States Government
+ * as represented by the Administrator of the National Aeronautics and Space
+ * Administration. All rights reserved.
+ *
+ * Open MCT is licensed under the Apache License, Version 2.0 (the
+ * "License"); you may not use this file except in compliance with the License.
+ * You may obtain a copy of the License at
+ * http://www.apache.org/licenses/LICENSE-2.0.
+ *
+ * Unless required by applicable law or agreed to in writing, software
+ * distributed under the License is distributed on an "AS IS" BASIS, WITHOUT
+ * WARRANTIES OR CONDITIONS OF ANY KIND, either express or implied. See the
+ * License for the specific language governing permissions and limitations
+ * under the License.
+ *
+ * Open MCT includes source code licensed under additional open source
+ * licenses. See the Open Source Licenses file (LICENSES.md) included with
+ * this source code distribution or the Licensing information page available
+ * at runtime from the About dialog for additional information.
+ *****************************************************************************/
+
+/*
+This test suite is dedicated to tests which verify the basic operations surrounding moving & linking objects.
+*/
+
+const { test, expect } = require('../../pluginFixtures');
+const { createDomainObjectWithDefaults } = require('../../appActions');
+
+test.describe('Move & link item tests', () => {
+    test('Create a basic object and verify that it can be moved to another folder', async ({ page, openmctConfig }) => {
+        const { myItemsFolderName } = openmctConfig;
+
+        // Go to Open MCT
+        await page.goto('./');
+
+        const parentFolder = await createDomainObjectWithDefaults(page, {
+            type: 'Folder',
+            name: 'Parent Folder'
+        });
+        const childFolder = await createDomainObjectWithDefaults(page, {
+            type: 'Folder',
+            name: 'Child Folder',
+            parent: parentFolder.uuid
+        });
+        const grandchildFolder = await createDomainObjectWithDefaults(page, {
+            type: 'Folder',
+            name: 'Grandchild Folder',
+            parent: childFolder.uuid
+        });
+
+        // Attempt to move parent to its own grandparent
+        await page.locator('button[title="Show selected item in tree"]').click();
+
+        const treePane = page.locator('#tree-pane');
+        await treePane.getByRole('treeitem', {
+            name: 'Parent Folder'
+        }).click({
+            button: 'right'
+        });
+
+        await page.getByRole('menuitem', {
+            name: /Move/
+        }).click();
+
+        const locatorTree = page.locator('#locator-tree');
+        const myItemsLocatorTreeItem = locatorTree.getByRole('treeitem', {
+            name: myItemsFolderName
+        });
+        await myItemsLocatorTreeItem.locator('.c-disclosure-triangle').click();
+        await myItemsLocatorTreeItem.click();
+
+        const parentFolderLocatorTreeItem = locatorTree.getByRole('treeitem', {
+            name: parentFolder.name
+        });
+        await parentFolderLocatorTreeItem.locator('.c-disclosure-triangle').click();
+        await parentFolderLocatorTreeItem.click();
+        await expect(page.locator('[aria-label="Save"]')).toBeDisabled();
+
+        const childFolderLocatorTreeItem = locatorTree.getByRole('treeitem', {
+            name: new RegExp(childFolder.name)
+        });
+        await childFolderLocatorTreeItem.locator('.c-disclosure-triangle').click();
+        await childFolderLocatorTreeItem.click();
+        await expect(page.locator('[aria-label="Save"]')).toBeDisabled();
+
+        const grandchildFolderLocatorTreeItem = locatorTree.getByRole('treeitem', {
+            name: grandchildFolder.name
+        });
+        await grandchildFolderLocatorTreeItem.locator('.c-disclosure-triangle').click();
+        await grandchildFolderLocatorTreeItem.click();
+        await expect(page.locator('[aria-label="Save"]')).toBeDisabled();
+
+        await parentFolderLocatorTreeItem.click();
+        await expect(page.locator('[aria-label="Save"]')).toBeDisabled();
+        await page.locator('[aria-label="Cancel"]').click();
+
+        // Move Child Folder from Parent Folder to My Items
+        await treePane.getByRole('treeitem', {
+            name: new RegExp(childFolder.name)
+        }).click({
+            button: 'right'
+        });
+        await page.getByRole('menuitem', {
+            name: /Move/
+        }).click();
+        await myItemsLocatorTreeItem.click();
+
+        await page.locator('[aria-label="Save"]').click();
+        const myItemsPaneTreeItem = treePane.getByRole('treeitem', {
+            name: myItemsFolderName
+        });
+
+        // Expect that Child Folder is in My Items, the root folder
+        expect(myItemsPaneTreeItem.locator('nth=0:has(text=Child Folder)')).toBeTruthy();
+    });
+    test('Create a basic object and verify that it cannot be moved to telemetry object without Composition Provider', async ({ page, openmctConfig }) => {
+        const { myItemsFolderName } = openmctConfig;
+
+        // Go to Open MCT
+        await page.goto('./');
+
+        // Create Telemetry Table
+        let telemetryTable = 'Test Telemetry Table';
+        await page.locator('button:has-text("Create")').click();
+        await page.locator('li[role="menuitem"]:has-text("Telemetry Table")').click();
+        await page.locator('text=Properties Title Notes >> input[type="text"]').click();
+        await page.locator('text=Properties Title Notes >> input[type="text"]').fill(telemetryTable);
+
+        await page.locator('button:has-text("OK")').click();
+
+        // Finish editing and save Telemetry Table
+        await page.locator('.c-button--menu.c-button--major.icon-save').click();
+        await page.locator('text=Save and Finish Editing').click();
+
+        // Create New Folder Basic Domain Object
+        let folder = 'Test Folder';
+        await page.locator('button:has-text("Create")').click();
+        await page.locator('li[role="menuitem"]:has-text("Folder")').click();
+        await page.locator('text=Properties Title Notes >> input[type="text"]').click();
+        await page.locator('text=Properties Title Notes >> input[type="text"]').fill(folder);
+
+        // See if it's possible to put the folder in the Telemetry object during creation (Soft Assert)
+        await page.locator(`form[name="mctForm"] >> text=${telemetryTable}`).click();
+        let okButton = page.locator('button.c-button.c-button--major:has-text("OK")');
+        let okButtonStateDisabled = await okButton.isDisabled();
+        expect.soft(okButtonStateDisabled).toBeTruthy();
+
+        // Continue test regardless of assertion and create it in My Items
+        await page.locator(`form[name="mctForm"] >> text=${myItemsFolderName}`).click();
+        await page.locator('button:has-text("OK")').click();
+
+        // Open My Items
+        await page.locator(`text=Open MCT ${myItemsFolderName} >> span`).nth(3).click();
+
+        // Select Folder Object and select Move from context menu
+        await Promise.all([
+            page.waitForNavigation(),
+            page.locator(`a:has-text("${folder}")`).click()
+        ]);
+        await page.locator('.c-tree__item.is-navigated-object .c-tree__item__label .c-tree__item__type-icon').click({
+            button: 'right'
+        });
+        await page.locator('li.icon-move').click();
+
+        // See if it's possible to put the folder in the Telemetry object after creation
+        await page.locator(`text=Location Open MCT ${myItemsFolderName} >> span`).nth(3).click();
+        await page.locator(`form[name="mctForm"] >> text=${telemetryTable}`).click();
+        let okButton2 = page.locator('button.c-button.c-button--major:has-text("OK")');
+        let okButtonStateDisabled2 = await okButton2.isDisabled();
+        expect(okButtonStateDisabled2).toBeTruthy();
+    });
+
+    test('Create a basic object and verify that it can be linked to another folder', async ({ page, openmctConfig }) => {
+        const { myItemsFolderName } = openmctConfig;
+
+        // Go to Open MCT
+        await page.goto('./');
+
+        const parentFolder = await createDomainObjectWithDefaults(page, {
+            type: 'Folder',
+            name: 'Parent Folder'
+        });
+        const childFolder = await createDomainObjectWithDefaults(page, {
+            type: 'Folder',
+            name: 'Child Folder',
+            parent: parentFolder.uuid
+        });
+        const grandchildFolder = await createDomainObjectWithDefaults(page, {
+            type: 'Folder',
+            name: 'Grandchild Folder',
+            parent: childFolder.uuid
+        });
+
+        // Attempt to move parent to its own grandparent
+        await page.locator('button[title="Show selected item in tree"]').click();
+
+        const treePane = page.locator('#tree-pane');
+        await treePane.getByRole('treeitem', {
+            name: 'Parent Folder'
+        }).click({
+            button: 'right'
+        });
+
+        await page.getByRole('menuitem', {
+            name: /Move/
+        }).click();
+
+        const locatorTree = page.locator('#locator-tree');
+        const myItemsLocatorTreeItem = locatorTree.getByRole('treeitem', {
+            name: myItemsFolderName
+        });
+        await myItemsLocatorTreeItem.locator('.c-disclosure-triangle').click();
+        await myItemsLocatorTreeItem.click();
+
+        const parentFolderLocatorTreeItem = locatorTree.getByRole('treeitem', {
+            name: parentFolder.name
+        });
+        await parentFolderLocatorTreeItem.locator('.c-disclosure-triangle').click();
+        await parentFolderLocatorTreeItem.click();
+        await expect(page.locator('[aria-label="Save"]')).toBeDisabled();
+
+        const childFolderLocatorTreeItem = locatorTree.getByRole('treeitem', {
+            name: new RegExp(childFolder.name)
+        });
+        await childFolderLocatorTreeItem.locator('.c-disclosure-triangle').click();
+        await childFolderLocatorTreeItem.click();
+        await expect(page.locator('[aria-label="Save"]')).toBeDisabled();
+
+        const grandchildFolderLocatorTreeItem = locatorTree.getByRole('treeitem', {
+            name: grandchildFolder.name
+        });
+        await grandchildFolderLocatorTreeItem.locator('.c-disclosure-triangle').click();
+        await grandchildFolderLocatorTreeItem.click();
+        await expect(page.locator('[aria-label="Save"]')).toBeDisabled();
+
+        await parentFolderLocatorTreeItem.click();
+        await expect(page.locator('[aria-label="Save"]')).toBeDisabled();
+        await page.locator('[aria-label="Cancel"]').click();
+
+        // Move Child Folder from Parent Folder to My Items
+        await treePane.getByRole('treeitem', {
+            name: new RegExp(childFolder.name)
+        }).click({
+            button: 'right'
+        });
+        await page.getByRole('menuitem', {
+            name: /Link/
+        }).click();
+        await myItemsLocatorTreeItem.click();
+
+        await page.locator('[aria-label="Save"]').click();
+        const myItemsPaneTreeItem = treePane.getByRole('treeitem', {
+            name: myItemsFolderName
+        });
+
+        // Expect that Child Folder is in My Items, the root folder
+        expect(myItemsPaneTreeItem.locator('nth=0:has(text=Child Folder)')).toBeTruthy();
+    });
+});
+
+test.fixme('Cannot move a previously created domain object to non-peristable object in Move Modal', async ({ page }) => {
+    //Create a domain object
+    //Save Domain object
+    //Move Object and verify that cannot select non-persistable object
+    //Move Object to My Items
+    //Verify successful move
+});
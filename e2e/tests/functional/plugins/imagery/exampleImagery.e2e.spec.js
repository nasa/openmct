/*****************************************************************************
 * Open MCT, Copyright (c) 2014-2022, United States Government
 * as represented by the Administrator of the National Aeronautics and Space
 * Administration. All rights reserved.
 *
 * Open MCT is licensed under the Apache License, Version 2.0 (the
 * "License"); you may not use this file except in compliance with the License.
 * You may obtain a copy of the License at
 * http://www.apache.org/licenses/LICENSE-2.0.
 *
 * Unless required by applicable law or agreed to in writing, software
 * distributed under the License is distributed on an "AS IS" BASIS, WITHOUT
 * WARRANTIES OR CONDITIONS OF ANY KIND, either express or implied. See the
 * License for the specific language governing permissions and limitations
 * under the License.
 *
 * Open MCT includes source code licensed under additional open source
 * licenses. See the Open Source Licenses file (LICENSES.md) included with
 * this source code distribution or the Licensing information page available
 * at runtime from the About dialog for additional information.
 *****************************************************************************/

/*
This test suite is dedicated to tests which verify the basic operations surrounding imagery,
but only assume that example imagery is present.
*/
/* globals process */
const { v4: uuid } = require('uuid');
const { waitForAnimations } = require('../../../../baseFixtures');
const { test, expect } = require('../../../../pluginFixtures');
const { createDomainObjectWithDefaults } = require('../../../../appActions');
const backgroundImageSelector = '.c-imagery__main-image__background-image';
const panHotkey = process.platform === 'linux' ? ['Control', 'Alt'] : ['Alt'];
const expectedAltText = process.platform === 'linux' ? 'Ctrl+Alt drag to pan' : 'Alt drag to pan';

//The following block of tests verifies the basic functionality of example imagery and serves as a template for Imagery objects embedded in other objects.
test.describe('Example Imagery Object', () => {
    test.beforeEach(async ({ page }) => {
        //Go to baseURL
        await page.goto('./', { waitUntil: 'networkidle' });

        // Create a default 'Example Imagery' object
        await createDomainObjectWithDefaults(page, { type: 'Example Imagery' });

        // Verify that the created object is focused
        await expect(page.locator('.l-browse-bar__object-name')).toContainText('Unnamed Example Imagery');
        await page.locator(backgroundImageSelector).hover({trial: true});
    });

    test('Can use Mouse Wheel to zoom in and out of latest image', async ({ page }) => {
        // Zoom in x2 and assert
        await mouseZoomOnImageAndAssert(page, 2);

        // Zoom out x2 and assert
        await mouseZoomOnImageAndAssert(page, -2);
    });

    test('Can adjust image brightness/contrast by dragging the sliders', async ({ page, browserName }) => {
        // eslint-disable-next-line playwright/no-skipped-test
        test.skip(browserName === 'firefox', 'This test needs to be updated to work with firefox');
        // Open the image filter menu
        await page.locator('[role=toolbar] button[title="Brightness and contrast"]').click();

        // Drag the brightness and contrast sliders around and assert filter values
        await dragBrightnessSliderAndAssertFilterValues(page);
        await dragContrastSliderAndAssertFilterValues(page);
    });

    test('Can use alt+drag to move around image once zoomed in', async ({ page }) => {
        const deltaYStep = 100; //equivalent to 1x zoom

        await page.locator(backgroundImageSelector).hover({trial: true});

        // zoom in
        await page.mouse.wheel(0, deltaYStep * 2);
        await page.locator(backgroundImageSelector).hover({trial: true});
        const zoomedBoundingBox = await page.locator(backgroundImageSelector).boundingBox();
        const imageCenterX = zoomedBoundingBox.x + zoomedBoundingBox.width / 2;
        const imageCenterY = zoomedBoundingBox.y + zoomedBoundingBox.height / 2;
        // move to the right

        // center the mouse pointer
        await page.mouse.move(imageCenterX, imageCenterY);

        //Get Diagnostic info about process environment
        console.log('process.platform is ' + process.platform);
        const getUA = await page.evaluate(() => navigator.userAgent);
        console.log('navigator.userAgent ' + getUA);
        // Pan Imagery Hints
        const imageryHintsText = await page.locator('.c-imagery__hints').innerText();
        expect(expectedAltText).toEqual(imageryHintsText);

        // pan right
        await Promise.all(panHotkey.map(x => page.keyboard.down(x)));
        await page.mouse.down();
        await page.mouse.move(imageCenterX - 200, imageCenterY, 10);
        await page.mouse.up();
        await Promise.all(panHotkey.map(x => page.keyboard.up(x)));
        const afterRightPanBoundingBox = await page.locator(backgroundImageSelector).boundingBox();
        expect(zoomedBoundingBox.x).toBeGreaterThan(afterRightPanBoundingBox.x);

        // pan left
        await Promise.all(panHotkey.map(x => page.keyboard.down(x)));
        await page.mouse.down();
        await page.mouse.move(imageCenterX, imageCenterY, 10);
        await page.mouse.up();
        await Promise.all(panHotkey.map(x => page.keyboard.up(x)));
        const afterLeftPanBoundingBox = await page.locator(backgroundImageSelector).boundingBox();
        expect(afterRightPanBoundingBox.x).toBeLessThan(afterLeftPanBoundingBox.x);

        // pan up
        await page.mouse.move(imageCenterX, imageCenterY);
        await Promise.all(panHotkey.map(x => page.keyboard.down(x)));
        await page.mouse.down();
        await page.mouse.move(imageCenterX, imageCenterY + 200, 10);
        await page.mouse.up();
        await Promise.all(panHotkey.map(x => page.keyboard.up(x)));
        const afterUpPanBoundingBox = await page.locator(backgroundImageSelector).boundingBox();
        expect(afterUpPanBoundingBox.y).toBeGreaterThan(afterLeftPanBoundingBox.y);

        // pan down
        await Promise.all(panHotkey.map(x => page.keyboard.down(x)));
        await page.mouse.down();
        await page.mouse.move(imageCenterX, imageCenterY - 200, 10);
        await page.mouse.up();
        await Promise.all(panHotkey.map(x => page.keyboard.up(x)));
        const afterDownPanBoundingBox = await page.locator(backgroundImageSelector).boundingBox();
        expect(afterDownPanBoundingBox.y).toBeLessThan(afterUpPanBoundingBox.y);

    });

    test('Can use + - buttons to zoom on the image @unstable', async ({ page }) => {
        await buttonZoomOnImageAndAssert(page);
    });

    test('Can use the reset button to reset the image @unstable', async ({ page }, testInfo) => {
        test.slow(testInfo.project === 'chrome-beta', "This test is slow in chrome-beta");
        // Get initial image dimensions
        const initialBoundingBox = await page.locator(backgroundImageSelector).boundingBox();

        // Zoom in twice via button
        await zoomIntoImageryByButton(page);
        await zoomIntoImageryByButton(page);

        // Get and assert zoomed in image dimensions
        const zoomedInBoundingBox = await page.locator(backgroundImageSelector).boundingBox();
        expect.soft(zoomedInBoundingBox.height).toBeGreaterThan(initialBoundingBox.height);
        expect.soft(zoomedInBoundingBox.width).toBeGreaterThan(initialBoundingBox.width);

        // Reset pan and zoom and assert against initial image dimensions
        await resetImageryPanAndZoom(page);
        const finalBoundingBox = await page.locator(backgroundImageSelector).boundingBox();
        expect(finalBoundingBox).toEqual(initialBoundingBox);
    });

    test('Using the zoom features does not pause telemetry', async ({ page }) => {
        const pausePlayButton = page.locator('.c-button.pause-play');

        // open the time conductor drop down
        await page.locator('.c-mode-button').click();

        // Click local clock
        await page.locator('[data-testid="conductor-modeOption-realtime"]').click();
        await expect.soft(pausePlayButton).not.toHaveClass(/is-paused/);

        // Zoom in via button
        await zoomIntoImageryByButton(page);
        await expect(pausePlayButton).not.toHaveClass(/is-paused/);
    });
<<<<<<< HEAD
=======

    test('Uses low fetch priority', async ({ page }) => {
        const priority = await page.locator('.js-imageryView-image').getAttribute('fetchpriority');
        await expect(priority).toBe('low');
    });
>>>>>>> be4450dd
});

test.describe('Example Imagery in Display Layout', () => {
    let displayLayout;
    test.beforeEach(async ({ page }) => {
        // Go to baseURL
        await page.goto('./', { waitUntil: 'networkidle' });

        displayLayout = await createDomainObjectWithDefaults(page, { type: 'Display Layout' });
        await page.goto(displayLayout.url);

        /* Create Sine Wave Generator with minimum Image Load Delay */
        // Click the Create button
        await page.click('button:has-text("Create")');

        // Click text=Example Imagery
        await page.click('text=Example Imagery');

        // Clear and set Image load delay to minimum value
        await page.locator('input[type="number"]').fill('');
        await page.locator('input[type="number"]').fill('5000');

        // Click text=OK
        await Promise.all([
            page.waitForNavigation({waitUntil: 'networkidle'}),
            page.click('text=OK'),
            //Wait for Save Banner to appear
            page.waitForSelector('.c-message-banner__message')
        ]);

        await expect(page.locator('.l-browse-bar__object-name')).toContainText('Unnamed Example Imagery');

        await page.goto(displayLayout.url);
    });

    test('Imagery View operations @unstable', async ({ page }) => {
        test.info().annotations.push({
            type: 'issue',
            description: 'https://github.com/nasa/openmct/issues/5265'
        });

        // Edit mode
        await page.click('button[title="Edit"]');

        // Click on example imagery to expose toolbar
        await page.locator('.c-so-view__header').click();

        // Adjust object height
        await page.locator('div[title="Resize object height"] > input').click();
        await page.locator('div[title="Resize object height"] > input').fill('50');

        // Adjust object width
        await page.locator('div[title="Resize object width"] > input').click();
        await page.locator('div[title="Resize object width"] > input').fill('50');

        await performImageryViewOperationsAndAssert(page);
    });

    test('Resizing the layout changes thumbnail visibility and size', async ({ page }) => {
        const thumbsWrapperLocator = page.locator('.c-imagery__thumbs-wrapper');
        // Edit mode
        await page.click('button[title="Edit"]');

        // Click on example imagery to expose toolbar
        await page.locator('.c-so-view__header').click();

        // expect thumbnails not be visible when first added
        expect.soft(thumbsWrapperLocator.isHidden()).toBeTruthy();

        // Resize the example imagery vertically to change the thumbnail visibility
        /*
        The following arbitrary values are added to observe the separate visual
        conditions of the thumbnails (hidden, small thumbnails, regular thumbnails).
        Specifically, height is set to 50px for small thumbs and 100px for regular
        */
        await page.locator('div[title="Resize object height"] > input').click();
        await page.locator('div[title="Resize object height"] > input').fill('50');

        expect(thumbsWrapperLocator.isVisible()).toBeTruthy();
        await expect(thumbsWrapperLocator).toHaveClass(/is-small-thumbs/);

        // Resize the example imagery vertically to change the thumbnail visibility
        await page.locator('div[title="Resize object height"] > input').click();
        await page.locator('div[title="Resize object height"] > input').fill('100');

        expect(thumbsWrapperLocator.isVisible()).toBeTruthy();
        await expect(thumbsWrapperLocator).not.toHaveClass(/is-small-thumbs/);
    });
});

test.describe('Example Imagery in Flexible layout', () => {
    let flexibleLayout;
    test.beforeEach(async ({ page }) => {
        await page.goto('./', { waitUntil: 'networkidle' });

        flexibleLayout = await createDomainObjectWithDefaults(page, { type: 'Flexible Layout' });
        await page.goto(flexibleLayout.url);

        /* Create Sine Wave Generator with minimum Image Load Delay */
        // Click the Create button
        await page.click('button:has-text("Create")');

        // Click text=Example Imagery
        await page.click('text=Example Imagery');

        // Clear and set Image load delay to minimum value
        await page.locator('input[type="number"]').fill('');
        await page.locator('input[type="number"]').fill('5000');

        // Click text=OK
        await Promise.all([
            page.waitForNavigation({waitUntil: 'networkidle'}),
            page.click('text=OK'),
            //Wait for Save Banner to appear
            page.waitForSelector('.c-message-banner__message')
        ]);

        await expect(page.locator('.l-browse-bar__object-name')).toContainText('Unnamed Example Imagery');

        await page.goto(flexibleLayout.url);
    });
    test('Imagery View operations @unstable', async ({ page, browserName }) => {
        test.fixme(browserName === 'firefox', 'This test needs to be updated to work with firefox');
        test.info().annotations.push({
            type: 'issue',
            description: 'https://github.com/nasa/openmct/issues/5326'
        });

        await performImageryViewOperationsAndAssert(page);
    });
});

test.describe('Example Imagery in Tabs View', () => {
    let tabsView;
    test.beforeEach(async ({ page }) => {
        await page.goto('./', { waitUntil: 'networkidle' });

        tabsView = await createDomainObjectWithDefaults(page, { type: 'Tabs View' });
        await page.goto(tabsView.url);

        /* Create Sine Wave Generator with minimum Image Load Delay */
        // Click the Create button
        await page.click('button:has-text("Create")');

        // Click text=Example Imagery
        await page.click('text=Example Imagery');

        // Clear and set Image load delay to minimum value
        await page.locator('input[type="number"]').fill('');
        await page.locator('input[type="number"]').fill('5000');

        // Click text=OK
        await Promise.all([
            page.waitForNavigation({waitUntil: 'networkidle'}),
            page.click('text=OK'),
            //Wait for Save Banner to appear
            page.waitForSelector('.c-message-banner__message')
        ]);

        await expect(page.locator('.l-browse-bar__object-name')).toContainText('Unnamed Example Imagery');

        await page.goto(tabsView.url);
    });
    test('Imagery View operations @unstable', async ({ page }) => {
        await performImageryViewOperationsAndAssert(page);
    });
});

test.describe('Example Imagery in Time Strip', () => {
    let timeStripObject;
    test.beforeEach(async ({ page }) => {
        await page.goto('./', { waitUntil: 'networkidle' });
        timeStripObject = await createDomainObjectWithDefaults(page, {
            type: 'Time Strip',
            name: 'Time Strip'.concat(' ', uuid())
        });

        await createDomainObjectWithDefaults(page, {
            type: 'Example Imagery',
            name: 'Example Imagery'.concat(' ', uuid()),
            parent: timeStripObject.uuid
        });
        // Navigate to timestrip
        await page.goto(timeStripObject.url);
    });
    test('Clicking a thumbnail loads the image in large view', async ({ page, browserName }) => {
        test.info().annotations.push({
            type: 'issue',
            description: 'https://github.com/nasa/openmct/issues/5632'
        });
        await page.locator('.c-imagery-tsv-container').hover();
        // get url of the hovered image
        const hoveredImg = page.locator('.c-imagery-tsv div.c-imagery-tsv__image-wrapper:hover img');
        const hoveredImgSrc = await hoveredImg.getAttribute('src');
        expect(hoveredImgSrc).toBeTruthy();
        await page.locator('.c-imagery-tsv-container').click();
        // get image of view large container
        const viewLargeImg = page.locator('img.c-imagery__main-image__image');
        const viewLargeImgSrc = await viewLargeImg.getAttribute('src');
        expect(viewLargeImgSrc).toBeTruthy();
        expect(viewLargeImgSrc).toEqual(hoveredImgSrc);
    });
});

/**
 * Perform the common actions and assertions for the Imagery View.
 * This function verifies the following in order:
 * 1. Can zoom in/out using the zoom buttons
 * 2. Can zoom in/out using the mouse wheel
 * 3. Can pan the image using the pan hotkey + mouse drag
 * 4. Clicking on the left arrow button pauses imagery and moves to the previous image
 * 5. Imagery is updated as new images stream in, regardless of pause status
 * 6. Old images are discarded when new images stream in
 * 7. Image brightness/contrast can be adjusted by dragging the sliders
 * @param {import('@playwright/test').Page} page
 */
async function performImageryViewOperationsAndAssert(page) {
    // Click previous image button
    const previousImageButton = page.locator('.c-nav--prev');
    await previousImageButton.click();

    // Verify previous image
    const selectedImage = page.locator('.selected');
    await expect(selectedImage).toBeVisible();

    // Use the zoom buttons to zoom in and out
    await buttonZoomOnImageAndAssert(page);

    // Use Mouse Wheel to zoom in to previous image
    await mouseZoomOnImageAndAssert(page, 2);

    // Use alt+drag to move around image once zoomed in
    await panZoomAndAssertImageProperties(page);

    // Use Mouse Wheel to zoom out of previous image
    await mouseZoomOnImageAndAssert(page, -2);

    // Click next image button
    const nextImageButton = page.locator('.c-nav--next');
    await nextImageButton.click();

    // Click time conductor mode button
    await page.locator('.c-mode-button').click();

    // Select local clock mode
    await page.locator('[data-testid=conductor-modeOption-realtime]').click();

    // Zoom in on next image
    await mouseZoomOnImageAndAssert(page, 2);

    // Clicking on the left arrow should pause the imagery and go to previous image
    await previousImageButton.click();
    await expect(page.locator('.c-button.pause-play')).toHaveClass(/is-paused/);
    await expect(selectedImage).toBeVisible();

    // The imagery view should be updated when new images come in
    const imageCount = await page.locator('.c-imagery__thumb').count();
    await expect.poll(async () => {
        const newImageCount = await page.locator('.c-imagery__thumb').count();

        return newImageCount;
    }, {
        message: "verify that old images are discarded",
        timeout: 7 * 1000
    }).toBe(imageCount);

    // Verify selected image is still displayed
    await expect(selectedImage).toBeVisible();

    // Unpause imagery
    await page.locator('.pause-play').click();

    //Get background-image url from background-image css prop
    await assertBackgroundImageUrlFromBackgroundCss(page);

    // Open the image filter menu
    await page.locator('[role=toolbar] button[title="Brightness and contrast"]').click();

    // Drag the brightness and contrast sliders around and assert filter values
    await dragBrightnessSliderAndAssertFilterValues(page);
    await dragContrastSliderAndAssertFilterValues(page);
}

/**
 * Drag the brightness slider to max, min, and midpoint and assert the filter values
 * @param {import('@playwright/test').Page} page
 */
async function dragBrightnessSliderAndAssertFilterValues(page) {
    const brightnessSlider = 'div.c-image-controls__slider-wrapper.icon-brightness > input';
    const brightnessBoundingBox = await page.locator(brightnessSlider).boundingBox();
    const brightnessMidX = brightnessBoundingBox.x + brightnessBoundingBox.width / 2;
    const brightnessMidY = brightnessBoundingBox.y + brightnessBoundingBox.height / 2;

    await page.locator(brightnessSlider).hover({trial: true});
    await page.mouse.down();
    await page.mouse.move(brightnessBoundingBox.x + brightnessBoundingBox.width, brightnessMidY);
    await assertBackgroundImageBrightness(page, '500');
    await page.mouse.move(brightnessBoundingBox.x, brightnessMidY);
    await assertBackgroundImageBrightness(page, '0');
    await page.mouse.move(brightnessMidX, brightnessMidY);
    await assertBackgroundImageBrightness(page, '250');
    await page.mouse.up();
}

/**
 * Drag the contrast slider to max, min, and midpoint and assert the filter values
 * @param {import('@playwright/test').Page} page
 */
async function dragContrastSliderAndAssertFilterValues(page) {
    const contrastSlider = 'div.c-image-controls__slider-wrapper.icon-contrast > input';
    const contrastBoundingBox = await page.locator(contrastSlider).boundingBox();
    const contrastMidX = contrastBoundingBox.x + contrastBoundingBox.width / 2;
    const contrastMidY = contrastBoundingBox.y + contrastBoundingBox.height / 2;

    await page.locator(contrastSlider).hover({trial: true});
    await page.mouse.down();
    await page.mouse.move(contrastBoundingBox.x + contrastBoundingBox.width, contrastMidY);
    await assertBackgroundImageContrast(page, '500');
    await page.mouse.move(contrastBoundingBox.x, contrastMidY);
    await assertBackgroundImageContrast(page, '0');
    await page.mouse.move(contrastMidX, contrastMidY);
    await assertBackgroundImageContrast(page, '250');
    await page.mouse.up();
}

/**
 * Gets the filter:brightness value of the current background-image and
 * asserts against an expected value
 * @param {import('@playwright/test').Page} page
 * @param {String} expected The expected brightness value
 */
async function assertBackgroundImageBrightness(page, expected) {
    const backgroundImage = page.locator('.c-imagery__main-image__background-image');

    // Get the brightness filter value (i.e: filter: brightness(500%) => "500")
    const actual = await backgroundImage.evaluate((el) => {
        return el.style.filter.match(/brightness\((\d{1,3})%\)/)[1];
    });
    expect(actual).toBe(expected);
}

/**
 * @param {import('@playwright/test').Page} page
 */
async function assertBackgroundImageUrlFromBackgroundCss(page) {
    const backgroundImage = page.locator('.c-imagery__main-image__background-image');
    let backgroundImageUrl = await backgroundImage.evaluate((el) => {
        return window.getComputedStyle(el).getPropertyValue('background-image').match(/url\(([^)]+)\)/)[1];
    });
    let backgroundImageUrl1 = backgroundImageUrl.slice(1, -1); //forgive me, padre
    console.log('backgroundImageUrl1 ' + backgroundImageUrl1);

    let backgroundImageUrl2;
    await expect.poll(async () => {
        // Verify next image has updated
        let backgroundImageUrlNext = await backgroundImage.evaluate((el) => {
            return window.getComputedStyle(el).getPropertyValue('background-image').match(/url\(([^)]+)\)/)[1];
        });
        backgroundImageUrl2 = backgroundImageUrlNext.slice(1, -1); //forgive me, padre

        return backgroundImageUrl2;
    }, {
        message: "verify next image has updated",
        timeout: 7 * 1000
    }).not.toBe(backgroundImageUrl1);
    console.log('backgroundImageUrl2 ' + backgroundImageUrl2);
}

/**
 * @param {import('@playwright/test').Page} page
 */
async function panZoomAndAssertImageProperties(page) {
    const imageryHintsText = await page.locator('.c-imagery__hints').innerText();
    expect(expectedAltText).toEqual(imageryHintsText);
    const zoomedBoundingBox = await page.locator(backgroundImageSelector).boundingBox();
    const imageCenterX = zoomedBoundingBox.x + zoomedBoundingBox.width / 2;
    const imageCenterY = zoomedBoundingBox.y + zoomedBoundingBox.height / 2;

    // Pan right
    await Promise.all(panHotkey.map(x => page.keyboard.down(x)));
    await page.mouse.down();
    await page.mouse.move(imageCenterX - 200, imageCenterY, 10);
    await page.mouse.up();
    await Promise.all(panHotkey.map(x => page.keyboard.up(x)));
    const afterRightPanBoundingBox = await page.locator(backgroundImageSelector).boundingBox();
    expect(zoomedBoundingBox.x).toBeGreaterThan(afterRightPanBoundingBox.x);

    // Pan left
    await Promise.all(panHotkey.map(x => page.keyboard.down(x)));
    await page.mouse.down();
    await page.mouse.move(imageCenterX, imageCenterY, 10);
    await page.mouse.up();
    await Promise.all(panHotkey.map(x => page.keyboard.up(x)));
    const afterLeftPanBoundingBox = await page.locator(backgroundImageSelector).boundingBox();
    expect(afterRightPanBoundingBox.x).toBeLessThan(afterLeftPanBoundingBox.x);

    // Pan up
    await page.mouse.move(imageCenterX, imageCenterY);
    await Promise.all(panHotkey.map(x => page.keyboard.down(x)));
    await page.mouse.down();
    await page.mouse.move(imageCenterX, imageCenterY + 200, 10);
    await page.mouse.up();
    await Promise.all(panHotkey.map(x => page.keyboard.up(x)));
    const afterUpPanBoundingBox = await page.locator(backgroundImageSelector).boundingBox();
    expect(afterUpPanBoundingBox.y).toBeGreaterThanOrEqual(afterLeftPanBoundingBox.y);

    // Pan down
    await Promise.all(panHotkey.map(x => page.keyboard.down(x)));
    await page.mouse.down();
    await page.mouse.move(imageCenterX, imageCenterY - 200, 10);
    await page.mouse.up();
    await Promise.all(panHotkey.map(x => page.keyboard.up(x)));
    const afterDownPanBoundingBox = await page.locator(backgroundImageSelector).boundingBox();
    expect(afterDownPanBoundingBox.y).toBeLessThanOrEqual(afterUpPanBoundingBox.y);
}

/**
 * Use the mouse wheel to zoom in or out of an image and assert that the image
 * has successfully zoomed in or out.
 * @param {import('@playwright/test').Page} page
 * @param {number} [factor = 2] The zoom factor. Positive for zoom in, negative for zoom out.
*/
async function mouseZoomOnImageAndAssert(page, factor = 2) {
    // Zoom in
    const originalImageDimensions = await page.locator(backgroundImageSelector).boundingBox();
    await page.locator(backgroundImageSelector).hover({trial: true});
    const deltaYStep = 100; // equivalent to 1x zoom
    await page.mouse.wheel(0, deltaYStep * factor);
    const zoomedBoundingBox = await page.locator(backgroundImageSelector).boundingBox();
    const imageCenterX = zoomedBoundingBox.x + zoomedBoundingBox.width / 2;
    const imageCenterY = zoomedBoundingBox.y + zoomedBoundingBox.height / 2;

    // center the mouse pointer
    await page.mouse.move(imageCenterX, imageCenterY);

    // Wait for zoom animation to finish
    await page.locator(backgroundImageSelector).hover({trial: true});
    const imageMouseZoomed = await page.locator(backgroundImageSelector).boundingBox();

    if (factor > 0) {
        expect(imageMouseZoomed.height).toBeGreaterThan(originalImageDimensions.height);
        expect(imageMouseZoomed.width).toBeGreaterThan(originalImageDimensions.width);
    } else {
        expect(imageMouseZoomed.height).toBeLessThan(originalImageDimensions.height);
        expect(imageMouseZoomed.width).toBeLessThan(originalImageDimensions.width);
    }
}

/**
 * Zoom in and out of the image using the buttons, and assert that the image has
 * been successfully zoomed in or out.
 * @param {import('@playwright/test').Page} page
 */
async function buttonZoomOnImageAndAssert(page) {
    // Get initial image dimensions
    const initialBoundingBox = await page.locator(backgroundImageSelector).boundingBox();

    // Zoom in twice via button
    await zoomIntoImageryByButton(page);
    await zoomIntoImageryByButton(page);

    // Get and assert zoomed in image dimensions
    const zoomedInBoundingBox = await page.locator(backgroundImageSelector).boundingBox();
    expect(zoomedInBoundingBox.height).toBeGreaterThan(initialBoundingBox.height);
    expect(zoomedInBoundingBox.width).toBeGreaterThan(initialBoundingBox.width);

    // Zoom out once via button
    await zoomOutOfImageryByButton(page);

    // Get and assert zoomed out image dimensions
    const zoomedOutBoundingBox = await page.locator(backgroundImageSelector).boundingBox();
    expect(zoomedOutBoundingBox.height).toBeLessThan(zoomedInBoundingBox.height);
    expect(zoomedOutBoundingBox.width).toBeLessThan(zoomedInBoundingBox.width);

    // Zoom out again via button, assert against the initial image dimensions
    await zoomOutOfImageryByButton(page);
    const finalBoundingBox = await page.locator(backgroundImageSelector).boundingBox();
    expect(finalBoundingBox).toEqual(initialBoundingBox);
}

/**
 * Gets the filter:contrast value of the current background-image and
 * asserts against an expected value
 * @param {import('@playwright/test').Page} page
 * @param {String} expected The expected contrast value
 */
async function assertBackgroundImageContrast(page, expected) {
    const backgroundImage = page.locator('.c-imagery__main-image__background-image');

    // Get the contrast filter value (i.e: filter: contrast(500%) => "500")
    const actual = await backgroundImage.evaluate((el) => {
        return el.style.filter.match(/contrast\((\d{1,3})%\)/)[1];
    });
    expect(actual).toBe(expected);
}

/**
 * Use the '+' button to zoom in. Hovers first if the toolbar is not visible
 * and waits for the zoom animation to finish afterwards.
 * @param {import('@playwright/test').Page} page
 */
async function zoomIntoImageryByButton(page) {
    // FIXME: There should only be one set of imagery buttons, but there are two?
    const zoomInBtn = page.locator("[role='toolbar'][aria-label='Image controls'] .t-btn-zoom-in").nth(0);
    const backgroundImage = page.locator(backgroundImageSelector);
    if (!(await zoomInBtn.isVisible())) {
        await backgroundImage.hover({trial: true});
    }

    await zoomInBtn.click();
    await waitForAnimations(backgroundImage);
}

/**
 * Use the '-' button to zoom out. Hovers first if the toolbar is not visible
 * and waits for the zoom animation to finish afterwards.
 * @param {import('@playwright/test').Page} page
 */
async function zoomOutOfImageryByButton(page) {
    // FIXME: There should only be one set of imagery buttons, but there are two?
    const zoomOutBtn = page.locator("[role='toolbar'][aria-label='Image controls'] .t-btn-zoom-out").nth(0);
    const backgroundImage = page.locator(backgroundImageSelector);
    if (!(await zoomOutBtn.isVisible())) {
        await backgroundImage.hover({trial: true});
    }

    await zoomOutBtn.click();
    await waitForAnimations(backgroundImage);
}

/**
 * Use the reset button to reset image pan and zoom. Hovers first if the toolbar is not visible
 * and waits for the zoom animation to finish afterwards.
 * @param {import('@playwright/test').Page} page
 */
async function resetImageryPanAndZoom(page) {
    // FIXME: There should only be one set of imagery buttons, but there are two?
    const panZoomResetBtn = page.locator("[role='toolbar'][aria-label='Image controls'] .t-btn-zoom-reset").nth(0);
    const backgroundImage = page.locator(backgroundImageSelector);
    if (!(await panZoomResetBtn.isVisible())) {
        await backgroundImage.hover({trial: true});
    }

    await panZoomResetBtn.click();
    await waitForAnimations(backgroundImage);
}<|MERGE_RESOLUTION|>--- conflicted
+++ resolved
@@ -35,24 +35,45 @@
 
 //The following block of tests verifies the basic functionality of example imagery and serves as a template for Imagery objects embedded in other objects.
 test.describe('Example Imagery Object', () => {
+
     test.beforeEach(async ({ page }) => {
         //Go to baseURL
         await page.goto('./', { waitUntil: 'networkidle' });
 
         // Create a default 'Example Imagery' object
-        await createDomainObjectWithDefaults(page, { type: 'Example Imagery' });
+        createDomainObjectWithDefaults(page, { type: 'Example Imagery' });
+
+        await Promise.all([
+            page.waitForNavigation(),
+            page.locator(backgroundImageSelector).hover({trial: true}),
+            // eslint-disable-next-line playwright/missing-playwright-await
+            expect(page.locator('.l-browse-bar__object-name')).toContainText('Unnamed Example Imagery')
+        ]);
 
         // Verify that the created object is focused
-        await expect(page.locator('.l-browse-bar__object-name')).toContainText('Unnamed Example Imagery');
+    });
+
+    test('Can use Mouse Wheel to zoom in and out of latest image', async ({ page }) => {
+        const deltaYStep = 100; //equivalent to 1x zoom
         await page.locator(backgroundImageSelector).hover({trial: true});
-    });
-
-    test('Can use Mouse Wheel to zoom in and out of latest image', async ({ page }) => {
-        // Zoom in x2 and assert
-        await mouseZoomOnImageAndAssert(page, 2);
-
-        // Zoom out x2 and assert
-        await mouseZoomOnImageAndAssert(page, -2);
+        const originalImageDimensions = await page.locator(backgroundImageSelector).boundingBox();
+        // zoom in
+        await page.locator(backgroundImageSelector).hover({trial: true});
+        await page.mouse.wheel(0, deltaYStep * 2);
+        // wait for zoom animation to finish
+        await page.locator(backgroundImageSelector).hover({trial: true});
+        const imageMouseZoomedIn = await page.locator(backgroundImageSelector).boundingBox();
+        // zoom out
+        await page.locator(backgroundImageSelector).hover({trial: true});
+        await page.mouse.wheel(0, -deltaYStep);
+        // wait for zoom animation to finish
+        await page.locator(backgroundImageSelector).hover({trial: true});
+        const imageMouseZoomedOut = await page.locator(backgroundImageSelector).boundingBox();
+
+        expect(imageMouseZoomedIn.height).toBeGreaterThan(originalImageDimensions.height);
+        expect(imageMouseZoomedIn.width).toBeGreaterThan(originalImageDimensions.width);
+        expect(imageMouseZoomedOut.height).toBeLessThan(imageMouseZoomedIn.height);
+        expect(imageMouseZoomedOut.width).toBeLessThan(imageMouseZoomedIn.width);
     });
 
     test('Can adjust image brightness/contrast by dragging the sliders', async ({ page, browserName }) => {
@@ -130,7 +151,30 @@
     });
 
     test('Can use + - buttons to zoom on the image @unstable', async ({ page }) => {
-        await buttonZoomOnImageAndAssert(page);
+        // Get initial image dimensions
+        const initialBoundingBox = await page.locator(backgroundImageSelector).boundingBox();
+
+        // Zoom in twice via button
+        await zoomIntoImageryByButton(page);
+        await zoomIntoImageryByButton(page);
+
+        // Get and assert zoomed in image dimensions
+        const zoomedInBoundingBox = await page.locator(backgroundImageSelector).boundingBox();
+        expect(zoomedInBoundingBox.height).toBeGreaterThan(initialBoundingBox.height);
+        expect(zoomedInBoundingBox.width).toBeGreaterThan(initialBoundingBox.width);
+
+        // Zoom out once via button
+        await zoomOutOfImageryByButton(page);
+
+        // Get and assert zoomed out image dimensions
+        const zoomedOutBoundingBox = await page.locator(backgroundImageSelector).boundingBox();
+        expect(zoomedOutBoundingBox.height).toBeLessThan(zoomedInBoundingBox.height);
+        expect(zoomedOutBoundingBox.width).toBeLessThan(zoomedInBoundingBox.width);
+
+        // Zoom out again via button, assert against the initial image dimensions
+        await zoomOutOfImageryByButton(page);
+        const finalBoundingBox = await page.locator(backgroundImageSelector).boundingBox();
+        expect(finalBoundingBox).toEqual(initialBoundingBox);
     });
 
     test('Can use the reset button to reset the image @unstable', async ({ page }, testInfo) => {
@@ -167,35 +211,245 @@
         await zoomIntoImageryByButton(page);
         await expect(pausePlayButton).not.toHaveClass(/is-paused/);
     });
-<<<<<<< HEAD
-=======
 
     test('Uses low fetch priority', async ({ page }) => {
         const priority = await page.locator('.js-imageryView-image').getAttribute('fetchpriority');
         await expect(priority).toBe('low');
     });
->>>>>>> be4450dd
 });
 
-test.describe('Example Imagery in Display Layout', () => {
-    let displayLayout;
-    test.beforeEach(async ({ page }) => {
+// The following test case will cover these scenarios
+// ('Can use Mouse Wheel to zoom in and out of previous image');
+// ('Can use alt+drag to move around image once zoomed in');
+// ('Clicking on the left arrow should pause the imagery and go to previous image');
+// ('If the imagery view is in pause mode, it should not be updated when new images come in');
+// ('If the imagery view is not in pause mode, it should be updated when new images come in');
+test('Example Imagery in Display layout @unstable', async ({ page }) => {
+    test.info().annotations.push({
+        type: 'issue',
+        description: 'https://github.com/nasa/openmct/issues/5265'
+    });
+
+    // Go to baseURL
+    await page.goto('./', { waitUntil: 'networkidle' });
+
+    // Click the Create button
+    await page.click('button:has-text("Create")');
+
+    // Click text=Example Imagery
+    await page.click('text=Example Imagery');
+
+    // Clear and set Image load delay to minimum value
+    await page.locator('input[type="number"]').fill('');
+    await page.locator('input[type="number"]').fill('5000');
+
+    // Click text=OK
+    await Promise.all([
+        page.waitForNavigation({waitUntil: 'networkidle'}),
+        page.click('text=OK'),
+        //Wait for Save Banner to appear
+        page.waitForSelector('.c-message-banner__message')
+    ]);
+
+    // Wait until Save Banner is gone
+    await page.waitForSelector('.c-message-banner__message', { state: 'detached'});
+    await expect(page.locator('.l-browse-bar__object-name')).toContainText('Unnamed Example Imagery');
+    await page.locator(backgroundImageSelector).hover({trial: true});
+
+    // Click previous image button
+    const previousImageButton = page.locator('.c-nav--prev');
+    await previousImageButton.click();
+
+    // Verify previous image
+    const selectedImage = page.locator('.selected');
+    await expect(selectedImage).toBeVisible();
+
+    // Zoom in
+    const originalImageDimensions = await page.locator(backgroundImageSelector).boundingBox();
+    await page.locator(backgroundImageSelector).hover({trial: true});
+    const deltaYStep = 100; // equivalent to 1x zoom
+    await page.mouse.wheel(0, deltaYStep * 2);
+    const zoomedBoundingBox = await page.locator(backgroundImageSelector).boundingBox();
+    const imageCenterX = zoomedBoundingBox.x + zoomedBoundingBox.width / 2;
+    const imageCenterY = zoomedBoundingBox.y + zoomedBoundingBox.height / 2;
+
+    // Wait for zoom animation to finish
+    await page.locator(backgroundImageSelector).hover({trial: true});
+    const imageMouseZoomedIn = await page.locator(backgroundImageSelector).boundingBox();
+    expect(imageMouseZoomedIn.height).toBeGreaterThan(originalImageDimensions.height);
+    expect(imageMouseZoomedIn.width).toBeGreaterThan(originalImageDimensions.width);
+
+    // Center the mouse pointer
+    await page.mouse.move(imageCenterX, imageCenterY);
+
+    // Pan Imagery Hints
+    const imageryHintsText = await page.locator('.c-imagery__hints').innerText();
+    expect(expectedAltText).toEqual(imageryHintsText);
+
+    // Click next image button
+    const nextImageButton = page.locator('.c-nav--next');
+    await nextImageButton.click();
+
+    // Click time conductor mode button
+    await page.locator('.c-mode-button').click();
+
+    // Select local clock mode
+    await page.locator('[data-testid=conductor-modeOption-realtime]').click();
+
+    // Zoom in on next image
+    await page.locator(backgroundImageSelector).hover({trial: true});
+    await page.mouse.wheel(0, deltaYStep * 2);
+
+    // Wait for zoom animation to finish
+    await page.locator(backgroundImageSelector).hover({trial: true});
+    const imageNextMouseZoomedIn = await page.locator(backgroundImageSelector).boundingBox();
+    expect(imageNextMouseZoomedIn.height).toBeGreaterThan(originalImageDimensions.height);
+    expect(imageNextMouseZoomedIn.width).toBeGreaterThan(originalImageDimensions.width);
+
+    // Click previous image button
+    await previousImageButton.click();
+
+    // Verify previous image
+    await expect(selectedImage).toBeVisible();
+
+    const imageCount = await page.locator('.c-imagery__thumb').count();
+    await expect.poll(async () => {
+        const newImageCount = await page.locator('.c-imagery__thumb').count();
+
+        return newImageCount;
+    }, {
+        message: "verify that old images are discarded",
+        timeout: 6 * 1000
+    }).toBe(imageCount);
+
+    // Verify selected image is still displayed
+    await expect(selectedImage).toBeVisible();
+
+    // Unpause imagery
+    await page.locator('.pause-play').click();
+
+    //Get background-image url from background-image css prop
+    await assertBackgroundImageUrlFromBackgroundCss(page);
+
+    // Open the image filter menu
+    await page.locator('[role=toolbar] button[title="Brightness and contrast"]').click();
+
+    // Drag the brightness and contrast sliders around and assert filter values
+    await dragBrightnessSliderAndAssertFilterValues(page);
+    await dragContrastSliderAndAssertFilterValues(page);
+});
+
+test.describe('Example imagery thumbnails resize in display layouts', () => {
+    test('Resizing the layout changes thumbnail visibility and size', async ({ page }) => {
+        await page.goto('./', { waitUntil: 'networkidle' });
+
+        const thumbsWrapperLocator = page.locator('.c-imagery__thumbs-wrapper');
+        // Click button:has-text("Create")
+        await page.locator('button:has-text("Create")').click();
+
+        // Click li:has-text("Display Layout")
+        await page.locator('li:has-text("Display Layout")').click();
+        const displayLayoutTitleField = page.locator('text=Properties Title Notes Horizontal grid (px) Vertical grid (px) Horizontal size ( >> input[type="text"]');
+        await displayLayoutTitleField.click();
+
+        await displayLayoutTitleField.fill('Thumbnail Display Layout');
+
+        // Click text=OK
+        await Promise.all([
+            page.waitForNavigation(),
+            page.locator('text=OK').click()
+        ]);
+
+        // Click text=Snapshot Save and Finish Editing Save and Continue Editing >> button >> nth=1
+        await page.locator('text=Snapshot Save and Finish Editing Save and Continue Editing >> button').nth(1).click();
+
+        // Click text=Save and Finish Editing
+        await page.locator('text=Save and Finish Editing').click();
+
+        // Click button:has-text("Create")
+        await page.locator('button:has-text("Create")').click();
+
+        // Click li:has-text("Example Imagery")
+        await page.locator('li:has-text("Example Imagery")').click();
+
+        const imageryTitleField = page.locator('text=Properties Title Notes Images url list (comma separated) Image load delay (milli >> input[type="text"]');
+        // Click text=Properties Title Notes Images url list (comma separated) Image load delay (milli >> input[type="text"]
+        await imageryTitleField.click();
+
+        // Fill text=Properties Title Notes Images url list (comma separated) Image load delay (milli >> input[type="text"]
+        await imageryTitleField.fill('Thumbnail Example Imagery');
+
+        // Click text=OK
+        await Promise.all([
+            page.waitForNavigation(),
+            page.locator('text=OK').click()
+        ]);
+
+        // Click text=Thumbnail Example Imagery Imagery Layout Snapshot >> button >> nth=0
+        await Promise.all([
+            page.waitForNavigation(),
+            page.locator('text=Thumbnail Example Imagery Imagery Layout Snapshot >> button').first().click()
+        ]);
+
+        // Edit mode
+        await page.locator('text=Thumbnail Display Layout Snapshot >> button').nth(3).click();
+
+        // Click on example imagery to expose toolbar
+        await page.locator('text=Thumbnail Example Imagery Snapshot Large View').click();
+
+        // expect thumbnails not be visible when first added
+        expect.soft(thumbsWrapperLocator.isHidden()).toBeTruthy();
+
+        // Resize the example imagery vertically to change the thumbnail visibility
+        /*
+        The following arbitrary values are added to observe the separate visual
+        conditions of the thumbnails (hidden, small thumbnails, regular thumbnails).
+        Specifically, height is set to 50px for small thumbs and 100px for regular
+        */
+        // Click #mct-input-id-103
+        await page.locator('#mct-input-id-103').click();
+
+        // Fill #mct-input-id-103
+        await page.locator('#mct-input-id-103').fill('50');
+
+        expect(thumbsWrapperLocator.isVisible()).toBeTruthy();
+        await expect(thumbsWrapperLocator).toHaveClass(/is-small-thumbs/);
+
+        // Resize the example imagery vertically to change the thumbnail visibility
+        // Click #mct-input-id-103
+        await page.locator('#mct-input-id-103').click();
+
+        // Fill #mct-input-id-103
+        await page.locator('#mct-input-id-103').fill('100');
+
+        expect(thumbsWrapperLocator.isVisible()).toBeTruthy();
+        await expect(thumbsWrapperLocator).not.toHaveClass(/is-small-thumbs/);
+    });
+});
+
+test.describe('Example Imagery in Flexible layout', () => {
+    test('Example Imagery in Flexible layout @unstable', async ({ page, browserName, openmctConfig }) => {
+        const { myItemsFolderName } = openmctConfig;
+
+        // eslint-disable-next-line playwright/no-skipped-test
+        test.skip(browserName === 'firefox', 'This test needs to be updated to work with firefox');
+        test.info().annotations.push({
+            type: 'issue',
+            description: 'https://github.com/nasa/openmct/issues/5326'
+        });
+
         // Go to baseURL
         await page.goto('./', { waitUntil: 'networkidle' });
 
-        displayLayout = await createDomainObjectWithDefaults(page, { type: 'Display Layout' });
-        await page.goto(displayLayout.url);
-
-        /* Create Sine Wave Generator with minimum Image Load Delay */
         // Click the Create button
         await page.click('button:has-text("Create")');
 
         // Click text=Example Imagery
         await page.click('text=Example Imagery');
 
-        // Clear and set Image load delay to minimum value
-        await page.locator('input[type="number"]').fill('');
-        await page.locator('input[type="number"]').fill('5000');
+        // Clear and set Image load delay (milliseconds)
+        await page.click('input[type="number"]', {clickCount: 3});
+        await page.type('input[type="number"]', "20");
 
         // Click text=OK
         await Promise.all([
@@ -204,150 +458,130 @@
             //Wait for Save Banner to appear
             page.waitForSelector('.c-message-banner__message')
         ]);
-
+        // Wait until Save Banner is gone
+        await page.waitForSelector('.c-message-banner__message', { state: 'detached'});
         await expect(page.locator('.l-browse-bar__object-name')).toContainText('Unnamed Example Imagery');
-
-        await page.goto(displayLayout.url);
-    });
-
-    test('Imagery View operations @unstable', async ({ page }) => {
+        await page.locator(backgroundImageSelector).hover({trial: true});
+
+        // Click the Create button
+        await page.click('button:has-text("Create")');
+
+        // Click text=Flexible Layout
+        await page.click('text=Flexible Layout');
+
+        // Assert Flexible layout
+        await expect(page.locator('.js-form-title')).toHaveText('Create a New Flexible Layout');
+
+        await page.locator(`form[name="mctForm"] >> text=${myItemsFolderName}`).click();
+
+        // Click My Items
+        await Promise.all([
+            page.locator('text=OK').click(),
+            page.waitForNavigation({waitUntil: 'networkidle'})
+        ]);
+
+        // Click My Items
+        await page.locator('.c-disclosure-triangle').click();
+
+        // Right click example imagery
+        await page.click(('text=Unnamed Example Imagery'), { button: 'right' });
+
+        // Click move
+        await page.locator('.icon-move').click();
+
+        // Click triangle to open sub menu
+        await page.locator('.c-form__section .c-disclosure-triangle').click();
+
+        // Click Flexable Layout
+        await page.click('.c-overlay__outer >> text=Unnamed Flexible Layout');
+
+        // Click text=OK
+        await page.locator('text=OK').click();
+
+        // Save template
+        await saveTemplate(page);
+
+        // Zoom in
+        await mouseZoomIn(page);
+
+        // Center the mouse pointer
+        const zoomedBoundingBox = await page.locator(backgroundImageSelector).boundingBox();
+        const imageCenterX = zoomedBoundingBox.x + zoomedBoundingBox.width / 2;
+        const imageCenterY = zoomedBoundingBox.y + zoomedBoundingBox.height / 2;
+        await page.mouse.move(imageCenterX, imageCenterY);
+
+        // Pan zoom
+        await panZoomAndAssertImageProperties(page);
+
+        // Click previous image button
+        const previousImageButton = page.locator('.c-nav--prev');
+        await previousImageButton.click();
+
+        // Verify previous image
+        const selectedImage = page.locator('.selected');
+        await expect(selectedImage).toBeVisible();
+
+        // Click time conductor mode button
+        await page.locator('.c-mode-button').click();
+
+        // Select local clock mode
+        await page.locator('[data-testid=conductor-modeOption-realtime]').nth(0).click();
+
+        // Zoom in on next image
+        await mouseZoomIn(page);
+
+        // Click previous image button
+        await previousImageButton.click();
+
+        // Verify previous image
+        await expect(selectedImage).toBeVisible();
+
+        const imageCount = await page.locator('.c-imagery__thumb').count();
+        await expect.poll(async () => {
+            const newImageCount = await page.locator('.c-imagery__thumb').count();
+
+            return newImageCount;
+        }, {
+            message: "verify that old images are discarded",
+            timeout: 6 * 1000
+        }).toBe(imageCount);
+
+        // Verify selected image is still displayed
+        await expect(selectedImage).toBeVisible();
+
+        // Unpause imagery
+        await page.locator('.pause-play').click();
+
+        //Get background-image url from background-image css prop
+        await assertBackgroundImageUrlFromBackgroundCss(page);
+
+        // Open the image filter menu
+        await page.locator('[role=toolbar] button[title="Brightness and contrast"]').click();
+
+        // Drag the brightness and contrast sliders around and assert filter values
+        await dragBrightnessSliderAndAssertFilterValues(page);
+        await dragContrastSliderAndAssertFilterValues(page);
+    });
+});
+
+test.describe('Example Imagery in Tabs view', () => {
+    test.fixme('Can use Mouse Wheel to zoom in and out of previous image');
+    test.fixme('Can use alt+drag to move around image once zoomed in');
+    test.fixme('Can zoom into the latest image and the real-time/fixed-time imagery will pause');
+    test.fixme('Can zoom into a previous image from thumbstrip in real-time or fixed-time');
+    test.fixme('Clicking on the left arrow should pause the imagery and go to previous image');
+    test.fixme('If the imagery view is in pause mode, it should not be updated when new images come in');
+    test.fixme('If the imagery view is not in pause mode, it should be updated when new images come in');
+});
+
+test.describe('Example Imagery in Time Strip', () => {
+    test('ensure that clicking a thumbnail loads the image in large view', async ({ page, browserName }) => {
         test.info().annotations.push({
             type: 'issue',
-            description: 'https://github.com/nasa/openmct/issues/5265'
+            description: 'https://github.com/nasa/openmct/issues/5632'
         });
-
-        // Edit mode
-        await page.click('button[title="Edit"]');
-
-        // Click on example imagery to expose toolbar
-        await page.locator('.c-so-view__header').click();
-
-        // Adjust object height
-        await page.locator('div[title="Resize object height"] > input').click();
-        await page.locator('div[title="Resize object height"] > input').fill('50');
-
-        // Adjust object width
-        await page.locator('div[title="Resize object width"] > input').click();
-        await page.locator('div[title="Resize object width"] > input').fill('50');
-
-        await performImageryViewOperationsAndAssert(page);
-    });
-
-    test('Resizing the layout changes thumbnail visibility and size', async ({ page }) => {
-        const thumbsWrapperLocator = page.locator('.c-imagery__thumbs-wrapper');
-        // Edit mode
-        await page.click('button[title="Edit"]');
-
-        // Click on example imagery to expose toolbar
-        await page.locator('.c-so-view__header').click();
-
-        // expect thumbnails not be visible when first added
-        expect.soft(thumbsWrapperLocator.isHidden()).toBeTruthy();
-
-        // Resize the example imagery vertically to change the thumbnail visibility
-        /*
-        The following arbitrary values are added to observe the separate visual
-        conditions of the thumbnails (hidden, small thumbnails, regular thumbnails).
-        Specifically, height is set to 50px for small thumbs and 100px for regular
-        */
-        await page.locator('div[title="Resize object height"] > input').click();
-        await page.locator('div[title="Resize object height"] > input').fill('50');
-
-        expect(thumbsWrapperLocator.isVisible()).toBeTruthy();
-        await expect(thumbsWrapperLocator).toHaveClass(/is-small-thumbs/);
-
-        // Resize the example imagery vertically to change the thumbnail visibility
-        await page.locator('div[title="Resize object height"] > input').click();
-        await page.locator('div[title="Resize object height"] > input').fill('100');
-
-        expect(thumbsWrapperLocator.isVisible()).toBeTruthy();
-        await expect(thumbsWrapperLocator).not.toHaveClass(/is-small-thumbs/);
-    });
-});
-
-test.describe('Example Imagery in Flexible layout', () => {
-    let flexibleLayout;
-    test.beforeEach(async ({ page }) => {
         await page.goto('./', { waitUntil: 'networkidle' });
-
-        flexibleLayout = await createDomainObjectWithDefaults(page, { type: 'Flexible Layout' });
-        await page.goto(flexibleLayout.url);
-
-        /* Create Sine Wave Generator with minimum Image Load Delay */
-        // Click the Create button
-        await page.click('button:has-text("Create")');
-
-        // Click text=Example Imagery
-        await page.click('text=Example Imagery');
-
-        // Clear and set Image load delay to minimum value
-        await page.locator('input[type="number"]').fill('');
-        await page.locator('input[type="number"]').fill('5000');
-
-        // Click text=OK
-        await Promise.all([
-            page.waitForNavigation({waitUntil: 'networkidle'}),
-            page.click('text=OK'),
-            //Wait for Save Banner to appear
-            page.waitForSelector('.c-message-banner__message')
-        ]);
-
-        await expect(page.locator('.l-browse-bar__object-name')).toContainText('Unnamed Example Imagery');
-
-        await page.goto(flexibleLayout.url);
-    });
-    test('Imagery View operations @unstable', async ({ page, browserName }) => {
-        test.fixme(browserName === 'firefox', 'This test needs to be updated to work with firefox');
-        test.info().annotations.push({
-            type: 'issue',
-            description: 'https://github.com/nasa/openmct/issues/5326'
-        });
-
-        await performImageryViewOperationsAndAssert(page);
-    });
-});
-
-test.describe('Example Imagery in Tabs View', () => {
-    let tabsView;
-    test.beforeEach(async ({ page }) => {
-        await page.goto('./', { waitUntil: 'networkidle' });
-
-        tabsView = await createDomainObjectWithDefaults(page, { type: 'Tabs View' });
-        await page.goto(tabsView.url);
-
-        /* Create Sine Wave Generator with minimum Image Load Delay */
-        // Click the Create button
-        await page.click('button:has-text("Create")');
-
-        // Click text=Example Imagery
-        await page.click('text=Example Imagery');
-
-        // Clear and set Image load delay to minimum value
-        await page.locator('input[type="number"]').fill('');
-        await page.locator('input[type="number"]').fill('5000');
-
-        // Click text=OK
-        await Promise.all([
-            page.waitForNavigation({waitUntil: 'networkidle'}),
-            page.click('text=OK'),
-            //Wait for Save Banner to appear
-            page.waitForSelector('.c-message-banner__message')
-        ]);
-
-        await expect(page.locator('.l-browse-bar__object-name')).toContainText('Unnamed Example Imagery');
-
-        await page.goto(tabsView.url);
-    });
-    test('Imagery View operations @unstable', async ({ page }) => {
-        await performImageryViewOperationsAndAssert(page);
-    });
-});
-
-test.describe('Example Imagery in Time Strip', () => {
-    let timeStripObject;
-    test.beforeEach(async ({ page }) => {
-        await page.goto('./', { waitUntil: 'networkidle' });
-        timeStripObject = await createDomainObjectWithDefaults(page, {
+        const timeStripObject = await createDomainObjectWithDefaults(page, {
             type: 'Time Strip',
             name: 'Time Strip'.concat(' ', uuid())
         });
@@ -359,12 +593,7 @@
         });
         // Navigate to timestrip
         await page.goto(timeStripObject.url);
-    });
-    test('Clicking a thumbnail loads the image in large view', async ({ page, browserName }) => {
-        test.info().annotations.push({
-            type: 'issue',
-            description: 'https://github.com/nasa/openmct/issues/5632'
-        });
+
         await page.locator('.c-imagery-tsv-container').hover();
         // get url of the hovered image
         const hoveredImg = page.locator('.c-imagery-tsv div.c-imagery-tsv__image-wrapper:hover img');
@@ -380,82 +609,11 @@
 });
 
 /**
- * Perform the common actions and assertions for the Imagery View.
- * This function verifies the following in order:
- * 1. Can zoom in/out using the zoom buttons
- * 2. Can zoom in/out using the mouse wheel
- * 3. Can pan the image using the pan hotkey + mouse drag
- * 4. Clicking on the left arrow button pauses imagery and moves to the previous image
- * 5. Imagery is updated as new images stream in, regardless of pause status
- * 6. Old images are discarded when new images stream in
- * 7. Image brightness/contrast can be adjusted by dragging the sliders
- * @param {import('@playwright/test').Page} page
- */
-async function performImageryViewOperationsAndAssert(page) {
-    // Click previous image button
-    const previousImageButton = page.locator('.c-nav--prev');
-    await previousImageButton.click();
-
-    // Verify previous image
-    const selectedImage = page.locator('.selected');
-    await expect(selectedImage).toBeVisible();
-
-    // Use the zoom buttons to zoom in and out
-    await buttonZoomOnImageAndAssert(page);
-
-    // Use Mouse Wheel to zoom in to previous image
-    await mouseZoomOnImageAndAssert(page, 2);
-
-    // Use alt+drag to move around image once zoomed in
-    await panZoomAndAssertImageProperties(page);
-
-    // Use Mouse Wheel to zoom out of previous image
-    await mouseZoomOnImageAndAssert(page, -2);
-
-    // Click next image button
-    const nextImageButton = page.locator('.c-nav--next');
-    await nextImageButton.click();
-
-    // Click time conductor mode button
-    await page.locator('.c-mode-button').click();
-
-    // Select local clock mode
-    await page.locator('[data-testid=conductor-modeOption-realtime]').click();
-
-    // Zoom in on next image
-    await mouseZoomOnImageAndAssert(page, 2);
-
-    // Clicking on the left arrow should pause the imagery and go to previous image
-    await previousImageButton.click();
-    await expect(page.locator('.c-button.pause-play')).toHaveClass(/is-paused/);
-    await expect(selectedImage).toBeVisible();
-
-    // The imagery view should be updated when new images come in
-    const imageCount = await page.locator('.c-imagery__thumb').count();
-    await expect.poll(async () => {
-        const newImageCount = await page.locator('.c-imagery__thumb').count();
-
-        return newImageCount;
-    }, {
-        message: "verify that old images are discarded",
-        timeout: 7 * 1000
-    }).toBe(imageCount);
-
-    // Verify selected image is still displayed
-    await expect(selectedImage).toBeVisible();
-
-    // Unpause imagery
-    await page.locator('.pause-play').click();
-
-    //Get background-image url from background-image css prop
-    await assertBackgroundImageUrlFromBackgroundCss(page);
-
-    // Open the image filter menu
-    await page.locator('[role=toolbar] button[title="Brightness and contrast"]').click();
-
-    // Drag the brightness and contrast sliders around and assert filter values
-    await dragBrightnessSliderAndAssertFilterValues(page);
-    await dragContrastSliderAndAssertFilterValues(page);
+ * @param {import('@playwright/test').Page} page
+ */
+async function saveTemplate(page) {
+    await page.locator('.c-button--menu.c-button--major.icon-save').click();
+    await page.locator('text=Save and Finish Editing').click();
 }
 
 /**
@@ -538,7 +696,7 @@
         return backgroundImageUrl2;
     }, {
         message: "verify next image has updated",
-        timeout: 7 * 1000
+        timeout: 6 * 1000
     }).not.toBe(backgroundImageUrl1);
     console.log('backgroundImageUrl2 ' + backgroundImageUrl2);
 }
@@ -592,17 +750,14 @@
 }
 
 /**
- * Use the mouse wheel to zoom in or out of an image and assert that the image
- * has successfully zoomed in or out.
- * @param {import('@playwright/test').Page} page
- * @param {number} [factor = 2] The zoom factor. Positive for zoom in, negative for zoom out.
+ * @param {import('@playwright/test').Page} page
 */
-async function mouseZoomOnImageAndAssert(page, factor = 2) {
+async function mouseZoomIn(page) {
     // Zoom in
     const originalImageDimensions = await page.locator(backgroundImageSelector).boundingBox();
     await page.locator(backgroundImageSelector).hover({trial: true});
     const deltaYStep = 100; // equivalent to 1x zoom
-    await page.mouse.wheel(0, deltaYStep * factor);
+    await page.mouse.wheel(0, deltaYStep * 2);
     const zoomedBoundingBox = await page.locator(backgroundImageSelector).boundingBox();
     const imageCenterX = zoomedBoundingBox.x + zoomedBoundingBox.width / 2;
     const imageCenterY = zoomedBoundingBox.y + zoomedBoundingBox.height / 2;
@@ -612,47 +767,9 @@
 
     // Wait for zoom animation to finish
     await page.locator(backgroundImageSelector).hover({trial: true});
-    const imageMouseZoomed = await page.locator(backgroundImageSelector).boundingBox();
-
-    if (factor > 0) {
-        expect(imageMouseZoomed.height).toBeGreaterThan(originalImageDimensions.height);
-        expect(imageMouseZoomed.width).toBeGreaterThan(originalImageDimensions.width);
-    } else {
-        expect(imageMouseZoomed.height).toBeLessThan(originalImageDimensions.height);
-        expect(imageMouseZoomed.width).toBeLessThan(originalImageDimensions.width);
-    }
-}
-
-/**
- * Zoom in and out of the image using the buttons, and assert that the image has
- * been successfully zoomed in or out.
- * @param {import('@playwright/test').Page} page
- */
-async function buttonZoomOnImageAndAssert(page) {
-    // Get initial image dimensions
-    const initialBoundingBox = await page.locator(backgroundImageSelector).boundingBox();
-
-    // Zoom in twice via button
-    await zoomIntoImageryByButton(page);
-    await zoomIntoImageryByButton(page);
-
-    // Get and assert zoomed in image dimensions
-    const zoomedInBoundingBox = await page.locator(backgroundImageSelector).boundingBox();
-    expect(zoomedInBoundingBox.height).toBeGreaterThan(initialBoundingBox.height);
-    expect(zoomedInBoundingBox.width).toBeGreaterThan(initialBoundingBox.width);
-
-    // Zoom out once via button
-    await zoomOutOfImageryByButton(page);
-
-    // Get and assert zoomed out image dimensions
-    const zoomedOutBoundingBox = await page.locator(backgroundImageSelector).boundingBox();
-    expect(zoomedOutBoundingBox.height).toBeLessThan(zoomedInBoundingBox.height);
-    expect(zoomedOutBoundingBox.width).toBeLessThan(zoomedInBoundingBox.width);
-
-    // Zoom out again via button, assert against the initial image dimensions
-    await zoomOutOfImageryByButton(page);
-    const finalBoundingBox = await page.locator(backgroundImageSelector).boundingBox();
-    expect(finalBoundingBox).toEqual(initialBoundingBox);
+    const imageMouseZoomedIn = await page.locator(backgroundImageSelector).boundingBox();
+    expect(imageMouseZoomedIn.height).toBeGreaterThan(originalImageDimensions.height);
+    expect(imageMouseZoomedIn.width).toBeGreaterThan(originalImageDimensions.width);
 }
 
 /**

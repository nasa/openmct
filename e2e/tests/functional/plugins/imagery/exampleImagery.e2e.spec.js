--- conflicted
+++ resolved
@@ -41,11 +41,7 @@
         await page.goto('./', { waitUntil: 'networkidle' });
 
         // Create a default 'Example Imagery' object
-<<<<<<< HEAD
-        createDomainObjectWithDefaults(page, 'Example Imagery');
-=======
         createDomainObjectWithDefaults(page, { type: 'Example Imagery' });
->>>>>>> ec8dadc3
 
         await Promise.all([
             page.waitForNavigation(),

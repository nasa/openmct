/*****************************************************************************
 * Open MCT, Copyright (c) 2014-2022, United States Government
 * as represented by the Administrator of the National Aeronautics and Space
 * Administration. All rights reserved.
 *
 * Open MCT is licensed under the Apache License, Version 2.0 (the
 * "License"); you may not use this file except in compliance with the License.
 * You may obtain a copy of the License at
 * http://www.apache.org/licenses/LICENSE-2.0.
 *
 * Unless required by applicable law or agreed to in writing, software
 * distributed under the License is distributed on an "AS IS" BASIS, WITHOUT
 * WARRANTIES OR CONDITIONS OF ANY KIND, either express or implied. See the
 * License for the specific language governing permissions and limitations
 * under the License.
 *
 * Open MCT includes source code licensed under additional open source
 * licenses. See the Open Source Licenses file (LICENSES.md) included with
 * this source code distribution or the Licensing information page available
 * at runtime from the About dialog for additional information.
 *****************************************************************************/

/*
This test suite is dedicated to tests which verify the basic operations surrounding imagery,
but only assume that example imagery is present.
*/
/* globals process */
const { v4: uuid } = require('uuid');
const { waitForAnimations } = require('../../../../baseFixtures');
const { test, expect } = require('../../../../pluginFixtures');
const { createDomainObjectWithDefaults } = require('../../../../appActions');
const backgroundImageSelector = '.c-imagery__main-image__background-image';
const panHotkey = process.platform === 'linux' ? ['Control', 'Alt'] : ['Alt'];
const expectedAltText = process.platform === 'linux' ? 'Ctrl+Alt drag to pan' : 'Alt drag to pan';

//The following block of tests verifies the basic functionality of example imagery and serves as a template for Imagery objects embedded in other objects.
test.describe('Example Imagery Object', () => {
    test.beforeEach(async ({ page }) => {
        //Go to baseURL
        await page.goto('./', { waitUntil: 'networkidle' });

        // Create a default 'Example Imagery' object
<<<<<<< HEAD
        createDomainObjectWithDefaults(page, { type: 'Example Imagery' });

        await Promise.all([
            page.waitForNavigation(),
            page.locator(backgroundImageSelector).hover({trial: true}),
            // eslint-disable-next-line playwright/missing-playwright-await
            expect(page.locator('.l-browse-bar__object-name')).toContainText('Unnamed Example Imagery')
        ]);
=======
        await createDomainObjectWithDefaults(page, { type: 'Example Imagery' });
>>>>>>> 15ab0dae

        // Verify that the created object is focused
        await expect(page.locator('.l-browse-bar__object-name')).toContainText('Unnamed Example Imagery');
        await page.locator(backgroundImageSelector).hover({trial: true});
    });

    test('Can use Mouse Wheel to zoom in and out of latest image', async ({ page }) => {
        // Zoom in x2 and assert
        await mouseZoomOnImageAndAssert(page, 2);

        // Zoom out x2 and assert
        await mouseZoomOnImageAndAssert(page, -2);
    });

    test('Can adjust image brightness/contrast by dragging the sliders', async ({ page, browserName }) => {
        // eslint-disable-next-line playwright/no-skipped-test
        test.skip(browserName === 'firefox', 'This test needs to be updated to work with firefox');
        // Open the image filter menu
        await page.locator('[role=toolbar] button[title="Brightness and contrast"]').click();

        // Drag the brightness and contrast sliders around and assert filter values
        await dragBrightnessSliderAndAssertFilterValues(page);
        await dragContrastSliderAndAssertFilterValues(page);
    });

    test('Can use alt+drag to move around image once zoomed in', async ({ page }) => {
        const deltaYStep = 100; //equivalent to 1x zoom

        await page.locator(backgroundImageSelector).hover({trial: true});

        // zoom in
        await page.mouse.wheel(0, deltaYStep * 2);
        await page.locator(backgroundImageSelector).hover({trial: true});
        const zoomedBoundingBox = await page.locator(backgroundImageSelector).boundingBox();
        const imageCenterX = zoomedBoundingBox.x + zoomedBoundingBox.width / 2;
        const imageCenterY = zoomedBoundingBox.y + zoomedBoundingBox.height / 2;
        // move to the right

        // center the mouse pointer
        await page.mouse.move(imageCenterX, imageCenterY);

        //Get Diagnostic info about process environment
        console.log('process.platform is ' + process.platform);
        const getUA = await page.evaluate(() => navigator.userAgent);
        console.log('navigator.userAgent ' + getUA);
        // Pan Imagery Hints
        const imageryHintsText = await page.locator('.c-imagery__hints').innerText();
        expect(expectedAltText).toEqual(imageryHintsText);

        // pan right
        await Promise.all(panHotkey.map(x => page.keyboard.down(x)));
        await page.mouse.down();
        await page.mouse.move(imageCenterX - 200, imageCenterY, 10);
        await page.mouse.up();
        await Promise.all(panHotkey.map(x => page.keyboard.up(x)));
        const afterRightPanBoundingBox = await page.locator(backgroundImageSelector).boundingBox();
        expect(zoomedBoundingBox.x).toBeGreaterThan(afterRightPanBoundingBox.x);

        // pan left
        await Promise.all(panHotkey.map(x => page.keyboard.down(x)));
        await page.mouse.down();
        await page.mouse.move(imageCenterX, imageCenterY, 10);
        await page.mouse.up();
        await Promise.all(panHotkey.map(x => page.keyboard.up(x)));
        const afterLeftPanBoundingBox = await page.locator(backgroundImageSelector).boundingBox();
        expect(afterRightPanBoundingBox.x).toBeLessThan(afterLeftPanBoundingBox.x);

        // pan up
        await page.mouse.move(imageCenterX, imageCenterY);
        await Promise.all(panHotkey.map(x => page.keyboard.down(x)));
        await page.mouse.down();
        await page.mouse.move(imageCenterX, imageCenterY + 200, 10);
        await page.mouse.up();
        await Promise.all(panHotkey.map(x => page.keyboard.up(x)));
        const afterUpPanBoundingBox = await page.locator(backgroundImageSelector).boundingBox();
        expect(afterUpPanBoundingBox.y).toBeGreaterThan(afterLeftPanBoundingBox.y);

        // pan down
        await Promise.all(panHotkey.map(x => page.keyboard.down(x)));
        await page.mouse.down();
        await page.mouse.move(imageCenterX, imageCenterY - 200, 10);
        await page.mouse.up();
        await Promise.all(panHotkey.map(x => page.keyboard.up(x)));
        const afterDownPanBoundingBox = await page.locator(backgroundImageSelector).boundingBox();
        expect(afterDownPanBoundingBox.y).toBeLessThan(afterUpPanBoundingBox.y);

    });

    test('Can use + - buttons to zoom on the image @unstable', async ({ page }) => {
        await buttonZoomOnImageAndAssert(page);
    });

    test('Can use the reset button to reset the image @unstable', async ({ page }, testInfo) => {
        test.slow(testInfo.project === 'chrome-beta', "This test is slow in chrome-beta");
        // Get initial image dimensions
        const initialBoundingBox = await page.locator(backgroundImageSelector).boundingBox();

        // Zoom in twice via button
        await zoomIntoImageryByButton(page);
        await zoomIntoImageryByButton(page);

        // Get and assert zoomed in image dimensions
        const zoomedInBoundingBox = await page.locator(backgroundImageSelector).boundingBox();
        expect.soft(zoomedInBoundingBox.height).toBeGreaterThan(initialBoundingBox.height);
        expect.soft(zoomedInBoundingBox.width).toBeGreaterThan(initialBoundingBox.width);

        // Reset pan and zoom and assert against initial image dimensions
        await resetImageryPanAndZoom(page);
        const finalBoundingBox = await page.locator(backgroundImageSelector).boundingBox();
        expect(finalBoundingBox).toEqual(initialBoundingBox);
    });

    test('Using the zoom features does not pause telemetry', async ({ page }) => {
        const pausePlayButton = page.locator('.c-button.pause-play');

        // open the time conductor drop down
        await page.locator('.c-mode-button').click();

        // Click local clock
        await page.locator('[data-testid="conductor-modeOption-realtime"]').click();
        await expect.soft(pausePlayButton).not.toHaveClass(/is-paused/);

        // Zoom in via button
        await zoomIntoImageryByButton(page);
        await expect(pausePlayButton).not.toHaveClass(/is-paused/);
    });
});

test.describe('Example Imagery in Display Layout', () => {
    let displayLayout;
    test.beforeEach(async ({ page }) => {
        // Go to baseURL
        await page.goto('./', { waitUntil: 'networkidle' });

        displayLayout = await createDomainObjectWithDefaults(page, { type: 'Display Layout' });
        await page.goto(displayLayout.url);

        /* Create Sine Wave Generator with minimum Image Load Delay */
        // Click the Create button
        await page.click('button:has-text("Create")');

        // Click text=Example Imagery
        await page.click('text=Example Imagery');

        // Clear and set Image load delay to minimum value
        await page.locator('input[type="number"]').fill('');
        await page.locator('input[type="number"]').fill('5000');

        // Click text=OK
        await Promise.all([
            page.waitForNavigation({waitUntil: 'networkidle'}),
            page.click('text=OK'),
            //Wait for Save Banner to appear
            page.waitForSelector('.c-message-banner__message')
        ]);

        await expect(page.locator('.l-browse-bar__object-name')).toContainText('Unnamed Example Imagery');

        await page.goto(displayLayout.url);
    });

    test('Imagery View operations @unstable', async ({ page }) => {
        test.info().annotations.push({
            type: 'issue',
            description: 'https://github.com/nasa/openmct/issues/5265'
        });

        // Edit mode
        await page.click('button[title="Edit"]');

        // Click on example imagery to expose toolbar
        await page.locator('.c-so-view__header').click();

        // Adjust object height
        await page.locator('div[title="Resize object height"] > input').click();
        await page.locator('div[title="Resize object height"] > input').fill('50');

        // Adjust object width
        await page.locator('div[title="Resize object width"] > input').click();
        await page.locator('div[title="Resize object width"] > input').fill('50');

        await performImageryViewOperationsAndAssert(page);
    });

    test('Resizing the layout changes thumbnail visibility and size', async ({ page }) => {
        const thumbsWrapperLocator = page.locator('.c-imagery__thumbs-wrapper');
        // Edit mode
        await page.click('button[title="Edit"]');

        // Click on example imagery to expose toolbar
        await page.locator('.c-so-view__header').click();

        // expect thumbnails not be visible when first added
        expect.soft(thumbsWrapperLocator.isHidden()).toBeTruthy();

        // Resize the example imagery vertically to change the thumbnail visibility
        /*
        The following arbitrary values are added to observe the separate visual
        conditions of the thumbnails (hidden, small thumbnails, regular thumbnails).
        Specifically, height is set to 50px for small thumbs and 100px for regular
        */
        await page.locator('div[title="Resize object height"] > input').click();
        await page.locator('div[title="Resize object height"] > input').fill('50');

        expect(thumbsWrapperLocator.isVisible()).toBeTruthy();
        await expect(thumbsWrapperLocator).toHaveClass(/is-small-thumbs/);

        // Resize the example imagery vertically to change the thumbnail visibility
        await page.locator('div[title="Resize object height"] > input').click();
        await page.locator('div[title="Resize object height"] > input').fill('100');

        expect(thumbsWrapperLocator.isVisible()).toBeTruthy();
        await expect(thumbsWrapperLocator).not.toHaveClass(/is-small-thumbs/);
    });
});

test.describe('Example Imagery in Flexible layout', () => {
    let flexibleLayout;
    test.beforeEach(async ({ page }) => {
        await page.goto('./', { waitUntil: 'networkidle' });

        flexibleLayout = await createDomainObjectWithDefaults(page, { type: 'Flexible Layout' });
        await page.goto(flexibleLayout.url);

        /* Create Sine Wave Generator with minimum Image Load Delay */
        // Click the Create button
        await page.click('button:has-text("Create")');

        // Click text=Example Imagery
        await page.click('text=Example Imagery');

        // Clear and set Image load delay to minimum value
        await page.locator('input[type="number"]').fill('');
        await page.locator('input[type="number"]').fill('5000');

        // Click text=OK
        await Promise.all([
            page.waitForNavigation({waitUntil: 'networkidle'}),
            page.click('text=OK'),
            //Wait for Save Banner to appear
            page.waitForSelector('.c-message-banner__message')
        ]);

        await expect(page.locator('.l-browse-bar__object-name')).toContainText('Unnamed Example Imagery');

        await page.goto(flexibleLayout.url);
    });
    test('Imagery View operations @unstable', async ({ page, browserName }) => {
        test.fixme(browserName === 'firefox', 'This test needs to be updated to work with firefox');
        test.info().annotations.push({
            type: 'issue',
            description: 'https://github.com/nasa/openmct/issues/5326'
        });

        await performImageryViewOperationsAndAssert(page);
    });
});

test.describe('Example Imagery in Tabs View', () => {
    let tabsView;
    test.beforeEach(async ({ page }) => {
        await page.goto('./', { waitUntil: 'networkidle' });

        tabsView = await createDomainObjectWithDefaults(page, { type: 'Tabs View' });
        await page.goto(tabsView.url);

        /* Create Sine Wave Generator with minimum Image Load Delay */
        // Click the Create button
        await page.click('button:has-text("Create")');

        // Click text=Example Imagery
        await page.click('text=Example Imagery');

        // Clear and set Image load delay to minimum value
        await page.locator('input[type="number"]').fill('');
        await page.locator('input[type="number"]').fill('5000');

        // Click text=OK
        await Promise.all([
            page.waitForNavigation({waitUntil: 'networkidle'}),
            page.click('text=OK'),
            //Wait for Save Banner to appear
            page.waitForSelector('.c-message-banner__message')
        ]);

        await expect(page.locator('.l-browse-bar__object-name')).toContainText('Unnamed Example Imagery');

        await page.goto(tabsView.url);
    });
    test('Imagery View operations @unstable', async ({ page }) => {
        await performImageryViewOperationsAndAssert(page);
    });
});

test.describe('Example Imagery in Time Strip', () => {
    let timeStripObject;
    test.beforeEach(async ({ page }) => {
        await page.goto('./', { waitUntil: 'networkidle' });
        timeStripObject = await createDomainObjectWithDefaults(page, {
            type: 'Time Strip',
            name: 'Time Strip'.concat(' ', uuid())
        });

        await createDomainObjectWithDefaults(page, {
            type: 'Example Imagery',
            name: 'Example Imagery'.concat(' ', uuid()),
            parent: timeStripObject.uuid
        });
        // Navigate to timestrip
        await page.goto(timeStripObject.url);
    });
    test('Clicking a thumbnail loads the image in large view', async ({ page, browserName }) => {
        test.info().annotations.push({
            type: 'issue',
            description: 'https://github.com/nasa/openmct/issues/5632'
        });
        await page.locator('.c-imagery-tsv-container').hover();
        // get url of the hovered image
        const hoveredImg = page.locator('.c-imagery-tsv div.c-imagery-tsv__image-wrapper:hover img');
        const hoveredImgSrc = await hoveredImg.getAttribute('src');
        expect(hoveredImgSrc).toBeTruthy();
        await page.locator('.c-imagery-tsv-container').click();
        // get image of view large container
        const viewLargeImg = page.locator('img.c-imagery__main-image__image');
        const viewLargeImgSrc = await viewLargeImg.getAttribute('src');
        expect(viewLargeImgSrc).toBeTruthy();
        expect(viewLargeImgSrc).toEqual(hoveredImgSrc);
    });
});

/**
 * Perform the common actions and assertions for the Imagery View.
 * This function verifies the following in order:
 * 1. Can zoom in/out using the zoom buttons
 * 2. Can zoom in/out using the mouse wheel
 * 3. Can pan the image using the pan hotkey + mouse drag
 * 4. Clicking on the left arrow button pauses imagery and moves to the previous image
 * 5. Imagery is updated as new images stream in, regardless of pause status
 * 6. Old images are discarded when new images stream in
 * 7. Image brightness/contrast can be adjusted by dragging the sliders
 * @param {import('@playwright/test').Page} page
 */
async function performImageryViewOperationsAndAssert(page) {
    // Click previous image button
    const previousImageButton = page.locator('.c-nav--prev');
    await previousImageButton.click();

    // Verify previous image
    const selectedImage = page.locator('.selected');
    await expect(selectedImage).toBeVisible();

    // Use the zoom buttons to zoom in and out
    await buttonZoomOnImageAndAssert(page);

    // Use Mouse Wheel to zoom in to previous image
    await mouseZoomOnImageAndAssert(page, 2);

    // Use alt+drag to move around image once zoomed in
    await panZoomAndAssertImageProperties(page);

    // Use Mouse Wheel to zoom out of previous image
    await mouseZoomOnImageAndAssert(page, -2);

    // Click next image button
    const nextImageButton = page.locator('.c-nav--next');
    await nextImageButton.click();

    // Click time conductor mode button
    await page.locator('.c-mode-button').click();

    // Select local clock mode
    await page.locator('[data-testid=conductor-modeOption-realtime]').click();

    // Zoom in on next image
    await mouseZoomOnImageAndAssert(page, 2);

    // Clicking on the left arrow should pause the imagery and go to previous image
    await previousImageButton.click();
    await expect(page.locator('.c-button.pause-play')).toHaveClass(/is-paused/);
    await expect(selectedImage).toBeVisible();

    // The imagery view should be updated when new images come in
    const imageCount = await page.locator('.c-imagery__thumb').count();
    await expect.poll(async () => {
        const newImageCount = await page.locator('.c-imagery__thumb').count();

        return newImageCount;
    }, {
        message: "verify that old images are discarded",
        timeout: 7 * 1000
    }).toBe(imageCount);

    // Verify selected image is still displayed
    await expect(selectedImage).toBeVisible();

    // Unpause imagery
    await page.locator('.pause-play').click();

    //Get background-image url from background-image css prop
    await assertBackgroundImageUrlFromBackgroundCss(page);

    // Open the image filter menu
    await page.locator('[role=toolbar] button[title="Brightness and contrast"]').click();

<<<<<<< HEAD
test.describe('Example Imagery in Time Strip', () => {
    test('ensure that clicking a thumbnail loads the image in large view', async ({ page, browserName }) => {
        test.info().annotations.push({
            type: 'issue',
            description: 'https://github.com/nasa/openmct/issues/5632'
        });
        await page.goto('./', { waitUntil: 'networkidle' });
        const timeStripObject = await createDomainObjectWithDefaults(page, {
            type: 'Time Strip',
            name: 'Time Strip'.concat(' ', uuid())
        });

        await createDomainObjectWithDefaults(page, {
            type: 'Example Imagery',
            name: 'Example Imagery'.concat(' ', uuid()),
            parent: timeStripObject.uuid
        });
        // Navigate to timestrip
        await page.goto(timeStripObject.url);

        await page.locator('.c-imagery-tsv-container').hover();
        // get url of the hovered image
        const hoveredImg = page.locator('.c-imagery-tsv div.c-imagery-tsv__image-wrapper:hover img');
        const hoveredImgSrc = await hoveredImg.getAttribute('src');
        expect(hoveredImgSrc).toBeTruthy();
        await page.locator('.c-imagery-tsv-container').click();
        // get image of view large container
        const viewLargeImg = page.locator('img.c-imagery__main-image__image');
        const viewLargeImgSrc = await viewLargeImg.getAttribute('src');
        expect(viewLargeImgSrc).toBeTruthy();
        expect(viewLargeImgSrc).toEqual(hoveredImgSrc);
    });
});

/**
 * @param {import('@playwright/test').Page} page
 */
async function saveTemplate(page) {
    await page.locator('.c-button--menu.c-button--major.icon-save').click();
    await page.locator('text=Save and Finish Editing').click();
=======
    // Drag the brightness and contrast sliders around and assert filter values
    await dragBrightnessSliderAndAssertFilterValues(page);
    await dragContrastSliderAndAssertFilterValues(page);
>>>>>>> 15ab0dae
}

/**
 * Drag the brightness slider to max, min, and midpoint and assert the filter values
 * @param {import('@playwright/test').Page} page
 */
async function dragBrightnessSliderAndAssertFilterValues(page) {
    const brightnessSlider = 'div.c-image-controls__slider-wrapper.icon-brightness > input';
    const brightnessBoundingBox = await page.locator(brightnessSlider).boundingBox();
    const brightnessMidX = brightnessBoundingBox.x + brightnessBoundingBox.width / 2;
    const brightnessMidY = brightnessBoundingBox.y + brightnessBoundingBox.height / 2;

    await page.locator(brightnessSlider).hover({trial: true});
    await page.mouse.down();
    await page.mouse.move(brightnessBoundingBox.x + brightnessBoundingBox.width, brightnessMidY);
    await assertBackgroundImageBrightness(page, '500');
    await page.mouse.move(brightnessBoundingBox.x, brightnessMidY);
    await assertBackgroundImageBrightness(page, '0');
    await page.mouse.move(brightnessMidX, brightnessMidY);
    await assertBackgroundImageBrightness(page, '250');
    await page.mouse.up();
}

/**
 * Drag the contrast slider to max, min, and midpoint and assert the filter values
 * @param {import('@playwright/test').Page} page
 */
async function dragContrastSliderAndAssertFilterValues(page) {
    const contrastSlider = 'div.c-image-controls__slider-wrapper.icon-contrast > input';
    const contrastBoundingBox = await page.locator(contrastSlider).boundingBox();
    const contrastMidX = contrastBoundingBox.x + contrastBoundingBox.width / 2;
    const contrastMidY = contrastBoundingBox.y + contrastBoundingBox.height / 2;

    await page.locator(contrastSlider).hover({trial: true});
    await page.mouse.down();
    await page.mouse.move(contrastBoundingBox.x + contrastBoundingBox.width, contrastMidY);
    await assertBackgroundImageContrast(page, '500');
    await page.mouse.move(contrastBoundingBox.x, contrastMidY);
    await assertBackgroundImageContrast(page, '0');
    await page.mouse.move(contrastMidX, contrastMidY);
    await assertBackgroundImageContrast(page, '250');
    await page.mouse.up();
}

/**
 * Gets the filter:brightness value of the current background-image and
 * asserts against an expected value
 * @param {import('@playwright/test').Page} page
 * @param {String} expected The expected brightness value
 */
async function assertBackgroundImageBrightness(page, expected) {
    const backgroundImage = page.locator('.c-imagery__main-image__background-image');

    // Get the brightness filter value (i.e: filter: brightness(500%) => "500")
    const actual = await backgroundImage.evaluate((el) => {
        return el.style.filter.match(/brightness\((\d{1,3})%\)/)[1];
    });
    expect(actual).toBe(expected);
}

/**
 * @param {import('@playwright/test').Page} page
 */
async function assertBackgroundImageUrlFromBackgroundCss(page) {
    const backgroundImage = page.locator('.c-imagery__main-image__background-image');
    let backgroundImageUrl = await backgroundImage.evaluate((el) => {
        return window.getComputedStyle(el).getPropertyValue('background-image').match(/url\(([^)]+)\)/)[1];
    });
    let backgroundImageUrl1 = backgroundImageUrl.slice(1, -1); //forgive me, padre
    console.log('backgroundImageUrl1 ' + backgroundImageUrl1);

    let backgroundImageUrl2;
    await expect.poll(async () => {
        // Verify next image has updated
        let backgroundImageUrlNext = await backgroundImage.evaluate((el) => {
            return window.getComputedStyle(el).getPropertyValue('background-image').match(/url\(([^)]+)\)/)[1];
        });
        backgroundImageUrl2 = backgroundImageUrlNext.slice(1, -1); //forgive me, padre

        return backgroundImageUrl2;
    }, {
        message: "verify next image has updated",
        timeout: 7 * 1000
    }).not.toBe(backgroundImageUrl1);
    console.log('backgroundImageUrl2 ' + backgroundImageUrl2);
}

/**
 * @param {import('@playwright/test').Page} page
 */
async function panZoomAndAssertImageProperties(page) {
    const imageryHintsText = await page.locator('.c-imagery__hints').innerText();
    expect(expectedAltText).toEqual(imageryHintsText);
    const zoomedBoundingBox = await page.locator(backgroundImageSelector).boundingBox();
    const imageCenterX = zoomedBoundingBox.x + zoomedBoundingBox.width / 2;
    const imageCenterY = zoomedBoundingBox.y + zoomedBoundingBox.height / 2;

    // Pan right
    await Promise.all(panHotkey.map(x => page.keyboard.down(x)));
    await page.mouse.down();
    await page.mouse.move(imageCenterX - 200, imageCenterY, 10);
    await page.mouse.up();
    await Promise.all(panHotkey.map(x => page.keyboard.up(x)));
    const afterRightPanBoundingBox = await page.locator(backgroundImageSelector).boundingBox();
    expect(zoomedBoundingBox.x).toBeGreaterThan(afterRightPanBoundingBox.x);

    // Pan left
    await Promise.all(panHotkey.map(x => page.keyboard.down(x)));
    await page.mouse.down();
    await page.mouse.move(imageCenterX, imageCenterY, 10);
    await page.mouse.up();
    await Promise.all(panHotkey.map(x => page.keyboard.up(x)));
    const afterLeftPanBoundingBox = await page.locator(backgroundImageSelector).boundingBox();
    expect(afterRightPanBoundingBox.x).toBeLessThan(afterLeftPanBoundingBox.x);

    // Pan up
    await page.mouse.move(imageCenterX, imageCenterY);
    await Promise.all(panHotkey.map(x => page.keyboard.down(x)));
    await page.mouse.down();
    await page.mouse.move(imageCenterX, imageCenterY + 200, 10);
    await page.mouse.up();
    await Promise.all(panHotkey.map(x => page.keyboard.up(x)));
    const afterUpPanBoundingBox = await page.locator(backgroundImageSelector).boundingBox();
    expect(afterUpPanBoundingBox.y).toBeGreaterThanOrEqual(afterLeftPanBoundingBox.y);

    // Pan down
    await Promise.all(panHotkey.map(x => page.keyboard.down(x)));
    await page.mouse.down();
    await page.mouse.move(imageCenterX, imageCenterY - 200, 10);
    await page.mouse.up();
    await Promise.all(panHotkey.map(x => page.keyboard.up(x)));
    const afterDownPanBoundingBox = await page.locator(backgroundImageSelector).boundingBox();
    expect(afterDownPanBoundingBox.y).toBeLessThanOrEqual(afterUpPanBoundingBox.y);
}

/**
 * Use the mouse wheel to zoom in or out of an image and assert that the image
 * has successfully zoomed in or out.
 * @param {import('@playwright/test').Page} page
 * @param {number} [factor = 2] The zoom factor. Positive for zoom in, negative for zoom out.
*/
async function mouseZoomOnImageAndAssert(page, factor = 2) {
    // Zoom in
    const originalImageDimensions = await page.locator(backgroundImageSelector).boundingBox();
    await page.locator(backgroundImageSelector).hover({trial: true});
    const deltaYStep = 100; // equivalent to 1x zoom
    await page.mouse.wheel(0, deltaYStep * factor);
    const zoomedBoundingBox = await page.locator(backgroundImageSelector).boundingBox();
    const imageCenterX = zoomedBoundingBox.x + zoomedBoundingBox.width / 2;
    const imageCenterY = zoomedBoundingBox.y + zoomedBoundingBox.height / 2;

    // center the mouse pointer
    await page.mouse.move(imageCenterX, imageCenterY);

    // Wait for zoom animation to finish
    await page.locator(backgroundImageSelector).hover({trial: true});
    const imageMouseZoomed = await page.locator(backgroundImageSelector).boundingBox();

    if (factor > 0) {
        expect(imageMouseZoomed.height).toBeGreaterThan(originalImageDimensions.height);
        expect(imageMouseZoomed.width).toBeGreaterThan(originalImageDimensions.width);
    } else {
        expect(imageMouseZoomed.height).toBeLessThan(originalImageDimensions.height);
        expect(imageMouseZoomed.width).toBeLessThan(originalImageDimensions.width);
    }
}

/**
 * Zoom in and out of the image using the buttons, and assert that the image has
 * been successfully zoomed in or out.
 * @param {import('@playwright/test').Page} page
 */
async function buttonZoomOnImageAndAssert(page) {
    // Get initial image dimensions
    const initialBoundingBox = await page.locator(backgroundImageSelector).boundingBox();

    // Zoom in twice via button
    await zoomIntoImageryByButton(page);
    await zoomIntoImageryByButton(page);

    // Get and assert zoomed in image dimensions
    const zoomedInBoundingBox = await page.locator(backgroundImageSelector).boundingBox();
    expect(zoomedInBoundingBox.height).toBeGreaterThan(initialBoundingBox.height);
    expect(zoomedInBoundingBox.width).toBeGreaterThan(initialBoundingBox.width);

    // Zoom out once via button
    await zoomOutOfImageryByButton(page);

    // Get and assert zoomed out image dimensions
    const zoomedOutBoundingBox = await page.locator(backgroundImageSelector).boundingBox();
    expect(zoomedOutBoundingBox.height).toBeLessThan(zoomedInBoundingBox.height);
    expect(zoomedOutBoundingBox.width).toBeLessThan(zoomedInBoundingBox.width);

    // Zoom out again via button, assert against the initial image dimensions
    await zoomOutOfImageryByButton(page);
    const finalBoundingBox = await page.locator(backgroundImageSelector).boundingBox();
    expect(finalBoundingBox).toEqual(initialBoundingBox);
}

/**
 * Gets the filter:contrast value of the current background-image and
 * asserts against an expected value
 * @param {import('@playwright/test').Page} page
 * @param {String} expected The expected contrast value
 */
async function assertBackgroundImageContrast(page, expected) {
    const backgroundImage = page.locator('.c-imagery__main-image__background-image');

    // Get the contrast filter value (i.e: filter: contrast(500%) => "500")
    const actual = await backgroundImage.evaluate((el) => {
        return el.style.filter.match(/contrast\((\d{1,3})%\)/)[1];
    });
    expect(actual).toBe(expected);
}

/**
 * Use the '+' button to zoom in. Hovers first if the toolbar is not visible
 * and waits for the zoom animation to finish afterwards.
 * @param {import('@playwright/test').Page} page
 */
async function zoomIntoImageryByButton(page) {
    // FIXME: There should only be one set of imagery buttons, but there are two?
    const zoomInBtn = page.locator("[role='toolbar'][aria-label='Image controls'] .t-btn-zoom-in").nth(0);
    const backgroundImage = page.locator(backgroundImageSelector);
    if (!(await zoomInBtn.isVisible())) {
        await backgroundImage.hover({trial: true});
    }

    await zoomInBtn.click();
    await waitForAnimations(backgroundImage);
}

/**
 * Use the '-' button to zoom out. Hovers first if the toolbar is not visible
 * and waits for the zoom animation to finish afterwards.
 * @param {import('@playwright/test').Page} page
 */
async function zoomOutOfImageryByButton(page) {
    // FIXME: There should only be one set of imagery buttons, but there are two?
    const zoomOutBtn = page.locator("[role='toolbar'][aria-label='Image controls'] .t-btn-zoom-out").nth(0);
    const backgroundImage = page.locator(backgroundImageSelector);
    if (!(await zoomOutBtn.isVisible())) {
        await backgroundImage.hover({trial: true});
    }

    await zoomOutBtn.click();
    await waitForAnimations(backgroundImage);
}

/**
 * Use the reset button to reset image pan and zoom. Hovers first if the toolbar is not visible
 * and waits for the zoom animation to finish afterwards.
 * @param {import('@playwright/test').Page} page
 */
async function resetImageryPanAndZoom(page) {
    // FIXME: There should only be one set of imagery buttons, but there are two?
    const panZoomResetBtn = page.locator("[role='toolbar'][aria-label='Image controls'] .t-btn-zoom-reset").nth(0);
    const backgroundImage = page.locator(backgroundImageSelector);
    if (!(await panZoomResetBtn.isVisible())) {
        await backgroundImage.hover({trial: true});
    }

    await panZoomResetBtn.click();
    await waitForAnimations(backgroundImage);
}<|MERGE_RESOLUTION|>--- conflicted
+++ resolved
@@ -40,18 +40,7 @@
         await page.goto('./', { waitUntil: 'networkidle' });
 
         // Create a default 'Example Imagery' object
-<<<<<<< HEAD
-        createDomainObjectWithDefaults(page, { type: 'Example Imagery' });
-
-        await Promise.all([
-            page.waitForNavigation(),
-            page.locator(backgroundImageSelector).hover({trial: true}),
-            // eslint-disable-next-line playwright/missing-playwright-await
-            expect(page.locator('.l-browse-bar__object-name')).toContainText('Unnamed Example Imagery')
-        ]);
-=======
         await createDomainObjectWithDefaults(page, { type: 'Example Imagery' });
->>>>>>> 15ab0dae
 
         // Verify that the created object is focused
         await expect(page.locator('.l-browse-bar__object-name')).toContainText('Unnamed Example Imagery');
@@ -456,52 +445,9 @@
     // Open the image filter menu
     await page.locator('[role=toolbar] button[title="Brightness and contrast"]').click();
 
-<<<<<<< HEAD
-test.describe('Example Imagery in Time Strip', () => {
-    test('ensure that clicking a thumbnail loads the image in large view', async ({ page, browserName }) => {
-        test.info().annotations.push({
-            type: 'issue',
-            description: 'https://github.com/nasa/openmct/issues/5632'
-        });
-        await page.goto('./', { waitUntil: 'networkidle' });
-        const timeStripObject = await createDomainObjectWithDefaults(page, {
-            type: 'Time Strip',
-            name: 'Time Strip'.concat(' ', uuid())
-        });
-
-        await createDomainObjectWithDefaults(page, {
-            type: 'Example Imagery',
-            name: 'Example Imagery'.concat(' ', uuid()),
-            parent: timeStripObject.uuid
-        });
-        // Navigate to timestrip
-        await page.goto(timeStripObject.url);
-
-        await page.locator('.c-imagery-tsv-container').hover();
-        // get url of the hovered image
-        const hoveredImg = page.locator('.c-imagery-tsv div.c-imagery-tsv__image-wrapper:hover img');
-        const hoveredImgSrc = await hoveredImg.getAttribute('src');
-        expect(hoveredImgSrc).toBeTruthy();
-        await page.locator('.c-imagery-tsv-container').click();
-        // get image of view large container
-        const viewLargeImg = page.locator('img.c-imagery__main-image__image');
-        const viewLargeImgSrc = await viewLargeImg.getAttribute('src');
-        expect(viewLargeImgSrc).toBeTruthy();
-        expect(viewLargeImgSrc).toEqual(hoveredImgSrc);
-    });
-});
-
-/**
- * @param {import('@playwright/test').Page} page
- */
-async function saveTemplate(page) {
-    await page.locator('.c-button--menu.c-button--major.icon-save').click();
-    await page.locator('text=Save and Finish Editing').click();
-=======
     // Drag the brightness and contrast sliders around and assert filter values
     await dragBrightnessSliderAndAssertFilterValues(page);
     await dragContrastSliderAndAssertFilterValues(page);
->>>>>>> 15ab0dae
 }
 
 /**

--- conflicted
+++ resolved
@@ -155,9 +155,6 @@
     expect(finalBoundingBox).toEqual(initialBoundingBox);
   });
 
-<<<<<<< HEAD
-        await createImageryView(page);
-=======
   test('Using the zoom features does not pause telemetry', async ({ page }) => {
     const pausePlayButton = page.locator('.c-button.pause-play');
 
@@ -172,7 +169,6 @@
     await zoomIntoImageryByButton(page);
     await expect(pausePlayButton).not.toHaveClass(/is-paused/);
   });
->>>>>>> dc1d0468
 
   test('Uses low fetch priority', async ({ page }) => {
     const priority = await page.locator('.js-imageryView-image').getAttribute('fetchpriority');
@@ -189,28 +185,9 @@
     displayLayout = await createDomainObjectWithDefaults(page, { type: 'Display Layout' });
     await page.goto(displayLayout.url);
 
-    /* Create Sine Wave Generator with minimum Image Load Delay */
-    // Click the Create button
-    await page.click('button:has-text("Create")');
-
-    // Click text=Example Imagery
-    await page.click('li[role="menuitem"]:has-text("Example Imagery")');
-
-    // Clear and set Image load delay to minimum value
-    await page.locator('input[type="number"]').fill('');
-    await page.locator('input[type="number"]').fill('5000');
-
-    // Click text=OK
-    await Promise.all([
-      page.waitForNavigation({ waitUntil: 'networkidle' }),
-      page.click('button:has-text("OK")'),
-      //Wait for Save Banner to appear
-      page.waitForSelector('.c-message-banner__message')
-    ]);
-
-    await expect(page.locator('.l-browse-bar__object-name')).toContainText(
-      'Unnamed Example Imagery'
-    );
+        await createImageryView(page);
+
+        await expect(page.locator('.l-browse-bar__object-name')).toContainText('Unnamed Example Imagery');
 
     await page.goto(displayLayout.url);
   });
@@ -319,7 +296,6 @@
     await page.locator('div[title="Resize object height"] > input').click();
     await page.locator('div[title="Resize object height"] > input').fill('100');
 
-<<<<<<< HEAD
         expect(thumbsWrapperLocator.isVisible()).toBeTruthy();
         await expect(thumbsWrapperLocator).not.toHaveClass(/is-small-thumbs/);
     });
@@ -359,11 +335,6 @@
         await expect(imageOneLayers).toHaveCount(0);
         await expect(imageTwoLayers).toHaveCount(1);
     });
-=======
-    expect(thumbsWrapperLocator.isVisible()).toBeTruthy();
-    await expect(thumbsWrapperLocator).not.toHaveClass(/is-small-thumbs/);
-  });
->>>>>>> dc1d0468
 });
 
 test.describe('Example Imagery in Flexible layout', () => {
@@ -853,40 +824,6 @@
  * @param {import('@playwright/test').Page} page
  */
 async function resetImageryPanAndZoom(page) {
-<<<<<<< HEAD
-    // FIXME: There should only be one set of imagery buttons, but there are two?
-    const panZoomResetBtn = page.locator("[role='toolbar'][aria-label='Image controls'] .t-btn-zoom-reset").nth(0);
-    const backgroundImage = page.locator(backgroundImageSelector);
-    if (!(await panZoomResetBtn.isVisible())) {
-        await backgroundImage.hover({trial: true});
-    }
-
-    await panZoomResetBtn.click();
-    await waitForAnimations(backgroundImage);
-}
-
-/**
- * @param {import('@playwright/test').Page} page
- */
-async function createImageryView(page) {
-    // Click the Create button
-    await page.click('button:has-text("Create")');
-
-    // Click text=Example Imagery
-    await page.click('li[role="menuitem"]:has-text("Example Imagery")');
-
-    // Clear and set Image load delay to minimum value
-    await page.locator('input[type="number"]').fill('');
-    await page.locator('input[type="number"]').fill('5000');
-
-    // Click text=OK
-    await Promise.all([
-        page.waitForNavigation({waitUntil: 'networkidle'}),
-        page.click('button:has-text("OK")'),
-        //Wait for Save Banner to appear
-        page.waitForSelector('.c-message-banner__message')
-    ]);
-=======
   // FIXME: There should only be one set of imagery buttons, but there are two?
   const panZoomResetBtn = page
     .locator("[role='toolbar'][aria-label='Image controls'] .t-btn-zoom-reset")
@@ -898,5 +835,27 @@
 
   await panZoomResetBtn.click();
   await waitForAnimations(backgroundImage);
->>>>>>> dc1d0468
+}
+
+/**
+ * @param {import('@playwright/test').Page} page
+ */
+async function createImageryView(page) {
+    // Click the Create button
+    await page.click('button:has-text("Create")');
+
+    // Click text=Example Imagery
+    await page.click('li[role="menuitem"]:has-text("Example Imagery")');
+
+    // Clear and set Image load delay to minimum value
+    await page.locator('input[type="number"]').fill('');
+    await page.locator('input[type="number"]').fill('5000');
+
+    // Click text=OK
+    await Promise.all([
+        page.waitForNavigation({waitUntil: 'networkidle'}),
+        page.click('button:has-text("OK")'),
+        //Wait for Save Banner to appear
+        page.waitForSelector('.c-message-banner__message')
+    ]);
 }
--- conflicted
+++ resolved
@@ -71,24 +71,7 @@
   test.beforeEach(async ({ page }) => {
     //Navigate to baseURL
     await page.goto('./', { waitUntil: 'domcontentloaded' });
-
-<<<<<<< HEAD
-    //Navigate to Snapshot Container
-    await page.getByLabel('Take a Notebook Snapshot').click();
-=======
-    // Create Notebook
-    // const notebook = await createDomainObjectWithDefaults(page, {
-    //     type: 'Notebook',
-    //     name: "Test Notebook"
-    // });
-    // // Create Overlay Plot
-    // const snapShotObject = await createDomainObjectWithDefaults(page, {
-    //     type: 'Overlay Plot',
-    //     name: "Dropped Overlay Plot"
-    // });
-
     await page.getByLabel('Open the Notebook Snapshot Menu').click();
->>>>>>> 8c2558bf
     await page.getByRole('menuitem', { name: 'Save to Notebook Snapshots' }).click();
     await page.getByLabel('Show Snapshots').click();
   });

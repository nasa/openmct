/*****************************************************************************
 * Open MCT, Copyright (c) 2014-2022, United States Government
 * as represented by the Administrator of the National Aeronautics and Space
 * Administration. All rights reserved.
 *
 * Open MCT is licensed under the Apache License, Version 2.0 (the
 * "License"); you may not use this file except in compliance with the License.
 * You may obtain a copy of the License at
 * http://www.apache.org/licenses/LICENSE-2.0.
 *
 * Unless required by applicable law or agreed to in writing, software
 * distributed under the License is distributed on an "AS IS" BASIS, WITHOUT
 * WARRANTIES OR CONDITIONS OF ANY KIND, either express or implied. See the
 * License for the specific language governing permissions and limitations
 * under the License.
 *
 * Open MCT includes source code licensed under additional open source
 * licenses. See the Open Source Licenses file (LICENSES.md) included with
 * this source code distribution or the Licensing information page available
 * at runtime from the About dialog for additional information.
 *****************************************************************************/

const { test, expect } = require('../../../../pluginFixtures');
const { openObjectTreeContextMenu, createDomainObjectWithDefaults } = require('../../../../appActions');
const path = require('path');

const TEST_TEXT = 'Testing text for entries.';
const TEST_TEXT_NAME = 'Test Page';
const CUSTOM_NAME = 'CUSTOM_NAME';
const NOTEBOOK_DROP_AREA = '.c-notebook__drag-area';

test.describe('Restricted Notebook', () => {
    let notebook;
    test.beforeEach(async ({ page }) => {
        notebook = await startAndAddRestrictedNotebookObject(page);
    });

    test('Can be renamed @addInit', async ({ page }) => {
        await expect(page.locator('.l-browse-bar__object-name')).toContainText(`Unnamed ${CUSTOM_NAME}`);
    });

    test('Can be deleted if there are no locked pages @addInit', async ({ page, openmctConfig }) => {
        await openObjectTreeContextMenu(page, notebook.url);

        const menuOptions = page.locator('.c-menu ul');
        await expect.soft(menuOptions).toContainText('Remove');

        const restrictedNotebookTreeObject = page.locator(`a:has-text("Unnamed ${CUSTOM_NAME}")`);

        // notebook tree object exists
        expect.soft(await restrictedNotebookTreeObject.count()).toEqual(1);

        // Click Remove Text
        await page.locator('text=Remove').click();

        // Click 'OK' on confirmation window and wait for save banner to appear
        await Promise.all([
            page.waitForNavigation(),
            page.locator('text=OK').click(),
            page.waitForSelector('.c-message-banner__message')
        ]);

        // has been deleted
        expect(await restrictedNotebookTreeObject.count()).toEqual(0);
    });

    test('Can be locked if at least one page has one entry @addInit', async ({ page }) => {

        await enterTextEntry(page);

        const commitButton = page.locator('button:has-text("Commit Entries")');
        expect(await commitButton.count()).toEqual(1);
    });

});

test.describe('Restricted Notebook with at least one entry and with the page locked @addInit', () => {
    let notebook;
    test.beforeEach(async ({ page }) => {
        notebook = await startAndAddRestrictedNotebookObject(page);
        await enterTextEntry(page);
        await lockPage(page);

        // open sidebar
        await page.locator('button.c-notebook__toggle-nav-button').click();
    });

    test('Locked page should now be in a locked state @addInit @unstable', async ({ page }, testInfo) => {
<<<<<<< HEAD
        test.fixme(testInfo.project === 'chrome-beta', "Test is unreliable on chrome-beta");
=======
        // eslint-disable-next-line playwright/no-skipped-test
        test.skip(testInfo.project === 'chrome-beta', "Test is unreliable on chrome-beta");
>>>>>>> c17efcc1
        // main lock message on page
        const lockMessage = page.locator('text=This page has been committed and cannot be modified or removed');
        expect.soft(await lockMessage.count()).toEqual(1);

        // lock icon on page in sidebar
        const pageLockIcon = page.locator('ul.c-notebook__pages li div.icon-lock');
        expect.soft(await pageLockIcon.count()).toEqual(1);

        // no way to remove a restricted notebook with a locked page
        await openObjectTreeContextMenu(page, notebook.url);
        const menuOptions = page.locator('.c-menu ul');

        await expect(menuOptions).not.toContainText('Remove');
    });

    test('Can still: add page, rename, add entry, delete unlocked pages @addInit', async ({ page }) => {
        // Click text=Page Add >> button
        await Promise.all([
            page.waitForNavigation(),
            page.locator('text=Page Add >> button').click()
        ]);
        // Click text=Unnamed Page >> nth=1
        await page.locator('text=Unnamed Page').nth(1).click();
        // Press a with modifiers
        await page.locator('text=Unnamed Page').nth(1).fill(TEST_TEXT_NAME);

        // expect to be able to rename unlocked pages
        const newPageElement = page.locator(`text=${TEST_TEXT_NAME}`);
        const newPageCount = await newPageElement.count();
        await newPageElement.press('Enter'); // exit contenteditable state
        expect.soft(newPageCount).toEqual(1);

        // enter test text
        await enterTextEntry(page);

        // expect new page to be lockable
        const commitButton = page.locator('BUTTON:HAS-TEXT("COMMIT ENTRIES")');
        expect.soft(await commitButton.count()).toEqual(1);

        // Click text=Unnamed PageTest Page >> button
        await page.locator('text=Unnamed PageTest Page >> button').click();
        // Click text=Delete Page
        await page.locator('text=Delete Page').click();
        // Click text=Ok
        await Promise.all([
            page.waitForNavigation(),
            page.locator('text=Ok').click()
        ]);

        // deleted page, should no longer exist
        const deletedPageElement = page.locator(`text=${TEST_TEXT_NAME}`);
        expect(await deletedPageElement.count()).toEqual(0);
    });
});

test.describe('Restricted Notebook with a page locked and with an embed @addInit', () => {

    test.beforeEach(async ({ page, openmctConfig }) => {
        const { myItemsFolderName } = openmctConfig;
        await startAndAddRestrictedNotebookObject(page);
        await dragAndDropEmbed(page, myItemsFolderName);
    });

    test('Allows embeds to be deleted if page unlocked @addInit', async ({ page }) => {
        // Click .c-ne__embed__name .c-popup-menu-button
        await page.locator('.c-ne__embed__name .c-popup-menu-button').click(); // embed popup menu

        const embedMenu = page.locator('body >> .c-menu');
        await expect(embedMenu).toContainText('Remove This Embed');
    });

    test('Disallows embeds to be deleted if page locked @addInit', async ({ page }) => {
        await lockPage(page);
        // Click .c-ne__embed__name .c-popup-menu-button
        await page.locator('.c-ne__embed__name .c-popup-menu-button').click(); // embed popup menu

        const embedMenu = page.locator('body >> .c-menu');
        await expect(embedMenu).not.toContainText('Remove This Embed');
    });

});

/**
 * @param {import('@playwright/test').Page} page
 */
async function startAndAddRestrictedNotebookObject(page) {
    // eslint-disable-next-line no-undef
    await page.addInitScript({ path: path.join(__dirname, '../../../../helper/', 'addInitRestrictedNotebook.js') });
    await page.goto('./', { waitUntil: 'networkidle' });

    return createDomainObjectWithDefaults(page, { type: CUSTOM_NAME });
}

/**
 * @param {import('@playwright/test').Page} page
 */
async function enterTextEntry(page) {
    // Click .c-notebook__drag-area
    await page.locator(NOTEBOOK_DROP_AREA).click();

    // enter text
    await page.locator('div.c-ne__text').click();
    await page.locator('div.c-ne__text').fill(TEST_TEXT);
    await page.locator('div.c-ne__text').press('Enter');
}

/**
 * @param {import('@playwright/test').Page} page
 */
async function dragAndDropEmbed(page, myItemsFolderName) {
    // Click button:has-text("Create")
    await page.locator('button:has-text("Create")').click();
    // Click li:has-text("Sine Wave Generator")
    await page.locator('li:has-text("Sine Wave Generator")').click();
    // Click form[name="mctForm"] >> text=My Items
    await page.locator(`form[name="mctForm"] >> text=${myItemsFolderName}`).click();
    // Click text=OK
    await page.locator('text=OK').click();
    // Click text=Open MCT My Items >> span >> nth=3
    await page.locator(`text=Open MCT ${myItemsFolderName} >> span`).nth(3).click();
    // Click text=Unnamed CUSTOM_NAME
    await Promise.all([
        page.waitForNavigation(),
        page.locator('text=Unnamed CUSTOM_NAME').click()
    ]);

    await page.dragAndDrop('text=UNNAMED SINE WAVE GENERATOR', NOTEBOOK_DROP_AREA);
}

/**
 * @param {import('@playwright/test').Page} page
 */
async function lockPage(page) {
    const commitButton = page.locator('button:has-text("Commit Entries")');
    await commitButton.click();

    //Wait until Lock Banner is visible
    await page.locator('text=Lock Page').click();
}<|MERGE_RESOLUTION|>--- conflicted
+++ resolved
@@ -86,12 +86,8 @@
     });
 
     test('Locked page should now be in a locked state @addInit @unstable', async ({ page }, testInfo) => {
-<<<<<<< HEAD
-        test.fixme(testInfo.project === 'chrome-beta', "Test is unreliable on chrome-beta");
-=======
         // eslint-disable-next-line playwright/no-skipped-test
         test.skip(testInfo.project === 'chrome-beta', "Test is unreliable on chrome-beta");
->>>>>>> c17efcc1
         // main lock message on page
         const lockMessage = page.locator('text=This page has been committed and cannot be modified or removed');
         expect.soft(await lockMessage.count()).toEqual(1);

/*****************************************************************************
 * Open MCT, Copyright (c) 2014-2022, United States Government
 * as represented by the Administrator of the National Aeronautics and Space
 * Administration. All rights reserved.
 *
 * Open MCT is licensed under the Apache License, Version 2.0 (the
 * "License"); you may not use this file except in compliance with the License.
 * You may obtain a copy of the License at
 * http://www.apache.org/licenses/LICENSE-2.0.
 *
 * Unless required by applicable law or agreed to in writing, software
 * distributed under the License is distributed on an "AS IS" BASIS, WITHOUT
 * WARRANTIES OR CONDITIONS OF ANY KIND, either express or implied. See the
 * License for the specific language governing permissions and limitations
 * under the License.
 *
 * Open MCT includes source code licensed under additional open source
 * licenses. See the Open Source Licenses file (LICENSES.md) included with
 * this source code distribution or the Licensing information page available
 * at runtime from the About dialog for additional information.
 *****************************************************************************/

/*
This test suite is dedicated to tests which verify the basic operations surrounding Notebooks.
*/

// FIXME: Remove this eslint exception once tests are implemented
// eslint-disable-next-line no-unused-vars
const { test, expect } = require('../../../../baseFixtures');
const { createDomainObjectWithDefaults } = require('../../../../appActions');

test.describe('Notebook CRUD Operations', () => {
    test.fixme('Can create a Notebook Object', async ({ page }) => {
        //Create domain object
        //Newly created notebook should have one Section and one page, 'Unnamed Section'/'Unnamed Page'
    });
    test.fixme('Can update a Notebook Object', async ({ page }) => {});
    test.fixme('Can view a perviously created Notebook Object', async ({ page }) => {});
    test.fixme('Can Delete a Notebook Object', async ({ page }) => {
        // Other than non-persistible objects
    });
});

test.describe('Default Notebook', () => {
    // General Default Notebook statements
    // ## Useful commands:
    // 1.  - To check default notebook:
    //     `JSON.parse(localStorage.getItem('notebook-storage'));`
    // 1.  - Clear default notebook:
    //     `localStorage.setItem('notebook-storage', null);`
    test.fixme('A newly created Notebook is automatically set as the default notebook if no other notebooks exist', async ({ page }) => {
        //Create new notebook
        //Verify Default Notebook Characteristics
    });
    test.fixme('A newly created Notebook is automatically set as the default notebook if at least one other notebook exists', async ({ page }) => {
        //Create new notebook A
        //Create second notebook B
        //Verify Non-Default Notebook A Characteristics
        //Verify Default Notebook B Characteristics
    });
    test.fixme('If a default notebook is deleted, the second most recent notebook becomes the default', async ({ page }) => {
        //Create new notebook A
        //Create second notebook B
        //Delete Notebook B
        //Verify Default Notebook A Characteristics
    });
});

test.describe('Notebook section tests', () => {
    //The following test cases are associated with Notebook Sections
    test.beforeEach(async ({ page }) => {
        //Navigate to baseURL
        await page.goto('./', { waitUntil: 'networkidle' });

        // Create Notebook
        await createDomainObjectWithDefaults(page, {
            type: 'Notebook',
            name: "Test Notebook"
        });
    });
    test('Default and new sections are automatically named Unnamed Section with Unnamed Page', async ({ page }) => {
        // Check that the default section and page are created and the name matches the defaults
        const defaultSectionName = await page.locator('.c-notebook__sections .c-list__item__name').textContent();
        expect(defaultSectionName).toBe('Unnamed Section');
        const defaultPageName = await page.locator('.c-notebook__pages .c-list__item__name').textContent();
        expect(defaultPageName).toBe('Unnamed Page');

        // Expand sidebar and add a section
        await page.locator('.c-notebook__toggle-nav-button').click();
        await page.locator('.js-sidebar-sections .c-icon-button.icon-plus').click();

        // Check that new section and page within the new section match the defaults
        const newSectionName = await page.locator('.c-notebook__sections .c-list__item__name').nth(1).textContent();
        expect(newSectionName).toBe('Unnamed Section');
        const newPageName = await page.locator('.c-notebook__pages .c-list__item__name').textContent();
        expect(newPageName).toBe('Unnamed Page');
    });
    test.fixme('Section selection operations and associated behavior', async ({ page }) => {
        //Create new notebook A
        //Add Sections until 6 total with no default section/page
        //Select 3rd section
        //Delete 4th section
        //3rd section is still selected
        //Delete 3rd section
        //1st section is selected
        //Set 3rd section as default
        //Delete 2nd section
        //3rd section is still default
        //Delete 3rd section
        //1st is selected and there is no default notebook
    });
    test.fixme('Section rename operations', async ({ page }) => {
        // Create a new notebook
        // Add a section
        // Rename the section but do not confirm
        // Keyboard press 'Escape'
        // Verify that the section name reverts to the default name
        // Rename the section but do not confirm
        // Keyboard press 'Enter'
        // Verify that the section name is updated
        // Rename the section to "" (empty string)
        // Keyboard press 'Enter' to confirm
        // Verify that the section name reverts to the default name
        // Rename the section to something long that overflows the text box
        // Verify that the section name is not truncated while input is active
        // Confirm the section name edit
        // Verify that the section name is truncated now that input is not active
    });
});

test.describe('Notebook page tests', () => {
    //The following test cases are associated with Notebook Pages
    test.beforeEach(async ({ page }) => {
        //Navigate to baseURL
        await page.goto('./', { waitUntil: 'networkidle' });

        // Create Notebook
        await createDomainObjectWithDefaults(page, {
            type: 'Notebook',
            name: "Test Notebook"
        });
    });
    //Test will need to be implemented after a refactor in #5713
    // eslint-disable-next-line playwright/no-skipped-test
    test.skip('Delete page popup is removed properly on clicking dropdown again', async ({ page }) => {
        test.info().annotations.push({
            type: 'issue',
            description: 'https://github.com/nasa/openmct/issues/5713'
        });
        // Expand sidebar and add a second page
        await page.locator('.c-notebook__toggle-nav-button').click();
<<<<<<< HEAD
        await page.locator('button.js-sidebar-pages .c-icon-button.icon-plus').click();
=======
        await page.locator('text=Page Add >> button').click();
>>>>>>> 004750e7

        // Click on the 2nd page dropdown button and expect the Delete Page option to appear
        await page.locator('button[title="Open context menu"]').nth(2).click();
        await expect(page.locator('text=Delete Page')).toBeEnabled();
        // Clicking on the same page a second time causes the same Delete Page option to recreate
        await page.locator('button[title="Open context menu"]').nth(2).click();
        await expect(page.locator('text=Delete Page')).toBeEnabled();
        // Clicking on the first page causes the first delete button to detach and recreate on the first page
        await page.locator('button[title="Open context menu"]').nth(1).click();
        const numOfDeletePagePopups = await page.locator('li[title="Delete Page"]').count();
        expect(numOfDeletePagePopups).toBe(1);
    });
    test.fixme('Page selection operations and associated behavior', async ({ page }) => {
        //Create new notebook A
        //Delete existing Page
        //New 'Unnamed Page' automatically created
        //Create 6 total Pages without a default page
        //Select 3rd
        //Delete 3rd
        //First is now selected
        //Set 3rd as default
        //Select 2nd page
        //Delete 2nd page
        //3rd (default) is now selected
        //Set 3rd as default page
        //Select 3rd (default) page
        //Delete 3rd page
        //First is now selected and there is no default notebook
    });
    test.fixme('Page rename operations', async ({ page }) => {
        // Create a new notebook
        // Add a page
        // Rename the page but do not confirm
        // Keyboard press 'Escape'
        // Verify that the page name reverts to the default name
        // Rename the page but do not confirm
        // Keyboard press 'Enter'
        // Verify that the page name is updated
        // Rename the page to "" (empty string)
        // Keyboard press 'Enter' to confirm
        // Verify that the page name reverts to the default name
        // Rename the page to something long that overflows the text box
        // Verify that the page name is not truncated while input is active
        // Confirm the page name edit
        // Verify that the page name is truncated now that input is not active
    });
});

test.describe('Notebook search tests', () => {
    test.fixme('Can search for a single result', async ({ page }) => {});
    test.fixme('Can search for many results', async ({ page }) => {});
    test.fixme('Can search for new and recently modified entries', async ({ page }) => {});
    test.fixme('Can search for section text', async ({ page }) => {});
    test.fixme('Can search for page text', async ({ page }) => {});
    test.fixme('Can search for entry text', async ({ page }) => {});
});

test.describe('Notebook entry tests', () => {
    test.fixme('When a new entry is created, it should be focused', async ({ page }) => {});
    test.fixme('When a telemetry object is dropped into a notebook, a new entry is created and it should be focused', async ({ page }) => {
        // Drag and drop any telmetry object on 'drop object'
        // new entry gets created with telemtry object
    });
    test.fixme('When a telemetry object is dropped into a notebooks existing entry, it should be focused', async ({ page }) => {
        // Drag and drop any telemetry object onto existing entry
        // Entry updated with object and snapshot
    });
    test.fixme('new entries persist through navigation events without save', async ({ page }) => {});
    test.fixme('previous and new entries can be deleted', async ({ page }) => {});
});

test.describe('Snapshot Menu tests', () => {
    test.fixme('When no default notebook is selected, Snapshot Menu dropdown should only have a single option', async ({ page }) => {
        // There should be no default notebook
        // Clear default notebook if exists using `localStorage.setItem('notebook-storage', null);`
        // refresh page
        // Click on 'Notebook Snaphot Menu'
        // 'save to Notebook Snapshots' should be only option there
    });
    test.fixme('When default notebook is updated selected, Snapshot Menu dropdown should list it as the newest option', async ({ page }) => {
        // Create 2a notebooks
        // Set Notebook A as Default
        // Open Snapshot Menu and note that Notebook A is listed
        // Close Snapshot Menu
        // Set Default Notebook to Notebook B
        // Open Snapshot Notebook and note that Notebook B is listed
        // Select Default Notebook Option and verify that Snapshot is added to Notebook B
    });
    test.fixme('Can add Snapshots via Snapshot Menu and details are correct', async ({ page }) => {
        //Note this should be a visual test, too
        // Create Telemetry object
        // Create A notebook with many pages and sections.
        // Set page and section defaults to be between first and last of many. i.e. 3 of 5
        // Navigate to Telemetry object
        // Select Default Notebook Option and verify that Snapshot is added to Notebook A
        // Verify Snapshot Details appear correctly
    });
    test.fixme('Snapshots adjust time conductor', async ({ page }) => {
        // Create Telemetry object
        // Set Telemetry object's timeconductor to Fixed time with Start and Endtimes are recorded
        // Embed Telemetry object into notebook
        // Set Time Conductor to Local clock
        // Click into embedded telemetry object and verify object appears with same fixed time from record
    });
});

test.describe('Snapshot Container tests', () => {
    test.fixme('5 Snapshots can be added to a container', async ({ page }) => {});
    test.fixme('5 Snapshots can be added to a container and Deleted with Delete All action', async ({ page }) => {});
    test.fixme('A snapshot can be Deleted from Container', async ({ page }) => {});
    test.fixme('A snapshot can be Previewed from Container', async ({ page }) => {});
    test.fixme('A snapshot Container can be open and closed', async ({ page }) => {});
    test.fixme('Can add object to Snapshot container and pull into notebook and create a new entry', async ({ page }) => {
        //Create Notebook
        //Create Telemetry Object
        //From Telemetry Object, use 'save to Notebook Snapshots'
        //Snapshots indicator should blink, click on it to view snapshots
        //Navigate to Notebook
        //Drag and Drop onto droppable area for new entry
        //New Entry created with given snapshot added
        //Snapshot removed from container?
    });
    test.fixme('Can add object to Snapshot container and pull into notebook and existing entry', async ({ page }) => {
        //Create Notebook
        //Create Telemetry Object
        //From Telemetry Object, use 'save to Notebook Snapshots'
        //Snapshots indicator should blink, click on it to view snapshots
        //Navigate to Notebook
        //Drag and Drop into exiting entry
        //Existing Entry updated with given snapshot
        //Snapshot removed from container?
    });
    test.fixme('Verify Embedded options for PNG, JPG, and Annotate work correctly', async ({ page }) => {
        //Add snapshot to container
        //Verify PNG, JPG, and Annotate buttons work correctly
    });
});<|MERGE_RESOLUTION|>--- conflicted
+++ resolved
@@ -149,11 +149,7 @@
         });
         // Expand sidebar and add a second page
         await page.locator('.c-notebook__toggle-nav-button').click();
-<<<<<<< HEAD
-        await page.locator('button.js-sidebar-pages .c-icon-button.icon-plus').click();
-=======
         await page.locator('text=Page Add >> button').click();
->>>>>>> 004750e7
 
         // Click on the 2nd page dropdown button and expect the Delete Page option to appear
         await page.locator('button[title="Open context menu"]').nth(2).click();

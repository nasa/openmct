/*****************************************************************************
 * Open MCT, Copyright (c) 2014-2022, United States Government
 * as represented by the Administrator of the National Aeronautics and Space
 * Administration. All rights reserved.
 *
 * Open MCT is licensed under the Apache License, Version 2.0 (the
 * "License"); you may not use this file except in compliance with the License.
 * You may obtain a copy of the License at
 * http://www.apache.org/licenses/LICENSE-2.0.
 *
 * Unless required by applicable law or agreed to in writing, software
 * distributed under the License is distributed on an "AS IS" BASIS, WITHOUT
 * WARRANTIES OR CONDITIONS OF ANY KIND, either express or implied. See the
 * License for the specific language governing permissions and limitations
 * under the License.
 *
 * Open MCT includes source code licensed under additional open source
 * licenses. See the Open Source Licenses file (LICENSES.md) included with
 * this source code distribution or the Licensing information page available
 * at runtime from the About dialog for additional information.
 *****************************************************************************/

/*
This test suite is dedicated to tests which verify form functionality.
*/

const { test, expect } = require('../../../../pluginFixtures');
const { createDomainObjectWithDefaults } = require('../../../../appActions');

/**
  * Creates a notebook object and adds an entry.
  * @param {import('@playwright/test').Page} - page to load
  * @param {number} [iterations = 1] - the number of entries to create
  */
async function createNotebookAndEntry(page, iterations = 1) {
    //Go to baseURL
    await page.goto('./', { waitUntil: 'networkidle' });

<<<<<<< HEAD
    createDomainObjectWithDefaults(page, 'Notebook');
=======
    createDomainObjectWithDefaults(page, { type: 'Notebook' });
>>>>>>> ec8dadc3

    for (let iteration = 0; iteration < iterations; iteration++) {
        // Click text=To start a new entry, click here or drag and drop any object
        await page.locator('text=To start a new entry, click here or drag and drop any object').click();
        const entryLocator = `[aria-label="Notebook Entry Input"] >> nth = ${iteration}`;
        await page.locator(entryLocator).click();
        await page.locator(entryLocator).fill(`Entry ${iteration}`);
    }
}

/**
  * Creates a notebook object, adds an entry, and adds a tag.
  * @param {import('@playwright/test').Page} page
  * @param {number} [iterations = 1] - the number of entries (and tags) to create
  */
async function createNotebookEntryAndTags(page, iterations = 1) {
    await createNotebookAndEntry(page, iterations);

    for (let iteration = 0; iteration < iterations; iteration++) {
        // Click text=To start a new entry, click here or drag and drop any object
        await page.locator(`button:has-text("Add Tag") >> nth = ${iteration}`).click();

        // Click [placeholder="Type to select tag"]
        await page.locator('[placeholder="Type to select tag"]').click();
        // Click text=Driving
        await page.locator('[aria-label="Autocomplete Options"] >> text=Driving').click();

        // Click button:has-text("Add Tag")
        await page.locator(`button:has-text("Add Tag") >> nth = ${iteration}`).click();
        // Click [placeholder="Type to select tag"]
        await page.locator('[placeholder="Type to select tag"]').click();
        // Click text=Science
        await page.locator('[aria-label="Autocomplete Options"] >> text=Science').click();
    }
}

test.describe('Tagging in Notebooks @addInit', () => {
    test('Can load tags', async ({ page }) => {

        await createNotebookAndEntry(page);
        // Click text=To start a new entry, click here or drag and drop any object
        await page.locator('button:has-text("Add Tag")').click();

        // Click [placeholder="Type to select tag"]
        await page.locator('[placeholder="Type to select tag"]').click();

        await expect(page.locator('[aria-label="Autocomplete Options"]')).toContainText("Science");
        await expect(page.locator('[aria-label="Autocomplete Options"]')).toContainText("Drilling");
        await expect(page.locator('[aria-label="Autocomplete Options"]')).toContainText("Driving");
    });
    test('Can add tags', async ({ page }) => {
        await createNotebookEntryAndTags(page);

        await expect(page.locator('[aria-label="Notebook Entry"]')).toContainText("Science");
        await expect(page.locator('[aria-label="Notebook Entry"]')).toContainText("Driving");

        // Click button:has-text("Add Tag")
        await page.locator('button:has-text("Add Tag")').click();
        // Click [placeholder="Type to select tag"]
        await page.locator('[placeholder="Type to select tag"]').click();

        await expect(page.locator('[aria-label="Autocomplete Options"]')).not.toContainText("Science");
        await expect(page.locator('[aria-label="Autocomplete Options"]')).not.toContainText("Driving");
        await expect(page.locator('[aria-label="Autocomplete Options"]')).toContainText("Drilling");
    });
    test('Can search for tags', async ({ page }) => {
        await createNotebookEntryAndTags(page);
        // Click [aria-label="OpenMCT Search"] input[type="search"]
        await page.locator('[aria-label="OpenMCT Search"] input[type="search"]').click();
        // Fill [aria-label="OpenMCT Search"] input[type="search"]
        await page.locator('[aria-label="OpenMCT Search"] input[type="search"]').fill('sc');
        await expect(page.locator('[aria-label="Search Result"]')).toContainText("Science");
        await expect(page.locator('[aria-label="Search Result"]')).toContainText("Driving");

        // Click [aria-label="OpenMCT Search"] input[type="search"]
        await page.locator('[aria-label="OpenMCT Search"] input[type="search"]').click();
        // Fill [aria-label="OpenMCT Search"] input[type="search"]
        await page.locator('[aria-label="OpenMCT Search"] input[type="search"]').fill('Sc');
        await expect(page.locator('[aria-label="Search Result"]')).toContainText("Science");
        await expect(page.locator('[aria-label="Search Result"]')).toContainText("Driving");

        // Click [aria-label="OpenMCT Search"] input[type="search"]
        await page.locator('[aria-label="OpenMCT Search"] input[type="search"]').click();
        // Fill [aria-label="OpenMCT Search"] input[type="search"]
        await page.locator('[aria-label="OpenMCT Search"] input[type="search"]').fill('Xq');
        await expect(page.locator('[aria-label="Search Result"]')).not.toBeVisible();
        await expect(page.locator('[aria-label="Search Result"]')).not.toBeVisible();
    });

    test('Can delete tags', async ({ page }) => {
        await createNotebookEntryAndTags(page);
        await page.locator('[aria-label="Notebook Entries"]').click();
        // Delete Driving
        await page.locator('text=Science Driving Add Tag >> button').nth(1).click();

        await expect(page.locator('[aria-label="Notebook Entry"]')).toContainText("Science");
        await expect(page.locator('[aria-label="Notebook Entry"]')).not.toContainText("Driving");

        // Fill [aria-label="OpenMCT Search"] input[type="search"]
        await page.locator('[aria-label="OpenMCT Search"] input[type="search"]').fill('sc');
        await expect(page.locator('[aria-label="Search Result"]')).not.toContainText("Driving");
    });
<<<<<<< HEAD
    test('Tags persist across reload', async ({ page }) => {
        //Go to baseURL
        await page.goto('./', { waitUntil: 'networkidle' });

        await createDomainObjectWithDefaults(page, 'Clock');
=======

    test('Can delete objects with tags and neither return in search', async ({ page }) => {
        await createNotebookEntryAndTags(page);
        // Delete Notebook
        await page.locator('button[title="More options"]').click();
        await page.locator('li[title="Remove this object from its containing object."]').click();
        await page.locator('button:has-text("OK")').click();
        await page.goto('./', { waitUntil: 'networkidle' });

        // Fill [aria-label="OpenMCT Search"] input[type="search"]
        await page.locator('[aria-label="OpenMCT Search"] input[type="search"]').fill('Unnamed');
        await expect(page.locator('text=No matching results.')).toBeVisible();
        await page.locator('[aria-label="OpenMCT Search"] input[type="search"]').fill('sci');
        await expect(page.locator('text=No matching results.')).toBeVisible();
        await page.locator('[aria-label="OpenMCT Search"] input[type="search"]').fill('dri');
        await expect(page.locator('text=No matching results.')).toBeVisible();
    });
    test('Tags persist across reload', async ({ page }) => {
        //Go to baseURL
        await page.goto('./', { waitUntil: 'networkidle' });

        await createDomainObjectWithDefaults(page, { type: 'Clock' });
>>>>>>> ec8dadc3

        const ITERATIONS = 4;
        await createNotebookEntryAndTags(page, ITERATIONS);

        for (let iteration = 0; iteration < ITERATIONS; iteration++) {
            const entryLocator = `[aria-label="Notebook Entry"] >> nth = ${iteration}`;
            await expect(page.locator(entryLocator)).toContainText("Science");
            await expect(page.locator(entryLocator)).toContainText("Driving");
        }

        await Promise.all([
            page.waitForNavigation(),
            page.goto('./#/browse/mine?hideTree=false'),
            page.click('.c-disclosure-triangle')
        ]);
        // Click Unnamed Clock
        await page.click('text="Unnamed Clock"');

        // Click Unnamed Notebook
        await page.click('text="Unnamed Notebook"');

        for (let iteration = 0; iteration < ITERATIONS; iteration++) {
            const entryLocator = `[aria-label="Notebook Entry"] >> nth = ${iteration}`;
            await expect(page.locator(entryLocator)).toContainText("Science");
            await expect(page.locator(entryLocator)).toContainText("Driving");
        }

        //Reload Page
        await Promise.all([
            page.reload(),
            page.waitForLoadState('networkidle')
        ]);

        // Click Unnamed Notebook
        await page.click('text="Unnamed Notebook"');

        for (let iteration = 0; iteration < ITERATIONS; iteration++) {
            const entryLocator = `[aria-label="Notebook Entry"] >> nth = ${iteration}`;
            await expect(page.locator(entryLocator)).toContainText("Science");
            await expect(page.locator(entryLocator)).toContainText("Driving");
        }

    });
});<|MERGE_RESOLUTION|>--- conflicted
+++ resolved
@@ -36,11 +36,7 @@
     //Go to baseURL
     await page.goto('./', { waitUntil: 'networkidle' });
 
-<<<<<<< HEAD
-    createDomainObjectWithDefaults(page, 'Notebook');
-=======
     createDomainObjectWithDefaults(page, { type: 'Notebook' });
->>>>>>> ec8dadc3
 
     for (let iteration = 0; iteration < iterations; iteration++) {
         // Click text=To start a new entry, click here or drag and drop any object
@@ -143,13 +139,6 @@
         await page.locator('[aria-label="OpenMCT Search"] input[type="search"]').fill('sc');
         await expect(page.locator('[aria-label="Search Result"]')).not.toContainText("Driving");
     });
-<<<<<<< HEAD
-    test('Tags persist across reload', async ({ page }) => {
-        //Go to baseURL
-        await page.goto('./', { waitUntil: 'networkidle' });
-
-        await createDomainObjectWithDefaults(page, 'Clock');
-=======
 
     test('Can delete objects with tags and neither return in search', async ({ page }) => {
         await createNotebookEntryAndTags(page);
@@ -172,7 +161,6 @@
         await page.goto('./', { waitUntil: 'networkidle' });
 
         await createDomainObjectWithDefaults(page, { type: 'Clock' });
->>>>>>> ec8dadc3
 
         const ITERATIONS = 4;
         await createNotebookEntryAndTags(page, ITERATIONS);

--- conflicted
+++ resolved
@@ -138,11 +138,7 @@
 
         // Assert that the inspector shows the Y Axis properties for swgA
         await expect(page.locator('[aria-label="Plot Series Properties"] >> h2')).toContainText("Plot Series");
-<<<<<<< HEAD
-        await expect(page.getByRole('heading', { name: 'Y Axis' })).toBeVisible();
-=======
         await expect(page.getByRole('heading', { name: "Y Axis" })).toBeVisible();
->>>>>>> f055a8a0
         await expect(page.locator('[aria-label="Plot Series Properties"] .c-object-label')).toContainText(swgA.name);
 
         // Click on the 2nd plot
@@ -150,11 +146,7 @@
 
         // Assert that the inspector shows the Y Axis properties for swgB
         await expect(page.locator('[aria-label="Plot Series Properties"] >> h2')).toContainText("Plot Series");
-<<<<<<< HEAD
         await expect(page.getByRole('heading', { name: 'Y Axis' })).toBeVisible();
-=======
-        await expect(page.getByRole('heading', { name: "Y Axis" })).toBeVisible();
->>>>>>> f055a8a0
         await expect(page.locator('[aria-label="Plot Series Properties"] .c-object-label')).toContainText(swgB.name);
 
         // Click on the 3rd plot
@@ -162,11 +154,7 @@
 
         // Assert that the inspector shows the Y Axis properties for swgC
         await expect(page.locator('[aria-label="Plot Series Properties"] >> h2')).toContainText("Plot Series");
-<<<<<<< HEAD
         await expect(page.getByRole('heading', { name: 'Y Axis' })).toBeVisible();
-=======
-        await expect(page.getByRole('heading', { name: "Y Axis" })).toBeVisible();
->>>>>>> f055a8a0
         await expect(page.locator('[aria-label="Plot Series Properties"] .c-object-label')).toContainText(swgC.name);
 
         // Go into edit mode
@@ -179,11 +167,7 @@
 
         // Assert that the inspector shows the Y Axis properties for swgA
         await expect(page.locator('[aria-label="Plot Series Properties"] >> h2')).toContainText("Plot Series");
-<<<<<<< HEAD
         await expect(page.getByRole('heading', { name: 'Y Axis' })).toBeVisible();
-=======
-        await expect(page.getByRole('heading', { name: "Y Axis" })).toBeVisible();
->>>>>>> f055a8a0
         await expect(page.locator('[aria-label="Plot Series Properties"] .c-object-label')).toContainText(swgA.name);
 
         //Click on canvas for the 2nd plot
@@ -191,11 +175,7 @@
 
         // Assert that the inspector shows the Y Axis properties for swgB
         await expect(page.locator('[aria-label="Plot Series Properties"] >> h2')).toContainText("Plot Series");
-<<<<<<< HEAD
         await expect(page.getByRole('heading', { name: 'Y Axis' })).toBeVisible();
-=======
-        await expect(page.getByRole('heading', { name: "Y Axis" })).toBeVisible();
->>>>>>> f055a8a0
         await expect(page.locator('[aria-label="Plot Series Properties"] .c-object-label')).toContainText(swgB.name);
 
         //Click on canvas for the 3rd plot
@@ -203,11 +183,7 @@
 
         // Assert that the inspector shows the Y Axis properties for swgC
         await expect(page.locator('[aria-label="Plot Series Properties"] >> h2')).toContainText("Plot Series");
-<<<<<<< HEAD
         await expect(page.getByRole('heading', { name: 'Y Axis' })).toBeVisible();
-=======
-        await expect(page.getByRole('heading', { name: "Y Axis" })).toBeVisible();
->>>>>>> f055a8a0
         await expect(page.locator('[aria-label="Plot Series Properties"] .c-object-label')).toContainText(swgC.name);
     });
 });
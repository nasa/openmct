/*****************************************************************************
 * Open MCT, Copyright (c) 2014-2024, United States Government
 * as represented by the Administrator of the National Aeronautics and Space
 * Administration. All rights reserved.
 *
 * Open MCT is licensed under the Apache License, Version 2.0 (the
 * "License"); you may not use this file except in compliance with the License.
 * You may obtain a copy of the License at
 * http://www.apache.org/licenses/LICENSE-2.0.
 *
 * Unless required by applicable law or agreed to in writing, software
 * distributed under the License is distributed on an "AS IS" BASIS, WITHOUT
 * WARRANTIES OR CONDITIONS OF ANY KIND, either express or implied. See the
 * License for the specific language governing permissions and limitations
 * under the License.
 *
 * Open MCT includes source code licensed under additional open source
 * licenses. See the Open Source Licenses file (LICENSES.md) included with
 * this source code distribution or the Licensing information page available
 * at runtime from the About dialog for additional information.
 *****************************************************************************/

/*
Testsuite for plot autoscale.
*/

import { createDomainObjectWithDefaults } from '../../../../appActions.js';
import { expect, test } from '../../../../pluginFixtures.js';
test.use({
  viewport: {
    width: 1280,
    height: 720
  }
});

test.describe('Autoscale', () => {
  test('User can set autoscale with a valid range @snapshot', async ({ page }) => {
    //This is necessary due to the size of the test suite.
    test.slow();

    await page.goto('./', { waitUntil: 'domcontentloaded' });

    const overlayPlot = await createDomainObjectWithDefaults(page, {
      name: 'Test Overlay Plot',
      type: 'Overlay Plot'
    });
    await createDomainObjectWithDefaults(page, {
      name: 'Test Sine Wave Generator',
      type: 'Sine Wave Generator',
      parent: overlayPlot.uuid
    });

    // Switch to fixed time, start: 2022-03-28 22:00:00.000 UTC, end: 2022-03-28 22:00:30.000 UTC
    await page.goto(
      `${overlayPlot.url}?tc.mode=fixed&tc.startBound=1648591200000&tc.endBound=1648591230000&tc.timeSystem=utc&view=plot-overlay`
    );

    await testYTicks(page, ['-1.00', '-0.50', '0.00', '0.50', '1.00']);

    // enter edit mode
    await page.getByLabel('Edit Object').click();

    await page.getByRole('tab', { name: 'Config' }).click();
<<<<<<< HEAD
    await page.getByRole('checkbox', { name: 'Auto scale' }).uncheck();

    await page.getByRole('spinbutton').first().fill(-2);
    // set maximum value
    await page.getByRole('spinbutton').nth(1).fill(2);
=======

    // turn off autoscale
    await page.getByRole('checkbox', { name: 'Auto scale' }).uncheck();

    await page.getByLabel('Y Axis 1 Minimum value').fill('-2');
    await page.getByLabel('Y Axis 1 Maximum value').fill('2');
>>>>>>> 76276294

    // save
    await page.click('button[title="Save"]');
    await Promise.all([
      page.getByRole('listitem', { name: 'Save and Finish Editing' }).click(),
      //Wait for Save Banner to appear
      page.waitForSelector('.c-message-banner__message')
    ]);
    //Wait until Save Banner is gone
    await page.locator('.c-message-banner__close-button').click();
    await page.waitForSelector('.c-message-banner__message', { state: 'detached' });

    // Make sure that after turning off autoscale, the user entered range values are reflected in the ticks.
    await testYTicks(page, [
      '-2.00',
      '-1.50',
      '-1.00',
      '-0.50',
      '0.00',
      '0.50',
      '1.00',
      '1.50',
      '2.00'
    ]);

    const canvas = page.locator('canvas').nth(1);

    await canvas.hover({ trial: true });
    await expect(page.locator('.js-series-data-loaded')).toBeVisible();

    expect
      .soft(await canvas.screenshot())
      .toMatchSnapshot('autoscale-canvas-prepan.png', { animations: 'disabled' });

    //Alt Drag Start
    await page.keyboard.down('Alt');

    await canvas.dragTo(canvas, {
      sourcePosition: {
        x: 200,
        y: 200
      },
      targetPosition: {
        x: 400,
        y: 400
      }
    });

    //Alt Drag End
    await page.keyboard.up('Alt');

    // Ensure the drag worked.
    await testYTicks(page, ['-0.50', '0.00', '0.50', '1.00', '1.50', '2.00', '2.50', '3.00']);

    //Wait for canvas to stabilize.
    await canvas.hover({ trial: true });

    expect
      .soft(await canvas.screenshot())
      .toMatchSnapshot('autoscale-canvas-panned.png', { animations: 'disabled' });
  });
});

/**
 * @param {import('@playwright/test').Page} page
 */
async function testYTicks(page, values) {
  const yTicks = page.locator('.gl-plot-y-tick-label');
  await page.locator('canvas >> nth=1').hover();
  let promises = [yTicks.count().then((c) => expect(c).toBe(values.length))];

  for (let i = 0, l = values.length; i < l; i += 1) {
    promises.push(expect.soft(yTicks.nth(i)).toHaveText(values[i])); // eslint-disable-line
  }

  await Promise.all(promises);
}<|MERGE_RESOLUTION|>--- conflicted
+++ resolved
@@ -61,20 +61,12 @@
     await page.getByLabel('Edit Object').click();
 
     await page.getByRole('tab', { name: 'Config' }).click();
-<<<<<<< HEAD
-    await page.getByRole('checkbox', { name: 'Auto scale' }).uncheck();
-
-    await page.getByRole('spinbutton').first().fill(-2);
-    // set maximum value
-    await page.getByRole('spinbutton').nth(1).fill(2);
-=======
 
     // turn off autoscale
     await page.getByRole('checkbox', { name: 'Auto scale' }).uncheck();
 
     await page.getByLabel('Y Axis 1 Minimum value').fill('-2');
     await page.getByLabel('Y Axis 1 Maximum value').fill('2');
->>>>>>> 76276294
 
     // save
     await page.click('button[title="Save"]');

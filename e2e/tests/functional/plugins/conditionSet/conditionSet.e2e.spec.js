/*****************************************************************************
 * Open MCT, Copyright (c) 2014-2022, United States Government
 * as represented by the Administrator of the National Aeronautics and Space
 * Administration. All rights reserved.
 *
 * Open MCT is licensed under the Apache License, Version 2.0 (the
 * "License"); you may not use this file except in compliance with the License.
 * You may obtain a copy of the License at
 * http://www.apache.org/licenses/LICENSE-2.0.
 *
 * Unless required by applicable law or agreed to in writing, software
 * distributed under the License is distributed on an "AS IS" BASIS, WITHOUT
 * WARRANTIES OR CONDITIONS OF ANY KIND, either express or implied. See the
 * License for the specific language governing permissions and limitations
 * under the License.
 *
 * Open MCT includes source code licensed under additional open source
 * licenses. See the Open Source Licenses file (LICENSES.md) included with
 * this source code distribution or the Licensing information page available
 * at runtime from the About dialog for additional information.
 *****************************************************************************/

/*
This test suite is dedicated to tests which verify the basic operations surrounding conditionSets. Note: this
suite is sharing state between tests which is considered an anti-pattern. Implimenting in this way to
demonstrate some playwright for test developers. This pattern should not be re-used in other CRUD suites.
*/

const { test, expect } = require('../../../../pluginFixtures.js');
const { createDomainObjectWithDefaults } = require('../../../../appActions');

let conditionSetUrl;
let getConditionSetIdentifierFromUrl;

test.describe.serial('Condition Set CRUD Operations on @localStorage', () => {
    test.beforeAll(async ({ browser}) => {
        //TODO: This needs to be refactored
        const context = await browser.newContext();
        const page = await context.newPage();
        await page.goto('./', { waitUntil: 'networkidle' });
        await page.click('button:has-text("Create")');

        await page.locator('li[role="menuitem"]:has-text("Condition Set")').click();

        await Promise.all([
            page.waitForNavigation(),
            page.click('button:has-text("OK")')
        ]);

        //Save localStorage for future test execution
        await context.storageState({ path: './e2e/test-data/recycled_local_storage.json' });

        //Set object identifier from url
        conditionSetUrl = page.url();
        console.log('conditionSetUrl ' + conditionSetUrl);

        getConditionSetIdentifierFromUrl = conditionSetUrl.split('/').pop().split('?')[0];
        console.debug('getConditionSetIdentifierFromUrl ' + getConditionSetIdentifierFromUrl);
        await page.close();
    });

    //Load localStorage for subsequent tests
    test.use({ storageState: './e2e/test-data/recycled_local_storage.json' });

    //Begin suite of tests again localStorage
    test('Condition set object properties persist in main view and inspector @localStorage', async ({ page }) => {
        //Navigate to baseURL with injected localStorage
        await page.goto(conditionSetUrl, { waitUntil: 'networkidle' });

        //Assertions on loaded Condition Set in main view. This is a stateful transition step after page.goto()
        await expect.soft(page.locator('.l-browse-bar__object-name')).toContainText('Unnamed Condition Set');

        //Assertions on loaded Condition Set in Inspector
        expect.soft(page.locator('_vue=item.name=Unnamed Condition Set')).toBeTruthy();

        //Reload Page
        await Promise.all([
            page.reload(),
            page.waitForLoadState('networkidle')
        ]);

        //Re-verify after reload
        await expect.soft(page.locator('.l-browse-bar__object-name')).toContainText('Unnamed Condition Set');
        //Assertions on loaded Condition Set in Inspector
        expect.soft(page.locator('_vue=item.name=Unnamed Condition Set')).toBeTruthy();

    });
    test('condition set object can be modified on @localStorage', async ({ page, openmctConfig }) => {
        const { myItemsFolderName } = openmctConfig;

        await page.goto(conditionSetUrl, { waitUntil: 'networkidle' });

        //Assertions on loaded Condition Set in main view. This is a stateful transition step after page.goto()
        await expect.soft(page.locator('.l-browse-bar__object-name')).toContainText('Unnamed Condition Set');

        //Update the Condition Set properties
        // Click Edit Button
        await page.locator('text=Conditions View Snapshot >> button').nth(3).click();

        //Edit Condition Set Name from main view
        await page.locator('.l-browse-bar__object-name').filter({ hasText: 'Unnamed Condition Set' }).first().fill('Renamed Condition Set');
        await page.locator('.l-browse-bar__object-name').filter({ hasText: 'Renamed Condition Set' }).first().press('Enter');
        // Click Save Button
        await page.locator('text=Snapshot Save and Finish Editing Save and Continue Editing >> button').nth(1).click();
        // Click Save and Finish Editing Option
        await page.locator('text=Save and Finish Editing').click();

        //Verify Main section reflects updated Name Property
        await expect.soft(page.locator('.l-browse-bar__object-name')).toContainText('Renamed Condition Set');

        // Verify Inspector properties
        // Verify Inspector has updated Name property
        expect.soft(page.locator('text=Renamed Condition Set').nth(1)).toBeTruthy();
        // Verify Inspector Details has updated Name property
        expect.soft(page.locator('text=Renamed Condition Set').nth(2)).toBeTruthy();

        // Verify Tree reflects updated Name proprety
        // Expand Tree
        await page.locator(`text=Open MCT ${myItemsFolderName} >> span >> nth=3`).click();
        // Verify Condition Set Object is renamed in Tree
        expect(page.locator('a:has-text("Renamed Condition Set")')).toBeTruthy();
        // Verify Search Tree reflects renamed Name property
        await page.locator('[aria-label="OpenMCT Search"] input[type="search"]').fill('Renamed');
        expect(page.locator('a:has-text("Renamed Condition Set")')).toBeTruthy();

        //Reload Page
        await Promise.all([
            page.reload(),
            page.waitForLoadState('networkidle')
        ]);

        //Verify Main section reflects updated Name Property
        await expect.soft(page.locator('.l-browse-bar__object-name')).toContainText('Renamed Condition Set');

        // Verify Inspector properties
        // Verify Inspector has updated Name property
        expect.soft(page.locator('text=Renamed Condition Set').nth(1)).toBeTruthy();
        // Verify Inspector Details has updated Name property
        expect.soft(page.locator('text=Renamed Condition Set').nth(2)).toBeTruthy();

        // Verify Tree reflects updated Name proprety
        // Expand Tree
        await page.locator(`text=Open MCT ${myItemsFolderName} >> span >> nth=3`).click();
        // Verify Condition Set Object is renamed in Tree
        expect(page.locator('a:has-text("Renamed Condition Set")')).toBeTruthy();
        // Verify Search Tree reflects renamed Name property
        await page.locator('[aria-label="OpenMCT Search"] input[type="search"]').fill('Renamed');
        expect(page.locator('a:has-text("Renamed Condition Set")')).toBeTruthy();
    });
    test('condition set object can be deleted by Search Tree Actions menu on @localStorage', async ({ page }) => {
        //Navigate to baseURL
        await page.goto('./', { waitUntil: 'networkidle' });

        //Assertions on loaded Condition Set in main view. This is a stateful transition step after page.goto()
        await expect(page.locator('a:has-text("Unnamed Condition Set Condition Set") >> nth=0')).toBeVisible();

        const numberOfConditionSetsToStart = await page.locator('a:has-text("Unnamed Condition Set Condition Set")').count();

        // Search for Unnamed Condition Set
        await page.locator('[aria-label="OpenMCT Search"] input[type="search"]').fill('Unnamed Condition Set');
        // Click Search Result
        await page.locator('[aria-label="OpenMCT Search"] >> text=Unnamed Condition Set').first().click();
        // Click hamburger button
        await page.locator('[title="More options"]').click();

        // Click 'Remove' and press OK
        await page.locator('li[role="menuitem"]:has-text("Remove")').click();
        await page.locator('button:has-text("OK")').click();

        //Expect Unnamed Condition Set to be removed in Main View
        const numberOfConditionSetsAtEnd = await page.locator('a:has-text("Unnamed Condition Set Condition Set")').count();

        expect(numberOfConditionSetsAtEnd).toEqual(numberOfConditionSetsToStart - 1);

        //Feature?
        //Domain Object is still available by direct URL after delete
        await page.goto(conditionSetUrl, { waitUntil: 'networkidle' });
        await expect(page.locator('.l-browse-bar__object-name')).toContainText('Unnamed Condition Set');

    });
});

test.describe('Basic Condition Set Use', () => {
    test.beforeEach(async ({ page }) => {
        // Open a browser, navigate to the main page, and wait until all network events to resolve
        await page.goto('./', { waitUntil: 'networkidle' });
    });
    test('Can add a condition', async ({ page }) => {
        // Create a new condition set
        await createDomainObjectWithDefaults(page, {
            type: 'Condition Set',
            name: "Test Condition Set"
        });
        // Change the object to edit mode
        await page.locator('[title="Edit"]').click();

        // Click Add Condition button
        await page.locator('#addCondition').click();
        // Check that the new Unnamed Condition section appears
        const numOfUnnamedConditions = await page.locator('text=Unnamed Condition').count();
        expect(numOfUnnamedConditions).toEqual(1);
    });
<<<<<<< HEAD
    test('ConditionSet should output blank instead of the default value', async ({ page }) => {
        //Navigate to baseURL
        await page.goto('./', { waitUntil: 'networkidle' });

        //Click the Create button
        await page.click('button:has-text("Create")');

        // Click the object specified by 'type'
        await page.click(`li[role='menuitem']:text("Sine Wave Generator")`);
        await page.getByRole('spinbutton', { name: 'Loading Delay (ms)' }).fill('8000');
        const nameInput = page.locator('form[name="mctForm"] .first input[type="text"]');
        await nameInput.fill("Delayed Sine Wave Generator");

        // Click OK button and wait for Navigate event
        await Promise.all([
            page.waitForLoadState(),
            page.click('[aria-label="Save"]'),
            // Wait for Save Banner to appear
            page.waitForSelector('.c-message-banner__message')
        ]);

        // Create a new condition set
        await createDomainObjectWithDefaults(page, {
            type: 'Condition Set',
            name: "Test Blank Output of Condition Set"
        });
        // Change the object to edit mode
        await page.locator('[title="Edit"]').click();

        // Click Add Condition button twice
        await page.locator('#addCondition').click();
        await page.locator('#addCondition').click();
        await page.locator('#conditionCollection').getByRole('textbox').nth(0).fill('First Condition');
        await page.locator('#conditionCollection').getByRole('textbox').nth(1).fill('Second Condition');

        // Expand the 'My Items' folder in the left tree
        await page.locator('.c-tree__item__view-control.c-disclosure-triangle').first().click();
        // Add the Sine Wave Generator to the Condition Set and save changes
        const treePane = page.getByRole('tree', {
            name: 'Main Tree'
        });
        const sineWaveGeneratorTreeItem = treePane.getByRole('treeitem', { name: "Delayed Sine Wave Generator"});
        const conditionCollection = await page.locator('#conditionCollection');

        await sineWaveGeneratorTreeItem.dragTo(conditionCollection);

        const firstCriterionTelemetry = await page.locator('[aria-label="Criterion Telemetry Selection"] >> nth=0');
        firstCriterionTelemetry.selectOption({ label: 'Delayed Sine Wave Generator' });

        const secondCriterionTelemetry = await page.locator('[aria-label="Criterion Telemetry Selection"] >> nth=1');
        secondCriterionTelemetry.selectOption({ label: 'Delayed Sine Wave Generator' });

        const firstCriterionMetadata = await page.locator('[aria-label="Criterion Metadata Selection"] >> nth=0');
        firstCriterionMetadata.selectOption({ label: 'Sine' });

        const secondCriterionMetadata = await page.locator('[aria-label="Criterion Metadata Selection"] >> nth=1');
        secondCriterionMetadata.selectOption({ label: 'Sine' });

        const firstCriterionComparison = await page.locator('[aria-label="Criterion Comparison Selection"] >> nth=0');
        firstCriterionComparison.selectOption({ label: 'is greater than or equal to' });

        const secondCriterionComparison = await page.locator('[aria-label="Criterion Comparison Selection"] >> nth=1');
        secondCriterionComparison.selectOption({ label: 'is less than' });

        const firstCriterionInput = await page.locator('[aria-label="Criterion Input"] >> nth=0');
        await firstCriterionInput.fill("0");

        const secondCriterionInput = await page.locator('[aria-label="Criterion Input"] >> nth=1');
        await secondCriterionInput.fill("0");
=======
    test('ConditionSet should display appropriate view options', async ({ page }) => {
        test.info().annotations.push({
            type: 'issue',
            description: 'https://github.com/nasa/openmct/issues/5924'
        });

        await createDomainObjectWithDefaults(page, {
            type: 'Sine Wave Generator',
            name: "Alpha Sine Wave Generator"
        });
        await createDomainObjectWithDefaults(page, {
            type: 'Sine Wave Generator',
            name: "Beta Sine Wave Generator"
        });
        const conditionSet1 = await createDomainObjectWithDefaults(page, {
            type: 'Condition Set',
            name: "Test Condition Set"
        });

        // Change the object to edit mode
        await page.locator('[title="Edit"]').click();

        // Expand the 'My Items' folder in the left tree
        await page.goto(conditionSet1.url);
        page.click('button[title="Show selected item in tree"]');
        // Add the Alpha & Beta Sine Wave Generator to the Condition Set and save changes
        const treePane = page.getByRole('tree', {
            name: 'Main Tree'
        });
        const alphaGeneratorTreeItem = treePane.getByRole('treeitem', { name: "Alpha Sine Wave Generator"});
        const betaGeneratorTreeItem = treePane.getByRole('treeitem', { name: "Beta Sine Wave Generator"});
        const conditionCollection = page.locator('#conditionCollection');

        await alphaGeneratorTreeItem.dragTo(conditionCollection);
        await betaGeneratorTreeItem.dragTo(conditionCollection);
>>>>>>> fb4b8086

        const saveButtonLocator = page.locator('button[title="Save"]');
        await saveButtonLocator.click();
        await page.getByRole('listitem', { name: 'Save and Finish Editing' }).click();
<<<<<<< HEAD

        const outputValue = await page.locator('[aria-label="Current Output Value"]');
        await expect(outputValue).toHaveText('---');
=======
        await page.click('button[title="Change the current view"]');

        await expect(page.getByRole('menuitem', { name: /Lad Table/ })).toBeHidden();
        await expect(page.getByRole('menuitem', { name: /Conditions View/ })).toBeVisible();
        await expect(page.getByRole('menuitem', { name: /Plot/ })).toBeVisible();
        await expect(page.getByRole('menuitem', { name: /Telemetry Table/ })).toBeVisible();
>>>>>>> fb4b8086
    });
});<|MERGE_RESOLUTION|>--- conflicted
+++ resolved
@@ -200,7 +200,52 @@
         const numOfUnnamedConditions = await page.locator('text=Unnamed Condition').count();
         expect(numOfUnnamedConditions).toEqual(1);
     });
-<<<<<<< HEAD
+    test('ConditionSet should display appropriate view options', async ({ page }) => {
+        test.info().annotations.push({
+            type: 'issue',
+            description: 'https://github.com/nasa/openmct/issues/5924'
+        });
+
+        await createDomainObjectWithDefaults(page, {
+            type: 'Sine Wave Generator',
+            name: "Alpha Sine Wave Generator"
+        });
+        await createDomainObjectWithDefaults(page, {
+            type: 'Sine Wave Generator',
+            name: "Beta Sine Wave Generator"
+        });
+        const conditionSet1 = await createDomainObjectWithDefaults(page, {
+            type: 'Condition Set',
+            name: "Test Condition Set"
+        });
+
+        // Change the object to edit mode
+        await page.locator('[title="Edit"]').click();
+
+        // Expand the 'My Items' folder in the left tree
+        await page.goto(conditionSet1.url);
+        page.click('button[title="Show selected item in tree"]');
+        // Add the Alpha & Beta Sine Wave Generator to the Condition Set and save changes
+        const treePane = page.getByRole('tree', {
+            name: 'Main Tree'
+        });
+        const alphaGeneratorTreeItem = treePane.getByRole('treeitem', { name: "Alpha Sine Wave Generator"});
+        const betaGeneratorTreeItem = treePane.getByRole('treeitem', { name: "Beta Sine Wave Generator"});
+        const conditionCollection = page.locator('#conditionCollection');
+
+        await alphaGeneratorTreeItem.dragTo(conditionCollection);
+        await betaGeneratorTreeItem.dragTo(conditionCollection);
+
+        const saveButtonLocator = page.locator('button[title="Save"]');
+        await saveButtonLocator.click();
+        await page.getByRole('listitem', { name: 'Save and Finish Editing' }).click();
+        await page.click('button[title="Change the current view"]');
+
+        await expect(page.getByRole('menuitem', { name: /Lad Table/ })).toBeHidden();
+        await expect(page.getByRole('menuitem', { name: /Conditions View/ })).toBeVisible();
+        await expect(page.getByRole('menuitem', { name: /Plot/ })).toBeVisible();
+        await expect(page.getByRole('menuitem', { name: /Telemetry Table/ })).toBeVisible();
+    });
     test('ConditionSet should output blank instead of the default value', async ({ page }) => {
         //Navigate to baseURL
         await page.goto('./', { waitUntil: 'networkidle' });
@@ -270,58 +315,12 @@
 
         const secondCriterionInput = await page.locator('[aria-label="Criterion Input"] >> nth=1');
         await secondCriterionInput.fill("0");
-=======
-    test('ConditionSet should display appropriate view options', async ({ page }) => {
-        test.info().annotations.push({
-            type: 'issue',
-            description: 'https://github.com/nasa/openmct/issues/5924'
-        });
-
-        await createDomainObjectWithDefaults(page, {
-            type: 'Sine Wave Generator',
-            name: "Alpha Sine Wave Generator"
-        });
-        await createDomainObjectWithDefaults(page, {
-            type: 'Sine Wave Generator',
-            name: "Beta Sine Wave Generator"
-        });
-        const conditionSet1 = await createDomainObjectWithDefaults(page, {
-            type: 'Condition Set',
-            name: "Test Condition Set"
-        });
-
-        // Change the object to edit mode
-        await page.locator('[title="Edit"]').click();
-
-        // Expand the 'My Items' folder in the left tree
-        await page.goto(conditionSet1.url);
-        page.click('button[title="Show selected item in tree"]');
-        // Add the Alpha & Beta Sine Wave Generator to the Condition Set and save changes
-        const treePane = page.getByRole('tree', {
-            name: 'Main Tree'
-        });
-        const alphaGeneratorTreeItem = treePane.getByRole('treeitem', { name: "Alpha Sine Wave Generator"});
-        const betaGeneratorTreeItem = treePane.getByRole('treeitem', { name: "Beta Sine Wave Generator"});
-        const conditionCollection = page.locator('#conditionCollection');
-
-        await alphaGeneratorTreeItem.dragTo(conditionCollection);
-        await betaGeneratorTreeItem.dragTo(conditionCollection);
->>>>>>> fb4b8086
 
         const saveButtonLocator = page.locator('button[title="Save"]');
         await saveButtonLocator.click();
         await page.getByRole('listitem', { name: 'Save and Finish Editing' }).click();
-<<<<<<< HEAD
 
         const outputValue = await page.locator('[aria-label="Current Output Value"]');
         await expect(outputValue).toHaveText('---');
-=======
-        await page.click('button[title="Change the current view"]');
-
-        await expect(page.getByRole('menuitem', { name: /Lad Table/ })).toBeHidden();
-        await expect(page.getByRole('menuitem', { name: /Conditions View/ })).toBeVisible();
-        await expect(page.getByRole('menuitem', { name: /Plot/ })).toBeVisible();
-        await expect(page.getByRole('menuitem', { name: /Telemetry Table/ })).toBeVisible();
->>>>>>> fb4b8086
     });
 });
/*****************************************************************************
 * Open MCT, Copyright (c) 2014-2023, United States Government
 * as represented by the Administrator of the National Aeronautics and Space
 * Administration. All rights reserved.
 *
 * Open MCT is licensed under the Apache License, Version 2.0 (the
 * "License"); you may not use this file except in compliance with the License.
 * You may obtain a copy of the License at
 * http://www.apache.org/licenses/LICENSE-2.0.
 *
 * Unless required by applicable law or agreed to in writing, software
 * distributed under the License is distributed on an "AS IS" BASIS, WITHOUT
 * WARRANTIES OR CONDITIONS OF ANY KIND, either express or implied. See the
 * License for the specific language governing permissions and limitations
 * under the License.
 *
 * Open MCT includes source code licensed under additional open source
 * licenses. See the Open Source Licenses file (LICENSES.md) included with
 * this source code distribution or the Licensing information page available
 * at runtime from the About dialog for additional information.
 *****************************************************************************/

const { test, expect } = require('../../../../pluginFixtures');
const {
  createDomainObjectWithDefaults,
  setStartOffset,
  setFixedTimeMode,
  setRealTimeMode
} = require('../../../../appActions');

test.describe('Display Layout', () => {
  /** @type {import('../../../../appActions').CreatedObjectInfo} */
  let sineWaveObject;
  test.beforeEach(async ({ page }) => {
    await page.goto('./', { waitUntil: 'domcontentloaded' });
    await setRealTimeMode(page);

    // Create Sine Wave Generator
    sineWaveObject = await createDomainObjectWithDefaults(page, {
      type: 'Sine Wave Generator'
    });
  });
  test('alpha-numeric widget telemetry value exactly matches latest telemetry value received in real time', async ({
    page
  }) => {
    // Create a Display Layout
    await createDomainObjectWithDefaults(page, {
      type: 'Display Layout',
      name: 'Test Display Layout'
    });
    // Edit Display Layout
    await page.locator('[title="Edit"]').click();

    // Expand the 'My Items' folder in the left tree
    await page.locator('.c-tree__item__view-control.c-disclosure-triangle').click();
    // Add the Sine Wave Generator to the Display Layout and save changes
    const treePane = page.getByRole('tree', {
      name: 'Main Tree'
    });
    const sineWaveGeneratorTreeItem = treePane.getByRole('treeitem', {
      name: new RegExp(sineWaveObject.name)
    });
    const layoutGridHolder = page.locator('.l-layout__grid-holder');
    await sineWaveGeneratorTreeItem.dragTo(layoutGridHolder);
    await page.locator('button[title="Save"]').click();
    await page.locator('text=Save and Finish Editing').click();

    // Subscribe to the Sine Wave Generator data
    // On getting data, check if the value found in the  Display Layout is the most recent value
    // from the Sine Wave Generator
    const getTelemValuePromise = await subscribeToTelemetry(page, sineWaveObject.uuid);
    const formattedTelemetryValue = getTelemValuePromise;
    const displayLayoutValuePromise = await page.waitForSelector(
      `text="${formattedTelemetryValue}"`
    );
    const displayLayoutValue = await displayLayoutValuePromise.textContent();
    const trimmedDisplayValue = displayLayoutValue.trim();

    expect(trimmedDisplayValue).toBe(formattedTelemetryValue);
  });
  test('alpha-numeric widget telemetry value exactly matches latest telemetry value received in fixed time', async ({
    page
  }) => {
    // Create a Display Layout
    await createDomainObjectWithDefaults(page, {
      type: 'Display Layout',
      name: 'Test Display Layout'
<<<<<<< HEAD
    });
    // Edit Display Layout
    await page.locator('[title="Edit"]').click();

    // Expand the 'My Items' folder in the left tree
    await page.locator('.c-tree__item__view-control.c-disclosure-triangle').click();
    // Add the Sine Wave Generator to the Display Layout and save changes
    const treePane = page.getByRole('tree', {
      name: 'Main Tree'
    });
    const sineWaveGeneratorTreeItem = treePane.getByRole('treeitem', {
      name: new RegExp(sineWaveObject.name)
    });
    const layoutGridHolder = page.locator('.l-layout__grid-holder');
    await sineWaveGeneratorTreeItem.dragTo(layoutGridHolder);
    await page.locator('button[title="Save"]').click();
    await page.locator('text=Save and Finish Editing').click();

    // Subscribe to the Sine Wave Generator data
    const getTelemValuePromise = await subscribeToTelemetry(page, sineWaveObject.uuid);
    // Set an offset of 1 minute and then change the time mode to fixed to set a 1 minute historical window
    await setStartOffset(page, { mins: '1' });
    await setFixedTimeMode(page);

    // On getting data, check if the value found in the Display Layout is the most recent value
    // from the Sine Wave Generator
    const formattedTelemetryValue = getTelemValuePromise;
    const displayLayoutValuePromise = await page.waitForSelector(
      `text="${formattedTelemetryValue}"`
    );
    const displayLayoutValue = await displayLayoutValuePromise.textContent();
    const trimmedDisplayValue = displayLayoutValue.trim();

    expect(trimmedDisplayValue).toBe(formattedTelemetryValue);
  });
  test('items in a display layout can be removed with object tree context menu when viewing the display layout', async ({
    page
  }) => {
    // Create a Display Layout
    await createDomainObjectWithDefaults(page, {
      type: 'Display Layout',
      name: 'Test Display Layout'
    });
    // Edit Display Layout
    await page.locator('[title="Edit"]').click();

    // Expand the 'My Items' folder in the left tree
    await page.locator('.c-tree__item__view-control.c-disclosure-triangle').click();
    // Add the Sine Wave Generator to the Display Layout and save changes
    const treePane = page.getByRole('tree', {
      name: 'Main Tree'
    });
=======
    });
    // Edit Display Layout
    await page.locator('[title="Edit"]').click();

    // Expand the 'My Items' folder in the left tree
    await page.locator('.c-tree__item__view-control.c-disclosure-triangle').click();
    // Add the Sine Wave Generator to the Display Layout and save changes
    const treePane = page.getByRole('tree', {
      name: 'Main Tree'
    });
    const sineWaveGeneratorTreeItem = treePane.getByRole('treeitem', {
      name: new RegExp(sineWaveObject.name)
    });
    const layoutGridHolder = page.locator('.l-layout__grid-holder');
    await sineWaveGeneratorTreeItem.dragTo(layoutGridHolder);
    await page.locator('button[title="Save"]').click();
    await page.locator('text=Save and Finish Editing').click();

    // Subscribe to the Sine Wave Generator data
    const getTelemValuePromise = await subscribeToTelemetry(page, sineWaveObject.uuid);
    // Set an offset of 1 minute and then change the time mode to fixed to set a 1 minute historical window
    await setStartOffset(page, { mins: '1' });
    await setFixedTimeMode(page);

    // On getting data, check if the value found in the Display Layout is the most recent value
    // from the Sine Wave Generator
    const formattedTelemetryValue = getTelemValuePromise;
    const displayLayoutValuePromise = await page.waitForSelector(
      `text="${formattedTelemetryValue}"`
    );
    const displayLayoutValue = await displayLayoutValuePromise.textContent();
    const trimmedDisplayValue = displayLayoutValue.trim();

    expect(trimmedDisplayValue).toBe(formattedTelemetryValue);
  });
  test('items in a display layout can be removed with object tree context menu when viewing the display layout', async ({
    page
  }) => {
    // Create a Display Layout
    await createDomainObjectWithDefaults(page, {
      type: 'Display Layout',
      name: 'Test Display Layout'
    });
    // Edit Display Layout
    await page.locator('[title="Edit"]').click();

    // Expand the 'My Items' folder in the left tree
    await page.locator('.c-tree__item__view-control.c-disclosure-triangle').click();
    // Add the Sine Wave Generator to the Display Layout and save changes
    const treePane = page.getByRole('tree', {
      name: 'Main Tree'
    });
    const sineWaveGeneratorTreeItem = treePane.getByRole('treeitem', {
      name: new RegExp(sineWaveObject.name)
    });
    const layoutGridHolder = page.locator('.l-layout__grid-holder');
    await sineWaveGeneratorTreeItem.dragTo(layoutGridHolder);
    await page.locator('button[title="Save"]').click();
    await page.locator('text=Save and Finish Editing').click();

    expect.soft(await page.locator('.l-layout .l-layout__frame').count()).toEqual(1);

    // Expand the Display Layout so we can remove the sine wave generator
    await page.locator('.c-tree__item.is-navigated-object .c-disclosure-triangle').click();

    // Bring up context menu and remove
    await sineWaveGeneratorTreeItem.nth(1).click({ button: 'right' });
    await page.locator('li[role="menuitem"]:has-text("Remove")').click();
    await page.locator('button:has-text("OK")').click();

    // delete

    expect(await page.locator('.l-layout .l-layout__frame').count()).toEqual(0);
  });
  test('items in a display layout can be removed with object tree context menu when viewing another item', async ({
    page
  }) => {
    test.info().annotations.push({
      type: 'issue',
      description: 'https://github.com/nasa/openmct/issues/3117'
    });
    // Create a Display Layout
    const displayLayout = await createDomainObjectWithDefaults(page, {
      type: 'Display Layout'
    });
    // Edit Display Layout
    await page.locator('[title="Edit"]').click();

    // Expand the 'My Items' folder in the left tree
    await page.locator('.c-tree__item__view-control.c-disclosure-triangle').click();
    // Add the Sine Wave Generator to the Display Layout and save changes
    const treePane = page.getByRole('tree', {
      name: 'Main Tree'
    });
>>>>>>> 834a19f9
    const sineWaveGeneratorTreeItem = treePane.getByRole('treeitem', {
      name: new RegExp(sineWaveObject.name)
    });
    const layoutGridHolder = page.locator('.l-layout__grid-holder');
    await sineWaveGeneratorTreeItem.dragTo(layoutGridHolder);
    await page.locator('button[title="Save"]').click();
    await page.locator('text=Save and Finish Editing').click();

    expect.soft(await page.locator('.l-layout .l-layout__frame').count()).toEqual(1);

    // Expand the Display Layout so we can remove the sine wave generator
    await page.locator('.c-tree__item.is-navigated-object .c-disclosure-triangle').click();

<<<<<<< HEAD
    // Bring up context menu and remove
    await sineWaveGeneratorTreeItem.nth(1).click({ button: 'right' });
    await page.locator('li[role="menuitem"]:has-text("Remove")').click();
    await page.locator('button:has-text("OK")').click();

    // delete

    expect(await page.locator('.l-layout .l-layout__frame').count()).toEqual(0);
  });
  test('items in a display layout can be removed with object tree context menu when viewing another item', async ({
    page
  }) => {
    test.info().annotations.push({
      type: 'issue',
      description: 'https://github.com/nasa/openmct/issues/3117'
    });
    // Create a Display Layout
    const displayLayout = await createDomainObjectWithDefaults(page, {
      type: 'Display Layout'
=======
    // Go to the original Sine Wave Generator to navigate away from the Display Layout
    await page.goto(sineWaveObject.url);

    // Bring up context menu and remove
    await sineWaveGeneratorTreeItem.first().click({ button: 'right' });
    await page.locator('li[role="menuitem"]:has-text("Remove")').click();
    await page.locator('button:has-text("OK")').click();

    // navigate back to the display layout to confirm it has been removed
    await page.goto(displayLayout.url);

    expect(await page.locator('.l-layout .l-layout__frame').count()).toEqual(0);
  });

  test('When multiple plots are contained in a layout, we only ask for annotations once @couchdb', async ({
    page
  }) => {
    // Create another Sine Wave Generator
    const anotherSineWaveObject = await createDomainObjectWithDefaults(page, {
      type: 'Sine Wave Generator'
    });
    // Create a Display Layout
    await createDomainObjectWithDefaults(page, {
      type: 'Display Layout',
      name: 'Test Display Layout'
>>>>>>> 834a19f9
    });
    // Edit Display Layout
    await page.locator('[title="Edit"]').click();

    // Expand the 'My Items' folder in the left tree
    await page.locator('.c-tree__item__view-control.c-disclosure-triangle').click();
    // Add the Sine Wave Generator to the Display Layout and save changes
    const treePane = page.getByRole('tree', {
      name: 'Main Tree'
    });
    const sineWaveGeneratorTreeItem = treePane.getByRole('treeitem', {
      name: new RegExp(sineWaveObject.name)
    });
<<<<<<< HEAD
    const layoutGridHolder = page.locator('.l-layout__grid-holder');
    await sineWaveGeneratorTreeItem.dragTo(layoutGridHolder);
    await page.locator('button[title="Save"]').click();
    await page.locator('text=Save and Finish Editing').click();

    expect.soft(await page.locator('.l-layout .l-layout__frame').count()).toEqual(1);

    // Expand the Display Layout so we can remove the sine wave generator
    await page.locator('.c-tree__item.is-navigated-object .c-disclosure-triangle').click();

    // Go to the original Sine Wave Generator to navigate away from the Display Layout
    await page.goto(sineWaveObject.url);

    // Bring up context menu and remove
    await sineWaveGeneratorTreeItem.first().click({ button: 'right' });
    await page.locator('li[role="menuitem"]:has-text("Remove")').click();
    await page.locator('button:has-text("OK")').click();

    // navigate back to the display layout to confirm it has been removed
    await page.goto(displayLayout.url);

    expect(await page.locator('.l-layout .l-layout__frame').count()).toEqual(0);
=======

    let layoutGridHolder = page.locator('.l-layout__grid-holder');
    // eslint-disable-next-line playwright/no-force-option
    await sineWaveGeneratorTreeItem.dragTo(layoutGridHolder, { force: true });

    await page.getByText('View type').click();
    await page.getByText('Overlay Plot').click();

    const anotherSineWaveGeneratorTreeItem = treePane.getByRole('treeitem', {
      name: new RegExp(anotherSineWaveObject.name)
    });
    layoutGridHolder = page.locator('.l-layout__grid-holder');
    // eslint-disable-next-line playwright/no-force-option
    await anotherSineWaveGeneratorTreeItem.dragTo(layoutGridHolder, { force: true });

    await page.getByText('View type').click();
    await page.getByText('Overlay Plot').click();

    await page.locator('button[title="Save"]').click();
    await page.locator('text=Save and Finish Editing').click();

    // Time to inspect some network traffic
    let networkRequests = [];
    page.on('request', (request) => {
      const searchRequest = request.url().endsWith('_find');
      const fetchRequest = request.resourceType() === 'fetch';
      if (searchRequest && fetchRequest) {
        networkRequests.push(request);
      }
    });

    await page.reload();

    // wait for annotations requests to be batched and requested
    await page.waitForLoadState('networkidle');

    // Network requests for the composite telemetry with multiple items should be:
    // 1.  a single batched request for annotations
    expect(networkRequests.length).toBe(1);
>>>>>>> 834a19f9
  });
});

/**
 * Util for subscribing to a telemetry object by object identifier
 * Limitations: Currently only works to return telemetry once to the node scope
 * To Do: See if there's a way to await this multiple times to allow for multiple
 * values to be returned over time
 * @param {import('@playwright/test').Page} page
 * @param {string} objectIdentifier identifier for object
 * @returns {Promise<string>} the formatted sin telemetry value
 */
async function subscribeToTelemetry(page, objectIdentifier) {
  const getTelemValuePromise = new Promise((resolve) =>
    page.exposeFunction('getTelemValue', resolve)
  );

  await page.evaluate(async (telemetryIdentifier) => {
    const telemetryObject = await window.openmct.objects.get(telemetryIdentifier);
    const metadata = window.openmct.telemetry.getMetadata(telemetryObject);
    const formats = await window.openmct.telemetry.getFormatMap(metadata);
    window.openmct.telemetry.subscribe(telemetryObject, (obj) => {
      const sinVal = obj.sin;
      const formattedSinVal = formats.sin.format(sinVal);
      window.getTelemValue(formattedSinVal);
    });
  }, objectIdentifier);

  return getTelemValuePromise;
}<|MERGE_RESOLUTION|>--- conflicted
+++ resolved
@@ -85,7 +85,6 @@
     await createDomainObjectWithDefaults(page, {
       type: 'Display Layout',
       name: 'Test Display Layout'
-<<<<<<< HEAD
     });
     // Edit Display Layout
     await page.locator('[title="Edit"]').click();
@@ -138,59 +137,6 @@
     const treePane = page.getByRole('tree', {
       name: 'Main Tree'
     });
-=======
-    });
-    // Edit Display Layout
-    await page.locator('[title="Edit"]').click();
-
-    // Expand the 'My Items' folder in the left tree
-    await page.locator('.c-tree__item__view-control.c-disclosure-triangle').click();
-    // Add the Sine Wave Generator to the Display Layout and save changes
-    const treePane = page.getByRole('tree', {
-      name: 'Main Tree'
-    });
-    const sineWaveGeneratorTreeItem = treePane.getByRole('treeitem', {
-      name: new RegExp(sineWaveObject.name)
-    });
-    const layoutGridHolder = page.locator('.l-layout__grid-holder');
-    await sineWaveGeneratorTreeItem.dragTo(layoutGridHolder);
-    await page.locator('button[title="Save"]').click();
-    await page.locator('text=Save and Finish Editing').click();
-
-    // Subscribe to the Sine Wave Generator data
-    const getTelemValuePromise = await subscribeToTelemetry(page, sineWaveObject.uuid);
-    // Set an offset of 1 minute and then change the time mode to fixed to set a 1 minute historical window
-    await setStartOffset(page, { mins: '1' });
-    await setFixedTimeMode(page);
-
-    // On getting data, check if the value found in the Display Layout is the most recent value
-    // from the Sine Wave Generator
-    const formattedTelemetryValue = getTelemValuePromise;
-    const displayLayoutValuePromise = await page.waitForSelector(
-      `text="${formattedTelemetryValue}"`
-    );
-    const displayLayoutValue = await displayLayoutValuePromise.textContent();
-    const trimmedDisplayValue = displayLayoutValue.trim();
-
-    expect(trimmedDisplayValue).toBe(formattedTelemetryValue);
-  });
-  test('items in a display layout can be removed with object tree context menu when viewing the display layout', async ({
-    page
-  }) => {
-    // Create a Display Layout
-    await createDomainObjectWithDefaults(page, {
-      type: 'Display Layout',
-      name: 'Test Display Layout'
-    });
-    // Edit Display Layout
-    await page.locator('[title="Edit"]').click();
-
-    // Expand the 'My Items' folder in the left tree
-    await page.locator('.c-tree__item__view-control.c-disclosure-triangle').click();
-    // Add the Sine Wave Generator to the Display Layout and save changes
-    const treePane = page.getByRole('tree', {
-      name: 'Main Tree'
-    });
     const sineWaveGeneratorTreeItem = treePane.getByRole('treeitem', {
       name: new RegExp(sineWaveObject.name)
     });
@@ -233,7 +179,6 @@
     const treePane = page.getByRole('tree', {
       name: 'Main Tree'
     });
->>>>>>> 834a19f9
     const sineWaveGeneratorTreeItem = treePane.getByRole('treeitem', {
       name: new RegExp(sineWaveObject.name)
     });
@@ -247,27 +192,6 @@
     // Expand the Display Layout so we can remove the sine wave generator
     await page.locator('.c-tree__item.is-navigated-object .c-disclosure-triangle').click();
 
-<<<<<<< HEAD
-    // Bring up context menu and remove
-    await sineWaveGeneratorTreeItem.nth(1).click({ button: 'right' });
-    await page.locator('li[role="menuitem"]:has-text("Remove")').click();
-    await page.locator('button:has-text("OK")').click();
-
-    // delete
-
-    expect(await page.locator('.l-layout .l-layout__frame').count()).toEqual(0);
-  });
-  test('items in a display layout can be removed with object tree context menu when viewing another item', async ({
-    page
-  }) => {
-    test.info().annotations.push({
-      type: 'issue',
-      description: 'https://github.com/nasa/openmct/issues/3117'
-    });
-    // Create a Display Layout
-    const displayLayout = await createDomainObjectWithDefaults(page, {
-      type: 'Display Layout'
-=======
     // Go to the original Sine Wave Generator to navigate away from the Display Layout
     await page.goto(sineWaveObject.url);
 
@@ -293,44 +217,19 @@
     await createDomainObjectWithDefaults(page, {
       type: 'Display Layout',
       name: 'Test Display Layout'
->>>>>>> 834a19f9
-    });
-    // Edit Display Layout
-    await page.locator('[title="Edit"]').click();
-
-    // Expand the 'My Items' folder in the left tree
-    await page.locator('.c-tree__item__view-control.c-disclosure-triangle').click();
-    // Add the Sine Wave Generator to the Display Layout and save changes
-    const treePane = page.getByRole('tree', {
-      name: 'Main Tree'
-    });
-    const sineWaveGeneratorTreeItem = treePane.getByRole('treeitem', {
-      name: new RegExp(sineWaveObject.name)
-    });
-<<<<<<< HEAD
-    const layoutGridHolder = page.locator('.l-layout__grid-holder');
-    await sineWaveGeneratorTreeItem.dragTo(layoutGridHolder);
-    await page.locator('button[title="Save"]').click();
-    await page.locator('text=Save and Finish Editing').click();
-
-    expect.soft(await page.locator('.l-layout .l-layout__frame').count()).toEqual(1);
-
-    // Expand the Display Layout so we can remove the sine wave generator
-    await page.locator('.c-tree__item.is-navigated-object .c-disclosure-triangle').click();
-
-    // Go to the original Sine Wave Generator to navigate away from the Display Layout
-    await page.goto(sineWaveObject.url);
-
-    // Bring up context menu and remove
-    await sineWaveGeneratorTreeItem.first().click({ button: 'right' });
-    await page.locator('li[role="menuitem"]:has-text("Remove")').click();
-    await page.locator('button:has-text("OK")').click();
-
-    // navigate back to the display layout to confirm it has been removed
-    await page.goto(displayLayout.url);
-
-    expect(await page.locator('.l-layout .l-layout__frame').count()).toEqual(0);
-=======
+    });
+    // Edit Display Layout
+    await page.locator('[title="Edit"]').click();
+
+    // Expand the 'My Items' folder in the left tree
+    await page.locator('.c-tree__item__view-control.c-disclosure-triangle').click();
+    // Add the Sine Wave Generator to the Display Layout and save changes
+    const treePane = page.getByRole('tree', {
+      name: 'Main Tree'
+    });
+    const sineWaveGeneratorTreeItem = treePane.getByRole('treeitem', {
+      name: new RegExp(sineWaveObject.name)
+    });
 
     let layoutGridHolder = page.locator('.l-layout__grid-holder');
     // eslint-disable-next-line playwright/no-force-option
@@ -370,7 +269,6 @@
     // Network requests for the composite telemetry with multiple items should be:
     // 1.  a single batched request for annotations
     expect(networkRequests.length).toBe(1);
->>>>>>> 834a19f9
   });
 });
 

--- conflicted
+++ resolved
@@ -147,8 +147,6 @@
         expect(page.url()).toContain(`startDelta=${startDelta}`);
         expect(page.url()).toContain(`endDelta=${endDelta}`);
     });
-<<<<<<< HEAD
-=======
 
     test.fixme('time conductor history in fixed time mode will track changing start and end times', async ({ page }) => {
         // change start time, verify it's tracked in history
@@ -169,5 +167,4 @@
         // make sure there are realtime history options
         // select an option and verify the offsets are updated correctly
     });
->>>>>>> 90662ce4
 });
--- conflicted
+++ resolved
@@ -26,11 +26,7 @@
 test.describe('Timer', () => {
     test.beforeEach(async ({ page }) => {
         await page.goto('./', { waitUntil: 'networkidle' });
-<<<<<<< HEAD
-        await createDomainObjectWithDefaults(page, 'timer');
-=======
         await createDomainObjectWithDefaults(page, { type: 'timer' });
->>>>>>> ec8dadc3
     });
 
     test('Can perform actions on the Timer', async ({ page, openmctConfig }) => {

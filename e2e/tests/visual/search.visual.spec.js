/*****************************************************************************
 * Open MCT, Copyright (c) 2014-2023, United States Government
 * as represented by the Administrator of the National Aeronautics and Space
 * Administration. All rights reserved.
 *
 * Open MCT is licensed under the Apache License, Version 2.0 (the
 * "License"); you may not use this file except in compliance with the License.
 * You may obtain a copy of the License at
 * http://www.apache.org/licenses/LICENSE-2.0.
 *
 * Unless required by applicable law or agreed to in writing, software
 * distributed under the License is distributed on an "AS IS" BASIS, WITHOUT
 * WARRANTIES OR CONDITIONS OF ANY KIND, either express or implied. See the
 * License for the specific language governing permissions and limitations
 * under the License.
 *
 * Open MCT includes source code licensed under additional open source
 * licenses. See the Open Source Licenses file (LICENSES.md) included with
 * this source code distribution or the Licensing information page available
 * at runtime from the About dialog for additional information.
 *****************************************************************************/

/*
This test suite is dedicated to tests which verify search functionality.
*/

const { test, expect } = require('../../pluginFixtures');
const { createDomainObjectWithDefaults } = require('../../appActions');

const percySnapshot = require('@percy/playwright');

test.describe('Grand Search', () => {
  let clock;
  let displayLayout;
  test.beforeEach(async ({ page, theme }) => {
<<<<<<< HEAD
    await page.goto('./', { waitUntil: 'domcontentloaded' });

    displayLayout = await createDomainObjectWithDefaults(page, {
      type: 'Display Layout',
      name: 'Visual Test Display Layout'
    });

    clock = await createDomainObjectWithDefaults(page, {
      type: 'Clock',
      name: 'Visual Test Clock',
      parent: displayLayout.uuid
    });

    // Navigate to display layout and collapse the left pane
    await page.goto(displayLayout.url);
    await page.getByTitle('Collapse Browse Pane').click();
=======
    //Go to baseURL and Hide Tree
    await page.goto('./#/browse/mine', { waitUntil: 'networkidle' });
    await page.getByTitle('Collapse Browse Pane').click();
  });
  test.use({
    clockOptions: {
      now: 0, //Set browser clock to UNIX Epoch
      shouldAdvanceTime: false //Don't advance the clock
    }
>>>>>>> 10f3e13e
  });

  test('Can search for folder object, and subsequent search dropdown behaves properly', async ({
    page,
    theme
  }) => {
    const searchInput = page.getByRole('searchbox', { name: 'Search Input' });
    const searchResults = page.getByRole('searchbox', { name: 'OpenMCT Search' });

    // Search for the clock object
    await searchInput.click();
    await searchInput.fill(clock.name);
    await expect(searchResults.getByText('Visual Test Clock')).toBeVisible();

    //Searching for an object returns that object in the grandsearch
    await percySnapshot(page, `Searching for Clock Object (theme: '${theme}')`);

    // Enter Edit mode on the Display Layout
    await page.getByRole('button', { name: 'Edit' }).click();

    // Navigate to the clock object while in edit mode on the display layout
    await searchInput.click();
    await searchResults.getByText('Visual Test Clock').click();

    await percySnapshot(
      page,
      `Preview for clock should display when editing enabled and search item clicked (theme: '${theme}')`
    );

    // Close the preview
    await page.getByRole('button', { name: 'Close' }).click();
    await percySnapshot(
      page,
      `Search should still be showing after preview closed (theme: '${theme}')`
    );

    // Save and finish editing the Display Layout
    await page.getByRole('button', { name: 'Save' }).click();
    await page.getByRole('listitem', { name: 'Save and Finish Editing' }).click();

    // Search for the clock object
    await searchInput.click();
    await searchInput.fill(clock.name);
    await expect(searchResults.getByText('Visual Test Clock')).toBeVisible();

    // Navigate to the clock object while not in edit mode on the display layout
    await searchResults.getByText('Visual Test Clock').click();

    await percySnapshot(
      page,
      `Clicking on search results should navigate to them if not editing (theme: '${theme}')`
    );
  });
});<|MERGE_RESOLUTION|>--- conflicted
+++ resolved
@@ -33,8 +33,8 @@
   let clock;
   let displayLayout;
   test.beforeEach(async ({ page, theme }) => {
-<<<<<<< HEAD
     await page.goto('./', { waitUntil: 'domcontentloaded' });
+    await page.getByTitle('Collapse Browse Pane').click();
 
     displayLayout = await createDomainObjectWithDefaults(page, {
       type: 'Display Layout',
@@ -50,17 +50,6 @@
     // Navigate to display layout and collapse the left pane
     await page.goto(displayLayout.url);
     await page.getByTitle('Collapse Browse Pane').click();
-=======
-    //Go to baseURL and Hide Tree
-    await page.goto('./#/browse/mine', { waitUntil: 'networkidle' });
-    await page.getByTitle('Collapse Browse Pane').click();
-  });
-  test.use({
-    clockOptions: {
-      now: 0, //Set browser clock to UNIX Epoch
-      shouldAdvanceTime: false //Don't advance the clock
-    }
->>>>>>> 10f3e13e
   });
 
   test('Can search for folder object, and subsequent search dropdown behaves properly', async ({

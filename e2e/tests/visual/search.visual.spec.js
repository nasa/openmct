--- conflicted
+++ resolved
@@ -46,14 +46,10 @@
         // await page.locator('text=Snapshot Save and Finish Editing Save and Continue Editing >> button').nth(1).click();
         // await page.locator('text=Save and Finish Editing').click();
         const folder1 = 'Folder1';
-<<<<<<< HEAD
-        await createDomainObjectWithDefaults(page, 'Folder', folder1);
-=======
         await createDomainObjectWithDefaults(page, {
             type: 'Folder',
             name: folder1
         });
->>>>>>> ec8dadc3
 
         // Click [aria-label="OpenMCT Search"] input[type="search"]
         await page.locator('[aria-label="OpenMCT Search"] input[type="search"]').click();

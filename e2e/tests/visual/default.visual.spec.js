/*****************************************************************************
 * Open MCT, Copyright (c) 2014-2022, United States Government
 * as represented by the Administrator of the National Aeronautics and Space
 * Administration. All rights reserved.
 *
 * Open MCT is licensed under the Apache License, Version 2.0 (the
 * "License"); you may not use this file except in compliance with the License.
 * You may obtain a copy of the License at
 * http://www.apache.org/licenses/LICENSE-2.0.
 *
 * Unless required by applicable law or agreed to in writing, software
 * distributed under the License is distributed on an "AS IS" BASIS, WITHOUT
 * WARRANTIES OR CONDITIONS OF ANY KIND, either express or implied. See the
 * License for the specific language governing permissions and limitations
 * under the License.
 *
 * Open MCT includes source code licensed under additional open source
 * licenses. See the Open Source Licenses file (LICENSES.md) included with
 * this source code distribution or the Licensing information page available
 * at runtime from the About dialog for additional information.
 *****************************************************************************/

/*
Collection of Visual Tests set to run in a default context. The tests within this suite
are only meant to run against openmct's app.js started by `npm run start` within the
`./e2e/playwright-visual.config.js` file.

These should only use functional expect statements to verify assumptions about the state
in a test and not for functional verification of correctness. Visual tests are not supposed
to "fail" on assertions. Instead, they should be used to detect changes between builds or branches.

Note: Larger testsuite sizes are OK due to the setup time associated with these tests.
*/

const { test, expect } = require('../../pluginFixtures');
const percySnapshot = require('@percy/playwright');
const { createDomainObjectWithDefaults } = require('../../appActions');

test.describe('Visual - Default', () => {
    test.beforeEach(async ({ page }) => {
        //Go to baseURL and Hide Tree
        await page.goto('./#/browse/mine?hideTree=true', { waitUntil: 'networkidle' });
    });
    test.use({
        clockOptions: {
            now: 0, //Set browser clock to UNIX Epoch
            shouldAdvanceTime: false //Don't advance the clock
        }
    });

    test('Visual - Root and About', async ({ page, theme }) => {
        // Verify that Create button is actionable
        await expect(page.locator('button:has-text("Create")')).toBeEnabled();

        // Take a snapshot of the Dashboard
        await percySnapshot(page, `Root (theme: '${theme}')`);

        // Click About button
        await page.click('.l-shell__app-logo');

        // Modify the Build information in 'about' to be consistent run-over-run
        const versionInformationLocator = page.locator('ul.t-info.l-info.s-info').first();
        await expect(versionInformationLocator).toBeEnabled();
        await versionInformationLocator.evaluate(node => node.innerHTML = '<li>Version: visual-snapshot</li> <li>Build Date: Mon Nov 15 2021 08:07:51 GMT-0800 (Pacific Standard Time)</li> <li>Revision: 93049cdbc6c047697ca204893db9603b864b8c9f</li> <li>Branch: master</li>');

        // Take a snapshot of the About modal
        await percySnapshot(page, `About (theme: '${theme}')`);
    });

<<<<<<< HEAD
    test('Visual - Default Condition Set', async ({ page, theme }) => {

        await createDomainObjectWithDefaults(page, 'Condition Set');
=======
    test.fixme('Visual - Default Condition Set', async ({ page, theme }) => {

        await createDomainObjectWithDefaults(page, { type: 'Condition Set' });
>>>>>>> ec8dadc3

        // Take a snapshot of the newly created Condition Set object
        await percySnapshot(page, `Default Condition Set (theme: '${theme}')`);
    });

    test.fixme('Visual - Default Condition Widget', async ({ page, theme }) => {
        test.info().annotations.push({
            type: 'issue',
            description: 'https://github.com/nasa/openmct/issues/5349'
        });

<<<<<<< HEAD
        await createDomainObjectWithDefaults(page, 'Condition Widget');
=======
        await createDomainObjectWithDefaults(page, { type: 'Condition Widget' });
>>>>>>> ec8dadc3

        // Take a snapshot of the newly created Condition Widget object
        await percySnapshot(page, `Default Condition Widget (theme: '${theme}')`);
    });

    test('Visual - Time Conductor start time is less than end time', async ({ page, theme }) => {
        const year = new Date().getFullYear();

        let startDate = 'xxxx-01-01 01:00:00.000Z';
        startDate = year + startDate.substring(4);

        let endDate = 'xxxx-01-01 02:00:00.000Z';
        endDate = year + endDate.substring(4);

        await page.locator('input[type="text"]').nth(1).fill(endDate.toString());
        await page.locator('input[type="text"]').first().fill(startDate.toString());

        //  verify no error msg
        await percySnapshot(page, `Default Time conductor (theme: '${theme}')`);

        startDate = (year + 1) + startDate.substring(4);
        await page.locator('input[type="text"]').first().fill(startDate.toString());
        await page.locator('input[type="text"]').nth(1).click();

        //  verify error msg for start time (unable to capture snapshot of popup)
        await percySnapshot(page, `Start time error (theme: '${theme}')`);

        startDate = (year - 1) + startDate.substring(4);
        await page.locator('input[type="text"]').first().fill(startDate.toString());

        endDate = (year - 2) + endDate.substring(4);
        await page.locator('input[type="text"]').nth(1).fill(endDate.toString());

        await page.locator('input[type="text"]').first().click();

        //  verify error msg for end time (unable to capture snapshot of popup)
        await percySnapshot(page, `End time error (theme: '${theme}')`);
    });

    test('Visual - Sine Wave Generator Form', async ({ page, theme }) => {
        //Click the Create button
        await page.click('button:has-text("Create")');

        // Click text=Sine Wave Generator
        await page.click('text=Sine Wave Generator');

        await percySnapshot(page, `Default Sine Wave Generator Form (theme: '${theme}')`);

        await page.locator('.field.control.l-input-sm input').first().click();
        await page.locator('.field.control.l-input-sm input').first().fill('');

        // Validate red x mark
        await percySnapshot(page, `removed amplitude property value (theme: '${theme}')`);
    });

<<<<<<< HEAD
    test('Visual - Save Successful Banner', async ({ page, theme }) => {
        await createDomainObjectWithDefaults(page, 'Timer');
=======
    test.fixme('Visual - Save Successful Banner', async ({ page, theme }) => {
        await createDomainObjectWithDefaults(page, { type: 'Timer' });
>>>>>>> ec8dadc3

        await page.locator('.c-message-banner__message').hover({ trial: true });
        await percySnapshot(page, `Banner message shown (theme: '${theme}')`);

        //Wait until Save Banner is gone
        await page.locator('.c-message-banner__close-button').click();
        await page.waitForSelector('.c-message-banner__message', { state: 'detached'});
        await percySnapshot(page, `Banner message gone (theme: '${theme}')`);
    });

    test('Visual - Display Layout Icon is correct', async ({ page, theme }) => {
        //Click the Create button
        await page.click('button:has-text("Create")');

        //Hover on Display Layout option.
        await page.locator('text=Display Layout').hover();
        await percySnapshot(page, `Display Layout Create Menu (theme: '${theme}')`);

    });

<<<<<<< HEAD
    test('Visual - Default Gauge is correct', async ({ page, theme }) => {
        await createDomainObjectWithDefaults(page, 'Gauge');
=======
    test.fixme('Visual - Default Gauge is correct', async ({ page, theme }) => {
        await createDomainObjectWithDefaults(page, { type: 'Gauge' });
>>>>>>> ec8dadc3

        // Take a snapshot of the newly created Gauge object
        await percySnapshot(page, `Default Gauge (theme: '${theme}')`);
    });
});<|MERGE_RESOLUTION|>--- conflicted
+++ resolved
@@ -67,15 +67,9 @@
         await percySnapshot(page, `About (theme: '${theme}')`);
     });
 
-<<<<<<< HEAD
-    test('Visual - Default Condition Set', async ({ page, theme }) => {
-
-        await createDomainObjectWithDefaults(page, 'Condition Set');
-=======
     test.fixme('Visual - Default Condition Set', async ({ page, theme }) => {
 
         await createDomainObjectWithDefaults(page, { type: 'Condition Set' });
->>>>>>> ec8dadc3
 
         // Take a snapshot of the newly created Condition Set object
         await percySnapshot(page, `Default Condition Set (theme: '${theme}')`);
@@ -87,11 +81,7 @@
             description: 'https://github.com/nasa/openmct/issues/5349'
         });
 
-<<<<<<< HEAD
-        await createDomainObjectWithDefaults(page, 'Condition Widget');
-=======
         await createDomainObjectWithDefaults(page, { type: 'Condition Widget' });
->>>>>>> ec8dadc3
 
         // Take a snapshot of the newly created Condition Widget object
         await percySnapshot(page, `Default Condition Widget (theme: '${theme}')`);
@@ -147,13 +137,8 @@
         await percySnapshot(page, `removed amplitude property value (theme: '${theme}')`);
     });
 
-<<<<<<< HEAD
-    test('Visual - Save Successful Banner', async ({ page, theme }) => {
-        await createDomainObjectWithDefaults(page, 'Timer');
-=======
     test.fixme('Visual - Save Successful Banner', async ({ page, theme }) => {
         await createDomainObjectWithDefaults(page, { type: 'Timer' });
->>>>>>> ec8dadc3
 
         await page.locator('.c-message-banner__message').hover({ trial: true });
         await percySnapshot(page, `Banner message shown (theme: '${theme}')`);
@@ -174,13 +159,8 @@
 
     });
 
-<<<<<<< HEAD
-    test('Visual - Default Gauge is correct', async ({ page, theme }) => {
-        await createDomainObjectWithDefaults(page, 'Gauge');
-=======
     test.fixme('Visual - Default Gauge is correct', async ({ page, theme }) => {
         await createDomainObjectWithDefaults(page, { type: 'Gauge' });
->>>>>>> ec8dadc3
 
         // Take a snapshot of the newly created Gauge object
         await percySnapshot(page, `Default Gauge (theme: '${theme}')`);

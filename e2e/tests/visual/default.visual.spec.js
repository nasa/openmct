/*****************************************************************************
 * Open MCT, Copyright (c) 2014-2022, United States Government
 * as represented by the Administrator of the National Aeronautics and Space
 * Administration. All rights reserved.
 *
 * Open MCT is licensed under the Apache License, Version 2.0 (the
 * "License"); you may not use this file except in compliance with the License.
 * You may obtain a copy of the License at
 * http://www.apache.org/licenses/LICENSE-2.0.
 *
 * Unless required by applicable law or agreed to in writing, software
 * distributed under the License is distributed on an "AS IS" BASIS, WITHOUT
 * WARRANTIES OR CONDITIONS OF ANY KIND, either express or implied. See the
 * License for the specific language governing permissions and limitations
 * under the License.
 *
 * Open MCT includes source code licensed under additional open source
 * licenses. See the Open Source Licenses file (LICENSES.md) included with
 * this source code distribution or the Licensing information page available
 * at runtime from the About dialog for additional information.
 *****************************************************************************/

/*
Collection of Visual Tests set to run in a default context. The tests within this suite
are only meant to run against openmct's app.js started by `npm run start` within the
`./e2e/playwright-visual.config.js` file.

These should only use functional expect statements to verify assumptions about the state
in a test and not for functional verification of correctness. Visual tests are not supposed
to "fail" on assertions. Instead, they should be used to detect changes between builds or branches.

Note: Larger testsuite sizes are OK due to the setup time associated with these tests.
*/

const { test, expect } = require('@playwright/test');
const percySnapshot = require('@percy/playwright');
const path = require('path');
const sinon = require('sinon');

const VISUAL_GRACE_PERIOD = 5 * 1000; //Lets the application "simmer" before the snapshot is taken

// Snippet from https://github.com/microsoft/playwright/issues/6347#issuecomment-965887758
// Will replace with cy.clock() equivalent
test.beforeEach(async ({ context }) => {
    await context.addInitScript({
        // eslint-disable-next-line no-undef
        path: path.join(__dirname, '../../..', './node_modules/sinon/pkg/sinon.js')
    });
    await context.addInitScript(() => {
        window.__clock = sinon.useFakeTimers({
            now: 0,
            shouldAdvanceTime: true
        }); //Set browser clock to UNIX Epoch
    });
});

test('Visual - Root and About', async ({ page }) => {
    // Go to baseURL
    await page.goto('/', { waitUntil: 'networkidle' });

    // Verify that Create button is actionable
    await expect(page.locator('button:has-text("Create")')).toBeEnabled();

    // Take a snapshot of the Dashboard
    await page.waitForTimeout(VISUAL_GRACE_PERIOD);
    await percySnapshot(page, 'Root');

    // Click About button
    await page.click('.l-shell__app-logo');

    // Modify the Build information in 'about' to be consistent run-over-run
    const versionInformationLocator = page.locator('ul.t-info.l-info.s-info');
    await expect(versionInformationLocator).toBeEnabled();
    await versionInformationLocator.evaluate(node => node.innerHTML = '<li>Version: visual-snapshot</li> <li>Build Date: Mon Nov 15 2021 08:07:51 GMT-0800 (Pacific Standard Time)</li> <li>Revision: 93049cdbc6c047697ca204893db9603b864b8c9f</li> <li>Branch: master</li>');

    // Take a snapshot of the About modal
    await page.waitForTimeout(VISUAL_GRACE_PERIOD);
    await percySnapshot(page, 'About');
});

test('Visual - Default Condition Set', async ({ page }) => {
    //Go to baseURL
    await page.goto('/', { waitUntil: 'networkidle' });

    //Click the Create button
    await page.click('button:has-text("Create")');

    // Click text=Condition Set
    await page.click('text=Condition Set');

    // Click text=OK
    await page.click('text=OK');

    // Take a snapshot of the newly created Condition Set object
    await page.waitForTimeout(VISUAL_GRACE_PERIOD);
    await percySnapshot(page, 'Default Condition Set');
});

test('Visual - Default Condition Widget', async ({ page }) => {
    //Go to baseURL
    await page.goto('/', { waitUntil: 'networkidle' });

    //Click the Create button
    await page.click('button:has-text("Create")');

    // Click text=Condition Widget
    await page.click('text=Condition Widget');

    // Click text=OK
    await page.click('text=OK');

    // Take a snapshot of the newly created Condition Widget object
    await page.waitForTimeout(VISUAL_GRACE_PERIOD);
    await percySnapshot(page, 'Default Condition Widget');
});

test('Visual - Time Conductor start time is less than end time', async ({ page }) => {
    //Go to baseURL
    await page.goto('/', { waitUntil: 'networkidle' });
    const year = new Date().getFullYear();

    let startDate = 'xxxx-01-01 01:00:00.000Z';
    startDate = year + startDate.substring(4);

    let endDate = 'xxxx-01-01 02:00:00.000Z';
    endDate = year + endDate.substring(4);

    await page.locator('input[type="text"]').nth(1).fill(endDate.toString());
    await page.locator('input[type="text"]').first().fill(startDate.toString());

    //  verify no error msg
    await page.waitForTimeout(VISUAL_GRACE_PERIOD);
    await percySnapshot(page, 'Default Time conductor');

    startDate = (year + 1) + startDate.substring(4);
    await page.locator('input[type="text"]').first().fill(startDate.toString());
    await page.locator('input[type="text"]').nth(1).click();

    //  verify error msg for start time (unable to capture snapshot of popup)
    await page.waitForTimeout(VISUAL_GRACE_PERIOD);
    await percySnapshot(page, 'Start time error');

    startDate = (year - 1) + startDate.substring(4);
    await page.locator('input[type="text"]').first().fill(startDate.toString());

    endDate = (year - 2) + endDate.substring(4);
    await page.locator('input[type="text"]').nth(1).fill(endDate.toString());

    await page.locator('input[type="text"]').first().click();

    //  verify error msg for end time (unable to capture snapshot of popup)
    await page.waitForTimeout(VISUAL_GRACE_PERIOD);
    await percySnapshot(page, 'End time error');
});

test('Visual - Sine Wave Generator Form', async ({ page }) => {
    //Go to baseURL
    await page.goto('/', { waitUntil: 'networkidle' });

    //Click the Create button
    await page.click('button:has-text("Create")');

    // Click text=Sine Wave Generator
    await page.click('text=Sine Wave Generator');

    await page.waitForTimeout(VISUAL_GRACE_PERIOD);
    await percySnapshot(page, 'Default Sine Wave Generator Form');

    await page.locator('.field.control.l-input-sm input').first().click();
    await page.locator('.field.control.l-input-sm input').first().fill('');

    // Validate red x mark
    await page.waitForTimeout(VISUAL_GRACE_PERIOD);
    await percySnapshot(page, 'removed amplitude property value');
});

<<<<<<< HEAD
test.fixme('Visual - Notebook with embedded Telemetry', async ({ page }) => {
    //Create a notebook and telemetry object
    //Open Notebook object
    //Snapshot of default notebook in default state
    //Add Embedded Telemetry Snapshot into Entry 1
    //Snapshot of Telemetry snapshot in notebook
=======
test('Visual - Save Successful Banner', async ({ page }) => {
    //Go to baseURL
    await page.goto('/', { waitUntil: 'networkidle' });

    //Click the Create button
    await page.click('button:has-text("Create")');

    //NOTE Something other than example imagery
    await page.click('text=Timer');

    // Click text=OK
    await page.click('text=OK');
    await page.locator('.c-message-banner__message').hover({ trial: true });
    await percySnapshot(page, 'Banner message shown');

    //Wait until Save Banner is gone
    await page.waitForSelector('.c-message-banner__message', { state: 'detached'});
    await percySnapshot(page, 'Banner message gone');

>>>>>>> c46849b1
});<|MERGE_RESOLUTION|>--- conflicted
+++ resolved
@@ -174,14 +174,6 @@
     await percySnapshot(page, 'removed amplitude property value');
 });
 
-<<<<<<< HEAD
-test.fixme('Visual - Notebook with embedded Telemetry', async ({ page }) => {
-    //Create a notebook and telemetry object
-    //Open Notebook object
-    //Snapshot of default notebook in default state
-    //Add Embedded Telemetry Snapshot into Entry 1
-    //Snapshot of Telemetry snapshot in notebook
-=======
 test('Visual - Save Successful Banner', async ({ page }) => {
     //Go to baseURL
     await page.goto('/', { waitUntil: 'networkidle' });
@@ -200,6 +192,4 @@
     //Wait until Save Banner is gone
     await page.waitForSelector('.c-message-banner__message', { state: 'detached'});
     await percySnapshot(page, 'Banner message gone');
-
->>>>>>> c46849b1
 });
--- conflicted
+++ resolved
@@ -67,11 +67,7 @@
         await percySnapshot(page, `About (theme: '${theme}')`);
     });
 
-<<<<<<< HEAD
-    test.fixme('Visual - Default Condition Set', async ({ page, theme }) => {
-=======
     test('Visual - Default Condition Set @unstable', async ({ page, theme }) => {
->>>>>>> 798e2d43
 
         await createDomainObjectWithDefaults(page, { type: 'Condition Set' });
 
@@ -141,11 +137,7 @@
         await percySnapshot(page, `removed amplitude property value (theme: '${theme}')`);
     });
 
-<<<<<<< HEAD
-    test.fixme('Visual - Save Successful Banner', async ({ page, theme }) => {
-=======
     test('Visual - Save Successful Banner @unstable', async ({ page, theme }) => {
->>>>>>> 798e2d43
         await createDomainObjectWithDefaults(page, { type: 'Timer' });
 
         await page.locator('.c-message-banner__message').hover({ trial: true });
@@ -167,11 +159,7 @@
 
     });
 
-<<<<<<< HEAD
-    test.fixme('Visual - Default Gauge is correct', async ({ page, theme }) => {
-=======
     test('Visual - Default Gauge is correct @unstable', async ({ page, theme }) => {
->>>>>>> 798e2d43
         await createDomainObjectWithDefaults(page, { type: 'Gauge' });
 
         // Take a snapshot of the newly created Gauge object

/*****************************************************************************
 * Open MCT, Copyright (c) 2014-2024, United States Government
 * as represented by the Administrator of the National Aeronautics and Space
 * Administration. All rights reserved.
 *
 * Open MCT is licensed under the Apache License, Version 2.0 (the
 * "License"); you may not use this file except in compliance with the License.
 * You may obtain a copy of the License at
 * http://www.apache.org/licenses/LICENSE-2.0.
 *
 * Unless required by applicable law or agreed to in writing, software
 * distributed under the License is distributed on an "AS IS" BASIS, WITHOUT
 * WARRANTIES OR CONDITIONS OF ANY KIND, either express or implied. See the
 * License for the specific language governing permissions and limitations
 * under the License.
 *
 * Open MCT includes source code licensed under additional open source
 * licenses. See the Open Source Licenses file (LICENSES.md) included with
 * this source code distribution or the Licensing information page available
 * at runtime from the About dialog for additional information.
 *****************************************************************************/

/*
Tests the branding associated with the default deployment. At least the about modal for now
*/

import percySnapshot from '@percy/playwright';
import { fileURLToPath } from 'url';

import { expect, test } from '../../../avpFixtures.js';
import { VISUAL_URL } from '../../../constants.js';

//Declare the component scope of the visual test for Percy
const header = '.l-shell__head';

test.describe('Visual - Header @a11y', () => {
  test.beforeEach(async ({ page }) => {
    //Go to baseURL and Hide Tree
    await page.goto(VISUAL_URL, { waitUntil: 'domcontentloaded' });
    // Wait for status bar to load
    await expect(
      page.getByRole('status', {
        name: 'Clock Indicator'
      })
    ).toBeInViewport();
    await expect(
      page.getByRole('status', {
        name: 'Global Clear Indicator'
      })
    ).toBeInViewport();
    await expect(
      page.getByRole('status', {
        name: 'Snapshot Indicator'
      })
    ).toBeInViewport();
  });

  test('header sizing', async ({ page, theme }) => {
    // Click About button
    await percySnapshot(page, `Header default (theme: '${theme}')`, {
      scope: header
    });

    await page.getByLabel('Click to collapse items').click();

    await percySnapshot(page, `Header Collapsed (theme: '${theme}')`, {
      scope: header
    });
  });

  test('show snapshot button', async ({ page, theme }) => {
    await page.getByLabel('Open the Notebook Snapshot Menu').click();

    await page.getByRole('menuitem', { name: 'Save to Notebook Snapshots' }).click();

    await percySnapshot(page, `Notebook Snapshot Show button (theme: '${theme}')`, {
      scope: header
    });
    await expect(page.getByLabel('Show Snapshots')).toBeVisible();
<<<<<<< HEAD
=======
  });
});

//Header test with all mission status options. Right now, this is just Mission Status, but should grow over time
test.describe('Mission Header @a11y', () => {
  test.beforeEach(async ({ page }) => {
    await page.addInitScript({
      path: fileURLToPath(new URL('../../../helper/addInitExampleUser.js', import.meta.url))
    });
    await page.goto('./', { waitUntil: 'domcontentloaded' });
    await expect(page.getByText('Select Role')).toBeVisible();
    // set role
    await page.getByRole('button', { name: 'Select', exact: true }).click();
    // dismiss role confirmation popup
    await page.getByRole('button', { name: 'Dismiss' }).click();
  });
  test('Mission status panel', async ({ page, theme }) => {
    await percySnapshot(page, `Header default with Mission Header (theme: '${theme}')`, {
      scope: header
    });
>>>>>>> 8c2558bf
  });
});
// Skipping for https://github.com/nasa/openmct/issues/7421
// test.afterEach(async ({ page }, testInfo) => {
//   await scanForA11yViolations(page, testInfo.title);
// });<|MERGE_RESOLUTION|>--- conflicted
+++ resolved
@@ -77,8 +77,6 @@
       scope: header
     });
     await expect(page.getByLabel('Show Snapshots')).toBeVisible();
-<<<<<<< HEAD
-=======
   });
 });
 
@@ -99,7 +97,6 @@
     await percySnapshot(page, `Header default with Mission Header (theme: '${theme}')`, {
       scope: header
     });
->>>>>>> 8c2558bf
   });
 });
 // Skipping for https://github.com/nasa/openmct/issues/7421
